--- conflicted
+++ resolved
@@ -147,11 +147,7 @@
 void RNA_def_property_enum_funcs(PropertyRNA *prop, const char *get, const char *set, const char *item);
 void RNA_def_property_string_funcs(PropertyRNA *prop, const char *get, const char *length, const char *set);
 void RNA_def_property_pointer_funcs(PropertyRNA *prop, const char *get, const char *set, const char *typef);
-<<<<<<< HEAD
-void RNA_def_property_collection_funcs(PropertyRNA *prop, const char *begin, const char *next, const char *end, const char *get, const char *length, const char *lookupint, const char *lookupstring, const char *add);
-=======
 void RNA_def_property_collection_funcs(PropertyRNA *prop, const char *begin, const char *next, const char *end, const char *get, const char *length, const char *lookupint, const char *lookupstring, const char *add, const char *remove);
->>>>>>> 94dbb3bb
 
 /* Function */
 
