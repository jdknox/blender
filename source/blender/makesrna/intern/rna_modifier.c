/*
 * ***** BEGIN GPL LICENSE BLOCK *****
 *
 * This program is free software; you can redistribute it and/or
 * modify it under the terms of the GNU General Public License
 * as published by the Free Software Foundation; either version 2
 * of the License, or (at your option) any later version.
 *
 * This program is distributed in the hope that it will be useful,
 * but WITHOUT ANY WARRANTY; without even the implied warranty of
 * MERCHANTABILITY or FITNESS FOR A PARTICULAR PURPOSE.  See the
 * GNU General Public License for more details.
 *
 * You should have received a copy of the GNU General Public License
 * along with this program; if not, write to the Free Software Foundation,
 * Inc., 51 Franklin Street, Fifth Floor, Boston, MA 02110-1301, USA.
 *
 * Contributor(s): Blender Foundation (2008), Juho Veps‰l‰inen
 *
 * ***** END GPL LICENSE BLOCK *****
 */

/** \file blender/makesrna/intern/rna_modifier.c
 *  \ingroup RNA
 */


#include <float.h>
#include <limits.h>
#include <stdlib.h>

#include "DNA_armature_types.h"
#include "DNA_mesh_types.h"
#include "DNA_modifier_types.h"
#include "DNA_object_types.h"
#include "DNA_object_force.h"
#include "DNA_scene_types.h"
#include "DNA_rigidbody_types.h"

#include "MEM_guardedalloc.h"

#include "BLI_math.h"

#include "BLF_translation.h"

#include "BKE_animsys.h"
#include "BKE_dynamicpaint.h"
#include "BKE_multires.h"
#include "BKE_smoke.h" /* For smokeModifier_free & smokeModifier_createType */

#include "RNA_define.h"
#include "RNA_enum_types.h"

#include "rna_internal.h"

#include "WM_api.h"
#include "WM_types.h"

EnumPropertyItem modifier_type_items[] = {
	{0, "", 0, N_("Modify"), ""},
	{eModifierType_MeshCache, "MESH_CACHE", ICON_MOD_MESHDEFORM, "Mesh Cache", ""},
	{eModifierType_UVProject, "UV_PROJECT", ICON_MOD_UVPROJECT, "UV Project", ""},
	{eModifierType_UVWarp, "UV_WARP", ICON_MOD_UVPROJECT, "UV Warp", ""},
	{eModifierType_WeightVGEdit, "VERTEX_WEIGHT_EDIT", ICON_MOD_VERTEX_WEIGHT, "Vertex Weight Edit", ""},
	{eModifierType_WeightVGMix, "VERTEX_WEIGHT_MIX", ICON_MOD_VERTEX_WEIGHT, "Vertex Weight Mix", ""},
	{eModifierType_WeightVGProximity, "VERTEX_WEIGHT_PROXIMITY", ICON_MOD_VERTEX_WEIGHT,
	                                  "Vertex Weight Proximity", ""},
	{0, "", 0, N_("Generate"), ""},
	{eModifierType_Array, "ARRAY", ICON_MOD_ARRAY, "Array", ""},
	{eModifierType_Bevel, "BEVEL", ICON_MOD_BEVEL, "Bevel", ""},
	{eModifierType_Boolean, "BOOLEAN", ICON_MOD_BOOLEAN, "Boolean", ""},
	{eModifierType_Build, "BUILD", ICON_MOD_BUILD, "Build", ""},
	{eModifierType_Decimate, "DECIMATE", ICON_MOD_DECIM, "Decimate", ""},
	{eModifierType_EdgeSplit, "EDGE_SPLIT", ICON_MOD_EDGESPLIT, "Edge Split", ""},
	{eModifierType_Mask, "MASK", ICON_MOD_MASK, "Mask", ""},
	{eModifierType_Mirror, "MIRROR", ICON_MOD_MIRROR, "Mirror", ""},
	{eModifierType_Multires, "MULTIRES", ICON_MOD_MULTIRES, "Multiresolution", ""},
	{eModifierType_Remesh, "REMESH", ICON_MOD_REMESH, "Remesh", ""},
	{eModifierType_Screw, "SCREW", ICON_MOD_SCREW, "Screw", ""},
	{eModifierType_Skin, "SKIN", ICON_MOD_SKIN, "Skin", ""},
	{eModifierType_Solidify, "SOLIDIFY", ICON_MOD_SOLIDIFY, "Solidify", ""},
	{eModifierType_Subsurf, "SUBSURF", ICON_MOD_SUBSURF, "Subdivision Surface", ""},
	{eModifierType_Triangulate, "TRIANGULATE", ICON_MOD_TRIANGULATE, "Triangulate", ""},
	{eModifierType_Wireframe, "WIREFRAME", ICON_MOD_WIREFRAME, "Wireframe", "Generate a wireframe on the edges of a mesh"},
	{eModifierType_Fracture, "FRACTURE", ICON_MOD_EXPLODE, "Fracture", ""},
	{0, "", 0, N_("Deform"), ""},
	{eModifierType_Armature, "ARMATURE", ICON_MOD_ARMATURE, "Armature", ""},
	{eModifierType_Cast, "CAST", ICON_MOD_CAST, "Cast", ""},
	{eModifierType_Curve, "CURVE", ICON_MOD_CURVE, "Curve", ""},
	{eModifierType_Displace, "DISPLACE", ICON_MOD_DISPLACE, "Displace", ""},
	{eModifierType_Hook, "HOOK", ICON_HOOK, "Hook", ""},
	{eModifierType_LaplacianSmooth, "LAPLACIANSMOOTH", ICON_MOD_SMOOTH, "Laplacian Smooth", ""},
	{eModifierType_Lattice, "LATTICE", ICON_MOD_LATTICE, "Lattice", ""},
	{eModifierType_MeshDeform, "MESH_DEFORM", ICON_MOD_MESHDEFORM, "Mesh Deform", ""},
	{eModifierType_Shrinkwrap, "SHRINKWRAP", ICON_MOD_SHRINKWRAP, "Shrinkwrap", ""},
	{eModifierType_SimpleDeform, "SIMPLE_DEFORM", ICON_MOD_SIMPLEDEFORM, "Simple Deform", ""},
	{eModifierType_Smooth, "SMOOTH", ICON_MOD_SMOOTH, "Smooth", ""},
	{eModifierType_Warp, "WARP", ICON_MOD_WARP, "Warp", ""},
	{eModifierType_Wave, "WAVE", ICON_MOD_WAVE, "Wave", ""},
	{0, "", 0, N_("Simulate"), ""},
	{eModifierType_Cloth, "CLOTH", ICON_MOD_CLOTH, "Cloth", ""},
	{eModifierType_Collision, "COLLISION", ICON_MOD_PHYSICS, "Collision", ""},
	{eModifierType_DynamicPaint, "DYNAMIC_PAINT", ICON_MOD_DYNAMICPAINT, "Dynamic Paint", ""},
	{eModifierType_Explode, "EXPLODE", ICON_MOD_EXPLODE, "Explode", ""},
	{eModifierType_Fluidsim, "FLUID_SIMULATION", ICON_MOD_FLUIDSIM, "Fluid Simulation", ""},
	{eModifierType_Ocean, "OCEAN", ICON_MOD_OCEAN, "Ocean", ""},
	{eModifierType_ParticleInstance, "PARTICLE_INSTANCE", ICON_MOD_PARTICLES, "Particle Instance", ""},
	{eModifierType_ParticleSystem, "PARTICLE_SYSTEM", ICON_MOD_PARTICLES, "Particle System", ""},
	{eModifierType_Smoke, "SMOKE", ICON_MOD_SMOKE, "Smoke", ""},
	{eModifierType_Softbody, "SOFT_BODY", ICON_MOD_SOFT, "Soft Body", ""},
	{eModifierType_Surface, "SURFACE", ICON_MOD_PHYSICS, "Surface", ""},
	{eModifierType_RigidBody, "RIGID_BODY", ICON_MESH_ICOSPHERE, "Rigid Body", ""},
	{0, NULL, 0, NULL, NULL}
};

EnumPropertyItem modifier_triangulate_quad_method_items[] = {
	{MOD_TRIANGULATE_QUAD_BEAUTY, "BEAUTY", 0, "Beauty ", "Split the quads in nice triangles, slower method"},
	{MOD_TRIANGULATE_QUAD_FIXED, "FIXED", 0, "Fixed", "Split the quads on the first and third vertices"},
	{MOD_TRIANGULATE_QUAD_ALTERNATE, "FIXED_ALTERNATE", 0, "Fixed Alternate",
		                             "Split the quads on the 2nd and 4th vertices"},
	{MOD_TRIANGULATE_QUAD_SHORTEDGE, "SHORTEST_DIAGONAL", 0, "Shortest Diagonal",
		                             "Split the quads based on the distance between the vertices"},
	{0, NULL, 0, NULL, NULL}
};

EnumPropertyItem modifier_triangulate_ngon_method_items[] = {
	{MOD_TRIANGULATE_NGON_BEAUTY, "BEAUTY", 0, "Beauty", "Arrange the new triangles evenly (slow)"},
	{MOD_TRIANGULATE_NGON_EARCLIP, "CLIP", 0, "Clip", "Split the polygons with an ear clipping algorithm"},
	{0, NULL, 0, NULL, NULL}
};

#ifdef RNA_RUNTIME

#include "DNA_particle_types.h"
#include "DNA_smoke_types.h"

#include "BKE_context.h"
#include "BKE_depsgraph.h"
#include "BKE_library.h"
#include "BKE_modifier.h"
#include "BKE_object.h"
#include "BKE_particle.h"
#include "BKE_rigidbody.h"

static void rna_UVProject_projectors_begin(CollectionPropertyIterator *iter, PointerRNA *ptr)
{
	UVProjectModifierData *uvp = (UVProjectModifierData *)ptr->data;
	rna_iterator_array_begin(iter, (void *)uvp->projectors, sizeof(Object *), uvp->num_projectors, 0, NULL);
}

static StructRNA *rna_Modifier_refine(struct PointerRNA *ptr)
{
	ModifierData *md = (ModifierData *)ptr->data;

	switch ((ModifierType)md->type) {
		case eModifierType_Subsurf:
			return &RNA_SubsurfModifier;
		case eModifierType_Lattice:
			return &RNA_LatticeModifier;
		case eModifierType_Curve:
			return &RNA_CurveModifier;
		case eModifierType_Build:
			return &RNA_BuildModifier;
		case eModifierType_Mirror:
			return &RNA_MirrorModifier;
		case eModifierType_Decimate:
			return &RNA_DecimateModifier;
		case eModifierType_Wave:
			return &RNA_WaveModifier;
		case eModifierType_Armature:
			return &RNA_ArmatureModifier;
		case eModifierType_Hook:
			return &RNA_HookModifier;
		case eModifierType_Softbody:
			return &RNA_SoftBodyModifier;
		case eModifierType_Boolean:
			return &RNA_BooleanModifier;
		case eModifierType_Array:
			return &RNA_ArrayModifier;
		case eModifierType_EdgeSplit:
			return &RNA_EdgeSplitModifier;
		case eModifierType_Displace:
			return &RNA_DisplaceModifier;
		case eModifierType_UVProject:
			return &RNA_UVProjectModifier;
		case eModifierType_Smooth:
			return &RNA_SmoothModifier;
		case eModifierType_Cast:
			return &RNA_CastModifier;
		case eModifierType_MeshDeform:
			return &RNA_MeshDeformModifier;
		case eModifierType_ParticleSystem:
			return &RNA_ParticleSystemModifier;
		case eModifierType_ParticleInstance:
			return &RNA_ParticleInstanceModifier;
		case eModifierType_Explode:
			return &RNA_ExplodeModifier;
		case eModifierType_Cloth:
			return &RNA_ClothModifier;
		case eModifierType_Collision:
			return &RNA_CollisionModifier;
		case eModifierType_Bevel:
			return &RNA_BevelModifier;
		case eModifierType_Shrinkwrap:
			return &RNA_ShrinkwrapModifier;
		case eModifierType_Fluidsim:
			return &RNA_FluidSimulationModifier;
		case eModifierType_Mask:
			return &RNA_MaskModifier;
		case eModifierType_SimpleDeform:
			return &RNA_SimpleDeformModifier;
		case eModifierType_Multires:
			return &RNA_MultiresModifier;
		case eModifierType_Surface:
			return &RNA_SurfaceModifier;
		case eModifierType_Smoke:
			return &RNA_SmokeModifier;
		case eModifierType_Solidify:
			return &RNA_SolidifyModifier;
		case eModifierType_Screw:
			return &RNA_ScrewModifier;
		case eModifierType_Ocean:
			return &RNA_OceanModifier;
		case eModifierType_Warp:
			return &RNA_WarpModifier;
		case eModifierType_WeightVGEdit:
			return &RNA_VertexWeightEditModifier;
		case eModifierType_WeightVGMix:
			return &RNA_VertexWeightMixModifier;
		case eModifierType_WeightVGProximity:
			return &RNA_VertexWeightProximityModifier;
		case eModifierType_DynamicPaint:
			return &RNA_DynamicPaintModifier;
		case eModifierType_Remesh:
			return &RNA_RemeshModifier;
		case eModifierType_Skin:
			return &RNA_SkinModifier;
		case eModifierType_LaplacianSmooth:
			return &RNA_LaplacianSmoothModifier;
		case eModifierType_Triangulate:
			return &RNA_TriangulateModifier;
		case eModifierType_UVWarp:
			return &RNA_UVWarpModifier;
		case eModifierType_MeshCache:
			return &RNA_MeshCacheModifier;
<<<<<<< HEAD
		case eModifierType_LaplacianDeform:
			return &RNA_LaplacianDeformModifier;
		case eModifierType_Wireframe:
			return &RNA_WireframeModifier;
		case eModifierType_Fracture:
			return &RNA_FractureModifier;
=======
		case eModifierType_RigidBody:
			return &RNA_RigidBodyModifier;
>>>>>>> 30467f8e
		/* Default */
		case eModifierType_None:
		case eModifierType_ShapeKey:
		case NUM_MODIFIER_TYPES:
			return &RNA_Modifier;
	}

	return &RNA_Modifier;
}

static void rna_Modifier_name_set(PointerRNA *ptr, const char *value)
{
	ModifierData *md = ptr->data;
	char oldname[sizeof(md->name)];
	
	/* make a copy of the old name first */
	BLI_strncpy(oldname, md->name, sizeof(md->name));
	
	/* copy the new name into the name slot */
	BLI_strncpy_utf8(md->name, value, sizeof(md->name));
	
	/* make sure the name is truly unique */
	if (ptr->id.data) {
		Object *ob = ptr->id.data;
		modifier_unique_name(&ob->modifiers, md);
	}
	
	/* fix all the animation data which may link to this */
	BKE_all_animdata_fix_paths_rename(NULL, "modifiers", oldname, md->name);
}

static char *rna_Modifier_path(PointerRNA *ptr)
{
	ModifierData *md = ptr->data;
	char name_esc[sizeof(md->name) * 2];

	BLI_strescape(name_esc, md->name, sizeof(name_esc));
	return BLI_sprintfN("modifiers[\"%s\"]", name_esc);
}

static void rna_Modifier_update(Main *UNUSED(bmain), Scene *UNUSED(scene), PointerRNA *ptr)
{
	DAG_id_tag_update(ptr->id.data, OB_RECALC_DATA);
	WM_main_add_notifier(NC_OBJECT | ND_MODIFIER, ptr->id.data);
}

static void rna_Modifier_dependency_update(Main *bmain, Scene *scene, PointerRNA *ptr)
{
	rna_Modifier_update(bmain, scene, ptr);
	DAG_relations_tag_update(bmain);
}

/* Vertex Groups */

#define RNA_MOD_VGROUP_NAME_SET(_type, _prop)                                               \
static void rna_##_type##Modifier_##_prop##_set(PointerRNA *ptr, const char *value)         \
{                                                                                           \
	_type##ModifierData *tmd = (_type##ModifierData *)ptr->data;                            \
	rna_object_vgroup_name_set(ptr, value, tmd->_prop, sizeof(tmd->_prop));                 \
}

RNA_MOD_VGROUP_NAME_SET(Armature, defgrp_name);
RNA_MOD_VGROUP_NAME_SET(Bevel, defgrp_name);
RNA_MOD_VGROUP_NAME_SET(Cast, defgrp_name);
RNA_MOD_VGROUP_NAME_SET(Curve, name);
RNA_MOD_VGROUP_NAME_SET(Decimate, defgrp_name);
RNA_MOD_VGROUP_NAME_SET(Displace, defgrp_name);
RNA_MOD_VGROUP_NAME_SET(Hook, name);
RNA_MOD_VGROUP_NAME_SET(LaplacianDeform, anchor_grp_name);
RNA_MOD_VGROUP_NAME_SET(LaplacianSmooth, defgrp_name);
RNA_MOD_VGROUP_NAME_SET(Lattice, name);
RNA_MOD_VGROUP_NAME_SET(Mask, vgroup);
RNA_MOD_VGROUP_NAME_SET(MeshDeform, defgrp_name);
RNA_MOD_VGROUP_NAME_SET(Shrinkwrap, vgroup_name);
RNA_MOD_VGROUP_NAME_SET(SimpleDeform, vgroup_name);
RNA_MOD_VGROUP_NAME_SET(Smooth, defgrp_name);
RNA_MOD_VGROUP_NAME_SET(Solidify, defgrp_name);
RNA_MOD_VGROUP_NAME_SET(UVWarp, vgroup_name);
RNA_MOD_VGROUP_NAME_SET(Warp, defgrp_name);
RNA_MOD_VGROUP_NAME_SET(Wave, defgrp_name);
RNA_MOD_VGROUP_NAME_SET(WeightVGEdit, defgrp_name);
RNA_MOD_VGROUP_NAME_SET(WeightVGEdit, mask_defgrp_name);
RNA_MOD_VGROUP_NAME_SET(WeightVGMix, defgrp_name_a);
RNA_MOD_VGROUP_NAME_SET(WeightVGMix, defgrp_name_b);
RNA_MOD_VGROUP_NAME_SET(WeightVGMix, mask_defgrp_name);
RNA_MOD_VGROUP_NAME_SET(WeightVGProximity, defgrp_name);
RNA_MOD_VGROUP_NAME_SET(WeightVGProximity, mask_defgrp_name);
RNA_MOD_VGROUP_NAME_SET(Wireframe, defgrp_name);

static void rna_ExplodeModifier_vgroup_get(PointerRNA *ptr, char *value)
{
	ExplodeModifierData *emd = (ExplodeModifierData *)ptr->data;
	rna_object_vgroup_name_index_get(ptr, value, emd->vgroup);
}

static int rna_ExplodeModifier_vgroup_length(PointerRNA *ptr)
{
	ExplodeModifierData *emd = (ExplodeModifierData *)ptr->data;
	return rna_object_vgroup_name_index_length(ptr, emd->vgroup);
}

static void rna_ExplodeModifier_vgroup_set(PointerRNA *ptr, const char *value)
{
	ExplodeModifierData *emd = (ExplodeModifierData *)ptr->data;
	rna_object_vgroup_name_index_set(ptr, value, &emd->vgroup);
}

#undef RNA_MOD_VGROUP_NAME_SET

/* UV layers */

#define RNA_MOD_UVLAYER_NAME_SET(_type, _prop)                                              \
static void rna_##_type##Modifier_##_prop##_set(PointerRNA *ptr, const char *value)         \
{                                                                                           \
	_type##ModifierData *tmd = (_type##ModifierData *)ptr->data;                            \
	rna_object_uvlayer_name_set(ptr, value, tmd->_prop, sizeof(tmd->_prop));                \
}

RNA_MOD_UVLAYER_NAME_SET(MappingInfo, uvlayer_name);
RNA_MOD_UVLAYER_NAME_SET(UVProject, uvlayer_name);
RNA_MOD_UVLAYER_NAME_SET(UVWarp, uvlayer_name);
RNA_MOD_UVLAYER_NAME_SET(WeightVGEdit, mask_tex_uvlayer_name);
RNA_MOD_UVLAYER_NAME_SET(WeightVGMix, mask_tex_uvlayer_name);
RNA_MOD_UVLAYER_NAME_SET(WeightVGProximity, mask_tex_uvlayer_name);

#undef RNA_MOD_UVLAYER_NAME_SET

/* Objects */

static void modifier_object_set(Object *self, Object **ob_p, int type, PointerRNA value)
{
	Object *ob = value.data;

	if (!self || ob != self) {
		if (!ob || type == OB_EMPTY || ob->type == type) {
			id_lib_extern((ID *)ob);
			*ob_p = ob;
		}
	}
}

#define RNA_MOD_OBJECT_SET(_type, _prop, _obtype)                                           \
static void rna_##_type##Modifier_##_prop##_set(PointerRNA *ptr, PointerRNA value)          \
{                                                                                           \
	_type##ModifierData *tmd = (_type##ModifierData *)ptr->data;                            \
	modifier_object_set(ptr->id.data, &tmd->_prop, _obtype, value);                         \
}

RNA_MOD_OBJECT_SET(Armature, object, OB_ARMATURE);
RNA_MOD_OBJECT_SET(Array, start_cap, OB_MESH);
RNA_MOD_OBJECT_SET(Array, end_cap, OB_MESH);
RNA_MOD_OBJECT_SET(Array, curve_ob, OB_CURVE);
RNA_MOD_OBJECT_SET(Boolean, object, OB_MESH);
RNA_MOD_OBJECT_SET(Cast, object, OB_EMPTY);
RNA_MOD_OBJECT_SET(Curve, object, OB_CURVE);
RNA_MOD_OBJECT_SET(Lattice, object, OB_LATTICE);
RNA_MOD_OBJECT_SET(Mask, ob_arm, OB_ARMATURE);
RNA_MOD_OBJECT_SET(MeshDeform, object, OB_MESH);
RNA_MOD_OBJECT_SET(Shrinkwrap, target, OB_MESH);
RNA_MOD_OBJECT_SET(Shrinkwrap, auxTarget, OB_MESH);

static void rna_HookModifier_object_set(PointerRNA *ptr, PointerRNA value)
{
	HookModifierData *hmd = ptr->data;

	hmd->object = (Object *)value.data;
	BKE_object_modifier_hook_reset((Object *)ptr->id.data, hmd);
}

static PointerRNA rna_UVProjector_object_get(PointerRNA *ptr)
{
	Object **ob = (Object **)ptr->data;
	return rna_pointer_inherit_refine(ptr, &RNA_Object, *ob);
}

static void rna_UVProjector_object_set(PointerRNA *ptr, PointerRNA value)
{
	Object **ob = (Object **)ptr->data;
	*ob = value.data;
}

#undef RNA_MOD_OBJECT_SET

/* Other rna callbacks */

static void rna_Smoke_set_type(Main *bmain, Scene *scene, PointerRNA *ptr)
{
	SmokeModifierData *smd = (SmokeModifierData *)ptr->data;
	Object *ob = (Object *)ptr->id.data;

	/* nothing changed */
	if ((smd->type & MOD_SMOKE_TYPE_DOMAIN) && smd->domain)
		return;

	smokeModifier_free(smd); /* XXX TODO: completely free all 3 pointers */
	smokeModifier_createType(smd); /* create regarding of selected type */

	switch (smd->type) {
		case MOD_SMOKE_TYPE_DOMAIN:
			ob->dt = OB_WIRE;
			break;
		case MOD_SMOKE_TYPE_FLOW:
		case MOD_SMOKE_TYPE_COLL:
		case 0:
		default:
			break;
	}

	/* update dependency since a domain - other type switch could have happened */
	rna_Modifier_dependency_update(bmain, scene, ptr);
}

static void rna_MultiresModifier_type_set(PointerRNA *ptr, int value)
{
	Object *ob = (Object *)ptr->id.data;
	MultiresModifierData *mmd = (MultiresModifierData *)ptr->data;

	multires_force_update(ob);
	mmd->simple = value;
}

static void rna_MultiresModifier_level_range(PointerRNA *ptr, int *min, int *max,
                                             int *UNUSED(softmin), int *UNUSED(softmax))
{
	MultiresModifierData *mmd = (MultiresModifierData *)ptr->data;

	*min = 0;
	*max = max_ii(0, mmd->totlvl);  /* intentionally _not_ -1 */
}

static int rna_MultiresModifier_external_get(PointerRNA *ptr)
{
	Object *ob = (Object *)ptr->id.data;
	Mesh *me = ob->data;

	return CustomData_external_test(&me->ldata, CD_MDISPS);
}

static void rna_MultiresModifier_filepath_get(PointerRNA *ptr, char *value)
{
	Object *ob = (Object *)ptr->id.data;
	CustomDataExternal *external = ((Mesh *)ob->data)->ldata.external;

	BLI_strncpy(value, (external) ? external->filename : "", sizeof(external->filename));
}

static void rna_MultiresModifier_filepath_set(PointerRNA *ptr, const char *value)
{
	Object *ob = (Object *)ptr->id.data;
	CustomDataExternal *external = ((Mesh *)ob->data)->ldata.external;

	if (external && strcmp(external->filename, value)) {
		BLI_strncpy(external->filename, value, sizeof(external->filename));
		multires_force_external_reload(ob);
	}
}

static int rna_MultiresModifier_filepath_length(PointerRNA *ptr)
{
	Object *ob = (Object *)ptr->id.data;
	CustomDataExternal *external = ((Mesh *)ob->data)->ldata.external;

	return strlen((external) ? external->filename : "");
}

static int rna_ShrinkwrapModifier_face_cull_get(PointerRNA *ptr)
{
	ShrinkwrapModifierData *swm = (ShrinkwrapModifierData *)ptr->data;
	return swm->shrinkOpts & (MOD_SHRINKWRAP_CULL_TARGET_FRONTFACE | MOD_SHRINKWRAP_CULL_TARGET_BACKFACE);
}

static void rna_ShrinkwrapModifier_face_cull_set(struct PointerRNA *ptr, int value)
{
	ShrinkwrapModifierData *swm = (ShrinkwrapModifierData *)ptr->data;
	
	swm->shrinkOpts =
	    (swm->shrinkOpts & ~(MOD_SHRINKWRAP_CULL_TARGET_FRONTFACE | MOD_SHRINKWRAP_CULL_TARGET_BACKFACE)) | value;
}

static int rna_MeshDeformModifier_is_bound_get(PointerRNA *ptr)
{
	return (((MeshDeformModifierData *)ptr->data)->bindcagecos != NULL);
}

static PointerRNA rna_SoftBodyModifier_settings_get(PointerRNA *ptr)
{
	Object *ob = (Object *)ptr->id.data;
	return rna_pointer_inherit_refine(ptr, &RNA_SoftBodySettings, ob->soft);
}

static PointerRNA rna_SoftBodyModifier_point_cache_get(PointerRNA *ptr)
{
	Object *ob = (Object *)ptr->id.data;
	return rna_pointer_inherit_refine(ptr, &RNA_PointCache, ob->soft->pointcache);
}

static PointerRNA rna_CollisionModifier_settings_get(PointerRNA *ptr)
{
	Object *ob = (Object *)ptr->id.data;
	return rna_pointer_inherit_refine(ptr, &RNA_CollisionSettings, ob->pd);
}

static void rna_UVProjectModifier_num_projectors_set(PointerRNA *ptr, int value)
{
	UVProjectModifierData *md = (UVProjectModifierData *)ptr->data;
	int a;

	md->num_projectors = CLAMPIS(value, 1, MOD_UVPROJECT_MAXPROJECTORS);
	for (a = md->num_projectors; a < MOD_UVPROJECT_MAXPROJECTORS; a++)
		md->projectors[a] = NULL;
}

static void rna_OceanModifier_init_update(Main *bmain, Scene *scene, PointerRNA *ptr)
{
	OceanModifierData *omd = (OceanModifierData *)ptr->data;
	
	omd->refresh |= (MOD_OCEAN_REFRESH_RESET | MOD_OCEAN_REFRESH_SIM | MOD_OCEAN_REFRESH_CLEAR_CACHE);
	
	rna_Modifier_update(bmain, scene, ptr);
}

static void rna_OceanModifier_sim_update(Main *bmain, Scene *scene, PointerRNA *ptr)
{
	OceanModifierData *omd = (OceanModifierData *)ptr->data;
	
	omd->refresh |= MOD_OCEAN_REFRESH_SIM;
	
	rna_Modifier_update(bmain, scene, ptr);
}

static void rna_OceanModifier_topology_update(Main *bmain, Scene *scene, PointerRNA *ptr)
{
	OceanModifierData *omd = (OceanModifierData *)ptr->data;
	
	omd->refresh |= MOD_OCEAN_REFRESH_TOPOLOGY;
	
	rna_Modifier_update(bmain, scene, ptr);
}

static void rna_OceanModifier_ocean_chop_set(PointerRNA *ptr, float value)
{
	OceanModifierData *omd = (OceanModifierData *)ptr->data;
	float old_value = omd->chop_amount;
	
	omd->chop_amount = value;
	
	if ((old_value == 0.0f && value > 0.0f) ||
	    (old_value > 0.0f && value == 0.0f))
	{
		omd->refresh |= MOD_OCEAN_REFRESH_RESET;
		omd->refresh |= MOD_OCEAN_REFRESH_CLEAR_CACHE;
	}
}

<<<<<<< HEAD
static int rna_LaplacianDeformModifier_is_bind_get(PointerRNA *ptr)
{
	LaplacianDeformModifierData *lmd = (LaplacianDeformModifierData *)ptr->data;
	return ((lmd->flag & MOD_LAPLACIANDEFORM_BIND) && (lmd->cache_system != NULL));
}

static void rna_FractureModifier_fractureLevels_begin(CollectionPropertyIterator *iter, PointerRNA *ptr)
{
	FractureModifierData *fmd = (FractureModifierData *)ptr->data;
	rna_iterator_listbase_begin(iter, &fmd->fracture_levels, NULL);
=======
static float rna_EdgeSplitModifier_split_angle_get(PointerRNA *ptr)
{
	EdgeSplitModifierData *md = (EdgeSplitModifierData *)ptr->data;
	return DEG2RADF(md->split_angle);
}

static void rna_EdgeSplitModifier_split_angle_set(PointerRNA *ptr, float value)
{
	EdgeSplitModifierData *md = (EdgeSplitModifierData *)ptr->data;
	value = RAD2DEGF(value);
	CLAMP(value, 0.0f, 180.0f);
	md->split_angle = (int)value;
}

static float rna_BevelModifier_angle_limit_get(PointerRNA *ptr)
{
	BevelModifierData *md = (BevelModifierData *)ptr->data;
	return DEG2RADF(md->bevel_angle);
}

static void rna_BevelModifier_angle_limit_set(PointerRNA *ptr, float value)
{
	BevelModifierData *md = (BevelModifierData *)ptr->data;
	value = RAD2DEGF(value);
	CLAMP(value, 0.0f, 180.0f);
	md->bevel_angle = (int)value;
}

static void rna_BevelModifier_defgrp_name_set(PointerRNA *ptr, const char *value)
{
	BevelModifierData *md = (BevelModifierData *)ptr->data;
	rna_object_vgroup_name_set(ptr, value, md->defgrp_name, sizeof(md->defgrp_name));
}

static void rna_UVWarpModifier_vgroup_set(PointerRNA *ptr, const char *value)
{
	UVWarpModifierData *umd = (UVWarpModifierData *)ptr->data;
	rna_object_vgroup_name_set(ptr, value, umd->vgroup_name, sizeof(umd->vgroup_name));
}

static void rna_UVWarpModifier_uvlayer_set(PointerRNA *ptr, const char *value)
{
	UVWarpModifierData *umd = (UVWarpModifierData *)ptr->data;
	rna_object_uvlayer_name_set(ptr, value, umd->uvlayer_name, sizeof(umd->uvlayer_name));
}

static void updateConstraints(RigidBodyModifierData *rmd, Object* ob) {
	RigidBodyShardCon *rbsc;
	int index1, index2;
	float max_con_mass = 0, min_con_dist = FLT_MAX;
	int iterations;

	if (rmd->mass_dependent_thresholds) {
		max_con_mass = BKE_rigidbody_calc_max_con_mass(ob);
	}

	if (rmd->dist_dependent_thresholds) {
		min_con_dist = BKE_rigidbody_calc_min_con_dist(ob);
	}

	for (rbsc = rmd->meshConstraints.first; rbsc; rbsc = rbsc->next) {
		index1 = BLI_findindex(&rmd->meshIslands, rbsc->mi1);
		index2 = BLI_findindex(&rmd->meshIslands, rbsc->mi2);
		if ((index1 == -1) || (index2 == -1)) {
			rbsc->breaking_threshold = rmd->group_breaking_threshold;
		}
		else
		{
			rbsc->breaking_threshold = rmd->breaking_threshold;
		}
		
		if (rbsc->breaking_threshold == 0)
		{
			rbsc->flag &= ~RBC_FLAG_USE_BREAKING;
		}
		else
		{
			rbsc->flag |= RBC_FLAG_USE_BREAKING;
		}

		if (((rmd->mass_dependent_thresholds) || (rmd->dist_dependent_thresholds)) && (rbsc->breaking_threshold > 0)) {
			BKE_rigidbody_calc_threshold(max_con_mass, min_con_dist, rmd, rbsc);
		}
		
		
		if (rmd->solver_iterations_override == 0)
		{
			iterations = rmd->modifier.scene->rigidbody_world->num_solver_iterations;
		}
		else
		{
			iterations = rmd->solver_iterations_override;
		}
		
		if (rmd->use_proportional_solver_iterations)
		{
			float con_mass = 0;
			if (rbsc->mi1 && rbsc->mi1->rigidbody && rbsc->mi2 && rbsc->mi2->rigidbody) {
				con_mass = rbsc->mi1->rigidbody->mass + rbsc->mi2->rigidbody->mass;
			}
			
			iterations = (int)((con_mass / max_con_mass) * (float)iterations);
		}
		
		if (iterations > 0)
		{
			rbsc->flag |= RBC_FLAG_OVERRIDE_SOLVER_ITERATIONS;
			rbsc->num_solver_iterations = iterations;
		}

		//reenable all
		rbsc->flag |= RBC_FLAG_ENABLED;
		rbsc->flag |= RBC_FLAG_NEEDS_VALIDATE;
	}
	
	if (rmd->use_cellbased_sim)
	{
		rmd->refresh_constraints = TRUE;
	}
}

static void rna_RigidBodyModifier_threshold_set(PointerRNA *ptr, float value)
{
	RigidBodyModifierData *rmd = (RigidBodyModifierData*)ptr->data;
	Object* ob = ptr->id.data;
	rmd->breaking_threshold = value;
	updateConstraints(rmd, ob);
}

static void rna_RigidBodyModifier_contact_dist_set(PointerRNA *ptr, float value)
{
	RigidBodyModifierData *rmd = (RigidBodyModifierData*)ptr->data;
	Object* ob = ptr->id.data;
	rmd->contact_dist = value;
	updateConstraints(rmd, ob);
}

static void rna_RigidBodyModifier_use_constraints_set(PointerRNA* ptr, int value)
{
	RigidBodyModifierData *rmd = (RigidBodyModifierData *)ptr->data;
	rmd->use_constraints = value;
	if (rmd->use_cellbased_sim)
	{
		rmd->refresh_constraints = TRUE;
	}
}

static void rna_ExplodeModifier_noise_set(PointerRNA *ptr, float value)
{
	ExplodeModifierData *emd = (ExplodeModifierData*)ptr->data;
	
	//purge old noisemap when changes occur
	if (emd->noisemap)
	{
		MEM_freeN(emd->noisemap);
		emd->noisemap = NULL;
		emd->noise_count = 0;
	}
	
	emd->noise = value;
}

static void rna_ExplodeModifier_percentage_set(PointerRNA *ptr, int value)
{
	ExplodeModifierData *emd = (ExplodeModifierData*)ptr->data;
	emd->percentage = value;
}

static void rna_RigidBodyModifier_group_threshold_set(PointerRNA *ptr, float value)
{
	RigidBodyModifierData *rmd = (RigidBodyModifierData*)ptr->data;
	Object* ob = ptr->id.data;
	rmd->group_breaking_threshold = value;
	updateConstraints(rmd, ob);
}

static void rna_RigidBodyModifier_group_contact_dist_set(PointerRNA *ptr, float value)
{
	RigidBodyModifierData *rmd = (RigidBodyModifierData*)ptr->data;
	Object* ob = ptr->id.data;
	rmd->group_contact_dist = value;
	updateConstraints(rmd, ob);
}

static void rna_RigidBodyModifier_mass_dependent_thresholds_set(PointerRNA* ptr, int value)
{
	RigidBodyModifierData *rmd = (RigidBodyModifierData *)ptr->data;
	Object* ob = ptr->id.data;
	rmd->mass_dependent_thresholds = value;
	updateConstraints(rmd, ob);
}

static void rna_RigidBodyModifier_auto_merge_set(PointerRNA* ptr, int value)
{
	RigidBodyModifierData *rmd = (RigidBodyModifierData *)ptr->data;
	rmd->auto_merge = value;
}

static void rna_RigidBodyModifier_auto_merge_dist_set(PointerRNA *ptr, float value)
{
	RigidBodyModifierData *rmd = (RigidBodyModifierData*)ptr->data;
	Object* ob = ptr->id.data;
	rmd->auto_merge_dist = value;
	updateConstraints(rmd, ob);
}

static void rna_RigidBodyModifier_constraint_limit_set(PointerRNA *ptr, int value)
{
	RigidBodyModifierData *rmd = (RigidBodyModifierData*)ptr->data;
	rmd->constraint_limit = value;
	if (rmd->use_cellbased_sim)
	{
		rmd->refresh_constraints = TRUE;
	}
}

static void rna_RigidBodyModifier_dist_dependent_thresholds_set(PointerRNA* ptr, int value)
{
	RigidBodyModifierData *rmd = (RigidBodyModifierData *)ptr->data;
	Object* ob = ptr->id.data;
	rmd->dist_dependent_thresholds = value;
	updateConstraints(rmd, ob);
}

static void rna_RigidBodyModifier_breaking_percentage_set(PointerRNA *ptr, int value)
{
	RigidBodyModifierData *rmd = (RigidBodyModifierData*)ptr->data;
	Object* ob = ptr->id.data;
	rmd->breaking_percentage = value;
	updateConstraints(rmd, ob);
}

static void rna_RigidBodyModifier_breaking_angle_set(PointerRNA *ptr, int value)
{
	RigidBodyModifierData *rmd = (RigidBodyModifierData*)ptr->data;
	Object* ob = ptr->id.data;
	rmd->breaking_angle = value;
	updateConstraints(rmd, ob);
}

static void rna_RigidBodyModifier_breaking_distance_set(PointerRNA *ptr, float value)
{
	RigidBodyModifierData *rmd = (RigidBodyModifierData*)ptr->data;
	Object* ob = ptr->id.data;
	rmd->breaking_distance = value;
	updateConstraints(rmd, ob);
}

static void rna_RigidBodyModifier_cell_size_set(PointerRNA *ptr, float value)
{
	RigidBodyModifierData *rmd = (RigidBodyModifierData*)ptr->data;
	Object* ob = ptr->id.data;
	rmd->cell_size = value;
	if (rmd->use_cellbased_sim)
	{
		rmd->refresh_constraints = TRUE;
	}
}

static void rna_RigidBodyModifier_cluster_threshold_set(PointerRNA *ptr, float value)
{
	RigidBodyModifierData *rmd = (RigidBodyModifierData*)ptr->data;
	Object* ob = ptr->id.data;
	rmd->cluster_breaking_threshold = value;
	updateConstraints(rmd, ob);
}

static void rna_RigidBodyModifier_solver_iterations_override_set(PointerRNA *ptr, float value)
{
	RigidBodyModifierData *rmd = (RigidBodyModifierData*)ptr->data;
	Object* ob = ptr->id.data;
	rmd->solver_iterations_override = value;
	updateConstraints(rmd, ob);
}

static void rna_RigidBodyModifier_proportional_solver_iterations_override_set(PointerRNA *ptr, int value)
{
	RigidBodyModifierData *rmd = (RigidBodyModifierData*)ptr->data;
	Object* ob = ptr->id.data;
	rmd->use_proportional_solver_iterations = value;
	updateConstraints(rmd, ob);
>>>>>>> 30467f8e
}

#else

static PropertyRNA *rna_def_property_subdivision_common(StructRNA *srna, const char type[])
{
	static EnumPropertyItem prop_subdivision_type_items[] = {
		{0, "CATMULL_CLARK", 0, "Catmull-Clark", ""},
		{1, "SIMPLE", 0, "Simple", ""},
		{0, NULL, 0, NULL, NULL}
	};

	PropertyRNA *prop = RNA_def_property(srna, "subdivision_type", PROP_ENUM, PROP_NONE);
	RNA_def_property_enum_sdna(prop, NULL, type);
	RNA_def_property_enum_items(prop, prop_subdivision_type_items);
	RNA_def_property_ui_text(prop, "Subdivision Type", "Select type of subdivision algorithm");
	RNA_def_property_update(prop, 0, "rna_Modifier_update");
	return prop;
}

static void rna_def_modifier_subsurf(BlenderRNA *brna)
{
	StructRNA *srna;
	PropertyRNA *prop;

	srna = RNA_def_struct(brna, "SubsurfModifier", "Modifier");
	RNA_def_struct_ui_text(srna, "Subsurf Modifier", "Subdivision surface modifier");
	RNA_def_struct_sdna(srna, "SubsurfModifierData");
	RNA_def_struct_ui_icon(srna, ICON_MOD_SUBSURF);

	rna_def_property_subdivision_common(srna, "subdivType");

	/* see CCGSUBSURF_LEVEL_MAX for max limit */
	prop = RNA_def_property(srna, "levels", PROP_INT, PROP_UNSIGNED);
	RNA_def_property_int_sdna(prop, NULL, "levels");
	RNA_def_property_range(prop, 0, 11);
	RNA_def_property_ui_range(prop, 0, 6, 1, -1);
	RNA_def_property_ui_text(prop, "Levels", "Number of subdivisions to perform");
	RNA_def_property_update(prop, 0, "rna_Modifier_update");

	prop = RNA_def_property(srna, "render_levels", PROP_INT, PROP_UNSIGNED);
	RNA_def_property_int_sdna(prop, NULL, "renderLevels");
	RNA_def_property_range(prop, 0, 11);
	RNA_def_property_ui_range(prop, 0, 6, 1, -1);
	RNA_def_property_ui_text(prop, "Render Levels", "Number of subdivisions to perform when rendering");

	prop = RNA_def_property(srna, "show_only_control_edges", PROP_BOOLEAN, PROP_NONE);
	RNA_def_property_boolean_sdna(prop, NULL, "flags", eSubsurfModifierFlag_ControlEdges);
	RNA_def_property_ui_text(prop, "Optimal Display", "Skip drawing/rendering of interior subdivided edges");
	RNA_def_property_update(prop, 0, "rna_Modifier_update");
	
	prop = RNA_def_property(srna, "use_subsurf_uv", PROP_BOOLEAN, PROP_NONE);
	RNA_def_property_boolean_sdna(prop, NULL, "flags", eSubsurfModifierFlag_SubsurfUv);
	RNA_def_property_ui_text(prop, "Subdivide UVs", "Use subsurf to subdivide UVs");
	RNA_def_property_update(prop, 0, "rna_Modifier_update");
}

static void rna_def_modifier_generic_map_info(StructRNA *srna)
{
	static EnumPropertyItem prop_texture_coordinates_items[] = {
		{MOD_DISP_MAP_LOCAL, "LOCAL", 0, "Local", "Use the local coordinate system for the texture coordinates"},
		{MOD_DISP_MAP_GLOBAL, "GLOBAL", 0, "Global", "Use the global coordinate system for the texture coordinates"},
		{MOD_DISP_MAP_OBJECT, "OBJECT", 0, "Object",
		 "Use the linked object's local coordinate system for the texture coordinates"},
		{MOD_DISP_MAP_UV, "UV", 0, "UV", "Use UV coordinates for the texture coordinates"},
		{0, NULL, 0, NULL, NULL}
	};

	PropertyRNA *prop;

	prop = RNA_def_property(srna, "texture", PROP_POINTER, PROP_NONE);
	RNA_def_property_ui_text(prop, "Texture", "");
	RNA_def_property_flag(prop, PROP_EDITABLE);
	RNA_def_property_update(prop, 0, "rna_Modifier_update");

	prop = RNA_def_property(srna, "texture_coords", PROP_ENUM, PROP_NONE);
	RNA_def_property_enum_sdna(prop, NULL, "texmapping");
	RNA_def_property_enum_items(prop, prop_texture_coordinates_items);
	RNA_def_property_ui_text(prop, "Texture Coordinates", "");
	RNA_def_property_update(prop, 0, "rna_Modifier_dependency_update");

	prop = RNA_def_property(srna, "uv_layer", PROP_STRING, PROP_NONE);
	RNA_def_property_string_sdna(prop, NULL, "uvlayer_name");
	RNA_def_property_ui_text(prop, "UV Map", "UV map name");
	RNA_def_property_string_funcs(prop, NULL, NULL, "rna_MappingInfoModifier_uvlayer_name_set");
	RNA_def_property_update(prop, 0, "rna_Modifier_update");

	prop = RNA_def_property(srna, "texture_coords_object", PROP_POINTER, PROP_NONE);
	RNA_def_property_pointer_sdna(prop, NULL, "map_object");
	RNA_def_property_ui_text(prop, "Texture Coordinate Object", "Object to set the texture coordinates");
	RNA_def_property_flag(prop, PROP_EDITABLE | PROP_ID_SELF_CHECK);
	RNA_def_property_update(prop, 0, "rna_Modifier_dependency_update");
}

static void rna_def_modifier_warp(BlenderRNA *brna)
{
	StructRNA *srna;
	PropertyRNA *prop;

	static EnumPropertyItem prop_falloff_items[] = {
		{eWarp_Falloff_None,    "NONE", 0, "No Falloff", ""},
		{eWarp_Falloff_Curve,   "CURVE", 0, "Curve", ""},
		{eWarp_Falloff_Smooth,  "SMOOTH", ICON_SMOOTHCURVE, "Smooth", ""},
		{eWarp_Falloff_Sphere,  "SPHERE", ICON_SPHERECURVE, "Sphere", ""},
		{eWarp_Falloff_Root,    "ROOT", ICON_ROOTCURVE, "Root", ""},
		{eWarp_Falloff_Sharp,   "SHARP", ICON_SHARPCURVE, "Sharp", ""},
		{eWarp_Falloff_Linear,  "LINEAR", ICON_LINCURVE, "Linear", ""},
		{eWarp_Falloff_Const,   "CONSTANT", ICON_NOCURVE, "Constant", ""},
		{0, NULL, 0, NULL, NULL}
	};

	srna = RNA_def_struct(brna, "WarpModifier", "Modifier");
	RNA_def_struct_ui_text(srna, "Warp Modifier", "Warp modifier");
	RNA_def_struct_sdna(srna, "WarpModifierData");
	RNA_def_struct_ui_icon(srna, ICON_MOD_WARP);

	prop = RNA_def_property(srna, "object_from", PROP_POINTER, PROP_NONE);
	RNA_def_property_ui_text(prop, "From", "Object to transform from");
	RNA_def_property_flag(prop, PROP_EDITABLE | PROP_ID_SELF_CHECK);
	RNA_def_property_update(prop, 0, "rna_Modifier_dependency_update");

	prop = RNA_def_property(srna, "object_to", PROP_POINTER, PROP_NONE);
	RNA_def_property_ui_text(prop, "To", "Object to transform to");
	RNA_def_property_flag(prop, PROP_EDITABLE | PROP_ID_SELF_CHECK);
	RNA_def_property_update(prop, 0, "rna_Modifier_dependency_update");

	prop = RNA_def_property(srna, "strength", PROP_FLOAT, PROP_NONE);
	RNA_def_property_range(prop, -FLT_MAX, FLT_MAX);
	RNA_def_property_ui_range(prop, -100, 100, 10, 2);
	RNA_def_property_ui_text(prop, "Strength", "");
	RNA_def_property_update(prop, 0, "rna_Modifier_update");

	prop = RNA_def_property(srna, "falloff_type", PROP_ENUM, PROP_NONE);
	RNA_def_property_enum_items(prop, prop_falloff_items);
	RNA_def_property_ui_text(prop, "Falloff Type", "");
	RNA_def_property_translation_context(prop, BLF_I18NCONTEXT_ID_CURVE); /* Abusing id_curve :/ */
	RNA_def_property_update(prop, 0, "rna_Modifier_update");

	prop = RNA_def_property(srna, "falloff_radius", PROP_FLOAT, PROP_UNSIGNED | PROP_DISTANCE);
	RNA_def_property_ui_text(prop, "Radius", "Radius to apply");
	RNA_def_property_update(prop, 0, "rna_Modifier_update");

	prop = RNA_def_property(srna, "falloff_curve", PROP_POINTER, PROP_NONE);
	RNA_def_property_pointer_sdna(prop, NULL, "curfalloff");
	RNA_def_property_ui_text(prop, "Falloff Curve", "Custom Lamp Falloff Curve");
	RNA_def_property_update(prop, 0, "rna_Modifier_update");

	prop = RNA_def_property(srna, "use_volume_preserve", PROP_BOOLEAN, PROP_NONE);
	RNA_def_property_boolean_sdna(prop, NULL, "flag", MOD_WARP_VOLUME_PRESERVE);
	RNA_def_property_ui_text(prop, "Preserve Volume", "Preserve volume when rotations are used");
	RNA_def_property_update(prop, 0, "rna_Modifier_update");

	prop = RNA_def_property(srna, "vertex_group", PROP_STRING, PROP_NONE);
	RNA_def_property_string_sdna(prop, NULL, "defgrp_name");
	RNA_def_property_ui_text(prop, "Vertex Group", "Vertex group name for modulating the deform");
	RNA_def_property_string_funcs(prop, NULL, NULL, "rna_WarpModifier_defgrp_name_set");
	RNA_def_property_update(prop, 0, "rna_Modifier_update");

	rna_def_modifier_generic_map_info(srna);
}

static void rna_def_modifier_multires(BlenderRNA *brna)
{
	StructRNA *srna;
	PropertyRNA *prop;

	srna = RNA_def_struct(brna, "MultiresModifier", "Modifier");
	RNA_def_struct_ui_text(srna, "Multires Modifier", "Multiresolution mesh modifier");
	RNA_def_struct_sdna(srna, "MultiresModifierData");
	RNA_def_struct_ui_icon(srna, ICON_MOD_MULTIRES);

	prop = rna_def_property_subdivision_common(srna, "simple");
	RNA_def_property_enum_funcs(prop, NULL, "rna_MultiresModifier_type_set", NULL);

	prop = RNA_def_property(srna, "levels", PROP_INT, PROP_UNSIGNED);
	RNA_def_property_int_sdna(prop, NULL, "lvl");
	RNA_def_property_ui_text(prop, "Levels", "Number of subdivisions to use in the viewport");
	RNA_def_property_int_funcs(prop, NULL, NULL, "rna_MultiresModifier_level_range");
	RNA_def_property_update(prop, 0, "rna_Modifier_update");

	prop = RNA_def_property(srna, "sculpt_levels", PROP_INT, PROP_UNSIGNED);
	RNA_def_property_int_sdna(prop, NULL, "sculptlvl");
	RNA_def_property_ui_text(prop, "Sculpt Levels", "Number of subdivisions to use in sculpt mode");
	RNA_def_property_int_funcs(prop, NULL, NULL, "rna_MultiresModifier_level_range");
	RNA_def_property_update(prop, 0, "rna_Modifier_update");

	prop = RNA_def_property(srna, "render_levels", PROP_INT, PROP_UNSIGNED);
	RNA_def_property_int_sdna(prop, NULL, "renderlvl");
	RNA_def_property_ui_text(prop, "Render Levels", "The subdivision level visible at render time");
	RNA_def_property_int_funcs(prop, NULL, NULL, "rna_MultiresModifier_level_range");

	prop = RNA_def_property(srna, "total_levels", PROP_INT, PROP_UNSIGNED);
	RNA_def_property_int_sdna(prop, NULL, "totlvl");
	RNA_def_property_clear_flag(prop, PROP_EDITABLE);
	RNA_def_property_ui_text(prop, "Total Levels", "Number of subdivisions for which displacements are stored");

	prop = RNA_def_property(srna, "is_external", PROP_BOOLEAN, PROP_NONE);
	RNA_def_property_clear_flag(prop, PROP_EDITABLE);
	RNA_def_property_boolean_funcs(prop, "rna_MultiresModifier_external_get", NULL);
	RNA_def_property_ui_text(prop, "External",
	                         "Store multires displacements outside the .blend file, to save memory");

	prop = RNA_def_property(srna, "filepath", PROP_STRING, PROP_FILEPATH);
	RNA_def_property_string_funcs(prop, "rna_MultiresModifier_filepath_get", "rna_MultiresModifier_filepath_length",
	                              "rna_MultiresModifier_filepath_set");
	RNA_def_property_ui_text(prop, "File Path", "Path to external displacements file");
	RNA_def_property_update(prop, 0, "rna_Modifier_update");

	prop = RNA_def_property(srna, "show_only_control_edges", PROP_BOOLEAN, PROP_NONE);
	RNA_def_property_boolean_sdna(prop, NULL, "flags", eMultiresModifierFlag_ControlEdges);
	RNA_def_property_ui_text(prop, "Optimal Display", "Skip drawing/rendering of interior subdivided edges");
	RNA_def_property_update(prop, 0, "rna_Modifier_update");

	prop = RNA_def_property(srna, "use_subsurf_uv", PROP_BOOLEAN, PROP_NONE);
	RNA_def_property_boolean_negative_sdna(prop, NULL, "flags", eMultiresModifierFlag_PlainUv);
	RNA_def_property_ui_text(prop, "Subdivide UVs", "Use subsurf to subdivide UVs");
	RNA_def_property_update(prop, 0, "rna_Modifier_update");
}

static void rna_def_modifier_lattice(BlenderRNA *brna)
{
	StructRNA *srna;
	PropertyRNA *prop;

	srna = RNA_def_struct(brna, "LatticeModifier", "Modifier");
	RNA_def_struct_ui_text(srna, "Lattice Modifier", "Lattice deformation modifier");
	RNA_def_struct_sdna(srna, "LatticeModifierData");
	RNA_def_struct_ui_icon(srna, ICON_MOD_LATTICE);

	prop = RNA_def_property(srna, "object", PROP_POINTER, PROP_NONE);
	RNA_def_property_ui_text(prop, "Object", "Lattice object to deform with");
	RNA_def_property_pointer_funcs(prop, NULL, "rna_LatticeModifier_object_set", NULL, "rna_Lattice_object_poll");
	RNA_def_property_flag(prop, PROP_EDITABLE | PROP_ID_SELF_CHECK);
	RNA_def_property_update(prop, 0, "rna_Modifier_dependency_update");

	prop = RNA_def_property(srna, "vertex_group", PROP_STRING, PROP_NONE);
	RNA_def_property_string_sdna(prop, NULL, "name");
	RNA_def_property_ui_text(prop, "Vertex Group",
	                         "Name of Vertex Group which determines influence of modifier per point");
	RNA_def_property_string_funcs(prop, NULL, NULL, "rna_LatticeModifier_name_set");
	RNA_def_property_update(prop, 0, "rna_Modifier_update");
	
	prop = RNA_def_property(srna, "strength", PROP_FLOAT, PROP_NONE);
	RNA_def_property_range(prop, -FLT_MAX, FLT_MAX);
	RNA_def_property_ui_range(prop, 0, 1, 10, 2);
	RNA_def_property_ui_text(prop, "Strength", "Strength of modifier effect");
	RNA_def_property_update(prop, 0, "rna_Modifier_update");
}

static void rna_def_modifier_curve(BlenderRNA *brna)
{
	StructRNA *srna;
	PropertyRNA *prop;

	static EnumPropertyItem prop_deform_axis_items[] = {
		{MOD_CURVE_POSX, "POS_X", 0, "X", ""},
		{MOD_CURVE_POSY, "POS_Y", 0, "Y", ""},
		{MOD_CURVE_POSZ, "POS_Z", 0, "Z", ""},
		{MOD_CURVE_NEGX, "NEG_X", 0, "-X", ""},
		{MOD_CURVE_NEGY, "NEG_Y", 0, "-Y", ""},
		{MOD_CURVE_NEGZ, "NEG_Z", 0, "-Z", ""},
		{0, NULL, 0, NULL, NULL}
	};

	srna = RNA_def_struct(brna, "CurveModifier", "Modifier");
	RNA_def_struct_ui_text(srna, "Curve Modifier", "Curve deformation modifier");
	RNA_def_struct_sdna(srna, "CurveModifierData");
	RNA_def_struct_ui_icon(srna, ICON_MOD_CURVE);

	prop = RNA_def_property(srna, "object", PROP_POINTER, PROP_NONE);
	RNA_def_property_ui_text(prop, "Object", "Curve object to deform with");
	RNA_def_property_pointer_funcs(prop, NULL, "rna_CurveModifier_object_set", NULL, "rna_Curve_object_poll");
	RNA_def_property_flag(prop, PROP_EDITABLE | PROP_ID_SELF_CHECK);
	RNA_def_property_update(prop, 0, "rna_Modifier_dependency_update");

	prop = RNA_def_property(srna, "vertex_group", PROP_STRING, PROP_NONE);
	RNA_def_property_string_sdna(prop, NULL, "name");
	RNA_def_property_ui_text(prop, "Vertex Group",
	                         "Name of Vertex Group which determines influence of modifier per point");
	RNA_def_property_string_funcs(prop, NULL, NULL, "rna_CurveModifier_name_set");
	RNA_def_property_update(prop, 0, "rna_Modifier_update");

	prop = RNA_def_property(srna, "deform_axis", PROP_ENUM, PROP_NONE);
	RNA_def_property_enum_sdna(prop, NULL, "defaxis");
	RNA_def_property_enum_items(prop, prop_deform_axis_items);
	RNA_def_property_ui_text(prop, "Deform Axis", "The axis that the curve deforms along");
	RNA_def_property_update(prop, 0, "rna_Modifier_update");
}

static void rna_def_modifier_build(BlenderRNA *brna)
{
	StructRNA *srna;
	PropertyRNA *prop;

	srna = RNA_def_struct(brna, "BuildModifier", "Modifier");
	RNA_def_struct_ui_text(srna, "Build Modifier", "Build effect modifier");
	RNA_def_struct_sdna(srna, "BuildModifierData");
	RNA_def_struct_ui_icon(srna, ICON_MOD_BUILD);

	prop = RNA_def_property(srna, "frame_start", PROP_FLOAT, PROP_TIME);
	RNA_def_property_float_sdna(prop, NULL, "start");
	RNA_def_property_range(prop, MINAFRAMEF, MAXFRAMEF);
	RNA_def_property_ui_text(prop, "Start", "Start frame of the effect");
	RNA_def_property_update(prop, 0, "rna_Modifier_update");

	prop = RNA_def_property(srna, "frame_duration", PROP_FLOAT, PROP_TIME);
	RNA_def_property_float_sdna(prop, NULL, "length");
	RNA_def_property_range(prop, 1, MAXFRAMEF);
	RNA_def_property_ui_text(prop, "Length", "Total time the build effect requires");
	RNA_def_property_update(prop, 0, "rna_Modifier_update");

	prop = RNA_def_property(srna, "use_reverse", PROP_BOOLEAN, PROP_NONE);
	RNA_def_property_boolean_sdna(prop, NULL, "flag", MOD_BUILD_FLAG_REVERSE);
	RNA_def_property_ui_text(prop, "Reversed", "Deconstruct the mesh instead of building it");
	RNA_def_property_update(prop, 0, "rna_Modifier_update");
	
	prop = RNA_def_property(srna, "use_random_order", PROP_BOOLEAN, PROP_NONE);
	RNA_def_property_boolean_sdna(prop, NULL, "flag", MOD_BUILD_FLAG_RANDOMIZE);
	RNA_def_property_ui_text(prop, "Randomize", "Randomize the faces or edges during build");
	RNA_def_property_update(prop, 0, "rna_Modifier_update");

	prop = RNA_def_property(srna, "seed", PROP_INT, PROP_NONE);
	RNA_def_property_range(prop, 1, MAXFRAMEF);
	RNA_def_property_ui_text(prop, "Seed", "Seed for random if used");
	RNA_def_property_update(prop, 0, "rna_Modifier_update");
}

static void rna_def_modifier_mirror(BlenderRNA *brna)
{
	StructRNA *srna;
	PropertyRNA *prop;

	srna = RNA_def_struct(brna, "MirrorModifier", "Modifier");
	RNA_def_struct_ui_text(srna, "Mirror Modifier", "Mirroring modifier");
	RNA_def_struct_sdna(srna, "MirrorModifierData");
	RNA_def_struct_ui_icon(srna, ICON_MOD_MIRROR);

	prop = RNA_def_property(srna, "use_x", PROP_BOOLEAN, PROP_NONE);
	RNA_def_property_boolean_sdna(prop, NULL, "flag", MOD_MIR_AXIS_X);
	RNA_def_property_ui_text(prop, "X", "Enable X axis mirror");
	RNA_def_property_update(prop, 0, "rna_Modifier_update");

	prop = RNA_def_property(srna, "use_y", PROP_BOOLEAN, PROP_NONE);
	RNA_def_property_boolean_sdna(prop, NULL, "flag", MOD_MIR_AXIS_Y);
	RNA_def_property_ui_text(prop, "Y", "Enable Y axis mirror");
	RNA_def_property_update(prop, 0, "rna_Modifier_update");

	prop = RNA_def_property(srna, "use_z", PROP_BOOLEAN, PROP_NONE);
	RNA_def_property_boolean_sdna(prop, NULL, "flag", MOD_MIR_AXIS_Z);
	RNA_def_property_ui_text(prop, "Z", "Enable Z axis mirror");
	RNA_def_property_update(prop, 0, "rna_Modifier_update");

	prop = RNA_def_property(srna, "use_clip", PROP_BOOLEAN, PROP_NONE);
	RNA_def_property_boolean_sdna(prop, NULL, "flag", MOD_MIR_CLIPPING);
	RNA_def_property_ui_text(prop, "Clip", "Prevent vertices from going through the mirror during transform");
	RNA_def_property_update(prop, 0, "rna_Modifier_update");

	prop = RNA_def_property(srna, "use_mirror_vertex_groups", PROP_BOOLEAN, PROP_NONE);
	RNA_def_property_boolean_sdna(prop, NULL, "flag", MOD_MIR_VGROUP);
	RNA_def_property_ui_text(prop, "Mirror Vertex Groups", "Mirror vertex groups (e.g. .R->.L)");
	RNA_def_property_update(prop, 0, "rna_Modifier_update");
	
	prop = RNA_def_property(srna, "use_mirror_merge", PROP_BOOLEAN, PROP_NONE);
	RNA_def_property_boolean_negative_sdna(prop, NULL, "flag", MOD_MIR_NO_MERGE);
	RNA_def_property_ui_text(prop, "Merge Vertices", "Merge vertices within the merge threshold");
	RNA_def_property_update(prop, 0, "rna_Modifier_update");

	prop = RNA_def_property(srna, "use_mirror_u", PROP_BOOLEAN, PROP_NONE);
	RNA_def_property_boolean_sdna(prop, NULL, "flag", MOD_MIR_MIRROR_U);
	RNA_def_property_ui_text(prop, "Mirror U", "Mirror the U texture coordinate around the 0.5 point");
	RNA_def_property_update(prop, 0, "rna_Modifier_update");

	prop = RNA_def_property(srna, "use_mirror_v", PROP_BOOLEAN, PROP_NONE);
	RNA_def_property_boolean_sdna(prop, NULL, "flag", MOD_MIR_MIRROR_V);
	RNA_def_property_ui_text(prop, "Mirror V", "Mirror the V texture coordinate around the 0.5 point");
	RNA_def_property_update(prop, 0, "rna_Modifier_update");

	prop = RNA_def_property(srna, "merge_threshold", PROP_FLOAT, PROP_DISTANCE);
	RNA_def_property_float_sdna(prop, NULL, "tolerance");
	RNA_def_property_range(prop, 0, FLT_MAX);
	RNA_def_property_ui_range(prop, 0, 1, 0.01, 6);
	RNA_def_property_ui_text(prop, "Merge Limit", "Distance from axis within which mirrored vertices are merged");
	RNA_def_property_update(prop, 0, "rna_Modifier_update");

	prop = RNA_def_property(srna, "mirror_object", PROP_POINTER, PROP_NONE);
	RNA_def_property_pointer_sdna(prop, NULL, "mirror_ob");
	RNA_def_property_ui_text(prop, "Mirror Object", "Object to use as mirror");
	RNA_def_property_flag(prop, PROP_EDITABLE | PROP_ID_SELF_CHECK);
	RNA_def_property_update(prop, 0, "rna_Modifier_dependency_update");
}

static void rna_def_modifier_decimate(BlenderRNA *brna)
{
	static EnumPropertyItem modifier_decim_mode_items[] = {
		{MOD_DECIM_MODE_COLLAPSE, "COLLAPSE", 0, "Collapse", "Use edge collapsing"},
		{MOD_DECIM_MODE_UNSUBDIV, "UNSUBDIV", 0, "Un-Subdivide", "Use un-subdivide face reduction"},
		{MOD_DECIM_MODE_DISSOLVE, "DISSOLVE", 0, "Planar", "Dissolve geometry to form planar polygons"},
		{MOD_DECIM_MODE_REMDOUBLES, "REMDOUBLES", 0, "Doubles", "Remove duplicate vertices"},
		{0, NULL, 0, NULL, NULL}
	};

	StructRNA *srna;
	PropertyRNA *prop;

	srna = RNA_def_struct(brna, "DecimateModifier", "Modifier");
	RNA_def_struct_ui_text(srna, "Decimate Modifier", "Decimation modifier");
	RNA_def_struct_sdna(srna, "DecimateModifierData");
	RNA_def_struct_ui_icon(srna, ICON_MOD_DECIM);

	prop = RNA_def_property(srna, "decimate_type", PROP_ENUM, PROP_NONE);
	RNA_def_property_enum_sdna(prop, NULL, "mode");
	RNA_def_property_enum_items(prop, modifier_decim_mode_items);
	RNA_def_property_ui_text(prop, "Mode", "");
	RNA_def_property_update(prop, 0, "rna_Modifier_update");

	/* (mode == MOD_DECIM_MODE_COLLAPSE) */
	prop = RNA_def_property(srna, "ratio", PROP_FLOAT, PROP_FACTOR);
	RNA_def_property_float_sdna(prop, NULL, "percent");
	RNA_def_property_range(prop, 0, 1);
	RNA_def_property_ui_range(prop, 0, 1, 1, 4);
	RNA_def_property_ui_text(prop, "Ratio", "Ratio of triangles to reduce to (collapse only)");
	RNA_def_property_update(prop, 0, "rna_Modifier_update");

	/* (mode == MOD_DECIM_MODE_UNSUBDIV) */
	prop = RNA_def_property(srna, "iterations", PROP_INT, PROP_UNSIGNED);
	RNA_def_property_int_sdna(prop, NULL, "iter");
	RNA_def_property_range(prop, 0, SHRT_MAX);
	RNA_def_property_ui_range(prop, 0, 100, 1, -1);
	RNA_def_property_ui_text(prop, "Iterations", "Number of times reduce the geometry (unsubdivide only)");
	RNA_def_property_update(prop, 0, "rna_Modifier_update");

	/* (mode == MOD_DECIM_MODE_DISSOLVE) */
	prop = RNA_def_property(srna, "angle_limit", PROP_FLOAT, PROP_ANGLE);
	RNA_def_property_float_sdna(prop, NULL, "angle");
	RNA_def_property_range(prop, 0, DEG2RAD(180));
	RNA_def_property_ui_range(prop, 0, DEG2RAD(180), 100, 2);
	RNA_def_property_ui_text(prop, "Angle Limit", "Only dissolve angles below this (planar only)");
	RNA_def_property_update(prop, 0, "rna_Modifier_update");

	/* (mode == MOD_DECIM_MODE_REMDOUBLES) */
	prop = RNA_def_property(srna, "merge_threshold", PROP_FLOAT, PROP_DISTANCE);
	RNA_def_property_float_sdna(prop, NULL, "merge_dist");
	RNA_def_property_range(prop, 0, FLT_MAX);
	RNA_def_property_ui_range(prop, 0, 1, 1, 4);
	RNA_def_property_ui_text(prop, "Merge Distance", "Limit below which to merge vertices");
	RNA_def_property_update(prop, 0, "rna_Modifier_update");

	/* (mode == MOD_DECIM_MODE_COLLAPSE) */
	prop = RNA_def_property(srna, "vertex_group", PROP_STRING, PROP_NONE);
	RNA_def_property_string_sdna(prop, NULL, "defgrp_name");
	RNA_def_property_ui_text(prop, "Vertex Group", "Vertex group name (collapse only)");
	RNA_def_property_string_funcs(prop, NULL, NULL, "rna_DecimateModifier_defgrp_name_set");
	RNA_def_property_update(prop, 0, "rna_Modifier_update");

	prop = RNA_def_property(srna, "invert_vertex_group", PROP_BOOLEAN, PROP_NONE);
	RNA_def_property_boolean_sdna(prop, NULL, "flag", MOD_DECIM_FLAG_INVERT_VGROUP);
	RNA_def_property_ui_text(prop, "Invert", "Invert vertex group influence (collapse only)");
	RNA_def_property_update(prop, 0, "rna_Modifier_update");

	prop = RNA_def_property(srna, "use_collapse_triangulate", PROP_BOOLEAN, PROP_NONE);
	RNA_def_property_boolean_sdna(prop, NULL, "flag", MOD_DECIM_FLAG_TRIANGULATE);
	RNA_def_property_ui_text(prop, "Triangulate", "Keep triangulated faces resulting from decimation (collapse only)");
	RNA_def_property_update(prop, 0, "rna_Modifier_update");
	/* end collapse-only option */

	/* (mode == MOD_DECIM_MODE_DISSOLVE) */
	prop = RNA_def_property(srna, "use_dissolve_boundaries", PROP_BOOLEAN, PROP_NONE);
	RNA_def_property_boolean_sdna(prop, NULL, "flag", MOD_DECIM_FLAG_ALL_BOUNDARY_VERTS);
	RNA_def_property_ui_text(prop, "All Boundaries", "Dissolve all vertices inbetween face boundaries (planar only)");
	RNA_def_property_update(prop, 0, "rna_Modifier_update");

	prop = RNA_def_property(srna, "delimit", PROP_ENUM, PROP_NONE);
	RNA_def_property_flag(prop, PROP_ENUM_FLAG); /* important to run before default set */
	RNA_def_property_enum_items(prop, mesh_delimit_mode_items);
	RNA_def_property_ui_text(prop, "Delimit", "Limit merging geometry");
	RNA_def_property_update(prop, 0, "rna_Modifier_update");

	/* end dissolve-only option */

	/* all modes use this */
	prop = RNA_def_property(srna, "face_count", PROP_INT, PROP_NONE);
	RNA_def_property_clear_flag(prop, PROP_EDITABLE);
	RNA_def_property_ui_text(prop, "Face Count", "The current number of faces in the decimated mesh");
}

static void rna_def_modifier_wave(BlenderRNA *brna)
{
	StructRNA *srna;
	PropertyRNA *prop;

	srna = RNA_def_struct(brna, "WaveModifier", "Modifier");
	RNA_def_struct_ui_text(srna, "Wave Modifier", "Wave effect modifier");
	RNA_def_struct_sdna(srna, "WaveModifierData");
	RNA_def_struct_ui_icon(srna, ICON_MOD_WAVE);

	prop = RNA_def_property(srna, "use_x", PROP_BOOLEAN, PROP_NONE);
	RNA_def_property_boolean_sdna(prop, NULL, "flag", MOD_WAVE_X);
	RNA_def_property_ui_text(prop, "X", "X axis motion");
	RNA_def_property_update(prop, 0, "rna_Modifier_update");

	prop = RNA_def_property(srna, "use_y", PROP_BOOLEAN, PROP_NONE);
	RNA_def_property_boolean_sdna(prop, NULL, "flag", MOD_WAVE_Y);
	RNA_def_property_ui_text(prop, "Y", "Y axis motion");
	RNA_def_property_update(prop, 0, "rna_Modifier_update");

	prop = RNA_def_property(srna, "use_cyclic", PROP_BOOLEAN, PROP_NONE);
	RNA_def_property_boolean_sdna(prop, NULL, "flag", MOD_WAVE_CYCL);
	RNA_def_property_ui_text(prop, "Cyclic", "Cyclic wave effect");
	RNA_def_property_update(prop, 0, "rna_Modifier_update");

	prop = RNA_def_property(srna, "use_normal", PROP_BOOLEAN, PROP_NONE);
	RNA_def_property_boolean_sdna(prop, NULL, "flag", MOD_WAVE_NORM);
	RNA_def_property_ui_text(prop, "Normals", "Displace along normals");
	RNA_def_property_update(prop, 0, "rna_Modifier_update");

	prop = RNA_def_property(srna, "use_normal_x", PROP_BOOLEAN, PROP_NONE);
	RNA_def_property_boolean_sdna(prop, NULL, "flag", MOD_WAVE_NORM_X);
	RNA_def_property_ui_text(prop, "X Normal", "Enable displacement along the X normal");
	RNA_def_property_update(prop, 0, "rna_Modifier_update");

	prop = RNA_def_property(srna, "use_normal_y", PROP_BOOLEAN, PROP_NONE);
	RNA_def_property_boolean_sdna(prop, NULL, "flag", MOD_WAVE_NORM_Y);
	RNA_def_property_ui_text(prop, "Y Normal", "Enable displacement along the Y normal");
	RNA_def_property_update(prop, 0, "rna_Modifier_update");

	prop = RNA_def_property(srna, "use_normal_z", PROP_BOOLEAN, PROP_NONE);
	RNA_def_property_boolean_sdna(prop, NULL, "flag", MOD_WAVE_NORM_Z);
	RNA_def_property_ui_text(prop, "Z Normal", "Enable displacement along the Z normal");
	RNA_def_property_update(prop, 0, "rna_Modifier_update");

	prop = RNA_def_property(srna, "time_offset", PROP_FLOAT, PROP_NONE);
	RNA_def_property_float_sdna(prop, NULL, "timeoffs");
	RNA_def_property_range(prop, MINAFRAMEF, MAXFRAMEF);
	RNA_def_property_ui_text(prop, "Time Offset",
	                         "Either the starting frame (for positive speed) or ending frame (for negative speed.)");
	RNA_def_property_update(prop, 0, "rna_Modifier_update");

	prop = RNA_def_property(srna, "lifetime", PROP_FLOAT, PROP_TIME);
	RNA_def_property_float_sdna(prop, NULL, "lifetime");
	RNA_def_property_range(prop, MINAFRAMEF, MAXFRAMEF);
	RNA_def_property_ui_text(prop, "Lifetime",  "Lifetime of the wave in frames, zero means infinite");
	RNA_def_property_update(prop, 0, "rna_Modifier_update");

	prop = RNA_def_property(srna, "damping_time", PROP_FLOAT, PROP_TIME);
	RNA_def_property_float_sdna(prop, NULL, "damp");
	RNA_def_property_range(prop, MINAFRAMEF, MAXFRAMEF);
	RNA_def_property_ui_text(prop, "Damping Time",  "Number of frames in which the wave damps out after it dies");
	RNA_def_property_update(prop, 0, "rna_Modifier_update");

	prop = RNA_def_property(srna, "falloff_radius", PROP_FLOAT, PROP_DISTANCE);
	RNA_def_property_float_sdna(prop, NULL, "falloff");
	RNA_def_property_range(prop, 0, FLT_MAX);
	RNA_def_property_ui_range(prop, 0, 100, 100, 2);
	RNA_def_property_ui_text(prop, "Falloff Radius",  "Distance after which it fades out");
	RNA_def_property_update(prop, 0, "rna_Modifier_update");

	prop = RNA_def_property(srna, "start_position_x", PROP_FLOAT, PROP_DISTANCE);
	RNA_def_property_float_sdna(prop, NULL, "startx");
	RNA_def_property_range(prop, -FLT_MAX, FLT_MAX);
	RNA_def_property_ui_range(prop, -100, 100, 100, 2);
	RNA_def_property_ui_text(prop, "Start Position X",  "X coordinate of the start position");
	RNA_def_property_update(prop, 0, "rna_Modifier_update");

	prop = RNA_def_property(srna, "start_position_y", PROP_FLOAT, PROP_DISTANCE);
	RNA_def_property_float_sdna(prop, NULL, "starty");
	RNA_def_property_range(prop, -FLT_MAX, FLT_MAX);
	RNA_def_property_ui_range(prop, -100, 100, 100, 2);
	RNA_def_property_ui_text(prop, "Start Position Y",  "Y coordinate of the start position");
	RNA_def_property_update(prop, 0, "rna_Modifier_update");

	prop = RNA_def_property(srna, "start_position_object", PROP_POINTER, PROP_NONE);
	RNA_def_property_pointer_sdna(prop, NULL, "objectcenter");
	RNA_def_property_ui_text(prop, "Start Position Object", "Object which defines the wave center");
	RNA_def_property_flag(prop, PROP_EDITABLE | PROP_ID_SELF_CHECK);
	RNA_def_property_update(prop, 0, "rna_Modifier_dependency_update");

	prop = RNA_def_property(srna, "vertex_group", PROP_STRING, PROP_NONE);
	RNA_def_property_string_sdna(prop, NULL, "defgrp_name");
	RNA_def_property_ui_text(prop, "Vertex Group", "Vertex group name for modulating the wave");
	RNA_def_property_string_funcs(prop, NULL, NULL, "rna_WaveModifier_defgrp_name_set");
	RNA_def_property_update(prop, 0, "rna_Modifier_update");

	prop = RNA_def_property(srna, "speed", PROP_FLOAT, PROP_NONE);
	RNA_def_property_range(prop, -FLT_MAX, FLT_MAX);
	RNA_def_property_ui_range(prop, -1, 1, 10, 2);
	RNA_def_property_ui_text(prop, "Speed", "Speed of the wave, towards the starting point when negative");
	RNA_def_property_update(prop, 0, "rna_Modifier_update");

	prop = RNA_def_property(srna, "height", PROP_FLOAT, PROP_DISTANCE);
	RNA_def_property_range(prop, -FLT_MAX, FLT_MAX);
	RNA_def_property_ui_range(prop, -2, 2, 10, 2);
	RNA_def_property_ui_text(prop, "Height", "Height of the wave");
	RNA_def_property_update(prop, 0, "rna_Modifier_update");

	prop = RNA_def_property(srna, "width", PROP_FLOAT, PROP_DISTANCE);
	RNA_def_property_range(prop, 0, FLT_MAX);
	RNA_def_property_ui_range(prop, 0, 5, 10, 2);
	RNA_def_property_ui_text(prop, "Width", "Distance between the waves");
	RNA_def_property_update(prop, 0, "rna_Modifier_update");

	prop = RNA_def_property(srna, "narrowness", PROP_FLOAT, PROP_DISTANCE);
	RNA_def_property_float_sdna(prop, NULL, "narrow");
	RNA_def_property_range(prop, 0, FLT_MAX);
	RNA_def_property_ui_range(prop, 0, 10, 10, 2);
	RNA_def_property_ui_text(prop, "Narrowness",
	                         "Distance between the top and the base of a wave, the higher the value, "
	                         "the more narrow the wave");
	RNA_def_property_update(prop, 0, "rna_Modifier_update");

	rna_def_modifier_generic_map_info(srna);
}

static void rna_def_modifier_armature(BlenderRNA *brna)
{
	StructRNA *srna;
	PropertyRNA *prop;

	srna = RNA_def_struct(brna, "ArmatureModifier", "Modifier");
	RNA_def_struct_ui_text(srna, "Armature Modifier", "Armature deformation modifier");
	RNA_def_struct_sdna(srna, "ArmatureModifierData");
	RNA_def_struct_ui_icon(srna, ICON_MOD_ARMATURE);

	prop = RNA_def_property(srna, "object", PROP_POINTER, PROP_NONE);
	RNA_def_property_ui_text(prop, "Object", "Armature object to deform with");
	RNA_def_property_pointer_funcs(prop, NULL, "rna_ArmatureModifier_object_set", NULL, "rna_Armature_object_poll");
	RNA_def_property_flag(prop, PROP_EDITABLE | PROP_ID_SELF_CHECK);
	RNA_def_property_update(prop, 0, "rna_Modifier_dependency_update");

	prop = RNA_def_property(srna, "use_bone_envelopes", PROP_BOOLEAN, PROP_NONE);
	RNA_def_property_boolean_sdna(prop, NULL, "deformflag", ARM_DEF_ENVELOPE);
	RNA_def_property_ui_text(prop, "Use Bone Envelopes", "Bind Bone envelopes to armature modifier");
	RNA_def_property_update(prop, 0, "rna_Modifier_update");

	prop = RNA_def_property(srna, "use_vertex_groups", PROP_BOOLEAN, PROP_NONE);
	RNA_def_property_boolean_sdna(prop, NULL, "deformflag", ARM_DEF_VGROUP);
	RNA_def_property_ui_text(prop, "Use Vertex Groups", "Bind vertex groups to armature modifier");
	RNA_def_property_update(prop, 0, "rna_Modifier_update");
	
	prop = RNA_def_property(srna, "use_deform_preserve_volume", PROP_BOOLEAN, PROP_NONE);
	RNA_def_property_boolean_sdna(prop, NULL, "deformflag", ARM_DEF_QUATERNION);
	RNA_def_property_ui_text(prop, "Preserve Volume", "Deform rotation interpolation with quaternions");
	RNA_def_property_update(prop, 0, "rna_Modifier_update");

	prop = RNA_def_property(srna, "use_multi_modifier", PROP_BOOLEAN, PROP_NONE);
	RNA_def_property_boolean_sdna(prop, NULL, "multi", 0);
	RNA_def_property_ui_text(prop, "Multi Modifier",
	                         "Use same input as previous modifier, and mix results using overall vgroup");
	RNA_def_property_update(prop, 0, "rna_Modifier_update");
	
	prop = RNA_def_property(srna, "vertex_group", PROP_STRING, PROP_NONE);
	RNA_def_property_string_sdna(prop, NULL, "defgrp_name");
	RNA_def_property_ui_text(prop, "Vertex Group",
	                         "Name of Vertex Group which determines influence of modifier per point");
	RNA_def_property_string_funcs(prop, NULL, NULL, "rna_ArmatureModifier_defgrp_name_set");
	RNA_def_property_update(prop, 0, "rna_Modifier_update");

	prop = RNA_def_property(srna, "invert_vertex_group", PROP_BOOLEAN, PROP_NONE);
	RNA_def_property_boolean_sdna(prop, NULL, "deformflag", ARM_DEF_INVERT_VGROUP);
	RNA_def_property_ui_text(prop, "Invert", "Invert vertex group influence");
	RNA_def_property_update(prop, 0, "rna_Modifier_update");
}

static void rna_def_modifier_hook(BlenderRNA *brna)
{
	StructRNA *srna;
	PropertyRNA *prop;

	srna = RNA_def_struct(brna, "HookModifier", "Modifier");
	RNA_def_struct_ui_text(srna, "Hook Modifier", "Hook modifier to modify the location of vertices");
	RNA_def_struct_sdna(srna, "HookModifierData");
	RNA_def_struct_ui_icon(srna, ICON_HOOK);

	prop = RNA_def_property(srna, "falloff", PROP_FLOAT, PROP_DISTANCE);
	RNA_def_property_range(prop, 0, FLT_MAX);
	RNA_def_property_ui_range(prop, 0, 100, 100, 2);
	RNA_def_property_ui_text(prop, "Falloff",  "If not zero, the distance from the hook where influence ends");
	RNA_def_property_update(prop, 0, "rna_Modifier_update");

	prop = RNA_def_property(srna, "force", PROP_FLOAT, PROP_NONE);
	RNA_def_property_range(prop, 0, 1);
	RNA_def_property_ui_text(prop, "Force",  "Relative force of the hook");
	RNA_def_property_update(prop, 0, "rna_Modifier_update");

	prop = RNA_def_property(srna, "object", PROP_POINTER, PROP_NONE);
	RNA_def_property_ui_text(prop, "Object", "Parent Object for hook, also recalculates and clears offset");
	RNA_def_property_flag(prop, PROP_EDITABLE | PROP_ID_SELF_CHECK);
	RNA_def_property_pointer_funcs(prop, NULL, "rna_HookModifier_object_set", NULL, NULL);
	RNA_def_property_update(prop, 0, "rna_Modifier_dependency_update");
	
	prop = RNA_def_property(srna, "subtarget", PROP_STRING, PROP_NONE);
	RNA_def_property_string_sdna(prop, NULL, "subtarget");
	RNA_def_property_ui_text(prop, "Sub-Target",
	                         "Name of Parent Bone for hook (if applicable), also recalculates and clears offset");
	RNA_def_property_update(prop, 0, "rna_Modifier_dependency_update");

	prop = RNA_def_property(srna, "vertex_group", PROP_STRING, PROP_NONE);
	RNA_def_property_string_sdna(prop, NULL, "name");
	RNA_def_property_ui_text(prop, "Vertex Group",
	                         "Name of Vertex Group which determines influence of modifier per point");
	RNA_def_property_string_funcs(prop, NULL, NULL, "rna_HookModifier_name_set");
	RNA_def_property_update(prop, 0, "rna_Modifier_update");
}

static void rna_def_modifier_softbody(BlenderRNA *brna)
{
	StructRNA *srna;
	PropertyRNA *prop;

	srna = RNA_def_struct(brna, "SoftBodyModifier", "Modifier");
	RNA_def_struct_ui_text(srna, "Soft Body Modifier", "Soft body simulation modifier");
	RNA_def_struct_sdna(srna, "SoftbodyModifierData");
	RNA_def_struct_ui_icon(srna, ICON_MOD_SOFT);

	prop = RNA_def_property(srna, "settings", PROP_POINTER, PROP_NONE);
	RNA_def_property_flag(prop, PROP_NEVER_NULL);
	RNA_def_property_struct_type(prop, "SoftBodySettings");
	RNA_def_property_pointer_funcs(prop, "rna_SoftBodyModifier_settings_get", NULL, NULL, NULL);
	RNA_def_property_ui_text(prop, "Soft Body Settings", "");

	prop = RNA_def_property(srna, "point_cache", PROP_POINTER, PROP_NONE);
	RNA_def_property_flag(prop, PROP_NEVER_NULL);
	RNA_def_property_struct_type(prop, "PointCache");
	RNA_def_property_pointer_funcs(prop, "rna_SoftBodyModifier_point_cache_get", NULL, NULL, NULL);
	RNA_def_property_ui_text(prop, "Soft Body Point Cache", "");
}

static void rna_def_modifier_boolean(BlenderRNA *brna)
{
	StructRNA *srna;
	PropertyRNA *prop;

	static EnumPropertyItem prop_operation_items[] = {
		{eBooleanModifierOp_Intersect, "INTERSECT", 0, "Intersect",
		                               "Keep the part of the mesh that intersects with the other selected object"},
		{eBooleanModifierOp_Union, "UNION", 0, "Union", "Combine two meshes in an additive way"},
		{eBooleanModifierOp_Difference, "DIFFERENCE", 0, "Difference", "Combine two meshes in a subtractive way"},
		{0, NULL, 0, NULL, NULL}
	};

	srna = RNA_def_struct(brna, "BooleanModifier", "Modifier");
	RNA_def_struct_ui_text(srna, "Boolean Modifier", "Boolean operations modifier");
	RNA_def_struct_sdna(srna, "BooleanModifierData");
	RNA_def_struct_ui_icon(srna, ICON_MOD_BOOLEAN);

	prop = RNA_def_property(srna, "object", PROP_POINTER, PROP_NONE);
	RNA_def_property_ui_text(prop, "Object", "Mesh object to use for Boolean operation");
	RNA_def_property_pointer_funcs(prop, NULL, "rna_BooleanModifier_object_set", NULL, "rna_Mesh_object_poll");
	RNA_def_property_flag(prop, PROP_EDITABLE | PROP_ID_SELF_CHECK);
	RNA_def_property_update(prop, 0, "rna_Modifier_dependency_update");

	prop = RNA_def_property(srna, "operation", PROP_ENUM, PROP_NONE);
	RNA_def_property_enum_items(prop, prop_operation_items);
	RNA_def_property_ui_text(prop, "Operation", "");
	RNA_def_property_update(prop, 0, "rna_Modifier_update");
}

static void rna_def_modifier_array(BlenderRNA *brna)
{
	StructRNA *srna;
	PropertyRNA *prop;

	static EnumPropertyItem prop_fit_type_items[] = {
		{MOD_ARR_FIXEDCOUNT, "FIXED_COUNT", 0, "Fixed Count", "Duplicate the object a certain number of times"},
		{MOD_ARR_FITLENGTH, "FIT_LENGTH", 0, "Fit Length",
		                    "Duplicate the object as many times as fits in a certain length"},
		{MOD_ARR_FITCURVE, "FIT_CURVE", 0, "Fit Curve", "Fit the duplicated objects to a curve"},
		{0, NULL, 0, NULL, NULL}
	};

	srna = RNA_def_struct(brna, "ArrayModifier", "Modifier");
	RNA_def_struct_ui_text(srna, "Array Modifier", "Array duplication modifier");
	RNA_def_struct_sdna(srna, "ArrayModifierData");
	RNA_def_struct_ui_icon(srna, ICON_MOD_ARRAY);

	/* Length parameters */
	prop = RNA_def_property(srna, "fit_type", PROP_ENUM, PROP_NONE);
	RNA_def_property_enum_items(prop, prop_fit_type_items);
	RNA_def_property_ui_text(prop, "Fit Type", "Array length calculation method");
	RNA_def_property_update(prop, 0, "rna_Modifier_update");

	prop = RNA_def_property(srna, "count", PROP_INT, PROP_NONE);
	RNA_def_property_range(prop, 1, INT_MAX);
	RNA_def_property_ui_range(prop, 1, 1000, 1, -1);
	RNA_def_property_ui_text(prop, "Count",  "Number of duplicates to make");
	RNA_def_property_update(prop, 0, "rna_Modifier_update");

	prop = RNA_def_property(srna, "fit_length", PROP_FLOAT, PROP_DISTANCE);
	RNA_def_property_float_sdna(prop, NULL, "length");
	RNA_def_property_range(prop, 0, INT_MAX);
	RNA_def_property_ui_range(prop, 0, 10000, 10, 2);
	RNA_def_property_ui_text(prop, "Length", "Length to fit array within");
	RNA_def_property_update(prop, 0, "rna_Modifier_update");

	prop = RNA_def_property(srna, "curve", PROP_POINTER, PROP_NONE);
	RNA_def_property_pointer_sdna(prop, NULL, "curve_ob");
	RNA_def_property_ui_text(prop, "Curve", "Curve object to fit array length to");
	RNA_def_property_pointer_funcs(prop, NULL, "rna_ArrayModifier_curve_ob_set", NULL, "rna_Curve_object_poll");
	RNA_def_property_flag(prop, PROP_EDITABLE | PROP_ID_SELF_CHECK);
	RNA_def_property_update(prop, 0, "rna_Modifier_dependency_update");

	/* Offset parameters */
	prop = RNA_def_property(srna, "use_constant_offset", PROP_BOOLEAN, PROP_NONE);
	RNA_def_property_boolean_sdna(prop, NULL, "offset_type", MOD_ARR_OFF_CONST);
	RNA_def_property_ui_text(prop, "Constant Offset", "Add a constant offset");
	RNA_def_property_update(prop, 0, "rna_Modifier_update");
	
	prop = RNA_def_property(srna, "constant_offset_displace", PROP_FLOAT, PROP_TRANSLATION);
	RNA_def_property_float_sdna(prop, NULL, "offset");
	RNA_def_property_ui_text(prop, "Constant Offset Displacement", "Value for the distance between arrayed items");
	RNA_def_property_ui_range(prop, -FLT_MAX, FLT_MAX, 1, RNA_TRANSLATION_PREC_DEFAULT);
	RNA_def_property_update(prop, 0, "rna_Modifier_update");

	prop = RNA_def_property(srna, "use_relative_offset", PROP_BOOLEAN, PROP_NONE);
	RNA_def_property_boolean_sdna(prop, NULL, "offset_type", MOD_ARR_OFF_RELATIVE);
	RNA_def_property_ui_text(prop, "Relative Offset", "Add an offset relative to the object's bounding box");
	RNA_def_property_update(prop, 0, "rna_Modifier_update");

	/* PROP_TRANSLATION causes units to be used which we don't want */
	prop = RNA_def_property(srna, "relative_offset_displace", PROP_FLOAT, PROP_NONE);
	RNA_def_property_float_sdna(prop, NULL, "scale");
	RNA_def_property_ui_text(prop, "Relative Offset Displacement",
	                         "The size of the geometry will determine the distance between arrayed items");
	RNA_def_property_update(prop, 0, "rna_Modifier_update");

	/* Vertex merging parameters */
	prop = RNA_def_property(srna, "use_merge_vertices", PROP_BOOLEAN, PROP_NONE);
	RNA_def_property_boolean_sdna(prop, NULL, "flags", MOD_ARR_MERGE);
	RNA_def_property_ui_text(prop, "Merge Vertices", "Merge vertices in adjacent duplicates");
	RNA_def_property_update(prop, 0, "rna_Modifier_update");

	prop = RNA_def_property(srna, "use_merge_vertices_cap", PROP_BOOLEAN, PROP_NONE);
	RNA_def_property_boolean_sdna(prop, NULL, "flags", MOD_ARR_MERGEFINAL);
	RNA_def_property_ui_text(prop, "Merge Vertices", "Merge vertices in first and last duplicates");
	RNA_def_property_update(prop, 0, "rna_Modifier_update");

	prop = RNA_def_property(srna, "merge_threshold", PROP_FLOAT, PROP_DISTANCE);
	RNA_def_property_float_sdna(prop, NULL, "merge_dist");
	RNA_def_property_range(prop, 0, FLT_MAX);
	RNA_def_property_ui_range(prop, 0, 1, 1, 4);
	RNA_def_property_ui_text(prop, "Merge Distance", "Limit below which to merge vertices");
	RNA_def_property_update(prop, 0, "rna_Modifier_update");

	/* Offset object */
	prop = RNA_def_property(srna, "use_object_offset", PROP_BOOLEAN, PROP_NONE);
	RNA_def_property_boolean_sdna(prop, NULL, "offset_type", MOD_ARR_OFF_OBJ);
	RNA_def_property_ui_text(prop, "Object Offset", "Add another object's transformation to the total offset");
	RNA_def_property_update(prop, 0, "rna_Modifier_update");

	prop = RNA_def_property(srna, "offset_object", PROP_POINTER, PROP_NONE);
	RNA_def_property_pointer_sdna(prop, NULL, "offset_ob");
	RNA_def_property_ui_text(prop, "Object Offset",
	                         "Use the location and rotation of another object to determine the distance and "
	                         "rotational change between arrayed items");
	RNA_def_property_flag(prop, PROP_EDITABLE | PROP_ID_SELF_CHECK);
	RNA_def_property_update(prop, 0, "rna_Modifier_dependency_update");
	
	/* Caps */
	prop = RNA_def_property(srna, "start_cap", PROP_POINTER, PROP_NONE);
	RNA_def_property_ui_text(prop, "Start Cap", "Mesh object to use as a start cap");
	RNA_def_property_pointer_funcs(prop, NULL, "rna_ArrayModifier_start_cap_set", NULL, "rna_Mesh_object_poll");
	RNA_def_property_flag(prop, PROP_EDITABLE | PROP_ID_SELF_CHECK);
	RNA_def_property_update(prop, 0, "rna_Modifier_update");

	prop = RNA_def_property(srna, "end_cap", PROP_POINTER, PROP_NONE);
	RNA_def_property_ui_text(prop, "End Cap", "Mesh object to use as an end cap");
	RNA_def_property_pointer_funcs(prop, NULL, "rna_ArrayModifier_end_cap_set", NULL, "rna_Mesh_object_poll");
	RNA_def_property_flag(prop, PROP_EDITABLE | PROP_ID_SELF_CHECK);
	RNA_def_property_update(prop, 0, "rna_Modifier_dependency_update");
}

static void rna_def_modifier_edgesplit(BlenderRNA *brna)
{
	StructRNA *srna;
	PropertyRNA *prop;

	srna = RNA_def_struct(brna, "EdgeSplitModifier", "Modifier");
	RNA_def_struct_ui_text(srna, "EdgeSplit Modifier", "Edge splitting modifier to create sharp edges");
	RNA_def_struct_sdna(srna, "EdgeSplitModifierData");
	RNA_def_struct_ui_icon(srna, ICON_MOD_EDGESPLIT);

	prop = RNA_def_property(srna, "split_angle", PROP_FLOAT, PROP_ANGLE);
	RNA_def_property_range(prop, 0.0f, DEG2RADF(180.0f));
	RNA_def_property_ui_range(prop, 0.0f, DEG2RADF(180.0f), 100, 2);
	RNA_def_property_ui_text(prop, "Split Angle", "Angle above which to split edges");
	RNA_def_property_update(prop, 0, "rna_Modifier_update");

	prop = RNA_def_property(srna, "use_edge_angle", PROP_BOOLEAN, PROP_NONE);
	RNA_def_property_boolean_sdna(prop, NULL, "flags", MOD_EDGESPLIT_FROMANGLE);
	RNA_def_property_ui_text(prop, "Use Edge Angle", "Split edges with high angle between faces");
	RNA_def_property_update(prop, 0, "rna_Modifier_update");

	prop = RNA_def_property(srna, "use_edge_sharp", PROP_BOOLEAN, PROP_NONE);
	RNA_def_property_boolean_sdna(prop, NULL, "flags", MOD_EDGESPLIT_FROMFLAG);
	RNA_def_property_ui_text(prop, "Use Sharp Edges", "Split edges that are marked as sharp");
	RNA_def_property_update(prop, 0, "rna_Modifier_update");
}

static void rna_def_modifier_displace(BlenderRNA *brna)
{
	StructRNA *srna;
	PropertyRNA *prop;

	static EnumPropertyItem prop_direction_items[] = {
		{MOD_DISP_DIR_X, "X", 0, "X", "Use the texture's intensity value to displace in the X direction"},
		{MOD_DISP_DIR_Y, "Y", 0, "Y", "Use the texture's intensity value to displace in the Y direction"},
		{MOD_DISP_DIR_Z, "Z", 0, "Z", "Use the texture's intensity value to displace in the Z direction"},
		{MOD_DISP_DIR_NOR, "NORMAL", 0, "Normal",
		                   "Use the texture's intensity value to displace in the normal direction"},
		{MOD_DISP_DIR_RGB_XYZ, "RGB_TO_XYZ", 0, "RGB to XYZ",
		                       "Use the texture's RGB values to displace the mesh in the XYZ direction"},
		{0, NULL, 0, NULL, NULL}
	};

	srna = RNA_def_struct(brna, "DisplaceModifier", "Modifier");
	RNA_def_struct_ui_text(srna, "Displace Modifier", "Displacement modifier");
	RNA_def_struct_sdna(srna, "DisplaceModifierData");
	RNA_def_struct_ui_icon(srna, ICON_MOD_DISPLACE);

	prop = RNA_def_property(srna, "vertex_group", PROP_STRING, PROP_NONE);
	RNA_def_property_string_sdna(prop, NULL, "defgrp_name");
	RNA_def_property_ui_text(prop, "Vertex Group",
	                         "Name of Vertex Group which determines influence of modifier per point");
	RNA_def_property_string_funcs(prop, NULL, NULL, "rna_DisplaceModifier_defgrp_name_set");
	RNA_def_property_update(prop, 0, "rna_Modifier_update");

	prop = RNA_def_property(srna, "mid_level", PROP_FLOAT, PROP_FACTOR);
	RNA_def_property_float_sdna(prop, NULL, "midlevel");
	RNA_def_property_range(prop, -FLT_MAX, FLT_MAX);
	RNA_def_property_ui_range(prop, 0, 1, 10, 3);
	RNA_def_property_ui_text(prop, "Midlevel", "Material value that gives no displacement");
	RNA_def_property_update(prop, 0, "rna_Modifier_update");

	prop = RNA_def_property(srna, "strength", PROP_FLOAT, PROP_NONE);
	RNA_def_property_range(prop, -FLT_MAX, FLT_MAX);
	RNA_def_property_ui_range(prop, -100, 100, 10, 3);
	RNA_def_property_ui_text(prop, "Strength", "Amount to displace geometry");
	RNA_def_property_update(prop, 0, "rna_Modifier_update");

	prop = RNA_def_property(srna, "direction", PROP_ENUM, PROP_NONE);
	RNA_def_property_enum_items(prop, prop_direction_items);
	RNA_def_property_ui_text(prop, "Direction", "");
	RNA_def_property_update(prop, 0, "rna_Modifier_update");

	rna_def_modifier_generic_map_info(srna);
}

static void rna_def_modifier_uvproject(BlenderRNA *brna)
{
	StructRNA *srna;
	PropertyRNA *prop;

	srna = RNA_def_struct(brna, "UVProjectModifier", "Modifier");
	RNA_def_struct_ui_text(srna, "UV Project Modifier", "UV projection modifier to set UVs from a projector");
	RNA_def_struct_sdna(srna, "UVProjectModifierData");
	RNA_def_struct_ui_icon(srna, ICON_MOD_UVPROJECT);

	prop = RNA_def_property(srna, "uv_layer", PROP_STRING, PROP_NONE);
	RNA_def_property_string_sdna(prop, NULL, "uvlayer_name");
	RNA_def_property_ui_text(prop, "UV Map", "UV map name");
	RNA_def_property_string_funcs(prop, NULL, NULL, "rna_UVProjectModifier_uvlayer_name_set");
	RNA_def_property_update(prop, 0, "rna_Modifier_update");

	prop = RNA_def_property(srna, "projector_count", PROP_INT, PROP_NONE);
	RNA_def_property_int_sdna(prop, NULL, "num_projectors");
	RNA_def_property_ui_text(prop, "Number of Projectors", "Number of projectors to use");
	RNA_def_property_int_funcs(prop, NULL, "rna_UVProjectModifier_num_projectors_set", NULL);
	RNA_def_property_range(prop, 1, MOD_UVPROJECT_MAXPROJECTORS);
	RNA_def_property_update(prop, 0, "rna_Modifier_update");

	prop = RNA_def_property(srna, "projectors", PROP_COLLECTION, PROP_NONE);
	RNA_def_property_struct_type(prop, "UVProjector");
	RNA_def_property_collection_funcs(prop, "rna_UVProject_projectors_begin", "rna_iterator_array_next",
	                                  "rna_iterator_array_end", "rna_iterator_array_get", NULL, NULL, NULL, NULL);
	RNA_def_property_ui_text(prop, "Projectors", "");

	prop = RNA_def_property(srna, "image", PROP_POINTER, PROP_NONE);
	RNA_def_property_ui_text(prop, "Image", "");
	RNA_def_property_flag(prop, PROP_EDITABLE);
	RNA_def_property_update(prop, 0, "rna_Modifier_update");

	prop = RNA_def_property(srna, "aspect_x", PROP_FLOAT, PROP_NONE);
	RNA_def_property_float_sdna(prop, NULL, "aspectx");
	RNA_def_property_flag(prop, PROP_PROPORTIONAL);
	RNA_def_property_range(prop, 1, FLT_MAX);
	RNA_def_property_ui_range(prop, 1, 1000, 1, 3);
	RNA_def_property_ui_text(prop, "Horizontal Aspect Ratio", "");
	RNA_def_property_update(prop, 0, "rna_Modifier_update");

	prop = RNA_def_property(srna, "aspect_y", PROP_FLOAT, PROP_NONE);
	RNA_def_property_float_sdna(prop, NULL, "aspecty");
	RNA_def_property_flag(prop, PROP_PROPORTIONAL);
	RNA_def_property_range(prop, 1, FLT_MAX);
	RNA_def_property_ui_range(prop, 1, 1000, 1, 3);
	RNA_def_property_ui_text(prop, "Vertical Aspect Ratio", "");
	RNA_def_property_update(prop, 0, "rna_Modifier_update");
	
	prop = RNA_def_property(srna, "scale_x", PROP_FLOAT, PROP_NONE);
	RNA_def_property_float_sdna(prop, NULL, "scalex");
	RNA_def_property_flag(prop, PROP_PROPORTIONAL);
	RNA_def_property_range(prop, 0, FLT_MAX);
	RNA_def_property_ui_range(prop, 0, 1000, 1, 3);
	RNA_def_property_ui_text(prop, "Horizontal Scale", "");
	RNA_def_property_update(prop, 0, "rna_Modifier_update");

	prop = RNA_def_property(srna, "scale_y", PROP_FLOAT, PROP_NONE);
	RNA_def_property_float_sdna(prop, NULL, "scaley");
	RNA_def_property_flag(prop, PROP_PROPORTIONAL);
	RNA_def_property_range(prop, 0, FLT_MAX);
	RNA_def_property_ui_range(prop, 0, 1000, 1, 3);
	RNA_def_property_ui_text(prop, "Vertical Scale", "");
	RNA_def_property_update(prop, 0, "rna_Modifier_update");

	prop = RNA_def_property(srna, "use_image_override", PROP_BOOLEAN, PROP_NONE);
	RNA_def_property_boolean_sdna(prop, NULL, "flags", MOD_UVPROJECT_OVERRIDEIMAGE);
	RNA_def_property_ui_text(prop, "Override Image", "Override faces' current images with the given image");
	RNA_def_property_update(prop, 0, "rna_Modifier_update");

	srna = RNA_def_struct(brna, "UVProjector", NULL);
	RNA_def_struct_ui_text(srna, "UVProjector", "UV projector used by the UV project modifier");

	prop = RNA_def_property(srna, "object", PROP_POINTER, PROP_NONE);
	RNA_def_property_struct_type(prop, "Object");
	RNA_def_property_pointer_funcs(prop, "rna_UVProjector_object_get", "rna_UVProjector_object_set", NULL, NULL);
	RNA_def_property_flag(prop, PROP_EDITABLE | PROP_ID_SELF_CHECK);
	RNA_def_property_ui_text(prop, "Object", "Object to use as projector transform");
	RNA_def_property_update(prop, 0, "rna_Modifier_dependency_update");
}

static void rna_def_modifier_smooth(BlenderRNA *brna)
{
	StructRNA *srna;
	PropertyRNA *prop;

	srna = RNA_def_struct(brna, "SmoothModifier", "Modifier");
	RNA_def_struct_ui_text(srna, "Smooth Modifier", "Smoothing effect modifier");
	RNA_def_struct_sdna(srna, "SmoothModifierData");
	RNA_def_struct_ui_icon(srna, ICON_MOD_SMOOTH);

	prop = RNA_def_property(srna, "use_x", PROP_BOOLEAN, PROP_NONE);
	RNA_def_property_boolean_sdna(prop, NULL, "flag", MOD_SMOOTH_X);
	RNA_def_property_ui_text(prop, "X", "Smooth object along X axis");
	RNA_def_property_update(prop, 0, "rna_Modifier_update");

	prop = RNA_def_property(srna, "use_y", PROP_BOOLEAN, PROP_NONE);
	RNA_def_property_boolean_sdna(prop, NULL, "flag", MOD_SMOOTH_Y);
	RNA_def_property_ui_text(prop, "Y", "Smooth object along Y axis");
	RNA_def_property_update(prop, 0, "rna_Modifier_update");

	prop = RNA_def_property(srna, "use_z", PROP_BOOLEAN, PROP_NONE);
	RNA_def_property_boolean_sdna(prop, NULL, "flag", MOD_SMOOTH_Z);
	RNA_def_property_ui_text(prop, "Z", "Smooth object along Z axis");
	RNA_def_property_update(prop, 0, "rna_Modifier_update");

	prop = RNA_def_property(srna, "factor", PROP_FLOAT, PROP_NONE);
	RNA_def_property_float_sdna(prop, NULL, "fac");
	RNA_def_property_range(prop, -FLT_MAX, FLT_MAX);
	RNA_def_property_ui_range(prop, -10, 10, 1, 3);
	RNA_def_property_ui_text(prop, "Factor", "Strength of modifier effect");
	RNA_def_property_update(prop, 0, "rna_Modifier_update");

	prop = RNA_def_property(srna, "iterations", PROP_INT, PROP_NONE);
	RNA_def_property_int_sdna(prop, NULL, "repeat");
	RNA_def_property_ui_range(prop, 0, 30, 1, -1);
	RNA_def_property_ui_text(prop, "Repeat", "");
	RNA_def_property_update(prop, 0, "rna_Modifier_update");
	
	prop = RNA_def_property(srna, "vertex_group", PROP_STRING, PROP_NONE);
	RNA_def_property_string_sdna(prop, NULL, "defgrp_name");
	RNA_def_property_ui_text(prop, "Vertex Group",
	                         "Name of Vertex Group which determines influence of modifier per point");
	RNA_def_property_string_funcs(prop, NULL, NULL, "rna_SmoothModifier_defgrp_name_set");
	RNA_def_property_update(prop, 0, "rna_Modifier_update");
}

static void rna_def_modifier_laplaciansmooth(BlenderRNA *brna)
{
	StructRNA *srna;
	PropertyRNA *prop;

	srna = RNA_def_struct(brna, "LaplacianSmoothModifier", "Modifier");
	RNA_def_struct_ui_text(srna, "Laplacian Smooth Modifier", "Smoothing effect modifier");
	RNA_def_struct_sdna(srna, "LaplacianSmoothModifierData");
	RNA_def_struct_ui_icon(srna, ICON_MOD_SMOOTH);

	prop = RNA_def_property(srna, "use_x", PROP_BOOLEAN, PROP_NONE);
	RNA_def_property_boolean_sdna(prop, NULL, "flag", MOD_LAPLACIANSMOOTH_X);
	RNA_def_property_ui_text(prop, "X", "Smooth object along X axis");
	RNA_def_property_update(prop, 0, "rna_Modifier_update");

	prop = RNA_def_property(srna, "use_y", PROP_BOOLEAN, PROP_NONE);
	RNA_def_property_boolean_sdna(prop, NULL, "flag", MOD_LAPLACIANSMOOTH_Y);
	RNA_def_property_ui_text(prop, "Y", "Smooth object along Y axis");
	RNA_def_property_update(prop, 0, "rna_Modifier_update");

	prop = RNA_def_property(srna, "use_z", PROP_BOOLEAN, PROP_NONE);
	RNA_def_property_boolean_sdna(prop, NULL, "flag", MOD_LAPLACIANSMOOTH_Z);
	RNA_def_property_ui_text(prop, "Z", "Smooth object along Z axis");
	RNA_def_property_update(prop, 0, "rna_Modifier_update");

	prop = RNA_def_property(srna, "use_volume_preserve", PROP_BOOLEAN, PROP_NONE);
	RNA_def_property_boolean_sdna(prop, NULL, "flag", MOD_LAPLACIANSMOOTH_PRESERVE_VOLUME);
	RNA_def_property_ui_text(prop, "Preserve Volume", "Apply volume preservation after smooth");
	RNA_def_property_update(prop, 0, "rna_Modifier_update");
	
	prop = RNA_def_property(srna, "use_normalized", PROP_BOOLEAN, PROP_NONE);
	RNA_def_property_boolean_sdna(prop, NULL, "flag", MOD_LAPLACIANSMOOTH_NORMALIZED);
	RNA_def_property_ui_text(prop, "Normalized", "Improve and stabilize the enhanced shape");
	RNA_def_property_update(prop, 0, "rna_Modifier_update");

	prop = RNA_def_property(srna, "lambda_factor", PROP_FLOAT, PROP_NONE);
	RNA_def_property_float_sdna(prop, NULL, "lambda");
	RNA_def_property_range(prop, -FLT_MAX, FLT_MAX);
	RNA_def_property_ui_range(prop, -1000.0, 1000.0, 5, 3);
	RNA_def_property_ui_text(prop, "Lambda Factor", "Smooth factor effect");
	RNA_def_property_update(prop, 0, "rna_Modifier_update");

	prop = RNA_def_property(srna, "lambda_border", PROP_FLOAT, PROP_NONE);
	RNA_def_property_float_sdna(prop, NULL, "lambda_border");
	RNA_def_property_range(prop, -FLT_MAX, FLT_MAX);
	RNA_def_property_ui_range(prop, -1000.0, 1000.0, 5, 3);
	RNA_def_property_ui_text(prop, "Lambda Border", "Lambda factor in border");
	RNA_def_property_update(prop, 0, "rna_Modifier_update");

	prop = RNA_def_property(srna, "iterations", PROP_INT, PROP_NONE);
	RNA_def_property_int_sdna(prop, NULL, "repeat");
	RNA_def_property_ui_range(prop, 0, 200, 1, -1);
	RNA_def_property_ui_text(prop, "Repeat", "");
	RNA_def_property_update(prop, 0, "rna_Modifier_update");
	
	prop = RNA_def_property(srna, "vertex_group", PROP_STRING, PROP_NONE);
	RNA_def_property_string_sdna(prop, NULL, "defgrp_name");
	RNA_def_property_ui_text(prop, "Vertex Group",
	                         "Name of Vertex Group which determines influence of modifier per point");
	RNA_def_property_string_funcs(prop, NULL, NULL, "rna_LaplacianSmoothModifier_defgrp_name_set");
	RNA_def_property_update(prop, 0, "rna_Modifier_update");
}

static void rna_def_modifier_cast(BlenderRNA *brna)
{
	StructRNA *srna;
	PropertyRNA *prop;

	static EnumPropertyItem prop_cast_type_items[] = {
		{MOD_CAST_TYPE_SPHERE, "SPHERE", 0, "Sphere", ""},
		{MOD_CAST_TYPE_CYLINDER, "CYLINDER", 0, "Cylinder", ""},
		{MOD_CAST_TYPE_CUBOID, "CUBOID", 0, "Cuboid", ""},
		{0, NULL, 0, NULL, NULL}
	};

	srna = RNA_def_struct(brna, "CastModifier", "Modifier");
	RNA_def_struct_ui_text(srna, "Cast Modifier", "Modifier to cast to other shapes");
	RNA_def_struct_sdna(srna, "CastModifierData");
	RNA_def_struct_ui_icon(srna, ICON_MOD_CAST);

	prop = RNA_def_property(srna, "cast_type", PROP_ENUM, PROP_NONE);
	RNA_def_property_enum_sdna(prop, NULL, "type");
	RNA_def_property_enum_items(prop, prop_cast_type_items);
	RNA_def_property_ui_text(prop, "Cast Type", "Target object shape");
	RNA_def_property_update(prop, 0, "rna_Modifier_update");
	
	prop = RNA_def_property(srna, "object", PROP_POINTER, PROP_NONE);
	RNA_def_property_ui_text(prop, "Object",
	                         "Control object: if available, its location determines the center of the effect");
	RNA_def_property_pointer_funcs(prop, NULL, "rna_CastModifier_object_set", NULL, NULL);
	RNA_def_property_flag(prop, PROP_EDITABLE | PROP_ID_SELF_CHECK);
	RNA_def_property_update(prop, 0, "rna_Modifier_dependency_update");

	prop = RNA_def_property(srna, "use_x", PROP_BOOLEAN, PROP_NONE);
	RNA_def_property_boolean_sdna(prop, NULL, "flag", MOD_CAST_X);
	RNA_def_property_ui_text(prop, "X", "");
	RNA_def_property_update(prop, 0, "rna_Modifier_update");

	prop = RNA_def_property(srna, "use_y", PROP_BOOLEAN, PROP_NONE);
	RNA_def_property_boolean_sdna(prop, NULL, "flag", MOD_CAST_Y);
	RNA_def_property_ui_text(prop, "Y", "");
	RNA_def_property_update(prop, 0, "rna_Modifier_update");

	prop = RNA_def_property(srna, "use_z", PROP_BOOLEAN, PROP_NONE);
	RNA_def_property_boolean_sdna(prop, NULL, "flag", MOD_CAST_Z);
	RNA_def_property_ui_text(prop, "Z", "");
	RNA_def_property_update(prop, 0, "rna_Modifier_update");
	
	prop = RNA_def_property(srna, "use_radius_as_size", PROP_BOOLEAN, PROP_NONE);
	RNA_def_property_boolean_sdna(prop, NULL, "flag", MOD_CAST_SIZE_FROM_RADIUS);
	RNA_def_property_ui_text(prop, "From Radius", "Use radius as size of projection shape (0 = auto)");
	RNA_def_property_update(prop, 0, "rna_Modifier_update");
	
	prop = RNA_def_property(srna, "use_transform", PROP_BOOLEAN, PROP_NONE);
	RNA_def_property_boolean_sdna(prop, NULL, "flag", MOD_CAST_USE_OB_TRANSFORM);
	RNA_def_property_ui_text(prop, "Use transform", "Use object transform to control projection shape");
	RNA_def_property_update(prop, 0, "rna_Modifier_update");
	
	prop = RNA_def_property(srna, "factor", PROP_FLOAT, PROP_NONE);
	RNA_def_property_float_sdna(prop, NULL, "fac");
	RNA_def_property_range(prop, -FLT_MAX, FLT_MAX);
	RNA_def_property_ui_range(prop, -10, 10, 5, 2);
	RNA_def_property_ui_text(prop, "Factor", "");
	RNA_def_property_update(prop, 0, "rna_Modifier_update");

	prop = RNA_def_property(srna, "radius", PROP_FLOAT, PROP_DISTANCE);
	RNA_def_property_range(prop, 0, FLT_MAX);
	RNA_def_property_ui_range(prop, 0, 100, 5, 2);
	RNA_def_property_ui_text(prop, "Radius",
	                         "Only deform vertices within this distance from the center of the effect "
	                         "(leave as 0 for infinite.)");
	RNA_def_property_update(prop, 0, "rna_Modifier_update");

	prop = RNA_def_property(srna, "size", PROP_FLOAT, PROP_NONE);
	RNA_def_property_range(prop, 0, FLT_MAX);
	RNA_def_property_ui_range(prop, 0, 100, 5, 2);
	RNA_def_property_ui_text(prop, "Size", "Size of projection shape (leave as 0 for auto)");
	RNA_def_property_update(prop, 0, "rna_Modifier_update");

	prop = RNA_def_property(srna, "vertex_group", PROP_STRING, PROP_NONE);
	RNA_def_property_string_sdna(prop, NULL, "defgrp_name");
	RNA_def_property_ui_text(prop, "Vertex Group", "Vertex group name");
	RNA_def_property_string_funcs(prop, NULL, NULL, "rna_CastModifier_defgrp_name_set");
	RNA_def_property_update(prop, 0, "rna_Modifier_update");
}

static void rna_def_modifier_meshdeform(BlenderRNA *brna)
{
	StructRNA *srna;
	PropertyRNA *prop;
#if 0
	static EnumPropertyItem prop_mode_items[] = {
		{0, "VOLUME", 0, "Volume", "Bind to volume inside cage mesh"},
		{1, "SURFACE", 0, "Surface", "Bind to surface of cage mesh"},
		{0, NULL, 0, NULL, NULL}
	};
#endif

	srna = RNA_def_struct(brna, "MeshDeformModifier", "Modifier");
	RNA_def_struct_ui_text(srna, "MeshDeform Modifier", "Mesh deformation modifier to deform with other meshes");
	RNA_def_struct_sdna(srna, "MeshDeformModifierData");
	RNA_def_struct_ui_icon(srna, ICON_MOD_MESHDEFORM);

	prop = RNA_def_property(srna, "object", PROP_POINTER, PROP_NONE);
	RNA_def_property_ui_text(prop, "Object", "Mesh object to deform with");
	RNA_def_property_pointer_funcs(prop, NULL, "rna_MeshDeformModifier_object_set", NULL, NULL);
	RNA_def_property_flag(prop, PROP_EDITABLE | PROP_ID_SELF_CHECK);
	RNA_def_property_update(prop, 0, "rna_Modifier_dependency_update");
	
	prop = RNA_def_property(srna, "is_bound", PROP_BOOLEAN, PROP_NONE);
	RNA_def_property_boolean_funcs(prop, "rna_MeshDeformModifier_is_bound_get", NULL);
	RNA_def_property_ui_text(prop, "Bound", "Whether geometry has been bound to control cage");
	RNA_def_property_clear_flag(prop, PROP_EDITABLE);
	
	prop = RNA_def_property(srna, "invert_vertex_group", PROP_BOOLEAN, PROP_NONE);
	RNA_def_property_boolean_sdna(prop, NULL, "flag", MOD_MDEF_INVERT_VGROUP);
	RNA_def_property_ui_text(prop, "Invert", "Invert vertex group influence");
	RNA_def_property_update(prop, 0, "rna_Modifier_update");

	prop = RNA_def_property(srna, "vertex_group", PROP_STRING, PROP_NONE);
	RNA_def_property_string_sdna(prop, NULL, "defgrp_name");
	RNA_def_property_ui_text(prop, "Vertex Group", "Vertex group name");
	RNA_def_property_string_funcs(prop, NULL, NULL, "rna_MeshDeformModifier_defgrp_name_set");
	RNA_def_property_update(prop, 0, "rna_Modifier_update");

	prop = RNA_def_property(srna, "precision", PROP_INT, PROP_NONE);
	RNA_def_property_int_sdna(prop, NULL, "gridsize");
	RNA_def_property_range(prop, 2, 10);
	RNA_def_property_ui_text(prop, "Precision", "The grid size for binding");
	RNA_def_property_update(prop, 0, "rna_Modifier_update");

	prop = RNA_def_property(srna, "use_dynamic_bind", PROP_BOOLEAN, PROP_NONE);
	RNA_def_property_boolean_sdna(prop, NULL, "flag", MOD_MDEF_DYNAMIC_BIND);
	RNA_def_property_ui_text(prop, "Dynamic",
	                         "Recompute binding dynamically on top of other deformers "
	                         "(slower and more memory consuming)");
	RNA_def_property_update(prop, 0, "rna_Modifier_update");

#if 0
	prop = RNA_def_property(srna, "mode", PROP_ENUM, PROP_NONE);
	RNA_def_property_enum_items(prop, prop_mode_items);
	RNA_def_property_ui_text(prop, "Mode", "Method of binding vertices are bound to cage mesh");
	RNA_def_property_update(prop, 0, "rna_Modifier_update");
#endif
}

static void rna_def_modifier_particlesystem(BlenderRNA *brna)
{
	StructRNA *srna;
	PropertyRNA *prop;

	srna = RNA_def_struct(brna, "ParticleSystemModifier", "Modifier");
	RNA_def_struct_ui_text(srna, "ParticleSystem Modifier", "Particle system simulation modifier");
	RNA_def_struct_sdna(srna, "ParticleSystemModifierData");
	RNA_def_struct_ui_icon(srna, ICON_MOD_PARTICLES);
	
	prop = RNA_def_property(srna, "particle_system", PROP_POINTER, PROP_NONE);
	RNA_def_property_flag(prop, PROP_NEVER_NULL);
	RNA_def_property_pointer_sdna(prop, NULL, "psys");
	RNA_def_property_ui_text(prop, "Particle System", "Particle System that this modifier controls");
}

static void rna_def_modifier_particleinstance(BlenderRNA *brna)
{
	StructRNA *srna;
	PropertyRNA *prop;

	static EnumPropertyItem particleinstance_axis[] = {
		{0, "X", 0, "X", ""},
		{1, "Y", 0, "Y", ""},
		{2, "Z", 0, "Z", ""},
		{0, NULL, 0, NULL, NULL}
	};

	srna = RNA_def_struct(brna, "ParticleInstanceModifier", "Modifier");
	RNA_def_struct_ui_text(srna, "ParticleInstance Modifier", "Particle system instancing modifier");
	RNA_def_struct_sdna(srna, "ParticleInstanceModifierData");
	RNA_def_struct_ui_icon(srna, ICON_MOD_PARTICLES);

	prop = RNA_def_property(srna, "object", PROP_POINTER, PROP_NONE);
	RNA_def_property_pointer_sdna(prop, NULL, "ob");
	RNA_def_property_ui_text(prop, "Object", "Object that has the particle system");
	RNA_def_property_flag(prop, PROP_EDITABLE | PROP_ID_SELF_CHECK);
	RNA_def_property_update(prop, 0, "rna_Modifier_dependency_update");

	prop = RNA_def_property(srna, "particle_system_index", PROP_INT, PROP_NONE);
	RNA_def_property_int_sdna(prop, NULL, "psys");
	RNA_def_property_range(prop, 1, 10);
	RNA_def_property_ui_text(prop, "Particle System Number", "");
	RNA_def_property_update(prop, 0, "rna_Modifier_update");

	prop = RNA_def_property(srna, "axis", PROP_ENUM, PROP_NONE);
	RNA_def_property_enum_sdna(prop, NULL, "axis");
	RNA_def_property_enum_items(prop, particleinstance_axis);
	RNA_def_property_ui_text(prop, "Axis", "Pole axis for rotation");
	RNA_def_property_update(prop, 0, "rna_Modifier_update");
	
	prop = RNA_def_property(srna, "use_normal", PROP_BOOLEAN, PROP_NONE);
	RNA_def_property_boolean_sdna(prop, NULL, "flag", eParticleInstanceFlag_Parents);
	RNA_def_property_ui_text(prop, "Normal", "Create instances from normal particles");
	RNA_def_property_update(prop, 0, "rna_Modifier_update");

	prop = RNA_def_property(srna, "use_children", PROP_BOOLEAN, PROP_NONE);
	RNA_def_property_boolean_sdna(prop, NULL, "flag", eParticleInstanceFlag_Children);
	RNA_def_property_ui_text(prop, "Children", "Create instances from child particles");
	RNA_def_property_update(prop, 0, "rna_Modifier_update");

	prop = RNA_def_property(srna, "use_path", PROP_BOOLEAN, PROP_NONE);
	RNA_def_property_boolean_sdna(prop, NULL, "flag", eParticleInstanceFlag_Path);
	RNA_def_property_ui_text(prop, "Path", "Create instances along particle paths");
	RNA_def_property_update(prop, 0, "rna_Modifier_update");

	prop = RNA_def_property(srna, "show_unborn", PROP_BOOLEAN, PROP_NONE);
	RNA_def_property_boolean_sdna(prop, NULL, "flag", eParticleInstanceFlag_Unborn);
	RNA_def_property_ui_text(prop, "Unborn", "Show instances when particles are unborn");
	RNA_def_property_update(prop, 0, "rna_Modifier_update");

	prop = RNA_def_property(srna, "show_alive", PROP_BOOLEAN, PROP_NONE);
	RNA_def_property_boolean_sdna(prop, NULL, "flag", eParticleInstanceFlag_Alive);
	RNA_def_property_ui_text(prop, "Alive", "Show instances when particles are alive");
	RNA_def_property_update(prop, 0, "rna_Modifier_update");

	prop = RNA_def_property(srna, "show_dead", PROP_BOOLEAN, PROP_NONE);
	RNA_def_property_boolean_sdna(prop, NULL, "flag", eParticleInstanceFlag_Dead);
	RNA_def_property_ui_text(prop, "Dead", "Show instances when particles are dead");
	RNA_def_property_update(prop, 0, "rna_Modifier_update");

	prop = RNA_def_property(srna, "use_preserve_shape", PROP_BOOLEAN, PROP_NONE);
	RNA_def_property_boolean_sdna(prop, NULL, "flag", eParticleInstanceFlag_KeepShape);
	RNA_def_property_ui_text(prop, "Keep Shape", "Don't stretch the object");
	RNA_def_property_update(prop, 0, "rna_Modifier_update");

	prop = RNA_def_property(srna, "use_size", PROP_BOOLEAN, PROP_NONE);
	RNA_def_property_boolean_sdna(prop, NULL, "flag", eParticleInstanceFlag_UseSize);
	RNA_def_property_ui_text(prop, "Size", "Use particle size to scale the instances");
	RNA_def_property_update(prop, 0, "rna_Modifier_update");

	prop = RNA_def_property(srna, "position", PROP_FLOAT, PROP_NONE);
	RNA_def_property_float_sdna(prop, NULL, "position");
	RNA_def_property_range(prop, 0.0, 1.0);
	RNA_def_property_ui_text(prop, "Position", "Position along path");
	RNA_def_property_update(prop, 0, "rna_Modifier_update");

	prop = RNA_def_property(srna, "random_position", PROP_FLOAT, PROP_NONE);
	RNA_def_property_float_sdna(prop, NULL, "random_position");
	RNA_def_property_range(prop, 0.0, 1.0);
	RNA_def_property_ui_text(prop, "Random Position", "Randomize position along path");
	RNA_def_property_update(prop, 0, "rna_Modifier_update");
}

static void rna_def_modifier_explode(BlenderRNA *brna)
{
	StructRNA *srna;
	PropertyRNA *prop;
	
	static EnumPropertyItem prop_mode_items[] = {
		{eFractureMode_Cells, "CELLS", 0, "Voronoi Cells", "Fracture to voronoi cells and move them with particles"},
		{eFractureMode_Faces, "FACES", 0, "Mesh Faces", "Move mesh faces with particles"},
		{0, NULL, 0, NULL, NULL}
	};
	
	static EnumPropertyItem prop_point_source_items[] = {
		{eOwnParticles, "OWN_PARTICLES", 0, "Own Particles", "Use own particles as point cloud"},
		{eOwnVerts, "OWN_VERTS", 0, "Own Vertices", "Use own vertices as point cloud"},
		{eExtraParticles, "EXTRA_PARTICLES", 0, "Extra Particles", "Use particles of group objects as point cloud"},
		{eExtraVerts, "EXTRA_VERTS", 0, "Extra Vertices", "Use vertices of group objects as point cloud"},
		{eGreasePencil, "GREASE_PENCIL", 0, "Grease Pencil", "Use grease pencil points as point cloud"},
		{0, NULL, 0, NULL, NULL}
	};


	srna = RNA_def_struct(brna, "ExplodeModifier", "Modifier");
	RNA_def_struct_ui_text(srna, "Explode Modifier", "Explosion effect modifier based on a particle system");
	RNA_def_struct_sdna(srna, "ExplodeModifierData");
	RNA_def_struct_ui_icon(srna, ICON_MOD_EXPLODE);

	prop = RNA_def_property(srna, "vertex_group", PROP_STRING, PROP_NONE);
	RNA_def_property_string_funcs(prop, "rna_ExplodeModifier_vgroup_get", "rna_ExplodeModifier_vgroup_length",
	                              "rna_ExplodeModifier_vgroup_set");
	RNA_def_property_ui_text(prop, "Vertex Group", "");

	prop = RNA_def_property(srna, "protect", PROP_FLOAT, PROP_NONE);
	RNA_def_property_range(prop, 0, 1);
	RNA_def_property_ui_text(prop, "Protect", "Clean vertex group edges");
	RNA_def_property_update(prop, 0, "rna_Modifier_update");

	prop = RNA_def_property(srna, "use_edge_cut", PROP_BOOLEAN, PROP_NONE);
	RNA_def_property_boolean_sdna(prop, NULL, "flag", eExplodeFlag_EdgeCut);
	RNA_def_property_ui_text(prop, "Cut Edges", "Cut face edges for nicer shrapnel");
	RNA_def_property_update(prop, 0, "rna_Modifier_update");

	prop = RNA_def_property(srna, "show_unborn", PROP_BOOLEAN, PROP_NONE);
	RNA_def_property_boolean_sdna(prop, NULL, "flag", eExplodeFlag_Unborn);
	RNA_def_property_ui_text(prop, "Unborn", "Show mesh when particles are unborn");
	RNA_def_property_update(prop, 0, "rna_Modifier_update");

	prop = RNA_def_property(srna, "show_alive", PROP_BOOLEAN, PROP_NONE);
	RNA_def_property_boolean_sdna(prop, NULL, "flag", eExplodeFlag_Alive);
	RNA_def_property_ui_text(prop, "Alive", "Show mesh when particles are alive");
	RNA_def_property_update(prop, 0, "rna_Modifier_update");

	prop = RNA_def_property(srna, "show_dead", PROP_BOOLEAN, PROP_NONE);
	RNA_def_property_boolean_sdna(prop, NULL, "flag", eExplodeFlag_Dead);
	RNA_def_property_ui_text(prop, "Dead", "Show mesh when particles are dead");
	RNA_def_property_update(prop, 0, "rna_Modifier_update");

	prop = RNA_def_property(srna, "use_size", PROP_BOOLEAN, PROP_NONE);
	RNA_def_property_boolean_sdna(prop, NULL, "flag", eExplodeFlag_PaSize);
	RNA_def_property_ui_text(prop, "Size", "Use particle size for the shrapnel");
	RNA_def_property_update(prop, 0, "rna_Modifier_update");

	prop = RNA_def_property(srna, "particle_uv", PROP_STRING, PROP_NONE);
	RNA_def_property_string_sdna(prop, NULL, "uvname");
	RNA_def_property_string_maxlength(prop, MAX_CUSTOMDATA_LAYER_NAME);
	RNA_def_property_ui_text(prop, "Particle UV", "UV map to change with particle age");
	RNA_def_property_update(prop, 0, "rna_Modifier_update");

	prop = RNA_def_property(srna, "mode", PROP_ENUM, PROP_NONE);
	RNA_def_property_enum_items(prop, prop_mode_items);
	RNA_def_property_ui_text(prop, "Mode", "Mode of fracture");
	RNA_def_property_update(prop, 0, "rna_Modifier_update");
	
	prop = RNA_def_property(srna, "point_source", PROP_ENUM, PROP_NONE);
	RNA_def_property_enum_items(prop, prop_point_source_items);
	RNA_def_property_flag(prop, PROP_ENUM_FLAG);
	RNA_def_property_enum_default(prop, eOwnParticles);
	RNA_def_property_ui_text(prop, "Point Source", "Source of point cloud");
	RNA_def_property_update(prop, 0, "rna_Modifier_update");

	prop = RNA_def_property(srna, "use_boolean", PROP_BOOLEAN, PROP_NONE);
	RNA_def_property_boolean_sdna(prop, NULL, "use_boolean", MOD_VORONOI_USEBOOLEAN);
	RNA_def_property_ui_text(prop, "Use Boolean Intersection", "Intersect shards with original object shape");
	RNA_def_property_update(prop, 0, "rna_Modifier_update");

	/*prop = RNA_def_property(srna, "refracture", PROP_BOOLEAN, PROP_NONE);
	RNA_def_property_boolean_sdna(prop, NULL, "refracture", MOD_VORONOI_REFRACTURE);
	RNA_def_property_ui_text(prop, "Keep Refracturing", "Refracture the object when particles move");
	RNA_def_property_update(prop, 0, "rna_Modifier_update");*/

	/*prop = RNA_def_property(srna, "use_cache", PROP_BOOLEAN, PROP_NONE);
	RNA_def_property_boolean_sdna(prop, NULL, "use_cache", MOD_VORONOI_USECACHE);
	RNA_def_property_ui_text(prop, "Use Fracture Cache", "Store the fractured mesh in a cache for faster re-use");
	RNA_def_property_update(prop, 0, "rna_Modifier_update");*/

	/*prop = RNA_def_property(srna, "flip_normal", PROP_BOOLEAN, PROP_NONE);
	RNA_def_property_boolean_sdna(prop, NULL, "flip_normal", MOD_VORONOI_FLIPNORMAL);
	RNA_def_property_ui_text(prop, "Flip Normals", "Flip the normals when using boolean intersection, to possibly fix odd looking shapes");
	RNA_def_property_update(prop, 0, "rna_Modifier_update");*/

/*	prop = RNA_def_property(srna, "emit_continuously", PROP_BOOLEAN, PROP_NONE);
	RNA_def_property_boolean_sdna(prop, NULL, "emit_continuously", MOD_VORONOI_EMITCONTINUOUSLY);
	RNA_def_property_ui_text(prop, "Emit Continuously", "Keep re-emitting the voronoi cells until all particles are dead");
	RNA_def_property_update(prop, 0, "rna_Modifier_update");
	
	prop = RNA_def_property(srna, "map_delay", PROP_INT, PROP_NONE);
	RNA_def_property_range(prop, 0, 1000); //TODO: get correct psys end value here ?
	RNA_def_property_ui_text(prop, "Map Delay", "Delay in frames after which the object is broken up intially ");
	RNA_def_property_update(prop, 0, "rna_Modifier_update");*/
	
	prop = RNA_def_property(srna, "cluster_size", PROP_INT, PROP_NONE);
	RNA_def_property_range(prop, 1, 100000); //TODO: get correct psys end value here ?
	RNA_def_property_ui_text(prop, "Cluster Size", "Number of shards which should build up a cluster");
	RNA_def_property_update(prop, 0, "rna_Modifier_update");
	
	prop = RNA_def_property(srna, "cluster_percentage", PROP_INT, PROP_NONE);
	RNA_def_property_range(prop, 0, 100); 
	RNA_def_property_int_default(prop, 100);
	RNA_def_property_ui_text(prop, "Cluster Percentage", "Percentage of shards which should belong to a cluster");
	RNA_def_property_update(prop, 0, "rna_Modifier_update");
	
	prop = RNA_def_property(srna, "inner_material", PROP_POINTER, PROP_NONE);
	RNA_def_property_ui_text(prop, "Inner Material", "");
	RNA_def_property_flag(prop, PROP_EDITABLE);
	RNA_def_property_update(prop, 0, "rna_Modifier_update");

	prop = RNA_def_property(srna, "extra_group", PROP_POINTER, PROP_NONE);
	RNA_def_property_ui_text(prop, "Extra Group", "");
	RNA_def_property_flag(prop, PROP_EDITABLE);
	RNA_def_property_update(prop, 0, "rna_Modifier_update");

	prop = RNA_def_property(srna, "use_animation", PROP_BOOLEAN, PROP_NONE);
	RNA_def_property_boolean_sdna(prop, NULL, "use_animation", MOD_VORONOI_USERIGIDBODY);
	RNA_def_property_ui_text(prop, "Use Animation (Own Particles)", "Use the own particle system to animate the cells");
	RNA_def_property_update(prop, 0, "rna_Modifier_update");

	prop = RNA_def_property(srna, "noise", PROP_FLOAT, PROP_NONE);
	RNA_def_property_float_sdna(prop, NULL, "noise");
	RNA_def_property_range(prop, 0.0f, 1.0f);
	RNA_def_property_float_funcs(prop, NULL, "rna_ExplodeModifier_noise_set", NULL);
	RNA_def_property_ui_text(prop, "Noise", "Noise to apply over pointcloud");
	RNA_def_property_update(prop, 0, "rna_Modifier_update");

	prop = RNA_def_property(srna, "percentage", PROP_INT, PROP_NONE);
	RNA_def_property_int_sdna(prop, NULL, "percentage");
	RNA_def_property_range(prop, 0, 100);
	RNA_def_property_int_funcs(prop, NULL, "rna_ExplodeModifier_percentage_set", NULL);
	RNA_def_property_ui_text(prop, "Percentage", "Percentage of points to actually use for fracture");
	RNA_def_property_update(prop, 0, "rna_Modifier_update");
	
	prop = RNA_def_property(srna, "use_clipping", PROP_BOOLEAN, PROP_NONE);
	RNA_def_property_boolean_sdna(prop, NULL, "use_clipping", MOD_VORONOI_USECLIPPING);
	RNA_def_property_ui_text(prop, "Use Clipping", "Clip the existing mesh at the voronoi cell planes");
	RNA_def_property_update(prop, 0, "rna_Modifier_update");
	
	prop = RNA_def_property(srna, "use_autorefresh", PROP_BOOLEAN, PROP_NONE);
	RNA_def_property_boolean_sdna(prop, NULL, "use_autorefresh", FALSE);
	RNA_def_property_ui_text(prop, "Use Auto Refresh", "Automatically Refresh the modifier and perform a new fracture each time");
	RNA_def_property_update(prop, 0, "rna_Modifier_update");
}

static void rna_def_modifier_cloth(BlenderRNA *brna)
{
	StructRNA *srna;
	PropertyRNA *prop;

	srna = RNA_def_struct(brna, "ClothModifier", "Modifier");
	RNA_def_struct_ui_text(srna, "Cloth Modifier", "Cloth simulation modifier");
	RNA_def_struct_sdna(srna, "ClothModifierData");
	RNA_def_struct_ui_icon(srna, ICON_MOD_CLOTH);
	
	prop = RNA_def_property(srna, "settings", PROP_POINTER, PROP_NONE);
	RNA_def_property_flag(prop, PROP_NEVER_NULL);
	RNA_def_property_pointer_sdna(prop, NULL, "sim_parms");
	RNA_def_property_ui_text(prop, "Cloth Settings", "");
	
	prop = RNA_def_property(srna, "collision_settings", PROP_POINTER, PROP_NONE);
	RNA_def_property_flag(prop, PROP_NEVER_NULL);
	RNA_def_property_pointer_sdna(prop, NULL, "coll_parms");
	RNA_def_property_ui_text(prop, "Cloth Collision Settings", "");
	
	prop = RNA_def_property(srna, "point_cache", PROP_POINTER, PROP_NONE);
	RNA_def_property_flag(prop, PROP_NEVER_NULL);
	RNA_def_property_ui_text(prop, "Point Cache", "");
}

static void rna_def_modifier_smoke(BlenderRNA *brna)
{
	StructRNA *srna;
	PropertyRNA *prop;
	
	static EnumPropertyItem prop_smoke_type_items[] = {
		{0, "NONE", 0, "None", ""},
		{MOD_SMOKE_TYPE_DOMAIN, "DOMAIN", 0, "Domain", ""},
		{MOD_SMOKE_TYPE_FLOW, "FLOW", 0, "Flow", "Inflow/Outflow"},
		{MOD_SMOKE_TYPE_COLL, "COLLISION", 0, "Collision", ""},
		{0, NULL, 0, NULL, NULL}
	};
	
	srna = RNA_def_struct(brna, "SmokeModifier", "Modifier");
	RNA_def_struct_ui_text(srna, "Smoke Modifier", "Smoke simulation modifier");
	RNA_def_struct_sdna(srna, "SmokeModifierData");
	RNA_def_struct_ui_icon(srna, ICON_MOD_SMOKE);
	
	prop = RNA_def_property(srna, "domain_settings", PROP_POINTER, PROP_NONE);
	RNA_def_property_pointer_sdna(prop, NULL, "domain");
	RNA_def_property_ui_text(prop, "Domain Settings", "");
	
	prop = RNA_def_property(srna, "flow_settings", PROP_POINTER, PROP_NONE);
	RNA_def_property_pointer_sdna(prop, NULL, "flow");
	RNA_def_property_ui_text(prop, "Flow Settings", "");
	
	prop = RNA_def_property(srna, "coll_settings", PROP_POINTER, PROP_NONE);
	RNA_def_property_pointer_sdna(prop, NULL, "coll");
	RNA_def_property_ui_text(prop, "Collision Settings", "");
	
	prop = RNA_def_property(srna, "smoke_type", PROP_ENUM, PROP_NONE);
	RNA_def_property_enum_sdna(prop, NULL, "type");
	RNA_def_property_enum_items(prop, prop_smoke_type_items);
	RNA_def_property_ui_text(prop, "Type", "");
	RNA_def_property_clear_flag(prop, PROP_ANIMATABLE);
	RNA_def_property_update(prop, 0, "rna_Smoke_set_type");
}

static void rna_def_modifier_dynamic_paint(BlenderRNA *brna)
{
	StructRNA *srna;
	PropertyRNA *prop;
	
	srna = RNA_def_struct(brna, "DynamicPaintModifier", "Modifier");
	RNA_def_struct_ui_text(srna, "Dynamic Paint Modifier", "Dynamic Paint modifier");
	RNA_def_struct_sdna(srna, "DynamicPaintModifierData");
	RNA_def_struct_ui_icon(srna, ICON_MOD_DYNAMICPAINT);
	
	prop = RNA_def_property(srna, "canvas_settings", PROP_POINTER, PROP_NONE);
	RNA_def_property_pointer_sdna(prop, NULL, "canvas");
	RNA_def_property_ui_text(prop, "Canvas Settings", "");
	
	prop = RNA_def_property(srna, "brush_settings", PROP_POINTER, PROP_NONE);
	RNA_def_property_pointer_sdna(prop, NULL, "brush");
	RNA_def_property_ui_text(prop, "Brush Settings", "");

	prop = RNA_def_property(srna, "ui_type", PROP_ENUM, PROP_NONE);
	RNA_def_property_clear_flag(prop, PROP_ANIMATABLE);
	RNA_def_property_enum_sdna(prop, NULL, "type");
	RNA_def_property_enum_items(prop, prop_dynamicpaint_type_items);
	RNA_def_property_ui_text(prop, "Type", "");
}

static void rna_def_modifier_collision(BlenderRNA *brna)
{
	StructRNA *srna;
	PropertyRNA *prop;

	srna = RNA_def_struct(brna, "CollisionModifier", "Modifier");
	RNA_def_struct_ui_text(srna, "Collision Modifier",
	                       "Collision modifier defining modifier stack position used for collision");
	RNA_def_struct_sdna(srna, "CollisionModifierData");
	RNA_def_struct_ui_icon(srna, ICON_MOD_PHYSICS);

	prop = RNA_def_property(srna, "settings", PROP_POINTER, PROP_NONE);
	RNA_def_property_flag(prop, PROP_NEVER_NULL);
	RNA_def_property_struct_type(prop, "CollisionSettings");
	RNA_def_property_pointer_funcs(prop, "rna_CollisionModifier_settings_get", NULL, NULL, NULL);
	RNA_def_property_ui_text(prop, "Settings", "");
}

static void rna_def_modifier_bevel(BlenderRNA *brna)
{
	StructRNA *srna;
	PropertyRNA *prop;

	static EnumPropertyItem prop_limit_method_items[] = {
		{0, "NONE", 0, "None", "Bevel the entire mesh by a constant amount"},
		{MOD_BEVEL_ANGLE, "ANGLE", 0, "Angle", "Only bevel edges with sharp enough angles between faces"},
		{MOD_BEVEL_WEIGHT, "WEIGHT", 0, "Weight",
		                   "Use bevel weights to determine how much bevel is applied in edge mode"},
		{MOD_BEVEL_VGROUP, "VGROUP", 0, "Vertex Group",
		                   "Use vertex group weights to select whether vertex or edge is beveled"},
		{0, NULL, 0, NULL, NULL}
	};

	static EnumPropertyItem prop_val_type_items[] = {
		{MOD_BEVEL_AMT_OFFSET, "OFFSET", 0, "Offset", "Amount is offset of new edges from original"},
		{MOD_BEVEL_AMT_WIDTH, "WIDTH", 0, "Width", "Amount is width of new face"},
		{MOD_BEVEL_AMT_DEPTH, "DEPTH", 0, "Depth", "Amount is perpendicular distance from original edge to bevel face"},
		{MOD_BEVEL_AMT_PERCENT, "PERCENT", 0, "Percent", "Amount is percent of adjacent edge length"},
		{0, NULL, 0, NULL, NULL}
	};

	/* TO BE DEPRECATED */
	static EnumPropertyItem prop_edge_weight_method_items[] = {
		{0, "AVERAGE", 0, "Average", ""},
		{MOD_BEVEL_EMIN, "SHARPEST", 0, "Sharpest", ""},
		{MOD_BEVEL_EMAX, "LARGEST", 0, "Largest", ""},
		{0, NULL, 0, NULL, NULL}
	};

	srna = RNA_def_struct(brna, "BevelModifier", "Modifier");
	RNA_def_struct_ui_text(srna, "Bevel Modifier", "Bevel modifier to make edges and vertices more rounded");
	RNA_def_struct_sdna(srna, "BevelModifierData");
	RNA_def_struct_ui_icon(srna, ICON_MOD_BEVEL);

	prop = RNA_def_property(srna, "width", PROP_FLOAT, PROP_DISTANCE);
	RNA_def_property_float_sdna(prop, NULL, "value");
	RNA_def_property_range(prop, 0, FLT_MAX);
	RNA_def_property_ui_range(prop, 0.0f, 100.0f, 0.1, 4);
	RNA_def_property_ui_text(prop, "Width", "Bevel value/amount");
	RNA_def_property_update(prop, 0, "rna_Modifier_update");

	prop = RNA_def_property(srna, "segments", PROP_INT, PROP_NONE);
	RNA_def_property_int_sdna(prop, NULL, "res");
	RNA_def_property_range(prop, 1, 100);
	RNA_def_property_ui_text(prop, "Segments", "Number of segments for round edges/verts");
	RNA_def_property_update(prop, 0, "rna_Modifier_update");

	prop = RNA_def_property(srna, "use_only_vertices", PROP_BOOLEAN, PROP_NONE);
	RNA_def_property_boolean_sdna(prop, NULL, "flags", MOD_BEVEL_VERT);
	RNA_def_property_ui_text(prop, "Only Vertices", "Bevel verts/corners, not edges");
	RNA_def_property_update(prop, 0, "rna_Modifier_update");

	prop = RNA_def_property(srna, "limit_method", PROP_ENUM, PROP_NONE);
	RNA_def_property_enum_sdna(prop, NULL, "lim_flags");
	RNA_def_property_enum_items(prop, prop_limit_method_items);
	RNA_def_property_ui_text(prop, "Limit Method", "");
	RNA_def_property_update(prop, 0, "rna_Modifier_update");

	/* TO BE DEPRECATED */
	prop = RNA_def_property(srna, "edge_weight_method", PROP_ENUM, PROP_NONE);
	RNA_def_property_enum_sdna(prop, NULL, "e_flags");
	RNA_def_property_enum_items(prop, prop_edge_weight_method_items);
	RNA_def_property_ui_text(prop, "Edge Weight Method", "What edge weight to use for weighting a vertex");
	RNA_def_property_update(prop, 0, "rna_Modifier_update");

	prop = RNA_def_property(srna, "angle_limit", PROP_FLOAT, PROP_ANGLE);
	RNA_def_property_float_sdna(prop, NULL, "bevel_angle");
	RNA_def_property_range(prop, 0.0f, DEG2RADF(180.0f));
	RNA_def_property_ui_range(prop, 0.0f, DEG2RADF(180.0f), 100, 2);
	RNA_def_property_ui_text(prop, "Angle", "Angle above which to bevel edges");
	RNA_def_property_update(prop, 0, "rna_Modifier_update");

	prop = RNA_def_property(srna, "vertex_group", PROP_STRING, PROP_NONE);
	RNA_def_property_string_sdna(prop, NULL, "defgrp_name");
	RNA_def_property_ui_text(prop, "Vertex Group", "Vertex group name");
	RNA_def_property_string_funcs(prop, NULL, NULL, "rna_BevelModifier_defgrp_name_set");
	RNA_def_property_update(prop, 0, "rna_Modifier_update");

	prop = RNA_def_property(srna, "use_clamp_overlap", PROP_BOOLEAN, PROP_NONE);
	RNA_def_property_boolean_negative_sdna(prop, NULL, "flags", MOD_BEVEL_OVERLAP_OK);
	RNA_def_property_ui_text(prop, "Clamp Overlap", "Clamp the width to avoid overlap");
	RNA_def_property_update(prop, 0, "rna_Modifier_update");

	prop = RNA_def_property(srna, "offset_type", PROP_ENUM, PROP_NONE);
	RNA_def_property_enum_sdna(prop, NULL, "val_flags");
	RNA_def_property_enum_items(prop, prop_val_type_items);
	RNA_def_property_ui_text(prop, "Amount Type", "What distance Width measures");
	RNA_def_property_update(prop, 0, "rna_Modifier_update");

	prop = RNA_def_property(srna, "profile", PROP_FLOAT, PROP_FACTOR);
	RNA_def_property_range(prop, 0.0f, 1.0f);
	RNA_def_property_ui_range(prop, 0.15f, 1.0f, 0.05, 2);
	RNA_def_property_ui_text(prop, "Profile", "The profile shape (0.5 = round)");
	RNA_def_property_update(prop, 0, "rna_Modifier_update");
}

static void rna_def_modifier_shrinkwrap(BlenderRNA *brna)
{
	StructRNA *srna;
	PropertyRNA *prop;

	static EnumPropertyItem shrink_type_items[] = {
		{MOD_SHRINKWRAP_NEAREST_SURFACE, "NEAREST_SURFACEPOINT", 0, "Nearest Surface Point",
		                                 "Shrink the mesh to the nearest target surface"},
		{MOD_SHRINKWRAP_PROJECT, "PROJECT", 0, "Project",
		                         "Shrink the mesh to the nearest target surface along a given axis"},
		{MOD_SHRINKWRAP_NEAREST_VERTEX, "NEAREST_VERTEX", 0, "Nearest Vertex",
		                                "Shrink the mesh to the nearest target vertex"},
		{0, NULL, 0, NULL, NULL}
	};
	
	static EnumPropertyItem shrink_face_cull_items[] = {
		{0, "OFF", 0, "Off", "No culling"},
		{MOD_SHRINKWRAP_CULL_TARGET_FRONTFACE, "FRONT", 0, "Front", "No projection when in front of the face"},
		{MOD_SHRINKWRAP_CULL_TARGET_BACKFACE, "BACK", 0, "Back", "No projection when behind the face"},
		{0, NULL, 0, NULL, NULL}
	};

	srna = RNA_def_struct(brna, "ShrinkwrapModifier", "Modifier");
	RNA_def_struct_ui_text(srna, "Shrinkwrap Modifier",
	                       "Shrink wrapping modifier to shrink wrap and object to a target");
	RNA_def_struct_sdna(srna, "ShrinkwrapModifierData");
	RNA_def_struct_ui_icon(srna, ICON_MOD_SHRINKWRAP);

	prop = RNA_def_property(srna, "wrap_method", PROP_ENUM, PROP_NONE);
	RNA_def_property_enum_sdna(prop, NULL, "shrinkType");
	RNA_def_property_enum_items(prop, shrink_type_items);
	RNA_def_property_ui_text(prop, "Mode", "");
	RNA_def_property_update(prop, 0, "rna_Modifier_update");

	prop = RNA_def_property(srna, "cull_face", PROP_ENUM, PROP_NONE);
	RNA_def_property_enum_sdna(prop, NULL, "shrinkOpts");
	RNA_def_property_enum_items(prop, shrink_face_cull_items);
	RNA_def_property_enum_funcs(prop, "rna_ShrinkwrapModifier_face_cull_get",
	                            "rna_ShrinkwrapModifier_face_cull_set", NULL);
	RNA_def_property_ui_text(prop, "Face Cull",
	                         "Stop vertices from projecting to a face on the target when facing towards/away");
	RNA_def_property_update(prop, 0, "rna_Modifier_update");

	prop = RNA_def_property(srna, "target", PROP_POINTER, PROP_NONE);
	RNA_def_property_ui_text(prop, "Target", "Mesh target to shrink to");
	RNA_def_property_pointer_funcs(prop, NULL, "rna_ShrinkwrapModifier_target_set", NULL, "rna_Mesh_object_poll");
	RNA_def_property_flag(prop, PROP_EDITABLE | PROP_ID_SELF_CHECK);
	RNA_def_property_update(prop, 0, "rna_Modifier_dependency_update");

	prop = RNA_def_property(srna, "auxiliary_target", PROP_POINTER, PROP_NONE);
	RNA_def_property_pointer_sdna(prop, NULL, "auxTarget");
	RNA_def_property_ui_text(prop, "Auxiliary Target", "Additional mesh target to shrink to");
	RNA_def_property_pointer_funcs(prop, NULL, "rna_ShrinkwrapModifier_auxTarget_set", NULL, "rna_Mesh_object_poll");
	RNA_def_property_flag(prop, PROP_EDITABLE | PROP_ID_SELF_CHECK);
	RNA_def_property_update(prop, 0, "rna_Modifier_dependency_update");

	prop = RNA_def_property(srna, "vertex_group", PROP_STRING, PROP_NONE);
	RNA_def_property_string_sdna(prop, NULL, "vgroup_name");
	RNA_def_property_ui_text(prop, "Vertex Group", "Vertex group name");
	RNA_def_property_string_funcs(prop, NULL, NULL, "rna_ShrinkwrapModifier_vgroup_name_set");
	RNA_def_property_update(prop, 0, "rna_Modifier_update");

	prop = RNA_def_property(srna, "offset", PROP_FLOAT, PROP_NONE);
	RNA_def_property_float_sdna(prop, NULL, "keepDist");
	RNA_def_property_range(prop, -FLT_MAX, FLT_MAX);
	RNA_def_property_ui_range(prop, -100, 100, 1, 2);
	RNA_def_property_ui_text(prop, "Offset", "Distance to keep from the target");
	RNA_def_property_update(prop, 0, "rna_Modifier_update");

	prop = RNA_def_property(srna, "project_limit", PROP_FLOAT, PROP_NONE);
	RNA_def_property_float_sdna(prop, NULL, "projLimit");
	RNA_def_property_range(prop, 0.0, FLT_MAX);
	RNA_def_property_ui_range(prop, 0, 100, 1, 2);
	RNA_def_property_ui_text(prop, "Project Limit", "Limit the distance used for projection (zero disables)");
	RNA_def_property_update(prop, 0, "rna_Modifier_update");

	prop = RNA_def_property(srna, "use_project_x", PROP_BOOLEAN, PROP_NONE);
	RNA_def_property_boolean_sdna(prop, NULL, "projAxis", MOD_SHRINKWRAP_PROJECT_OVER_X_AXIS);
	RNA_def_property_ui_text(prop, "X", "");
	RNA_def_property_update(prop, 0, "rna_Modifier_update");

	prop = RNA_def_property(srna, "use_project_y", PROP_BOOLEAN, PROP_NONE);
	RNA_def_property_boolean_sdna(prop, NULL, "projAxis", MOD_SHRINKWRAP_PROJECT_OVER_Y_AXIS);
	RNA_def_property_ui_text(prop, "Y", "");
	RNA_def_property_update(prop, 0, "rna_Modifier_update");

	prop = RNA_def_property(srna, "use_project_z", PROP_BOOLEAN, PROP_NONE);
	RNA_def_property_boolean_sdna(prop, NULL, "projAxis", MOD_SHRINKWRAP_PROJECT_OVER_Z_AXIS);
	RNA_def_property_ui_text(prop, "Z", "");
	RNA_def_property_update(prop, 0, "rna_Modifier_update");
	
	prop = RNA_def_property(srna, "subsurf_levels", PROP_INT, PROP_NONE);
	RNA_def_property_int_sdna(prop, NULL, "subsurfLevels");
	RNA_def_property_range(prop, 0, 6);
	RNA_def_property_ui_range(prop, 0, 6, 1, -1);
	RNA_def_property_ui_text(prop, "Subsurf Levels",
	                         "Number of subdivisions that must be performed before extracting vertices' "
	                         "positions and normals");
	RNA_def_property_update(prop, 0, "rna_Modifier_update");

	prop = RNA_def_property(srna, "use_negative_direction", PROP_BOOLEAN, PROP_NONE);
	RNA_def_property_boolean_sdna(prop, NULL, "shrinkOpts", MOD_SHRINKWRAP_PROJECT_ALLOW_NEG_DIR);
	RNA_def_property_ui_text(prop, "Negative", "Allow vertices to move in the negative direction of axis");
	RNA_def_property_update(prop, 0, "rna_Modifier_update");

	prop = RNA_def_property(srna, "use_positive_direction", PROP_BOOLEAN, PROP_NONE);
	RNA_def_property_boolean_sdna(prop, NULL, "shrinkOpts", MOD_SHRINKWRAP_PROJECT_ALLOW_POS_DIR);
	RNA_def_property_ui_text(prop, "Positive", "Allow vertices to move in the positive direction of axis");
	RNA_def_property_update(prop, 0, "rna_Modifier_update");

	prop = RNA_def_property(srna, "use_keep_above_surface", PROP_BOOLEAN, PROP_NONE);
	RNA_def_property_boolean_sdna(prop, NULL, "shrinkOpts", MOD_SHRINKWRAP_KEEP_ABOVE_SURFACE);
	RNA_def_property_ui_text(prop, "Keep Above Surface", "");
	RNA_def_property_update(prop, 0, "rna_Modifier_update");
}

static void rna_def_modifier_fluidsim(BlenderRNA *brna)
{
	StructRNA *srna;
	PropertyRNA *prop;

	srna = RNA_def_struct(brna, "FluidSimulationModifier", "Modifier");
	RNA_def_struct_ui_text(srna, "Fluid Simulation Modifier", "Fluid simulation modifier");
	RNA_def_struct_sdna(srna, "FluidsimModifierData");
	RNA_def_struct_ui_icon(srna, ICON_MOD_FLUIDSIM);

	prop = RNA_def_property(srna, "settings", PROP_POINTER, PROP_NONE);
	RNA_def_property_flag(prop, PROP_NEVER_NULL);
	RNA_def_property_pointer_sdna(prop, NULL, "fss");
	RNA_def_property_ui_text(prop, "Settings", "Settings for how this object is used in the fluid simulation");
}

static void rna_def_modifier_mask(BlenderRNA *brna)
{
	StructRNA *srna;
	PropertyRNA *prop;

	static EnumPropertyItem modifier_mask_mode_items[] = {
		{MOD_MASK_MODE_VGROUP, "VERTEX_GROUP", 0, "Vertex Group", ""},
		{MOD_MASK_MODE_ARM, "ARMATURE", 0, "Armature", ""},
		{0, NULL, 0, NULL, NULL}
	};

	srna = RNA_def_struct(brna, "MaskModifier", "Modifier");
	RNA_def_struct_ui_text(srna, "Mask Modifier", "Mask modifier to hide parts of the mesh");
	RNA_def_struct_sdna(srna, "MaskModifierData");
	RNA_def_struct_ui_icon(srna, ICON_MOD_MASK);

	prop = RNA_def_property(srna, "mode", PROP_ENUM, PROP_NONE);
	RNA_def_property_enum_items(prop, modifier_mask_mode_items);
	RNA_def_property_ui_text(prop, "Mode", "");
	RNA_def_property_update(prop, 0, "rna_Modifier_update");

	prop = RNA_def_property(srna, "armature", PROP_POINTER, PROP_NONE);
	RNA_def_property_pointer_sdna(prop, NULL, "ob_arm");
	RNA_def_property_ui_text(prop, "Armature", "Armature to use as source of bones to mask");
	RNA_def_property_pointer_funcs(prop, NULL, "rna_MaskModifier_ob_arm_set", NULL, "rna_Armature_object_poll");
	RNA_def_property_flag(prop, PROP_EDITABLE | PROP_ID_SELF_CHECK);
	RNA_def_property_update(prop, 0, "rna_Modifier_dependency_update");

	prop = RNA_def_property(srna, "vertex_group", PROP_STRING, PROP_NONE);
	RNA_def_property_string_sdna(prop, NULL, "vgroup");
	RNA_def_property_ui_text(prop, "Vertex Group", "Vertex group name");
	RNA_def_property_string_funcs(prop, NULL, NULL, "rna_MaskModifier_vgroup_set");
	RNA_def_property_update(prop, 0, "rna_Modifier_update");

	prop = RNA_def_property(srna, "invert_vertex_group", PROP_BOOLEAN, PROP_NONE);
	RNA_def_property_boolean_sdna(prop, NULL, "flag", MOD_MASK_INV);
	RNA_def_property_ui_text(prop, "Invert", "Use vertices that are not part of region defined");
	RNA_def_property_update(prop, 0, "rna_Modifier_update");
}

static void rna_def_modifier_simpledeform(BlenderRNA *brna)
{
	StructRNA *srna;
	PropertyRNA *prop;

	static EnumPropertyItem simple_deform_mode_items[] = {
		{MOD_SIMPLEDEFORM_MODE_TWIST, "TWIST", 0, "Twist", "Rotate around the Z axis of the modifier space"},
		{MOD_SIMPLEDEFORM_MODE_BEND, "BEND", 0, "Bend", "Bend the mesh over the Z axis of the modifier space"},
		{MOD_SIMPLEDEFORM_MODE_TAPER, "TAPER", 0, "Taper", "Linearly scale along Z axis of the modifier space"},
		{MOD_SIMPLEDEFORM_MODE_STRETCH, "STRETCH", 0, "Stretch",
		                                "Stretch the object along the Z axis of the modifier space"},
		{0, NULL, 0, NULL, NULL}
	};

	srna = RNA_def_struct(brna, "SimpleDeformModifier", "Modifier");
	RNA_def_struct_ui_text(srna, "SimpleDeform Modifier",
	                       "Simple deformation modifier to apply effects such as twisting and bending");
	RNA_def_struct_sdna(srna, "SimpleDeformModifierData");
	RNA_def_struct_ui_icon(srna, ICON_MOD_SIMPLEDEFORM);

	prop = RNA_def_property(srna, "deform_method", PROP_ENUM, PROP_NONE);
	RNA_def_property_enum_sdna(prop, NULL, "mode");
	RNA_def_property_enum_items(prop, simple_deform_mode_items);
	RNA_def_property_ui_text(prop, "Mode", "");
	RNA_def_property_update(prop, 0, "rna_Modifier_update");

	prop = RNA_def_property(srna, "vertex_group", PROP_STRING, PROP_NONE);
	RNA_def_property_string_sdna(prop, NULL, "vgroup_name");
	RNA_def_property_ui_text(prop, "Vertex Group", "Vertex group name");
	RNA_def_property_string_funcs(prop, NULL, NULL, "rna_SimpleDeformModifier_vgroup_name_set");
	RNA_def_property_update(prop, 0, "rna_Modifier_update");

	prop = RNA_def_property(srna, "origin", PROP_POINTER, PROP_NONE);
	RNA_def_property_ui_text(prop, "Origin", "Origin of modifier space coordinates");
	RNA_def_property_flag(prop, PROP_EDITABLE | PROP_ID_SELF_CHECK);
	RNA_def_property_update(prop, 0, "rna_Modifier_dependency_update");

	prop = RNA_def_property(srna, "factor", PROP_FLOAT, PROP_NONE);
	RNA_def_property_range(prop, -FLT_MAX, FLT_MAX);
	RNA_def_property_ui_range(prop, -10, 10, 1, 3);
	RNA_def_property_ui_text(prop, "Factor", "Amount to deform object");
	RNA_def_property_update(prop, 0, "rna_Modifier_update");

	prop = RNA_def_property(srna, "angle", PROP_FLOAT, PROP_ANGLE);
	RNA_def_property_float_sdna(prop, NULL, "factor");
	RNA_def_property_range(prop, -FLT_MAX, FLT_MAX);
	RNA_def_property_float_default(prop, DEG2RADF(45.0f));
	RNA_def_property_ui_range(prop, -10, 10, 1, 3);
	RNA_def_property_ui_text(prop, "Angle", "Angle of deformation");
	RNA_def_property_update(prop, 0, "rna_Modifier_update");

	prop = RNA_def_property(srna, "limits", PROP_FLOAT, PROP_NONE);
	RNA_def_property_float_sdna(prop, NULL, "limit");
	RNA_def_property_array(prop, 2);
	RNA_def_property_range(prop, 0, 1);
	RNA_def_property_ui_range(prop, 0, 1, 5, 2);
	RNA_def_property_ui_text(prop, "Limits", "Lower/Upper limits for deform");
	RNA_def_property_update(prop, 0, "rna_Modifier_update");

	prop = RNA_def_property(srna, "lock_x", PROP_BOOLEAN, PROP_NONE);
	RNA_def_property_boolean_sdna(prop, NULL, "axis", MOD_SIMPLEDEFORM_LOCK_AXIS_X);
	RNA_def_property_ui_text(prop, "Lock X Axis", "Do not allow deformation along the X axis");
	RNA_def_property_update(prop, 0, "rna_Modifier_update");

	prop = RNA_def_property(srna, "lock_y", PROP_BOOLEAN, PROP_NONE);
	RNA_def_property_boolean_sdna(prop, NULL, "axis", MOD_SIMPLEDEFORM_LOCK_AXIS_Y);
	RNA_def_property_ui_text(prop, "Lock Y Axis", "Do not allow deformation along the Y axis");
	RNA_def_property_update(prop, 0, "rna_Modifier_update");
}

static void rna_def_modifier_surface(BlenderRNA *brna)
{
	StructRNA *srna;

	srna = RNA_def_struct(brna, "SurfaceModifier", "Modifier");
	RNA_def_struct_ui_text(srna, "Surface Modifier",
	                       "Surface modifier defining modifier stack position used for surface fields");
	RNA_def_struct_sdna(srna, "SurfaceModifierData");
	RNA_def_struct_ui_icon(srna, ICON_MOD_PHYSICS);
}

static void rna_def_modifier_solidify(BlenderRNA *brna)
{
	StructRNA *srna;
	PropertyRNA *prop;

	srna = RNA_def_struct(brna, "SolidifyModifier", "Modifier");
	RNA_def_struct_ui_text(srna, "Solidify Modifier",
	                       "Create a solid skin by extruding, compensating for sharp angles");
	RNA_def_struct_sdna(srna, "SolidifyModifierData");
	RNA_def_struct_ui_icon(srna, ICON_MOD_SOLIDIFY);

	prop = RNA_def_property(srna, "thickness", PROP_FLOAT, PROP_DISTANCE);
	RNA_def_property_float_sdna(prop, NULL, "offset");
	RNA_def_property_range(prop, -FLT_MAX, FLT_MAX);
	RNA_def_property_ui_range(prop, -10, 10, 0.1, 4);
	RNA_def_property_ui_text(prop, "Thickness", "Thickness of the shell");
	RNA_def_property_update(prop, 0, "rna_Modifier_update");

	prop = RNA_def_property(srna, "thickness_clamp", PROP_FLOAT, PROP_FACTOR);
	RNA_def_property_float_sdna(prop, NULL, "offset_clamp");
	RNA_def_property_range(prop, 0, 100.0);
	RNA_def_property_ui_range(prop, 0, 2.0, 0.1, 4);
	RNA_def_property_ui_text(prop, "Clamp", "Offset clamp based on geometry scale");
	RNA_def_property_update(prop, 0, "rna_Modifier_update");

	prop = RNA_def_property(srna, "thickness_vertex_group", PROP_FLOAT, PROP_FACTOR);
	RNA_def_property_float_sdna(prop, NULL, "offset_fac_vg");
	RNA_def_property_range(prop, 0.0, 1.0);
	RNA_def_property_ui_range(prop, 0, 1, 0.1, 3);
	RNA_def_property_ui_text(prop, "Vertex Group Factor",
	                         "Thickness factor to use for zero vertex group influence");
	RNA_def_property_update(prop, 0, "rna_Modifier_update");

	prop = RNA_def_property(srna, "offset", PROP_FLOAT, PROP_FACTOR);
	RNA_def_property_float_sdna(prop, NULL, "offset_fac");
	RNA_def_property_range(prop, -FLT_MAX, FLT_MAX);
	RNA_def_property_ui_range(prop, -1, 1, 0.1, 4);
	RNA_def_property_ui_text(prop, "Offset", "Offset the thickness from the center");
	RNA_def_property_update(prop, 0, "rna_Modifier_update");

	prop = RNA_def_property(srna, "edge_crease_inner", PROP_FLOAT, PROP_FACTOR);
	RNA_def_property_float_sdna(prop, NULL, "crease_inner");
	RNA_def_property_range(prop, 0, 1);
	RNA_def_property_ui_range(prop, 0, 1, 0.1, 3);
	RNA_def_property_ui_text(prop, "Inner Crease", "Assign a crease to inner edges");
	RNA_def_property_update(prop, 0, "rna_Modifier_update");

	prop = RNA_def_property(srna, "edge_crease_outer", PROP_FLOAT, PROP_FACTOR);
	RNA_def_property_float_sdna(prop, NULL, "crease_outer");
	RNA_def_property_range(prop, 0, 1);
	RNA_def_property_ui_range(prop, 0, 1, 0.1, 3);
	RNA_def_property_ui_text(prop, "Outer Crease", "Assign a crease to outer edges");
	RNA_def_property_update(prop, 0, "rna_Modifier_update");

	prop = RNA_def_property(srna, "edge_crease_rim", PROP_FLOAT, PROP_FACTOR);
	RNA_def_property_float_sdna(prop, NULL, "crease_rim");
	RNA_def_property_range(prop, 0, 1);
	RNA_def_property_ui_range(prop, 0, 1, 0.1, 3);
	RNA_def_property_ui_text(prop, "Rim Crease", "Assign a crease to the edges making up the rim");
	RNA_def_property_update(prop, 0, "rna_Modifier_update");

	prop = RNA_def_property(srna, "material_offset", PROP_INT, PROP_NONE);
	RNA_def_property_int_sdna(prop, NULL, "mat_ofs");
	RNA_def_property_range(prop, SHRT_MIN, SHRT_MAX);
	RNA_def_property_ui_text(prop, "Material Offset", "Offset material index of generated faces");
	RNA_def_property_update(prop, 0, "rna_Modifier_update");

	prop = RNA_def_property(srna, "material_offset_rim", PROP_INT, PROP_NONE);
	RNA_def_property_int_sdna(prop, NULL, "mat_ofs_rim");
	RNA_def_property_range(prop, SHRT_MIN, SHRT_MAX);
	RNA_def_property_ui_text(prop, "Rim Material Offset", "Offset material index of generated rim faces");
	RNA_def_property_update(prop, 0, "rna_Modifier_update");

	prop = RNA_def_property(srna, "vertex_group", PROP_STRING, PROP_NONE);
	RNA_def_property_string_sdna(prop, NULL, "defgrp_name");
	RNA_def_property_ui_text(prop, "Vertex Group", "Vertex group name");
	RNA_def_property_string_funcs(prop, NULL, NULL, "rna_SolidifyModifier_defgrp_name_set");
	RNA_def_property_update(prop, 0, "rna_Modifier_update");

	prop = RNA_def_property(srna, "use_rim", PROP_BOOLEAN, PROP_NONE);
	RNA_def_property_boolean_sdna(prop, NULL, "flag", MOD_SOLIDIFY_RIM);
	RNA_def_property_ui_text(prop, "Fill Rim",
	                         "Create edge loops between the inner and outer surfaces on face edges "
	                         "(slow, disable when not needed)");
	RNA_def_property_update(prop, 0, "rna_Modifier_update");

	prop = RNA_def_property(srna, "use_even_offset", PROP_BOOLEAN, PROP_NONE);
	RNA_def_property_boolean_sdna(prop, NULL, "flag", MOD_SOLIDIFY_EVEN);
	RNA_def_property_ui_text(prop, "Even Thickness",
	                         "Maintain thickness by adjusting for sharp corners (slow, disable when not needed)");
	RNA_def_property_update(prop, 0, "rna_Modifier_update");

	prop = RNA_def_property(srna, "use_quality_normals", PROP_BOOLEAN, PROP_NONE);
	RNA_def_property_boolean_sdna(prop, NULL, "flag", MOD_SOLIDIFY_NORMAL_CALC);
	RNA_def_property_ui_text(prop, "High Quality Normals",
	                         "Calculate normals which result in more even thickness (slow, disable when not needed)");
	RNA_def_property_update(prop, 0, "rna_Modifier_update");

	prop = RNA_def_property(srna, "invert_vertex_group", PROP_BOOLEAN, PROP_NONE);
	RNA_def_property_boolean_sdna(prop, NULL, "flag", MOD_SOLIDIFY_VGROUP_INV);
	RNA_def_property_ui_text(prop, "Vertex Group Invert", "Invert the vertex group influence");
	RNA_def_property_update(prop, 0, "rna_Modifier_update");

	prop = RNA_def_property(srna, "use_flip_normals", PROP_BOOLEAN, PROP_NONE);
	RNA_def_property_boolean_sdna(prop, NULL, "flag", MOD_SOLIDIFY_FLIP);
	RNA_def_property_ui_text(prop, "Flip Normals", "Invert the face direction");
	RNA_def_property_update(prop, 0, "rna_Modifier_update");
}

static void rna_def_modifier_screw(BlenderRNA *brna)
{
	static EnumPropertyItem axis_items[] = {
		{0, "X", 0, "X Axis", ""},
		{1, "Y", 0, "Y Axis", ""},
		{2, "Z", 0, "Z Axis", ""},
		{0, NULL, 0, NULL, NULL}
	};

	StructRNA *srna;
	PropertyRNA *prop;

	srna = RNA_def_struct(brna, "ScrewModifier", "Modifier");
	RNA_def_struct_ui_text(srna, "Screw Modifier", "Revolve edges");
	RNA_def_struct_sdna(srna, "ScrewModifierData");
	RNA_def_struct_ui_icon(srna, ICON_MOD_SCREW);

	prop = RNA_def_property(srna, "object", PROP_POINTER, PROP_NONE);
	RNA_def_property_pointer_sdna(prop, NULL, "ob_axis");
	RNA_def_property_ui_text(prop, "Object", "Object to define the screw axis");
	RNA_def_property_flag(prop, PROP_EDITABLE | PROP_ID_SELF_CHECK);
	RNA_def_property_update(prop, 0, "rna_Modifier_dependency_update");

	prop = RNA_def_property(srna, "steps", PROP_INT, PROP_UNSIGNED);
	RNA_def_property_range(prop, 2, 10000);
	RNA_def_property_ui_range(prop, 3, 512, 1, -1);
	RNA_def_property_ui_text(prop, "Steps", "Number of steps in the revolution");
	RNA_def_property_update(prop, 0, "rna_Modifier_update");

	prop = RNA_def_property(srna, "render_steps", PROP_INT, PROP_UNSIGNED);
	RNA_def_property_range(prop, 2, 10000);
	RNA_def_property_ui_range(prop, 2, 512, 1, -1);
	RNA_def_property_ui_text(prop, "Render Steps", "Number of steps in the revolution");
	RNA_def_property_update(prop, 0, "rna_Modifier_update");

	prop = RNA_def_property(srna, "iterations", PROP_INT, PROP_UNSIGNED);
	RNA_def_property_int_sdna(prop, NULL, "iter");
	RNA_def_property_range(prop, 1, 10000);
	RNA_def_property_ui_range(prop, 1, 100, 1, -1);
	RNA_def_property_ui_text(prop, "Iterations", "Number of times to apply the screw operation");
	RNA_def_property_update(prop, 0, "rna_Modifier_update");

	prop = RNA_def_property(srna, "axis", PROP_ENUM, PROP_NONE);
	RNA_def_property_enum_items(prop, axis_items);
	RNA_def_property_ui_text(prop, "Axis", "Screw axis");
	RNA_def_property_update(prop, 0, "rna_Modifier_update");

	prop = RNA_def_property(srna, "angle", PROP_FLOAT, PROP_ANGLE);
	RNA_def_property_ui_range(prop, -M_PI * 2, M_PI * 2, 2, -1);
	RNA_def_property_range(prop, -FLT_MAX, FLT_MAX);
	RNA_def_property_ui_text(prop, "Angle", "Angle of revolution");
	RNA_def_property_update(prop, 0, "rna_Modifier_update");

	prop = RNA_def_property(srna, "screw_offset", PROP_FLOAT, PROP_DISTANCE);
	RNA_def_property_float_sdna(prop, NULL, "screw_ofs");
	RNA_def_property_ui_text(prop, "Screw", "Offset the revolution along its axis");
	RNA_def_property_update(prop, 0, "rna_Modifier_update");

	prop = RNA_def_property(srna, "use_normal_flip", PROP_BOOLEAN, PROP_NONE);
	RNA_def_property_boolean_sdna(prop, NULL, "flag", MOD_SCREW_NORMAL_FLIP);
	RNA_def_property_ui_text(prop, "Flip", "Flip normals of lathed faces");
	RNA_def_property_update(prop, 0, "rna_Modifier_update");

	prop = RNA_def_property(srna, "use_normal_calculate", PROP_BOOLEAN, PROP_NONE);
	RNA_def_property_boolean_sdna(prop, NULL, "flag", MOD_SCREW_NORMAL_CALC);
	RNA_def_property_ui_text(prop, "Calc Order", "Calculate the order of edges (needed for meshes, but not curves)");
	RNA_def_property_update(prop, 0, "rna_Modifier_update");

	prop = RNA_def_property(srna, "use_object_screw_offset", PROP_BOOLEAN, PROP_NONE);
	RNA_def_property_boolean_sdna(prop, NULL, "flag", MOD_SCREW_OBJECT_OFFSET);
	RNA_def_property_ui_text(prop, "Object Screw", "Use the distance between the objects to make a screw");
	RNA_def_property_update(prop, 0, "rna_Modifier_update");

	prop = RNA_def_property(srna, "use_smooth_shade", PROP_BOOLEAN, PROP_NONE);
	RNA_def_property_boolean_sdna(prop, NULL, "flag", MOD_SCREW_SMOOTH_SHADING);
	RNA_def_property_ui_text(prop, "Smooth Shading", "Output faces with smooth shading rather than flat shaded");
	RNA_def_property_update(prop, 0, "rna_Modifier_update");

	prop = RNA_def_property(srna, "use_stretch_u", PROP_BOOLEAN, PROP_NONE);
	RNA_def_property_boolean_sdna(prop, NULL, "flag", MOD_SCREW_UV_STRETCH_U);
	RNA_def_property_ui_text(prop, "Stretch U", "Stretch the U coordinates between 0-1 when UV's are present");
	RNA_def_property_update(prop, 0, "rna_Modifier_update");

	prop = RNA_def_property(srna, "use_stretch_v", PROP_BOOLEAN, PROP_NONE);
	RNA_def_property_boolean_sdna(prop, NULL, "flag", MOD_SCREW_UV_STRETCH_V);
	RNA_def_property_ui_text(prop, "Stretch V", "Stretch the V coordinates between 0-1 when UV's are present");
	RNA_def_property_update(prop, 0, "rna_Modifier_update");

#if 0
	prop = RNA_def_property(srna, "use_angle_object", PROP_BOOLEAN, PROP_NONE);
	RNA_def_property_boolean_sdna(prop, NULL, "flag", MOD_SCREW_OBJECT_ANGLE);
	RNA_def_property_ui_text(prop, "Object Angle", "Use the angle between the objects rather than the fixed angle");
	RNA_def_property_update(prop, 0, "rna_Modifier_update");
#endif
}

static void rna_def_modifier_uvwarp(BlenderRNA *brna)
{
	StructRNA *srna;
	PropertyRNA *prop;

	static EnumPropertyItem uvwarp_axis[] = {
		{0, "X", 0, "X", ""},
		{1, "Y", 0, "Y", ""},
		{2, "Z", 0, "Z", ""},
		{0, NULL, 0, NULL, NULL}
	};

	srna = RNA_def_struct(brna, "UVWarpModifier", "Modifier");
	RNA_def_struct_ui_text(srna, "UVWarp Modifier", "Add target position to uv coordinates");
	RNA_def_struct_sdna(srna, "UVWarpModifierData");
	RNA_def_struct_ui_icon(srna, ICON_MOD_UVPROJECT);

	prop = RNA_def_property(srna, "axis_u", PROP_ENUM, PROP_NONE);
	RNA_def_property_enum_sdna(prop, NULL, "axis_u");
	RNA_def_property_enum_items(prop, uvwarp_axis);
	RNA_def_property_ui_text(prop, "U-Axis", "Pole axis for rotation");
	RNA_def_property_update(prop, 0, "rna_Modifier_update");

	prop = RNA_def_property(srna, "axis_v", PROP_ENUM, PROP_NONE);
	RNA_def_property_enum_sdna(prop, NULL, "axis_v");
	RNA_def_property_enum_items(prop, uvwarp_axis);
	RNA_def_property_ui_text(prop, "V-Axis", "Pole axis for rotation");
	RNA_def_property_update(prop, 0, "rna_Modifier_update");

	prop = RNA_def_property(srna, "center", PROP_FLOAT, PROP_NONE);
	RNA_def_property_float_sdna(prop, NULL, "center");
	RNA_def_property_ui_text(prop, "UV Center", "Center point for rotate/scale");
	RNA_def_property_update(prop, 0, "rna_Modifier_update");

	prop = RNA_def_property(srna, "object_from", PROP_POINTER, PROP_NONE);
	RNA_def_property_pointer_sdna(prop, NULL, "object_src");
	RNA_def_property_ui_text(prop, "Target", "Object defining offset");
	RNA_def_property_flag(prop, PROP_EDITABLE);
	RNA_def_property_update(prop, 0, "rna_Modifier_dependency_update");

	prop = RNA_def_property(srna, "bone_from", PROP_STRING, PROP_NONE);
	RNA_def_property_string_sdna(prop, NULL, "bone_src");
	RNA_def_property_ui_text(prop, "Sub-Target", "Bone defining offset");
	RNA_def_property_update(prop, 0, "rna_Modifier_dependency_update");

	prop = RNA_def_property(srna, "object_to", PROP_POINTER, PROP_NONE);
	RNA_def_property_pointer_sdna(prop, NULL, "object_dst");
	RNA_def_property_ui_text(prop, "Target", "Object defining offset");
	RNA_def_property_flag(prop, PROP_EDITABLE);
	RNA_def_property_update(prop, 0, "rna_Modifier_dependency_update");

	prop = RNA_def_property(srna, "bone_to", PROP_STRING, PROP_NONE);
	RNA_def_property_string_sdna(prop, NULL, "bone_dst");
	RNA_def_property_ui_text(prop, "Sub-Target", "Bone defining offset");
	RNA_def_property_update(prop, 0, "rna_Modifier_dependency_update");

	prop = RNA_def_property(srna, "vertex_group", PROP_STRING, PROP_NONE);
	RNA_def_property_string_sdna(prop, NULL, "vgroup_name");
	RNA_def_property_ui_text(prop, "Vertex Group", "Vertex group name");
	RNA_def_property_string_funcs(prop, NULL, NULL, "rna_UVWarpModifier_vgroup_name_set");
	RNA_def_property_update(prop, 0, "rna_Modifier_update");

	prop = RNA_def_property(srna, "uv_layer", PROP_STRING, PROP_NONE);
	RNA_def_property_string_sdna(prop, NULL, "uvlayer_name");
	RNA_def_property_ui_text(prop, "UV Layer", "UV Layer name");
	RNA_def_property_string_funcs(prop, NULL, NULL, "rna_UVWarpModifier_uvlayer_name_set");
	RNA_def_property_update(prop, 0, "rna_Modifier_update");
}

static void rna_def_modifier_weightvg_mask(BlenderRNA *UNUSED(brna), StructRNA *srna,
                                           const char *mask_vgroup_setter, const char *mask_uvlayer_setter)
{
	static EnumPropertyItem weightvg_mask_tex_map_items[] = {
		{MOD_DISP_MAP_LOCAL, "LOCAL", 0, "Local", "Use local generated coordinates"},
		{MOD_DISP_MAP_GLOBAL, "GLOBAL", 0, "Global", "Use global coordinates"},
		{MOD_DISP_MAP_OBJECT, "OBJECT", 0, "Object", "Use local generated coordinates of another object"},
		{MOD_DISP_MAP_UV, "UV", 0, "UV", "Use coordinates from an UV layer"},
		{0, NULL, 0, NULL, NULL}
	};

	static EnumPropertyItem weightvg_mask_tex_used_items[] = {
		{MOD_WVG_MASK_TEX_USE_INT, "INT", 0, "Intensity", ""},
		{MOD_WVG_MASK_TEX_USE_RED, "RED", 0, "Red", ""},
		{MOD_WVG_MASK_TEX_USE_GREEN, "GREEN", 0, "Green", ""},
		{MOD_WVG_MASK_TEX_USE_BLUE, "BLUE", 0, "Blue", ""},
		{MOD_WVG_MASK_TEX_USE_HUE, "HUE", 0, "Hue", ""},
		{MOD_WVG_MASK_TEX_USE_SAT, "SAT", 0, "Saturation", ""},
		{MOD_WVG_MASK_TEX_USE_VAL, "VAL", 0, "Value", ""},
		{MOD_WVG_MASK_TEX_USE_ALPHA, "ALPHA", 0, "Alpha", ""},
		{0, NULL, 0, NULL, NULL}
	};

	PropertyRNA *prop;

	prop = RNA_def_property(srna, "mask_constant", PROP_FLOAT, PROP_FACTOR);
	RNA_def_property_range(prop, -FLT_MAX, FLT_MAX);
	RNA_def_property_ui_range(prop, 0.0, 1.0, 1, -1);
	RNA_def_property_ui_text(prop, "Influence", "Global influence of current modifications on vgroup");
	RNA_def_property_update(prop, 0, "rna_Modifier_update");

	prop = RNA_def_property(srna, "mask_vertex_group", PROP_STRING, PROP_NONE);
	RNA_def_property_string_sdna(prop, NULL, "mask_defgrp_name");
	RNA_def_property_ui_text(prop, "Mask VGroup", "Masking vertex group name");
	RNA_def_property_string_funcs(prop, NULL, NULL, mask_vgroup_setter);
	RNA_def_property_update(prop, 0, "rna_Modifier_update");

	prop = RNA_def_property(srna, "mask_texture", PROP_POINTER, PROP_NONE);
	RNA_def_property_ui_text(prop, "Masking Tex", "Masking texture");
	RNA_def_property_flag(prop, PROP_EDITABLE);
	RNA_def_property_update(prop, 0, "rna_Modifier_update");

	prop = RNA_def_property(srna, "mask_tex_use_channel", PROP_ENUM, PROP_NONE);
	RNA_def_property_enum_items(prop, weightvg_mask_tex_used_items);
	RNA_def_property_ui_text(prop, "Use Channel", "Which texture channel to use for masking");
	RNA_def_property_update(prop, 0, "rna_Modifier_update");

	prop = RNA_def_property(srna, "mask_tex_mapping", PROP_ENUM, PROP_NONE);
	RNA_def_property_enum_items(prop, weightvg_mask_tex_map_items);
	RNA_def_property_ui_text(prop, "Texture Coordinates", "Which texture coordinates "
	                         "to use for mapping");
	RNA_def_property_update(prop, 0, "rna_Modifier_dependency_update");

	prop = RNA_def_property(srna, "mask_tex_uv_layer", PROP_STRING, PROP_NONE);
	RNA_def_property_string_sdna(prop, NULL, "mask_tex_uvlayer_name");
	RNA_def_property_ui_text(prop, "UV Map", "UV map name");
	RNA_def_property_string_funcs(prop, NULL, NULL, mask_uvlayer_setter);
	RNA_def_property_update(prop, 0, "rna_Modifier_update");

	prop = RNA_def_property(srna, "mask_tex_map_object", PROP_POINTER, PROP_NONE);
	RNA_def_property_pointer_sdna(prop, NULL, "mask_tex_map_obj");
	RNA_def_property_ui_text(prop, "Texture Coordinate Object", "Which object to take texture "
	                         "coordinates from");
	RNA_def_property_flag(prop, PROP_EDITABLE | PROP_ID_SELF_CHECK);
	RNA_def_property_update(prop, 0, "rna_Modifier_dependency_update");
}

static void rna_def_modifier_weightvgedit(BlenderRNA *brna)
{
	static EnumPropertyItem weightvg_edit_falloff_type_items[] = {
		{MOD_WVG_MAPPING_NONE, "LINEAR", ICON_LINCURVE, "Linear", "Null action"},
		{MOD_WVG_MAPPING_CURVE, "CURVE", ICON_RNDCURVE, "Custom Curve", ""},
		{MOD_WVG_MAPPING_SHARP, "SHARP", ICON_SHARPCURVE, "Sharp", ""},
		{MOD_WVG_MAPPING_SMOOTH, "SMOOTH", ICON_SMOOTHCURVE, "Smooth", ""},
		{MOD_WVG_MAPPING_ROOT, "ROOT", ICON_ROOTCURVE, "Root", ""},
		{MOD_WVG_MAPPING_SPHERE, "ICON_SPHERECURVE", ICON_SPHERECURVE, "Sphere", ""},
		{MOD_WVG_MAPPING_RANDOM, "RANDOM", ICON_RNDCURVE, "Random", ""},
		{MOD_WVG_MAPPING_STEP, "STEP", ICON_NOCURVE /* Would need a better icon... */, "Median Step",
		                       "Map all values below 0.5 to 0.0, and all others to 1.0"},
		{0, NULL, 0, NULL, NULL}
	};

	StructRNA *srna;
	PropertyRNA *prop;

	srna = RNA_def_struct(brna, "VertexWeightEditModifier", "Modifier");
	RNA_def_struct_ui_text(srna, "WeightVG Edit Modifier",
	                       "Edit the weights of vertices in a group");
	RNA_def_struct_sdna(srna, "WeightVGEditModifierData");
	RNA_def_struct_ui_icon(srna, ICON_MOD_VERTEX_WEIGHT);

	prop = RNA_def_property(srna, "vertex_group", PROP_STRING, PROP_NONE);
	RNA_def_property_string_sdna(prop, NULL, "defgrp_name");
	RNA_def_property_ui_text(prop, "Vertex Group", "Vertex group name");
	RNA_def_property_string_funcs(prop, NULL, NULL, "rna_WeightVGEditModifier_defgrp_name_set");
	RNA_def_property_update(prop, 0, "rna_Modifier_update");

	prop = RNA_def_property(srna, "falloff_type", PROP_ENUM, PROP_NONE);
	RNA_def_property_enum_items(prop, weightvg_edit_falloff_type_items);
	RNA_def_property_ui_text(prop, "Falloff Type", "How weights are mapped to their new values");
	RNA_def_property_translation_context(prop, BLF_I18NCONTEXT_ID_CURVE); /* Abusing id_curve :/ */
	RNA_def_property_update(prop, 0, "rna_Modifier_update");

	prop = RNA_def_property(srna, "use_add", PROP_BOOLEAN, PROP_NONE);
	RNA_def_property_boolean_sdna(prop, NULL, "edit_flags", MOD_WVG_EDIT_ADD2VG);
	RNA_def_property_ui_text(prop, "Group Add", "Add vertices with weight over threshold "
	                         "to vgroup");
	RNA_def_property_update(prop, 0, "rna_Modifier_update");

	prop = RNA_def_property(srna, "use_remove", PROP_BOOLEAN, PROP_NONE);
	RNA_def_property_boolean_sdna(prop, NULL, "edit_flags", MOD_WVG_EDIT_REMFVG);
	RNA_def_property_ui_text(prop, "Group Remove", "Remove vertices with weight below threshold "
	                         "from vgroup");
	RNA_def_property_update(prop, 0, "rna_Modifier_update");

	prop = RNA_def_property(srna, "default_weight", PROP_FLOAT, PROP_FACTOR);
	RNA_def_property_range(prop, 0.0, 1.0f);
	RNA_def_property_ui_range(prop, 0.0, 1.0, 1, -1);
	RNA_def_property_ui_text(prop, "Default Weight", "Default weight a vertex will have if "
	                         "it is not in the vgroup");
	RNA_def_property_update(prop, 0, "rna_Modifier_update");

	prop = RNA_def_property(srna, "map_curve", PROP_POINTER, PROP_NONE);
	RNA_def_property_pointer_sdna(prop, NULL, "cmap_curve");
	RNA_def_property_ui_text(prop, "Mapping Curve", "Custom mapping curve");
	RNA_def_property_update(prop, 0, "rna_Modifier_update");

	prop = RNA_def_property(srna, "add_threshold", PROP_FLOAT, PROP_NONE);
	RNA_def_property_float_sdna(prop, NULL, "add_threshold");
	RNA_def_property_range(prop, 0.0, 1.0);
	RNA_def_property_ui_range(prop, 0.0, 1.0, 1, -1);
	RNA_def_property_ui_text(prop, "Add Threshold", "Lower bound for a vertex's weight "
	                         "to be added to the vgroup");
	RNA_def_property_update(prop, 0, "rna_Modifier_update");

	prop = RNA_def_property(srna, "remove_threshold", PROP_FLOAT, PROP_NONE);
	RNA_def_property_float_sdna(prop, NULL, "rem_threshold");
	RNA_def_property_range(prop, 0.0, 1.0);
	RNA_def_property_ui_range(prop, 0.0, 1.0, 1, -1);
	RNA_def_property_ui_text(prop, "Remove Threshold", "Upper bound for a vertex's weight "
	                         "to be removed from the vgroup");
	RNA_def_property_update(prop, 0, "rna_Modifier_update");

	/* Common masking properties. */
	rna_def_modifier_weightvg_mask(brna, srna, "rna_WeightVGEditModifier_mask_defgrp_name_set",
	                               "rna_WeightVGEditModifier_mask_tex_uvlayer_name_set");
}

static void rna_def_modifier_weightvgmix(BlenderRNA *brna)
{
	static EnumPropertyItem weightvg_mix_modes_items[] = {
		{MOD_WVG_MIX_SET, "SET", 0, "Replace", "Replace VGroup A's weights by VGroup B's ones"},
		{MOD_WVG_MIX_ADD, "ADD", 0, "Add", "Add VGroup B's weights to VGroup A's ones"},
		{MOD_WVG_MIX_SUB, "SUB", 0, "Subtract", "Subtract VGroup B's weights from VGroup A's ones"},
		{MOD_WVG_MIX_MUL, "MUL", 0, "Multiply", "Multiply VGroup A's weights by VGroup B's ones"},
		{MOD_WVG_MIX_DIV, "DIV", 0, "Divide", "Divide VGroup A's weights by VGroup B's ones"},
		{MOD_WVG_MIX_DIF, "DIF", 0, "Difference", "Difference between VGroup A's and VGroup B's weights"},
		{MOD_WVG_MIX_AVG, "AVG", 0, "Average", "Average value of VGroup A's and VGroup B's weights"},
		{0, NULL, 0, NULL, NULL}
	};

	static EnumPropertyItem weightvg_mix_set_items[] = {
		{MOD_WVG_SET_ALL, "ALL", 0, "All", "Affect all vertices (might add some to VGroup A)"},
		{MOD_WVG_SET_A,   "A",   0, "VGroup A", "Affect vertices in VGroup A"},
		{MOD_WVG_SET_B,   "B",   0, "VGroup B", "Affect vertices in VGroup B (might add some to VGroup A)"},
		{MOD_WVG_SET_OR,  "OR",  0, "VGroup A or B",
		                  "Affect vertices in at least one of both VGroups (might add some to VGroup A)"},
		{MOD_WVG_SET_AND, "AND", 0, "VGroup A and B", "Affect vertices in both groups"},
		{0, NULL, 0, NULL, NULL}
	};

	StructRNA *srna;
	PropertyRNA *prop;

	srna = RNA_def_struct(brna, "VertexWeightMixModifier", "Modifier");
	RNA_def_struct_ui_text(srna, "WeightVG Mix Modifier",
	                       "Mix the weights of two vertex groups");
	RNA_def_struct_sdna(srna, "WeightVGMixModifierData");
	RNA_def_struct_ui_icon(srna, ICON_MOD_VERTEX_WEIGHT);

	prop = RNA_def_property(srna, "vertex_group_a", PROP_STRING, PROP_NONE);
	RNA_def_property_string_sdna(prop, NULL, "defgrp_name_a");
	RNA_def_property_ui_text(prop, "Vertex Group A", "First vertex group name");
	RNA_def_property_string_funcs(prop, NULL, NULL, "rna_WeightVGMixModifier_defgrp_name_a_set");
	RNA_def_property_update(prop, 0, "rna_Modifier_update");

	prop = RNA_def_property(srna, "vertex_group_b", PROP_STRING, PROP_NONE);
	RNA_def_property_string_sdna(prop, NULL, "defgrp_name_b");
	RNA_def_property_ui_text(prop, "Vertex Group B", "Second vertex group name");
	RNA_def_property_string_funcs(prop, NULL, NULL, "rna_WeightVGMixModifier_defgrp_name_b_set");
	RNA_def_property_update(prop, 0, "rna_Modifier_update");

	prop = RNA_def_property(srna, "default_weight_a", PROP_FLOAT, PROP_NONE);
	RNA_def_property_range(prop, 0.0, 1.0f);
	RNA_def_property_ui_range(prop, 0.0, 1.0, 1, -1);
	RNA_def_property_ui_text(prop, "Default Weight A", "Default weight a vertex will have if "
	                         "it is not in the first A vgroup");
	RNA_def_property_update(prop, 0, "rna_Modifier_update");

	prop = RNA_def_property(srna, "default_weight_b", PROP_FLOAT, PROP_NONE);
	RNA_def_property_range(prop, 0.0, 1.0f);
	RNA_def_property_ui_range(prop, 0.0, 1.0, 1, -1);
	RNA_def_property_ui_text(prop, "Default Weight B", "Default weight a vertex will have if "
	                         "it is not in the second B vgroup");
	RNA_def_property_update(prop, 0, "rna_Modifier_update");

	prop = RNA_def_property(srna, "mix_mode", PROP_ENUM, PROP_NONE);
	RNA_def_property_enum_items(prop, weightvg_mix_modes_items);
	RNA_def_property_ui_text(prop, "Mix Mode", "How weights from vgroup B affect weights "
	                         "of vgroup A");
	RNA_def_property_update(prop, 0, "rna_Modifier_update");

	prop = RNA_def_property(srna, "mix_set", PROP_ENUM, PROP_NONE);
	RNA_def_property_enum_items(prop, weightvg_mix_set_items);
	RNA_def_property_ui_text(prop, "Vertex Set", "Which vertices should be affected");
	RNA_def_property_update(prop, 0, "rna_Modifier_update");

	/* Common masking properties. */
	rna_def_modifier_weightvg_mask(brna, srna, "rna_WeightVGMixModifier_mask_defgrp_name_set",
	                               "rna_WeightVGMixModifier_mask_tex_uvlayer_name_set");
}

static void rna_def_modifier_weightvgproximity(BlenderRNA *brna)
{
	static EnumPropertyItem weightvg_proximity_modes_items[] = {
		{MOD_WVG_PROXIMITY_OBJECT, "OBJECT", 0, "Object",
		                           "Use distance between affected and target objects"},
		{MOD_WVG_PROXIMITY_GEOMETRY, "GEOMETRY", 0, "Geometry",
		                             "Use distance between affected object's vertices and target "
		                             "object, or target object's geometry"},
		{0, NULL, 0, NULL, NULL}
	};

	static EnumPropertyItem proximity_geometry_items[] = {
		{MOD_WVG_PROXIMITY_GEOM_VERTS, "VERTEX", 0, "Vertex", "Compute distance to nearest vertex"},
		{MOD_WVG_PROXIMITY_GEOM_EDGES, "EDGE", 0, "Edge", "Compute distance to nearest edge"},
		{MOD_WVG_PROXIMITY_GEOM_FACES, "FACE", 0, "Face", "Compute distance to nearest face"},
		{0, NULL, 0, NULL, NULL}
	};

	static EnumPropertyItem weightvg_proximity_falloff_type_items[] = {
		{MOD_WVG_MAPPING_NONE, "LINEAR", ICON_LINCURVE, "Linear", "Null action"},
		/* No curve mapping here! */
		{MOD_WVG_MAPPING_SHARP, "SHARP", ICON_SHARPCURVE, "Sharp", ""},
		{MOD_WVG_MAPPING_SMOOTH, "SMOOTH", ICON_SMOOTHCURVE, "Smooth", ""},
		{MOD_WVG_MAPPING_ROOT, "ROOT", ICON_ROOTCURVE, "Root", ""},
		{MOD_WVG_MAPPING_SPHERE, "ICON_SPHERECURVE", ICON_SPHERECURVE, "Sphere", ""},
		{MOD_WVG_MAPPING_RANDOM, "RANDOM", ICON_RNDCURVE, "Random", ""},
		{MOD_WVG_MAPPING_STEP, "STEP", ICON_NOCURVE /* Would need a better icon... */, "Median Step",
		                       "Map all values below 0.5 to 0.0, and all others to 1.0"},
		{0, NULL, 0, NULL, NULL}
	};

	StructRNA *srna;
	PropertyRNA *prop;

	srna = RNA_def_struct(brna, "VertexWeightProximityModifier", "Modifier");
	RNA_def_struct_ui_text(srna, "WeightVG Proximity Modifier",
	                       "Set the weights of vertices in a group from a target object's "
	                       "distance");
	RNA_def_struct_sdna(srna, "WeightVGProximityModifierData");
	RNA_def_struct_ui_icon(srna, ICON_MOD_VERTEX_WEIGHT);

	prop = RNA_def_property(srna, "vertex_group", PROP_STRING, PROP_NONE);
	RNA_def_property_string_sdna(prop, NULL, "defgrp_name");
	RNA_def_property_ui_text(prop, "Vertex Group", "Vertex group name");
	RNA_def_property_string_funcs(prop, NULL, NULL, "rna_WeightVGProximityModifier_defgrp_name_set");
	RNA_def_property_update(prop, 0, "rna_Modifier_update");

	prop = RNA_def_property(srna, "proximity_mode", PROP_ENUM, PROP_NONE);
	RNA_def_property_enum_items(prop, weightvg_proximity_modes_items);
	RNA_def_property_enum_default(prop, MOD_WVG_PROXIMITY_GEOMETRY);
	RNA_def_property_ui_text(prop, "Proximity Mode", "Which distances to target object to use");
	RNA_def_property_update(prop, 0, "rna_Modifier_update");

	prop = RNA_def_property(srna, "proximity_geometry", PROP_ENUM, PROP_NONE);
	RNA_def_property_enum_sdna(prop, NULL, "proximity_flags");
	RNA_def_property_enum_items(prop, proximity_geometry_items);
	RNA_def_property_flag(prop, PROP_ENUM_FLAG); /* important to run before default set */
	RNA_def_property_enum_default(prop, MOD_WVG_PROXIMITY_GEOM_FACES);
	RNA_def_property_ui_text(prop, "Proximity Geometry",
	                         "Use the shortest computed distance to target object's geometry "
	                         "as weight");
	RNA_def_property_update(prop, 0, "rna_Modifier_update");

	prop = RNA_def_property(srna, "target", PROP_POINTER, PROP_NONE);
	RNA_def_property_pointer_sdna(prop, NULL, "proximity_ob_target");
	RNA_def_property_ui_text(prop, "Target Object", "Object to calculate vertices distances from");
	RNA_def_property_flag(prop, PROP_EDITABLE | PROP_ID_SELF_CHECK);
	RNA_def_property_update(prop, 0, "rna_Modifier_dependency_update");

	prop = RNA_def_property(srna, "min_dist", PROP_FLOAT, PROP_DISTANCE);
	RNA_def_property_range(prop, 0.0, FLT_MAX);
	RNA_def_property_ui_range(prop, 0.0, 1000.0, 10, -1);
	RNA_def_property_ui_text(prop, "Lowest", "Distance mapping to weight 0.0");
	RNA_def_property_update(prop, 0, "rna_Modifier_update");

	prop = RNA_def_property(srna, "max_dist", PROP_FLOAT, PROP_DISTANCE);
	RNA_def_property_range(prop, 0.0, FLT_MAX);
	RNA_def_property_ui_range(prop, 0.0, 1000.0, 10, -1);
	RNA_def_property_ui_text(prop, "Highest", "Distance mapping to weight 1.0");
	RNA_def_property_update(prop, 0, "rna_Modifier_update");

	prop = RNA_def_property(srna, "falloff_type", PROP_ENUM, PROP_NONE);
	RNA_def_property_enum_items(prop, weightvg_proximity_falloff_type_items);
	RNA_def_property_ui_text(prop, "Falloff Type", "How weights are mapped to their new values");
	RNA_def_property_translation_context(prop, BLF_I18NCONTEXT_ID_CURVE); /* Abusing id_curve :/ */
	RNA_def_property_update(prop, 0, "rna_Modifier_update");

	/* Common masking properties. */
	rna_def_modifier_weightvg_mask(brna, srna, "rna_WeightVGProximityModifier_mask_defgrp_name_set",
	                               "rna_WeightVGProximityModifier_mask_tex_uvlayer_name_set");
}

static void rna_def_modifier_remesh(BlenderRNA *brna)
{
	static EnumPropertyItem mode_items[] = {
		{MOD_REMESH_CENTROID, "BLOCKS", 0, "Blocks", "Output a blocky surface with no smoothing"},
		{MOD_REMESH_MASS_POINT, "SMOOTH", 0, "Smooth", "Output a smooth surface with no sharp-features detection"},
		{MOD_REMESH_SHARP_FEATURES, "SHARP", 0, "Sharp",
		                            "Output a surface that reproduces sharp edges and corners from the input mesh"},
		{0, NULL, 0, NULL, NULL}
	};

	StructRNA *srna;
	PropertyRNA *prop;

	srna = RNA_def_struct(brna, "RemeshModifier", "Modifier");
	RNA_def_struct_ui_text(srna, "Remesh Modifier",
	                       "Generate a new surface with regular topology that follows the shape of the input mesh");
	RNA_def_struct_sdna(srna, "RemeshModifierData");
	RNA_def_struct_ui_icon(srna, ICON_MOD_REMESH);

	prop = RNA_def_property(srna, "mode", PROP_ENUM, PROP_NONE);
	RNA_def_property_enum_items(prop, mode_items);
	RNA_def_property_ui_text(prop, "Mode", "");
	RNA_def_property_update(prop, 0, "rna_Modifier_update");

	prop = RNA_def_property(srna, "scale", PROP_FLOAT, PROP_NONE);
	RNA_def_property_ui_range(prop, 0, 0.99, 0.01, 3);
	RNA_def_property_range(prop, 0, 0.99);
	RNA_def_property_ui_text(prop, "Scale",
	                         "The ratio of the largest dimension of the model over the size of the grid");
	RNA_def_property_update(prop, 0, "rna_Modifier_update");

	prop = RNA_def_property(srna, "threshold", PROP_FLOAT, PROP_NONE);
	RNA_def_property_ui_range(prop, 0, 1, 0.1, 3);
	RNA_def_property_range(prop, 0, 1);
	RNA_def_property_ui_text(prop, "Threshold",
	                         "If removing disconnected pieces, minimum size of components to preserve as a ratio "
	                         "of the number of polygons in the largest component");
	RNA_def_property_update(prop, 0, "rna_Modifier_update");

	prop = RNA_def_property(srna, "octree_depth", PROP_INT, PROP_NONE);
	RNA_def_property_int_sdna(prop, NULL, "depth");
	RNA_def_property_range(prop, 1, 12);
	RNA_def_property_ui_text(prop, "Octree Depth", "Resolution of the octree; higher values give finer details");
	RNA_def_property_update(prop, 0, "rna_Modifier_update");

	prop = RNA_def_property(srna, "sharpness", PROP_FLOAT, PROP_NONE);
	RNA_def_property_float_sdna(prop, NULL, "hermite_num");
	RNA_def_property_ui_range(prop, 0, 2, 0.1, 3);
	RNA_def_property_ui_text(prop, "Sharpness",
	                         "Tolerance for outliers; lower values filter noise while higher values will reproduce "
	                         "edges closer to the input");
	RNA_def_property_update(prop, 0, "rna_Modifier_update");

	prop = RNA_def_property(srna, "use_remove_disconnected", PROP_BOOLEAN, PROP_NONE);
	RNA_def_property_boolean_sdna(prop, NULL, "flag", MOD_REMESH_FLOOD_FILL);
	RNA_def_property_ui_text(prop, "Remove Disconnected Pieces", "");
	RNA_def_property_update(prop, 0, "rna_Modifier_update");

	prop = RNA_def_property(srna, "use_smooth_shade", PROP_BOOLEAN, PROP_NONE);
	RNA_def_property_boolean_sdna(prop, NULL, "flag", MOD_REMESH_SMOOTH_SHADING);
	RNA_def_property_ui_text(prop, "Smooth Shading", "Output faces with smooth shading rather than flat shaded");
	RNA_def_property_update(prop, 0, "rna_Modifier_update");
}

static void rna_def_modifier_ocean(BlenderRNA *brna)
{
	StructRNA *srna;
	PropertyRNA *prop;
	
	static EnumPropertyItem geometry_items[] = {
		{MOD_OCEAN_GEOM_GENERATE, "GENERATE", 0, "Generate",
		                          "Generate ocean surface geometry at the specified resolution"},
		{MOD_OCEAN_GEOM_DISPLACE, "DISPLACE", 0, "Displace", "Displace existing geometry according to simulation"},
#if 0
		{MOD_OCEAN_GEOM_SIM_ONLY, "SIM_ONLY", 0, "Sim Only",
		                          "Leaves geometry unchanged, but still runs simulation (to be used from texture)"},
#endif
		{0, NULL, 0, NULL, NULL}
	};
	
	srna = RNA_def_struct(brna, "OceanModifier", "Modifier");
	RNA_def_struct_ui_text(srna, "Ocean Modifier", "Simulate an ocean surface");
	RNA_def_struct_sdna(srna, "OceanModifierData");
	RNA_def_struct_ui_icon(srna, ICON_MOD_OCEAN);
	
	prop = RNA_def_property(srna, "geometry_mode", PROP_ENUM, PROP_NONE);
	RNA_def_property_enum_sdna(prop, NULL, "geometry_mode");
	RNA_def_property_enum_items(prop, geometry_items);
	RNA_def_property_ui_text(prop, "Geometry", "Method of modifying geometry");
	RNA_def_property_update(prop, 0, "rna_Modifier_update");
	
	prop = RNA_def_property(srna, "size", PROP_FLOAT, PROP_UNSIGNED);
	RNA_def_property_float_sdna(prop, NULL, "size");
	RNA_def_property_ui_text(prop, "Size", "Surface scale factor (does not affect the height of the waves)");
	RNA_def_property_ui_range(prop, -FLT_MAX, FLT_MAX, 1, -1);
	RNA_def_property_update(prop, 0, "rna_OceanModifier_topology_update");
	
	prop = RNA_def_property(srna, "repeat_x", PROP_INT, PROP_UNSIGNED);
	RNA_def_property_int_sdna(prop, NULL, "repeat_x");
	RNA_def_property_clear_flag(prop, PROP_ANIMATABLE);
	RNA_def_property_range(prop, 1, 1024);
	RNA_def_property_ui_range(prop, 1, 100, 1, -1);
	RNA_def_property_ui_text(prop, "Repeat X", "Repetitions of the generated surface in X");
	RNA_def_property_update(prop, 0, "rna_OceanModifier_topology_update");
	
	prop = RNA_def_property(srna, "repeat_y", PROP_INT, PROP_UNSIGNED);
	RNA_def_property_int_sdna(prop, NULL, "repeat_y");
	RNA_def_property_clear_flag(prop, PROP_ANIMATABLE);
	RNA_def_property_range(prop, 1, 1024);
	RNA_def_property_ui_range(prop, 1, 100, 1, -1);
	RNA_def_property_ui_text(prop, "Repeat Y", "Repetitions of the generated surface in Y");
	RNA_def_property_update(prop, 0, "rna_OceanModifier_topology_update");

	prop = RNA_def_property(srna, "use_normals", PROP_BOOLEAN, PROP_NONE);
	RNA_def_property_boolean_sdna(prop, NULL, "flag", MOD_OCEAN_GENERATE_NORMALS);
	RNA_def_property_clear_flag(prop, PROP_ANIMATABLE);
	RNA_def_property_ui_text(prop, "Generate Normals",
	                         "Output normals for bump mapping - disabling can speed up performance if its not needed");
	RNA_def_property_update(prop, 0, "rna_OceanModifier_init_update");
	
	prop = RNA_def_property(srna, "use_foam", PROP_BOOLEAN, PROP_NONE);
	RNA_def_property_boolean_sdna(prop, NULL, "flag", MOD_OCEAN_GENERATE_FOAM);
	RNA_def_property_clear_flag(prop, PROP_ANIMATABLE);
	RNA_def_property_ui_text(prop, "Generate Foam", "Generate foam mask as a vertex color channel");
	RNA_def_property_update(prop, 0, "rna_OceanModifier_init_update");
	
	prop = RNA_def_property(srna, "resolution", PROP_INT, PROP_UNSIGNED);
	RNA_def_property_int_sdna(prop, NULL, "resolution");
	RNA_def_property_clear_flag(prop, PROP_ANIMATABLE);
	RNA_def_property_range(prop, 1, 1024);
	RNA_def_property_ui_range(prop, 1, 32, 1, -1);
	RNA_def_property_ui_text(prop, "Resolution", "Resolution of the generated surface");
	RNA_def_property_update(prop, 0, "rna_OceanModifier_init_update");
	
	prop = RNA_def_property(srna, "spatial_size", PROP_INT, PROP_NONE);
	RNA_def_property_int_sdna(prop, NULL, "spatial_size");
	RNA_def_property_ui_range(prop, 1, 512, 2, -1);
	RNA_def_property_clear_flag(prop, PROP_ANIMATABLE);
	RNA_def_property_ui_text(prop, "Spatial Size",
	                         "Size of the simulation domain (in meters), and of the generated geometry (in BU)");
	RNA_def_property_update(prop, 0, "rna_OceanModifier_init_update");
	
	prop = RNA_def_property(srna, "wind_velocity", PROP_FLOAT, PROP_VELOCITY);
	RNA_def_property_float_sdna(prop, NULL, "wind_velocity");
	RNA_def_property_ui_text(prop, "Wind Velocity", "Wind speed");
	RNA_def_property_update(prop, 0, "rna_OceanModifier_init_update");
	
	prop = RNA_def_property(srna, "damping", PROP_FLOAT, PROP_FACTOR);
	RNA_def_property_float_sdna(prop, NULL, "damp");
	RNA_def_property_clear_flag(prop, PROP_ANIMATABLE);
	RNA_def_property_ui_text(prop, "Damping", "Damp reflected waves going in opposite direction to the wind");
	RNA_def_property_update(prop, 0, "rna_OceanModifier_init_update");
	
	prop = RNA_def_property(srna, "wave_scale_min", PROP_FLOAT, PROP_DISTANCE);
	RNA_def_property_float_sdna(prop, NULL, "smallest_wave");
	RNA_def_property_clear_flag(prop, PROP_ANIMATABLE);
	RNA_def_property_range(prop, 0.0, FLT_MAX);
	RNA_def_property_ui_text(prop, "Smallest Wave", "Shortest allowed wavelength");
	RNA_def_property_update(prop, 0, "rna_OceanModifier_init_update");
	
	prop = RNA_def_property(srna, "wave_alignment", PROP_FLOAT, PROP_UNSIGNED);
	RNA_def_property_float_sdna(prop, NULL, "wave_alignment");
	RNA_def_property_range(prop, 0.0, 10.0);
	RNA_def_property_ui_text(prop, "Wave Alignment", "How much the waves are aligned to each other");
	RNA_def_property_update(prop, 0, "rna_OceanModifier_init_update");
	
	prop = RNA_def_property(srna, "wave_direction", PROP_FLOAT, PROP_ANGLE);
	RNA_def_property_float_sdna(prop, NULL, "wave_direction");
	RNA_def_property_clear_flag(prop, PROP_ANIMATABLE);
	RNA_def_property_ui_text(prop, "Wave Direction", "Main direction of the waves when they are (partially) aligned");
	RNA_def_property_update(prop, 0, "rna_OceanModifier_init_update");
	
	prop = RNA_def_property(srna, "wave_scale", PROP_FLOAT, PROP_UNSIGNED);
	RNA_def_property_float_sdna(prop, NULL, "wave_scale");
	RNA_def_property_ui_text(prop, "Wave Scale", "Scale of the displacement effect");
	RNA_def_property_update(prop, 0, "rna_OceanModifier_sim_update");
	
	prop = RNA_def_property(srna, "depth", PROP_FLOAT, PROP_DISTANCE);
	RNA_def_property_float_sdna(prop, NULL, "depth");
	RNA_def_property_clear_flag(prop, PROP_ANIMATABLE);
	RNA_def_property_ui_text(prop, "Depth", "Depth of the solid ground below the water surface");
	RNA_def_property_ui_range(prop, 0, 250, 1, -1);
	RNA_def_property_update(prop, 0, "rna_OceanModifier_init_update");
	
	prop = RNA_def_property(srna, "foam_coverage", PROP_FLOAT, PROP_NONE);
	RNA_def_property_float_sdna(prop, NULL, "foam_coverage");
	RNA_def_property_ui_text(prop, "Foam Coverage", "Amount of generated foam");
	RNA_def_property_update(prop, 0, "rna_Modifier_update");
	
	prop = RNA_def_property(srna, "bake_foam_fade", PROP_FLOAT, PROP_UNSIGNED);
	RNA_def_property_float_sdna(prop, NULL, "foam_fade");
	RNA_def_property_clear_flag(prop, PROP_ANIMATABLE);
	RNA_def_property_ui_text(prop, "Foam Fade", "How much foam accumulates over time (baked ocean only)");
	RNA_def_property_ui_range(prop, 0.0, 10.0, 1, -1);
	RNA_def_property_update(prop, 0, NULL);
	
	prop = RNA_def_property(srna, "foam_layer_name", PROP_STRING, PROP_NONE);
	RNA_def_property_string_sdna(prop, NULL, "foamlayername");
	RNA_def_property_ui_text(prop, "Foam Layer Name", "Name of the vertex color layer used for foam");
	RNA_def_property_update(prop, 0, "rna_Modifier_update");
	
	prop = RNA_def_property(srna, "choppiness", PROP_FLOAT, PROP_UNSIGNED);
	RNA_def_property_float_sdna(prop, NULL, "chop_amount");
	RNA_def_property_ui_text(prop, "Choppiness",
	                         "Choppiness of the wave's crest (adds some horizontal component to the displacement)");
	RNA_def_property_ui_range(prop, 0.0, 4.0, 3, -1);
	RNA_def_property_float_funcs(prop, NULL, "rna_OceanModifier_ocean_chop_set", NULL);
	RNA_def_property_update(prop, 0, "rna_OceanModifier_sim_update");
	
	prop = RNA_def_property(srna, "time", PROP_FLOAT, PROP_UNSIGNED);
	RNA_def_property_float_sdna(prop, NULL, "time");
	RNA_def_property_ui_text(prop, "Time", "Current time of the simulation");
	RNA_def_property_ui_range(prop, -FLT_MAX, FLT_MAX, 1, -1);
	RNA_def_property_update(prop, 0, "rna_OceanModifier_sim_update");
	
	prop = RNA_def_property(srna, "random_seed", PROP_INT, PROP_UNSIGNED);
	RNA_def_property_int_sdna(prop, NULL, "seed");
	RNA_def_property_clear_flag(prop, PROP_ANIMATABLE);
	RNA_def_property_ui_text(prop, "Random Seed", "Seed of the random generator");
	RNA_def_property_update(prop, 0, "rna_OceanModifier_init_update");
	
	prop = RNA_def_property(srna, "frame_start", PROP_INT, PROP_UNSIGNED);
	RNA_def_property_int_sdna(prop, NULL, "bakestart");
	RNA_def_property_clear_flag(prop, PROP_ANIMATABLE);
	RNA_def_property_ui_text(prop, "Bake Start", "Start frame of the ocean baking");
	RNA_def_property_update(prop, 0, "rna_OceanModifier_init_update");
	
	prop = RNA_def_property(srna, "frame_end", PROP_INT, PROP_UNSIGNED);
	RNA_def_property_int_sdna(prop, NULL, "bakeend");
	RNA_def_property_clear_flag(prop, PROP_ANIMATABLE);
	RNA_def_property_ui_text(prop, "Bake End", "End frame of the ocean baking");
	RNA_def_property_update(prop, 0, "rna_OceanModifier_init_update");
	
	prop = RNA_def_property(srna, "is_cached", PROP_BOOLEAN, PROP_NONE);
	RNA_def_property_boolean_sdna(prop, NULL, "cached", 1);
	RNA_def_property_clear_flag(prop, PROP_EDITABLE);
	RNA_def_property_ui_text(prop, "Ocean is Cached", "Whether the ocean is using cached data or simulating");

	prop = RNA_def_property(srna, "filepath", PROP_STRING, PROP_DIRPATH);
	RNA_def_property_string_sdna(prop, NULL, "cachepath");
	RNA_def_property_ui_text(prop, "Cache Path", "Path to a folder to store external baked images");
	/*RNA_def_property_update(prop, 0, "rna_Modifier_update"); */
	/* XXX how to update? */
}

static void rna_def_modifier_skin(BlenderRNA *brna)
{
	StructRNA *srna;
	PropertyRNA *prop;

	srna = RNA_def_struct(brna, "SkinModifier", "Modifier");
	RNA_def_struct_ui_text(srna, "Skin Modifier", "Generate Skin");
	RNA_def_struct_sdna(srna, "SkinModifierData");
	RNA_def_struct_ui_icon(srna, ICON_MOD_SKIN);

	prop = RNA_def_property(srna, "branch_smoothing", PROP_FLOAT, PROP_FACTOR);
	RNA_def_property_ui_text(prop, "Branch Smoothing", "Smooth complex geometry around branches");
	RNA_def_property_ui_range(prop, 0, 1, 1, -1);
	RNA_def_property_update(prop, 0, "rna_Modifier_update");

	prop = RNA_def_property(srna, "use_smooth_shade", PROP_BOOLEAN, PROP_NONE);
	RNA_def_property_boolean_sdna(prop, NULL, "flag", MOD_SKIN_SMOOTH_SHADING);
	RNA_def_property_ui_text(prop, "Smooth Shading", "Output faces with smooth shading rather than flat shaded");
	RNA_def_property_update(prop, 0, "rna_Modifier_update");

	prop = RNA_def_property(srna, "use_x_symmetry", PROP_BOOLEAN, PROP_NONE);
	RNA_def_property_boolean_sdna(prop, NULL, "symmetry_axes", MOD_SKIN_SYMM_X);
	RNA_def_property_ui_text(prop, "X", "Avoid making unsymmetrical quads across the X axis");
	RNA_def_property_update(prop, 0, "rna_Modifier_update");

	prop = RNA_def_property(srna, "use_y_symmetry", PROP_BOOLEAN, PROP_NONE);
	RNA_def_property_boolean_sdna(prop, NULL, "symmetry_axes", MOD_SKIN_SYMM_Y);
	RNA_def_property_ui_text(prop, "Y", "Avoid making unsymmetrical quads across the Y axis");
	RNA_def_property_update(prop, 0, "rna_Modifier_update");

	prop = RNA_def_property(srna, "use_z_symmetry", PROP_BOOLEAN, PROP_NONE);
	RNA_def_property_boolean_sdna(prop, NULL, "symmetry_axes", MOD_SKIN_SYMM_Z);
	RNA_def_property_ui_text(prop, "Z", "Avoid making unsymmetrical quads across the Z axis");
	RNA_def_property_update(prop, 0, "rna_Modifier_update");
}

static void rna_def_modifier_triangulate(BlenderRNA *brna)
{
	StructRNA *srna;
	PropertyRNA *prop;

	srna = RNA_def_struct(brna, "TriangulateModifier", "Modifier");
	RNA_def_struct_ui_text(srna, "Triangulate Modifier", "Triangulate Mesh");
	RNA_def_struct_sdna(srna, "TriangulateModifierData");
	RNA_def_struct_ui_icon(srna, ICON_MOD_TRIANGULATE);

	prop = RNA_def_property(srna, "quad_method", PROP_ENUM, PROP_NONE);
	RNA_def_property_enum_sdna(prop, NULL, "quad_method");
	RNA_def_property_enum_items(prop, modifier_triangulate_quad_method_items);
	RNA_def_property_ui_text(prop, "Quad Method", "Method for splitting the quads into triangles");
	RNA_def_property_update(prop, 0, "rna_Modifier_update");

	prop = RNA_def_property(srna, "ngon_method", PROP_ENUM, PROP_NONE);
	RNA_def_property_enum_sdna(prop, NULL, "ngon_method");
	RNA_def_property_enum_items(prop, modifier_triangulate_ngon_method_items);
	RNA_def_property_ui_text(prop, "Polygon Method", "Method for splitting the polygons into triangles");
	RNA_def_property_update(prop, 0, "rna_Modifier_update");
}

static void rna_def_modifier_meshcache(BlenderRNA *brna)
{
	static EnumPropertyItem prop_format_type_items[] = {
		{MOD_MESHCACHE_TYPE_MDD, "MDD", 0, "MDD ", ""},
		{MOD_MESHCACHE_TYPE_PC2, "PC2", 0, "PC2", ""},
		{0, NULL, 0, NULL, NULL}
	};

	static EnumPropertyItem prop_deform_mode_items[] = {
		{MOD_MESHCACHE_DEFORM_OVERWRITE, "OVERWRITE", 0, "Overwrite",
		 "Replace vertex coords with cached values"},
		{MOD_MESHCACHE_DEFORM_INTEGRATE, "INTEGRATE", 0, "Integrate",
		 "Integrate deformation from this modifiers input with the mesh-cache coords (useful for shape keys)"},
		{0, NULL, 0, NULL, NULL}
	};

	static EnumPropertyItem prop_interpolation_type_items[] = {
		{MOD_MESHCACHE_INTERP_NONE, "NONE", 0, "None ", ""},
		{MOD_MESHCACHE_INTERP_LINEAR, "LINEAR", 0, "Linear", ""},
		/* for cardinal we'd need to read 4x cache's */
		// {MOD_MESHCACHE_INTERP_CARDINAL, "CARDINAL", 0, "Cardinal", ""},
		{0, NULL, 0, NULL, NULL}
	};

	static EnumPropertyItem prop_time_type_items[] = {
		/* use 'eval_frame' */
		{MOD_MESHCACHE_TIME_FRAME,   "FRAME",   0, "Frame",  "Control playback using a frame-number "
		                                                   "(ignoring time FPS and start frame from the file)"},
		/* use 'eval_time' */
		{MOD_MESHCACHE_TIME_SECONDS, "TIME",    0, "Time",   "Control playback using time in seconds"},
		/* use 'eval_factor' */
		{MOD_MESHCACHE_TIME_FACTOR,  "FACTOR",  0, "Factor", "Control playback using a value between [0, 1]"},
		{0, NULL, 0, NULL, NULL}
	};

	static EnumPropertyItem prop_time_play_items[] = {
		{MOD_MESHCACHE_PLAY_CFEA, "SCENE", 0, "Scene", "Use the time from the scene"},
		{MOD_MESHCACHE_PLAY_EVAL, "CUSTOM", 0, "Custom", "Use the modifier's own time evaluation"},
		{0, NULL, 0, NULL, NULL}
	};

	static EnumPropertyItem prop_flip_axis_flag_items[] = {
		{(1 << 0), "X", 0, "X", ""},
		{(1 << 1), "Y", 0, "Y", ""},
		{(1 << 2), "Z", 0, "Z", ""},
		{0, NULL, 0, NULL, NULL}
	};

	StructRNA *srna;
	PropertyRNA *prop;

	srna = RNA_def_struct(brna, "MeshCacheModifier", "Modifier");
	RNA_def_struct_ui_text(srna, "Cache Modifier", "Cache Mesh");
	RNA_def_struct_sdna(srna, "MeshCacheModifierData");
	RNA_def_struct_ui_icon(srna, ICON_MOD_MESHDEFORM);  /* XXX, needs own icon */

	prop = RNA_def_property(srna, "cache_format", PROP_ENUM, PROP_NONE);
	RNA_def_property_enum_sdna(prop, NULL, "type");
	RNA_def_property_enum_items(prop, prop_format_type_items);
	RNA_def_property_ui_text(prop, "Format", "");
	RNA_def_property_update(prop, 0, "rna_Modifier_update");

	prop = RNA_def_property(srna, "interpolation", PROP_ENUM, PROP_NONE);
	RNA_def_property_enum_sdna(prop, NULL, "interp");
	RNA_def_property_enum_items(prop, prop_interpolation_type_items);
	RNA_def_property_ui_text(prop, "Interpolation", "");
	RNA_def_property_update(prop, 0, "rna_Modifier_update");

	prop = RNA_def_property(srna, "time_mode", PROP_ENUM, PROP_NONE);
	RNA_def_property_enum_sdna(prop, NULL, "time_mode");
	RNA_def_property_enum_items(prop, prop_time_type_items);
	RNA_def_property_ui_text(prop, "Time Mode", "Method to control playback time");
	RNA_def_property_update(prop, 0, "rna_Modifier_update");

	prop = RNA_def_property(srna, "play_mode", PROP_ENUM, PROP_NONE);
	RNA_def_property_enum_sdna(prop, NULL, "play_mode");
	RNA_def_property_enum_items(prop, prop_time_play_items);
	RNA_def_property_ui_text(prop, "Time Mode", "");
	RNA_def_property_update(prop, 0, "rna_Modifier_update");

	prop = RNA_def_property(srna, "deform_mode", PROP_ENUM, PROP_NONE);
	RNA_def_property_enum_sdna(prop, NULL, "deform_mode");
	RNA_def_property_enum_items(prop, prop_deform_mode_items);
	RNA_def_property_ui_text(prop, "Deform Mode", "");
	RNA_def_property_update(prop, 0, "rna_Modifier_update");

	prop = RNA_def_property(srna, "filepath", PROP_STRING, PROP_FILEPATH);
	RNA_def_property_ui_text(prop, "File Path", "Path to external displacements file");
	RNA_def_property_update(prop, 0, "rna_Modifier_update");

	prop = RNA_def_property(srna, "factor", PROP_FLOAT, PROP_NONE);
	RNA_def_property_float_sdna(prop, NULL, "factor");
	RNA_def_property_range(prop, 0.0f, 1.0f);
	RNA_def_property_ui_text(prop, "Influence", "Influence of the deformation");
	RNA_def_property_update(prop, 0, "rna_Modifier_update");

	/* -------------------------------------------------------------------- */
	/* Axis Conversion */
	prop = RNA_def_property(srna, "forward_axis", PROP_ENUM, PROP_NONE);
	RNA_def_property_enum_sdna(prop, NULL, "forward_axis");
	RNA_def_property_enum_items(prop, object_axis_items);
	RNA_def_property_ui_text(prop, "Forward", "");
	RNA_def_property_update(prop, 0, "rna_Modifier_update");

	prop = RNA_def_property(srna, "up_axis", PROP_ENUM, PROP_NONE);
	RNA_def_property_enum_sdna(prop, NULL, "up_axis");
	RNA_def_property_enum_items(prop, object_axis_items);
	RNA_def_property_ui_text(prop, "Up", "");
	RNA_def_property_update(prop, 0, "rna_Modifier_update");

	prop = RNA_def_property(srna, "flip_axis", PROP_ENUM, PROP_NONE);
	RNA_def_property_enum_sdna(prop, NULL, "flip_axis");
	RNA_def_property_enum_items(prop, prop_flip_axis_flag_items);
	RNA_def_property_flag(prop, PROP_ENUM_FLAG);
	RNA_def_property_ui_text(prop, "Flip Axis",  "");
	RNA_def_property_update(prop, 0, "rna_Modifier_update");

	/* -------------------------------------------------------------------- */
	/* For Scene time */
	prop = RNA_def_property(srna, "frame_start", PROP_FLOAT, PROP_NONE);
	RNA_def_property_float_sdna(prop, NULL, "frame_start");
	RNA_def_property_range(prop, -MAXFRAME, MAXFRAME);
	RNA_def_property_ui_text(prop, "Frame Start", "Add this to the start frame");
	RNA_def_property_update(prop, 0, "rna_Modifier_update");

	prop = RNA_def_property(srna, "frame_scale", PROP_FLOAT, PROP_NONE);
	RNA_def_property_float_sdna(prop, NULL, "frame_scale");
	RNA_def_property_range(prop, 0.0f, 100.0f);
	RNA_def_property_ui_text(prop, "Frame Scale", "Evaluation time in seconds");
	RNA_def_property_update(prop, 0, "rna_Modifier_update");

	/* -------------------------------------------------------------------- */
	/* eval values depend on 'time_mode' */
	prop = RNA_def_property(srna, "eval_frame", PROP_FLOAT, PROP_NONE);
	RNA_def_property_float_sdna(prop, NULL, "eval_frame");
	RNA_def_property_range(prop, MINFRAME, MAXFRAME);
	RNA_def_property_ui_text(prop, "Evaluation Frame", "The frame to evaluate (starting at 0)");
	RNA_def_property_update(prop, 0, "rna_Modifier_update");

	prop = RNA_def_property(srna, "eval_time", PROP_FLOAT, PROP_NONE);
	RNA_def_property_float_sdna(prop, NULL, "eval_time");
	RNA_def_property_range(prop, 0.0f, FLT_MAX);
	RNA_def_property_ui_text(prop, "Evaluation Time", "Evaluation time in seconds");
	RNA_def_property_update(prop, 0, "rna_Modifier_update");

	prop = RNA_def_property(srna, "eval_factor", PROP_FLOAT, PROP_NONE);
	RNA_def_property_float_sdna(prop, NULL, "eval_factor");
	RNA_def_property_range(prop, 0.0f, 1.0f);
	RNA_def_property_ui_text(prop, "Evaluation Factor", "Evaluation time in seconds");
	RNA_def_property_update(prop, 0, "rna_Modifier_update");
}

static void rna_def_modifier_rigidbody(BlenderRNA *brna)
{
	StructRNA *srna;
	PropertyRNA *prop;

	static EnumPropertyItem prop_constraint_types[] = {
		{RBC_TYPE_POINT, "POINT", 0, "Point", "Let bodies rotate around a specified point"},
		{RBC_TYPE_HINGE, "HINGE", 0, "Hinge", "Let bodies rotate around a specified axis"},
		//{RBC_TYPE_HINGE2, "HINGE2", 0, "Hinge2","Simulates wheel suspension"},
		{RBC_TYPE_SLIDER, "SLIDER", 0, "Slider", "Restricts movent to a specified axis"},
		//{RBC_TYPE_CONE_TWIST,"CONE", 0, "Cone", "Let objects rotate within a specified cone"},
		{RBC_TYPE_6DOF, "6DOF", 0, "6DOF", "Allows user to specify constraint axes"},
		{RBC_TYPE_6DOF_SPRING,"6DOF_SPRING", 0, "6DOF Spring", "like 6DOF but has springs"},
		//{RBC_TYPE_UNIVERSAL,"UNIVERSAL", 0, "Universal", "simulates a universal joint"},
		{RBC_TYPE_FIXED, "FIXED", 0, "Fixed", "Glues two bodies together"},
		{RBC_TYPE_PISTON, "PISTON", 0, "Piston", "Similar to slider but also allows rotation around slider axis"},
		//{RBC_TYPE_SPRING, "SPRING", 0, "Spring", "Simplified spring constraint with only one axis thats automatically placed between the connected bodies"},
		{RBC_TYPE_MOTOR, "MOTOR", 0, "Motor", "Drives bodies by applying linear and angular forces"},
		{0, NULL, 0, NULL, NULL}
	};

<<<<<<< HEAD
	prop = RNA_def_property(srna, "vertex_group", PROP_STRING, PROP_NONE);
	RNA_def_property_string_sdna(prop, NULL, "anchor_grp_name");
	RNA_def_property_ui_text(prop, "Vertex Group for Anchors",
	                         "Name of Vertex Group which determines Anchors");
	RNA_def_property_string_funcs(prop, NULL, NULL, "rna_LaplacianDeformModifier_anchor_grp_name_set");
=======
	static EnumPropertyItem prop_constraint_loc[] = {
		{MOD_RIGIDBODY_SELECTED, "SELECTED", 0, "Slave", "Place constraint at selected object"},
		{MOD_RIGIDBODY_ACTIVE, "ACTIVE", 0, "Master", "Place constraint at active object"},
		{MOD_RIGIDBODY_CENTER, "CENTER", 0, "Center", "Place Constraint between selected and active object"},
		{0, NULL, 0, NULL, NULL}
	};
>>>>>>> 30467f8e

	static EnumPropertyItem prop_constraint_pattern[] = {
		{MOD_RIGIDBODY_SELECTED_TO_ACTIVE, "SELECTED_TO_ACTIVE", 0, "Selected to Active", "Connect selected objects to active object"},
		{MOD_RIGIDBODY_CHAIN_DISTANCE, "CHAIN_DISTANCE", 0, "Chain Distance", "Build a chain of objects"},
		{0, NULL, 0, NULL, NULL}
	};

	static EnumPropertyItem prop_contact_dist[] = {
		{MOD_RIGIDBODY_CENTROIDS, "CENTROIDS", 0, "Centroids", ""},
		{MOD_RIGIDBODY_VERTICES, "VERTICES", 0, "Vertices", ""},
		//{MOD_RIGIDBODY_CELLS, "CELLS", 0, "Cells", "" },
		{MOD_RIGIDBODY_CELL_CENTROIDS, "CELL_CENTROIDS", 0, "Cells + Centroids", "" },
		{0, NULL, 0, NULL, NULL}
	};

	srna= RNA_def_struct(brna, "RigidBodyModifier", "Modifier");
	RNA_def_struct_ui_text(srna, "Rigid Body Modifier", "Add multiple rigid body objects (from mesh islands)");
	RNA_def_struct_sdna(srna, "RigidBodyModifierData");
	RNA_def_struct_ui_icon(srna, ICON_MESH_ICOSPHERE);

	prop = RNA_def_property(srna, "breaking_threshold", PROP_FLOAT, PROP_NONE);
	RNA_def_property_float_sdna(prop, NULL, "breaking_threshold");
	RNA_def_property_range(prop, 0.0f, FLT_MAX);
	RNA_def_property_float_funcs(prop, NULL, "rna_RigidBodyModifier_threshold_set", NULL);
	RNA_def_property_ui_text(prop, "Inner Breaking threshold", "Threshold to break constraints between shards in the same object");
	RNA_def_property_update(prop, 0, "rna_Modifier_update");

<<<<<<< HEAD
	prop = RNA_def_property(srna, "is_bind", PROP_BOOLEAN, PROP_NONE);
	RNA_def_property_boolean_funcs(prop, "rna_LaplacianDeformModifier_is_bind_get", NULL);
	RNA_def_property_ui_text(prop, "Bound", "Whether geometry has been bound to anchors");
	RNA_def_property_clear_flag(prop, PROP_EDITABLE);
=======
	prop = RNA_def_property(srna, "group_breaking_threshold", PROP_FLOAT, PROP_NONE);
	RNA_def_property_float_sdna(prop, NULL, "group_breaking_threshold");
	RNA_def_property_range(prop, 0.0f, FLT_MAX);
	RNA_def_property_float_funcs(prop, NULL, "rna_RigidBodyModifier_group_threshold_set", NULL);
	RNA_def_property_ui_text(prop, "Outer Breaking threshold", "Threshold to break constraints between shards of different objects");
	RNA_def_property_update(prop, 0, "rna_Modifier_update");

	prop = RNA_def_property(srna, "use_constraints", PROP_BOOLEAN, PROP_NONE);
	RNA_def_property_boolean_funcs(prop, NULL, "rna_RigidBodyModifier_use_constraints_set");
	RNA_def_property_ui_text(prop, "Use Constraints", "Create constraints between all shards");
	RNA_def_property_update(prop, 0, "rna_Modifier_update");

	prop = RNA_def_property(srna, "contact_dist", PROP_FLOAT, PROP_NONE);
	RNA_def_property_float_sdna(prop, NULL, "contact_dist");
	RNA_def_property_range(prop, 0.0f, FLT_MAX);
	RNA_def_property_float_default(prop, 1.0f);
	RNA_def_property_float_funcs(prop, NULL, "rna_RigidBodyModifier_contact_dist_set", NULL);
	RNA_def_property_ui_text(prop, "Contact distance", "Distance up to which two vertices are considered to have contact");
	RNA_def_property_update(prop, 0, "rna_Modifier_update");

	prop = RNA_def_property(srna, "group_contact_dist", PROP_FLOAT, PROP_NONE);
	RNA_def_property_float_sdna(prop, NULL, "group_contact_dist");
	RNA_def_property_range(prop, 0.0f, FLT_MAX);
	RNA_def_property_float_funcs(prop, NULL, "rna_RigidBodyModifier_group_contact_dist_set", NULL);
	RNA_def_property_ui_text(prop, "Group Contact distance (Fixed Only)", "Distance up to which two vertices belonging to shards of different object are considered to have contact");
	RNA_def_property_update(prop, 0, "rna_Modifier_update");

	prop = RNA_def_property(srna, "constraint_group", PROP_POINTER, PROP_NONE);
	RNA_def_property_ui_text(prop, "Constraint Group", "Group of objects (must have rigidbody modifier on them) between whose shards constraints should be built");
	RNA_def_property_flag(prop, PROP_EDITABLE);
	RNA_def_property_update(prop, 0, "rna_Modifier_update");

	prop = RNA_def_property(srna, "mass_dependent_thresholds", PROP_BOOLEAN, PROP_NONE);
	RNA_def_property_boolean_funcs(prop, NULL, "rna_RigidBodyModifier_mass_dependent_thresholds_set");
	RNA_def_property_ui_text(prop, "Use Mass Dependent Thresholds", "Match the breaking threshold according to the masses of the constrained shards");
	RNA_def_property_update(prop, 0, "rna_Modifier_update");

	prop = RNA_def_property(srna, "auto_merge", PROP_BOOLEAN, PROP_NONE);
	RNA_def_property_boolean_funcs(prop, NULL, "rna_RigidBodyModifier_auto_merge_set");
	RNA_def_property_ui_text(prop, "Use Auto Merge", "Automatically merge together close mesh-islands (visible mesh only)");
	RNA_def_property_update(prop, 0, "rna_Modifier_update");

	prop = RNA_def_property(srna, "auto_merge_dist", PROP_FLOAT, PROP_NONE);
	RNA_def_property_float_sdna(prop, NULL, "auto_merge_dist");
	RNA_def_property_range(prop, 0.0f, FLT_MAX);
	RNA_def_property_float_funcs(prop, NULL, "rna_RigidBodyModifier_auto_merge_dist_set", NULL);
	RNA_def_property_ui_text(prop, "Auto Merge distance", "Maximum distance between verts which should be merged together");
	RNA_def_property_update(prop, 0, "rna_Modifier_update");

	prop = RNA_def_property(srna, "inner_constraint_type", PROP_ENUM, PROP_NONE);
	RNA_def_property_enum_sdna(prop, NULL, "inner_constraint_type");
	RNA_def_property_enum_items(prop, prop_constraint_types);
	RNA_def_property_ui_text(prop, "Inner Constraint Type", "");
	RNA_def_property_update(prop, 0, "rna_Modifier_update");
>>>>>>> 30467f8e

	/*prop = RNA_def_property(srna, "inner_constraint_location", PROP_ENUM, PROP_NONE);
	RNA_def_property_enum_sdna(prop, NULL, "inner_constraint_type");
	RNA_def_property_enum_items(prop, prop_constraint_loc);
	RNA_def_property_ui_text(prop, "Inner Constraint Location", "");
	RNA_def_property_update(prop, 0, "rna_Modifier_update");

	prop = RNA_def_property(srna, "inner_constraint_pattern", PROP_ENUM, PROP_NONE);
	RNA_def_property_enum_sdna(prop, NULL, "inner_constraint_pattern");
	RNA_def_property_enum_items(prop, prop_constraint_pattern);
	RNA_def_property_ui_text(prop, "Inner Constraint Pattern", "");
	RNA_def_property_update(prop, 0, "rna_Modifier_update");*/

	prop = RNA_def_property(srna, "outer_constraint_type", PROP_ENUM, PROP_NONE);
	RNA_def_property_enum_sdna(prop, NULL, "outer_constraint_type");
	RNA_def_property_enum_items(prop, prop_constraint_types);
	RNA_def_property_ui_text(prop, "Outer Constraint Type", "");
	RNA_def_property_update(prop, 0, "rna_Modifier_update");

	prop = RNA_def_property(srna, "outer_constraint_location", PROP_ENUM, PROP_NONE);
	RNA_def_property_enum_sdna(prop, NULL, "outer_constraint_location");
	RNA_def_property_enum_items(prop, prop_constraint_loc);
	RNA_def_property_ui_text(prop, "Outer Constraint Location", "");
	RNA_def_property_update(prop, 0, "rna_Modifier_update");

	/*prop = RNA_def_property(srna, "outer_constraint_pattern", PROP_ENUM, PROP_NONE);
	RNA_def_property_enum_sdna(prop, NULL, "outer_constraint_pattern");
	RNA_def_property_enum_items(prop, prop_constraint_pattern);
	RNA_def_property_ui_text(prop, "Outer Constraint Pattern", "");
	RNA_def_property_update(prop, 0, "rna_Modifier_update");*/

	prop = RNA_def_property(srna, "constraint_limit", PROP_INT, PROP_NONE);
	RNA_def_property_int_sdna(prop, NULL, "constraint_limit");
	RNA_def_property_range(prop, 0, INT_MAX);
	RNA_def_property_int_funcs(prop, NULL, "rna_RigidBodyModifier_constraint_limit_set", NULL);
	RNA_def_property_ui_text(prop, "Constraint Search Limit", "Maximum number of neighbors being searched per mesh island during constraint creation");
	RNA_def_property_update(prop, 0, "rna_Modifier_update");

	prop = RNA_def_property(srna, "dist_dependent_thresholds", PROP_BOOLEAN, PROP_NONE);
	RNA_def_property_boolean_funcs(prop, NULL, "rna_RigidBodyModifier_dist_dependent_thresholds_set");
	RNA_def_property_ui_text(prop, "Use Distance Dependent Thresholds", "Match the breaking threshold according to the distance of the constrained shards");
	RNA_def_property_update(prop, 0, "rna_Modifier_update");

	prop = RNA_def_property(srna, "contact_dist_meaning", PROP_ENUM, PROP_NONE);
	RNA_def_property_enum_sdna(prop, NULL, "contact_dist_meaning");
	RNA_def_property_enum_items(prop, prop_contact_dist);
	RNA_def_property_ui_text(prop, "Contact Distance Target", "Distance shall be between centroids or vertices");
	RNA_def_property_update(prop, 0, "rna_Modifier_update");
	
	prop = RNA_def_property(srna, "use_both_directions", PROP_BOOLEAN, PROP_NONE);
	RNA_def_property_boolean_sdna(prop, NULL, "use_both_directions", FALSE);
	RNA_def_property_ui_text(prop, "Use Both Directions", "Build constraints in both directions between rigidbodies");
	RNA_def_property_update(prop, 0, "rna_Modifier_update");
	
	prop = RNA_def_property(srna, "breaking_percentage", PROP_INT, PROP_NONE);
	RNA_def_property_int_sdna(prop, NULL, "breaking_percentage");
	RNA_def_property_range(prop, 0, 100);
	RNA_def_property_int_funcs(prop, NULL, "rna_RigidBodyModifier_breaking_percentage_set", NULL);
	RNA_def_property_ui_text(prop, "Breaking Percentage", "Percentage of broken constraints per island which leads to breaking of all others");
	RNA_def_property_update(prop, 0, "rna_Modifier_update");
	
	prop = RNA_def_property(srna, "breaking_angle", PROP_INT, PROP_NONE);
	RNA_def_property_int_sdna(prop, NULL, "breaking_angle");
	RNA_def_property_range(prop, 0, 180);
	RNA_def_property_int_funcs(prop, NULL, "rna_RigidBodyModifier_breaking_angle_set", NULL);
	RNA_def_property_ui_text(prop, "Breaking Angle", "Angle in degrees above which constraint should break");
	RNA_def_property_update(prop, 0, "rna_Modifier_update");
	
	prop = RNA_def_property(srna, "breaking_distance", PROP_FLOAT, PROP_NONE);
	RNA_def_property_float_sdna(prop, NULL, "breaking_distance");
	RNA_def_property_range(prop, 0, FLT_MAX);
	RNA_def_property_float_funcs(prop, NULL, "rna_RigidBodyModifier_breaking_distance_set", NULL);
	RNA_def_property_ui_text(prop, "Breaking Distance", "Distance above which constraint should break");
	RNA_def_property_update(prop, 0, "rna_Modifier_update");
	
	prop = RNA_def_property(srna, "use_proportional_limit", PROP_BOOLEAN, PROP_NONE);
	RNA_def_property_boolean_sdna(prop, NULL, "use_proportional_limit", FALSE);
	RNA_def_property_ui_text(prop, "Use Proportional Limit", "Reduce constraint limit with smaller shards");
	RNA_def_property_update(prop, 0, "rna_Modifier_update");
	
	prop = RNA_def_property(srna, "use_proportional_distance", PROP_BOOLEAN, PROP_NONE);
	RNA_def_property_boolean_sdna(prop, NULL, "use_proportional_distance", FALSE);
	RNA_def_property_ui_text(prop, "Use Proportional Distance", "Reduce contact distance with smaller shards (centroid only)");
	RNA_def_property_update(prop, 0, "rna_Modifier_update");
	
	prop = RNA_def_property(srna, "use_cellbased_sim", PROP_BOOLEAN, PROP_NONE);
	RNA_def_property_boolean_sdna(prop, NULL, "use_cellbased_sim", FALSE);
	RNA_def_property_ui_text(prop, "Use Cell Based Simulation", "Simulate MeshIsland Compounds in the size of the cells");
	RNA_def_property_update(prop, 0, "rna_Modifier_update");
	
	prop = RNA_def_property(srna, "cell_size", PROP_FLOAT, PROP_NONE);
	RNA_def_property_float_sdna(prop, NULL, "cell_size");
	RNA_def_property_range(prop, 0.1f, FLT_MAX);
	RNA_def_property_float_default(prop, 1.0f);
	RNA_def_property_float_funcs(prop, NULL, "rna_RigidBodyModifier_cell_size_set", NULL);
	RNA_def_property_ui_text(prop, "Cell Size", "Size of a cell in the constraint searching grid");
	RNA_def_property_update(prop, 0, "rna_Modifier_update");
	
	prop = RNA_def_property(srna, "use_experimental", PROP_BOOLEAN, PROP_NONE);
	RNA_def_property_boolean_sdna(prop, NULL, "use_experimental", FALSE);
	RNA_def_property_ui_text(prop, "Use Experimental", "Experimental features, work in progress. Use at own risk!");
	//RNA_def_property_update(prop, 0, "rna_Modifier_update");
	
	prop = RNA_def_property(srna, "disable_self_collision", PROP_BOOLEAN, PROP_NONE);
	RNA_def_property_boolean_sdna(prop, NULL, "disable_self_collision", TRUE);
	RNA_def_property_ui_text(prop, "Disable Self Collision", "Let constrained objects collide or not");
	RNA_def_property_update(prop, 0, "rna_Modifier_update");
	
	prop = RNA_def_property(srna, "cluster_breaking_threshold", PROP_FLOAT, PROP_NONE);
	RNA_def_property_float_sdna(prop, NULL, "cluster_breaking_threshold");
	RNA_def_property_range(prop, 0.0f, FLT_MAX);
	RNA_def_property_float_funcs(prop, NULL, "rna_RigidBodyModifier_cluster_threshold_set", NULL);
	RNA_def_property_ui_text(prop, "Cluster Breaking threshold", "Threshold to break constraints INSIDE a cluster of shards");
	RNA_def_property_update(prop, 0, "rna_Modifier_update");
	
	prop = RNA_def_property(srna, "use_proportional_solver_iterations", PROP_BOOLEAN, PROP_NONE);
	RNA_def_property_boolean_sdna(prop, NULL, "use_proportional_solver_iterations", FALSE);
	RNA_def_property_ui_text(prop, "Use Proportional Solver Iterations", "Adjust solver iterations proportional to shard volume / mass");
	RNA_def_property_update(prop, 0, "rna_Modifier_update");
	
	prop = RNA_def_property(srna, "solver_iterations_override", PROP_INT, PROP_NONE);
	RNA_def_property_int_sdna(prop, NULL, "solver_iterations_override");
	RNA_def_property_range(prop, 0, INT_MAX);
	RNA_def_property_int_funcs(prop, NULL, "rna_RigidBodyModifier_solver_iterations_override_set", NULL);
	RNA_def_property_ui_text(prop, "Solver Iterations Override", "Override the world constraint solver iteration value with this value, 0 means no override");
	RNA_def_property_update(prop, 0, "rna_Modifier_update");
}

static void rna_def_modifier_wireframe(BlenderRNA *brna)
{
	StructRNA *srna;
	PropertyRNA *prop;

	srna = RNA_def_struct(brna, "WireframeModifier", "Modifier");
	RNA_def_struct_ui_text(srna, "Wireframe Modifier", "Wireframe effect modifier");
	RNA_def_struct_sdna(srna, "WireframeModifierData");
	RNA_def_struct_ui_icon(srna, ICON_MOD_WIREFRAME);


	prop = RNA_def_property(srna, "thickness", PROP_FLOAT, PROP_NONE);
	RNA_def_property_float_sdna(prop, NULL, "offset");
	RNA_def_property_range(prop, -FLT_MAX, FLT_MAX);
	RNA_def_property_ui_range(prop, 0.0f, 1.0f, 0.01, 4);
	RNA_def_property_ui_text(prop, "Thickness", "Thickness factor");
	RNA_def_property_update(prop, 0, "rna_Modifier_update");

	prop = RNA_def_property(srna, "thickness_vertex_group", PROP_FLOAT, PROP_FACTOR);
	RNA_def_property_float_sdna(prop, NULL, "offset_fac_vg");
	RNA_def_property_range(prop, 0.0, 1.0);
	RNA_def_property_ui_range(prop, 0, 1, 0.1, 3);
	RNA_def_property_ui_text(prop, "Vertex Group Factor",
	                         "Thickness factor to use for zero vertex group influence");
	RNA_def_property_update(prop, 0, "rna_Modifier_update");

	prop = RNA_def_property(srna, "offset", PROP_FLOAT, PROP_FACTOR);
	RNA_def_property_float_sdna(prop, NULL, "offset_fac");
	RNA_def_property_range(prop, -FLT_MAX, FLT_MAX);
	RNA_def_property_ui_range(prop, -1, 1, 0.1, 4);
	RNA_def_property_ui_text(prop, "Offset", "Offset the thickness from the center");
	RNA_def_property_update(prop, 0, "rna_Modifier_update");

	prop = RNA_def_property(srna, "use_replace", PROP_BOOLEAN, PROP_NONE);
	RNA_def_property_boolean_sdna(prop, NULL, "flag", MOD_WIREFRAME_REPLACE);
	RNA_def_property_ui_text(prop, "Replace", "Remove original geometry");
	RNA_def_property_update(prop, 0, "rna_Modifier_update");

	prop = RNA_def_property(srna, "use_boundary", PROP_BOOLEAN, PROP_NONE);
	RNA_def_property_boolean_sdna(prop, NULL, "flag", MOD_WIREFRAME_BOUNDARY);
	RNA_def_property_ui_text(prop, "Boundary", "Support face boundaries");
	RNA_def_property_update(prop, 0, "rna_Modifier_update");

	prop = RNA_def_property(srna, "use_even_offset", PROP_BOOLEAN, PROP_NONE);
	RNA_def_property_boolean_sdna(prop, NULL, "flag", MOD_WIREFRAME_OFS_EVEN);
	RNA_def_property_ui_text(prop, "Offset Even", "Scale the offset to give more even thickness");
	RNA_def_property_update(prop, 0, "rna_Modifier_update");

	prop = RNA_def_property(srna, "use_relative_offset", PROP_BOOLEAN, PROP_NONE);
	RNA_def_property_boolean_sdna(prop, NULL, "flag", MOD_WIREFRAME_OFS_RELATIVE);
	RNA_def_property_ui_text(prop, "Offset Relative", "Scale the offset by surrounding geometry");
	RNA_def_property_update(prop, 0, "rna_Modifier_update");

	prop = RNA_def_property(srna, "use_crease", PROP_BOOLEAN, PROP_NONE);
	RNA_def_property_boolean_sdna(prop, NULL, "flag", MOD_WIREFRAME_CREASE);
	RNA_def_property_ui_text(prop, "Offset Relative", "Crease hub edges for improved subsurf");
	RNA_def_property_update(prop, 0, "rna_Modifier_update");

	prop = RNA_def_property(srna, "crease_weight", PROP_FLOAT, PROP_NONE);
	RNA_def_property_float_sdna(prop, NULL, "crease_weight");
	RNA_def_property_range(prop, -FLT_MAX, FLT_MAX);
	RNA_def_property_ui_range(prop, 0.0f, 1.0f, 0.1, 1);
	RNA_def_property_ui_text(prop, "Weight", "Crease weight (if active)");
	RNA_def_property_update(prop, 0, "rna_Modifier_update");

	prop = RNA_def_property(srna, "material_offset", PROP_INT, PROP_NONE);
	RNA_def_property_int_sdna(prop, NULL, "mat_ofs");
	RNA_def_property_range(prop, SHRT_MIN, SHRT_MAX);
	RNA_def_property_ui_text(prop, "Material Offset", "Offset material index of generated faces");
	RNA_def_property_update(prop, 0, "rna_Modifier_update");


	prop = RNA_def_property(srna, "vertex_group", PROP_STRING, PROP_NONE);
	RNA_def_property_string_sdna(prop, NULL, "defgrp_name");
	RNA_def_property_ui_text(prop, "Vertex Group", "Vertex group name for selecting the affected areas");
	RNA_def_property_string_funcs(prop, NULL, NULL, "rna_WireframeModifier_defgrp_name_set");
	RNA_def_property_update(prop, 0, "rna_Modifier_update");

	prop = RNA_def_property(srna, "invert_vertex_group", PROP_BOOLEAN, PROP_NONE);
	RNA_def_property_boolean_sdna(prop, NULL, "flag", MOD_WIREFRAME_INVERT_VGROUP);
	RNA_def_property_ui_text(prop, "Invert", "Invert vertex group influence");
	RNA_def_property_update(prop, 0, "rna_Modifier_update");
}

static void rna_def_modifier_fracture(BlenderRNA *brna)
{
	StructRNA *srna;
	PropertyRNA *prop;

	srna = RNA_def_struct(brna, "FractureModifier", "Modifier");
	RNA_def_struct_ui_text(srna, "Fracture Modifier", "Add a fracture container to this object");
	RNA_def_struct_sdna(srna, "FractureModifierData");
	RNA_def_struct_ui_icon(srna, ICON_MOD_EXPLODE);

	prop = RNA_def_property(srna, "fracture_levels", PROP_COLLECTION, PROP_NONE);
	//RNA_def_property_collection_sdna(prop, "FractureModifierData", "fracture_levels", "totlevel");
	RNA_def_property_collection_funcs(prop, "rna_FractureModifier_fractureLevels_begin", "rna_iterator_listbase_next",
	                                  "rna_iterator_listbase_end", "rna_iterator_listbase_get",
	                                  NULL, NULL, NULL, NULL);
	RNA_def_property_struct_type(prop, "FractureLevel");
	RNA_def_property_ui_text(prop, "Fracture Levels", "Hierarchy of Fracture Levels");

	prop = RNA_def_property(srna, "active_index", PROP_INT, PROP_NONE);
	//RNA_def_property_range(prop, 0, 15); //XXXX TODO useful limit ?
	//RNA_def_property_ui_text(prop, "Current Fracture Level", "Current Fracture Level");
	RNA_def_property_update(prop, 0, "rna_Modifier_update");

	prop = RNA_def_property(srna, "cluster_count", PROP_INT, PROP_NONE);
	RNA_def_property_range(prop, 0, 100000);
	RNA_def_property_ui_text(prop, "Cluster Count", "Amount of clusters built from existing shards, 0 for none");
	RNA_def_property_update(prop, 0, "rna_Modifier_update");
}

static void rna_def_modifier_fracture_level(BlenderRNA *brna)
{
	StructRNA *srna;
	PropertyRNA *prop;

	static EnumPropertyItem prop_fracture_algorithm[] = {
		{MOD_FRACTURE_NONE, "NONE", 0, "None", "Do not fracture the raw mesh (just simulate existing parts)"},
		{MOD_FRACTURE_VORONOI, "VORONOI", 0, "Voronoi", "Use plain voronoi as fracture algorithm"},
		{MOD_FRACTURE_BOOLEAN, "BOOLEAN", 0, "Voronoi + Boolean", "Use voronoi and boolean intersection as fracture algorithm"},
		{MOD_FRACTURE_BISECT_FILL, "BISECT_FILL", 0, "Voronoi + Bisect + Fill", "Use voronoi and mesh bisect as fracture algorithm, fill cut faces"},
		{MOD_FRACTURE_BISECT, "BISECT", 0, "Voronoi + Bisect", "Use voronoi and mesh bisect as fracture algorithm, don't fill cut faces"},
		{0, NULL, 0, NULL, NULL}
	};

	static EnumPropertyItem prop_point_source_items[] = {
		{MOD_FRACTURE_OWN_PARTICLES, "OWN_PARTICLES", 0, "Own Particles", "Use own particles as point cloud"},
		{MOD_FRACTURE_OWN_VERTS, "OWN_VERTS", 0, "Own Vertices", "Use own vertices as point cloud"},
		{MOD_FRACTURE_EXTRA_PARTICLES, "EXTRA_PARTICLES", 0, "Extra Particles", "Use particles of group objects as point cloud"},
		{MOD_FRACTURE_EXTRA_VERTS, "EXTRA_VERTS", 0, "Extra Vertices", "Use vertices of group objects as point cloud"},
		{MOD_FRACTURE_GREASEPENCIL, "GREASE_PENCIL", 0, "Grease Pencil", "Use grease pencil points as point cloud"},
		{MOD_FRACTURE_UNIFORM, "UNIFORM", 0, "Uniform", "Use a random uniform pointcloud generated over the bounding box"},
		{0, NULL, 0, NULL, NULL}
	};

	srna = RNA_def_struct(brna, "FractureLevel", NULL);
	RNA_def_struct_ui_text(srna, "Fracture Level", "Define a fracture hierarchy level");
	RNA_def_struct_sdna(srna, "FractureLevel");
	RNA_def_struct_ui_icon(srna, ICON_MOD_EXPLODE);

	prop = RNA_def_property(srna, "name", PROP_STRING, PROP_NONE);
	RNA_def_property_string_sdna(prop, NULL, "name");
	RNA_def_property_ui_text(prop, "Name", "Fracture Level Name");
	//RNA_def_property_string_funcs(prop, NULL, NULL, "rna_WireframeModifier_defgrp_name_set");
	RNA_def_property_update(prop, 0, "rna_Modifier_update");

	prop = RNA_def_property(srna, "frac_algorithm", PROP_ENUM, PROP_NONE);
	RNA_def_property_enum_items(prop, prop_fracture_algorithm);
	RNA_def_property_ui_text(prop, "Fracture Algorithm", "Select type of fracture algorithm");
	RNA_def_property_update(prop, 0, "rna_Modifier_update");

	prop = RNA_def_property(srna, "shard_count", PROP_INT, PROP_NONE);
	RNA_def_property_range(prop, 1, 10000);
	RNA_def_property_int_default(prop, 10);
	RNA_def_property_ui_text(prop, "Shard Count", "How many sub-shards should be generated from the current shard");
	RNA_def_property_update(prop, 0, "rna_Modifier_update");

	/*prop = RNA_def_property(srna, "shard_id", PROP_INT, PROP_NONE);
	RNA_def_property_range(prop, 0, 100000);
	RNA_def_property_int_default(prop, 0);
	RNA_def_property_ui_text(prop, "Shard ID", "Which Shard ID should be fractured now (WIP)");
	RNA_def_property_update(prop, 0, "rna_Modifier_update");*/

	prop = RNA_def_property(srna, "point_source", PROP_ENUM, PROP_NONE);
	RNA_def_property_enum_items(prop, prop_point_source_items);
	RNA_def_property_flag(prop, PROP_ENUM_FLAG);
	RNA_def_property_enum_default(prop, MOD_FRACTURE_UNIFORM);
	RNA_def_property_ui_text(prop, "Point Source", "Source of point cloud");
	RNA_def_property_update(prop, 0, "rna_Modifier_update");

	prop = RNA_def_property(srna, "point_seed", PROP_INT, PROP_NONE);
	RNA_def_property_range(prop, 0, 100000);
	RNA_def_property_ui_text(prop, "Seed", "Seed for uniform pointcloud");
	RNA_def_property_update(prop, 0, "rna_Modifier_update");

	prop = RNA_def_property(srna, "noise", PROP_FLOAT, PROP_NONE);
	//RNA_def_property_float_sdna(prop, NULL, "noise");
	RNA_def_property_range(prop, 0.0f, 1.0f);
	//RNA_def_property_float_funcs(prop, NULL, "rna_ExplodeModifier_noise_set", NULL);
	RNA_def_property_ui_text(prop, "Noise", "Noise to apply over pointcloud");
	RNA_def_property_update(prop, 0, "rna_Modifier_update");

	prop = RNA_def_property(srna, "percentage", PROP_INT, PROP_NONE);
	//RNA_def_property_int_sdna(prop, NULL, "percentage");
	RNA_def_property_range(prop, 0, 100);
	//RNA_def_property_int_funcs(prop, NULL, "rna_ExplodeModifier_percentage_set", NULL);
	RNA_def_property_ui_text(prop, "Percentage", "Percentage of points to actually use for fracture");
	RNA_def_property_update(prop, 0, "rna_Modifier_update");

	prop = RNA_def_property(srna, "extra_group", PROP_POINTER, PROP_NONE);
	RNA_def_property_ui_text(prop, "Extra Group", "");
	RNA_def_property_flag(prop, PROP_EDITABLE);
	RNA_def_property_update(prop, 0, "rna_Modifier_update");
}

void RNA_def_modifier(BlenderRNA *brna)
{
	StructRNA *srna;
	PropertyRNA *prop;
	
	/* data */
	srna = RNA_def_struct(brna, "Modifier", NULL);
	RNA_def_struct_ui_text(srna, "Modifier", "Modifier affecting the geometry data of an object");
	RNA_def_struct_refine_func(srna, "rna_Modifier_refine");
	RNA_def_struct_path_func(srna, "rna_Modifier_path");
	RNA_def_struct_sdna(srna, "ModifierData");
	
	/* strings */
	prop = RNA_def_property(srna, "name", PROP_STRING, PROP_NONE);
	RNA_def_property_string_funcs(prop, NULL, NULL, "rna_Modifier_name_set");
	RNA_def_property_ui_text(prop, "Name", "Modifier name");
	RNA_def_property_update(prop, NC_OBJECT | ND_MODIFIER | NA_RENAME, NULL);
	RNA_def_struct_name_property(srna, prop);
	
	/* enums */
	prop = RNA_def_property(srna, "type", PROP_ENUM, PROP_NONE);
	RNA_def_property_clear_flag(prop, PROP_EDITABLE);
	RNA_def_property_enum_sdna(prop, NULL, "type");
	RNA_def_property_enum_items(prop, modifier_type_items);
	RNA_def_property_ui_text(prop, "Type", "");
	
	/* flags */
	prop = RNA_def_property(srna, "show_viewport", PROP_BOOLEAN, PROP_NONE);
	RNA_def_property_boolean_sdna(prop, NULL, "mode", eModifierMode_Realtime);
	RNA_def_property_ui_text(prop, "Realtime", "Display modifier in realtime");
	RNA_def_property_flag(prop, PROP_LIB_EXCEPTION);
	RNA_def_property_update(prop, 0, "rna_Modifier_update");
	RNA_def_property_ui_icon(prop, ICON_RESTRICT_VIEW_OFF, 0);
	
	prop = RNA_def_property(srna, "show_render", PROP_BOOLEAN, PROP_NONE);
	RNA_def_property_boolean_sdna(prop, NULL, "mode", eModifierMode_Render);
	RNA_def_property_ui_text(prop, "Render", "Use modifier during rendering");
	RNA_def_property_ui_icon(prop, ICON_SCENE, 0);
	RNA_def_property_update(prop, NC_OBJECT | ND_MODIFIER, NULL);
	
	prop = RNA_def_property(srna, "show_in_editmode", PROP_BOOLEAN, PROP_NONE);
	RNA_def_property_boolean_sdna(prop, NULL, "mode", eModifierMode_Editmode);
	RNA_def_property_ui_text(prop, "Edit Mode", "Use modifier while in the Edit mode");
	RNA_def_property_update(prop, 0, "rna_Modifier_update");
	RNA_def_property_ui_icon(prop, ICON_EDITMODE_HLT, 0);
	
	prop = RNA_def_property(srna, "show_on_cage", PROP_BOOLEAN, PROP_NONE);
	RNA_def_property_boolean_sdna(prop, NULL, "mode", eModifierMode_OnCage);
	RNA_def_property_ui_text(prop, "On Cage", "Enable direct editing of modifier control cage");
	RNA_def_property_update(prop, 0, "rna_Modifier_update");
	
	prop = RNA_def_property(srna, "show_expanded", PROP_BOOLEAN, PROP_NONE);
	RNA_def_property_boolean_sdna(prop, NULL, "mode", eModifierMode_Expanded);
	RNA_def_property_ui_text(prop, "Expanded", "Set modifier expanded in the user interface");
	RNA_def_property_ui_icon(prop, ICON_TRIA_RIGHT, 1);

	prop = RNA_def_property(srna, "use_apply_on_spline", PROP_BOOLEAN, PROP_NONE);
	RNA_def_property_boolean_sdna(prop, NULL, "mode", eModifierMode_ApplyOnSpline);
	RNA_def_property_ui_text(prop, "Apply on spline",
	                         "Apply this and all preceding deformation modifiers on splines' points rather than "
	                         "on filled curve/surface");
	RNA_def_property_ui_icon(prop, ICON_SURFACE_DATA, 0);
	RNA_def_property_update(prop, 0, "rna_Modifier_update");

	/* types */
	rna_def_modifier_subsurf(brna);
	rna_def_modifier_lattice(brna);
	rna_def_modifier_curve(brna);
	rna_def_modifier_build(brna);
	rna_def_modifier_mirror(brna);
	rna_def_modifier_decimate(brna);
	rna_def_modifier_wave(brna);
	rna_def_modifier_armature(brna);
	rna_def_modifier_hook(brna);
	rna_def_modifier_softbody(brna);
	rna_def_modifier_boolean(brna);
	rna_def_modifier_array(brna);
	rna_def_modifier_edgesplit(brna);
	rna_def_modifier_displace(brna);
	rna_def_modifier_uvproject(brna);
	rna_def_modifier_smooth(brna);
	rna_def_modifier_cast(brna);
	rna_def_modifier_meshdeform(brna);
	rna_def_modifier_particlesystem(brna);
	rna_def_modifier_particleinstance(brna);
	rna_def_modifier_explode(brna);
	rna_def_modifier_cloth(brna);
	rna_def_modifier_collision(brna);
	rna_def_modifier_bevel(brna);
	rna_def_modifier_shrinkwrap(brna);
	rna_def_modifier_fluidsim(brna);
	rna_def_modifier_mask(brna);
	rna_def_modifier_simpledeform(brna);
	rna_def_modifier_warp(brna);
	rna_def_modifier_multires(brna);
	rna_def_modifier_surface(brna);
	rna_def_modifier_smoke(brna);
	rna_def_modifier_solidify(brna);
	rna_def_modifier_screw(brna);
	rna_def_modifier_uvwarp(brna);
	rna_def_modifier_weightvgedit(brna);
	rna_def_modifier_weightvgmix(brna);
	rna_def_modifier_weightvgproximity(brna);
	rna_def_modifier_dynamic_paint(brna);
	rna_def_modifier_ocean(brna);
	rna_def_modifier_remesh(brna);
	rna_def_modifier_skin(brna);
	rna_def_modifier_laplaciansmooth(brna);
	rna_def_modifier_triangulate(brna);
	rna_def_modifier_meshcache(brna);
<<<<<<< HEAD
	rna_def_modifier_laplaciandeform(brna);
	rna_def_modifier_wireframe(brna);
	rna_def_modifier_fracture_level(brna);
	rna_def_modifier_fracture(brna);
=======
	rna_def_modifier_rigidbody(brna);
>>>>>>> 30467f8e
}

#endif<|MERGE_RESOLUTION|>--- conflicted
+++ resolved
@@ -90,6 +90,7 @@
 	{eModifierType_Displace, "DISPLACE", ICON_MOD_DISPLACE, "Displace", ""},
 	{eModifierType_Hook, "HOOK", ICON_HOOK, "Hook", ""},
 	{eModifierType_LaplacianSmooth, "LAPLACIANSMOOTH", ICON_MOD_SMOOTH, "Laplacian Smooth", ""},
+	{eModifierType_LaplacianDeform, "LAPLACIANDEFORM", ICON_MOD_MESHDEFORM, "Laplacian Deform", ""},
 	{eModifierType_Lattice, "LATTICE", ICON_MOD_LATTICE, "Lattice", ""},
 	{eModifierType_MeshDeform, "MESH_DEFORM", ICON_MOD_MESHDEFORM, "Mesh Deform", ""},
 	{eModifierType_Shrinkwrap, "SHRINKWRAP", ICON_MOD_SHRINKWRAP, "Shrinkwrap", ""},
@@ -109,7 +110,6 @@
 	{eModifierType_Smoke, "SMOKE", ICON_MOD_SMOKE, "Smoke", ""},
 	{eModifierType_Softbody, "SOFT_BODY", ICON_MOD_SOFT, "Soft Body", ""},
 	{eModifierType_Surface, "SURFACE", ICON_MOD_PHYSICS, "Surface", ""},
-	{eModifierType_RigidBody, "RIGID_BODY", ICON_MESH_ICOSPHERE, "Rigid Body", ""},
 	{0, NULL, 0, NULL, NULL}
 };
 
@@ -140,7 +140,6 @@
 #include "BKE_modifier.h"
 #include "BKE_object.h"
 #include "BKE_particle.h"
-#include "BKE_rigidbody.h"
 
 static void rna_UVProject_projectors_begin(CollectionPropertyIterator *iter, PointerRNA *ptr)
 {
@@ -243,17 +242,12 @@
 			return &RNA_UVWarpModifier;
 		case eModifierType_MeshCache:
 			return &RNA_MeshCacheModifier;
-<<<<<<< HEAD
 		case eModifierType_LaplacianDeform:
 			return &RNA_LaplacianDeformModifier;
 		case eModifierType_Wireframe:
 			return &RNA_WireframeModifier;
 		case eModifierType_Fracture:
 			return &RNA_FractureModifier;
-=======
-		case eModifierType_RigidBody:
-			return &RNA_RigidBodyModifier;
->>>>>>> 30467f8e
 		/* Default */
 		case eModifierType_None:
 		case eModifierType_ShapeKey:
@@ -608,7 +602,6 @@
 	}
 }
 
-<<<<<<< HEAD
 static int rna_LaplacianDeformModifier_is_bind_get(PointerRNA *ptr)
 {
 	LaplacianDeformModifierData *lmd = (LaplacianDeformModifierData *)ptr->data;
@@ -619,7 +612,7 @@
 {
 	FractureModifierData *fmd = (FractureModifierData *)ptr->data;
 	rna_iterator_listbase_begin(iter, &fmd->fracture_levels, NULL);
-=======
+	
 static float rna_EdgeSplitModifier_split_angle_get(PointerRNA *ptr)
 {
 	EdgeSplitModifierData *md = (EdgeSplitModifierData *)ptr->data;
@@ -901,7 +894,6 @@
 	Object* ob = ptr->id.data;
 	rmd->use_proportional_solver_iterations = value;
 	updateConstraints(rmd, ob);
->>>>>>> 30467f8e
 }
 
 #else
@@ -2291,22 +2283,6 @@
 	StructRNA *srna;
 	PropertyRNA *prop;
 	
-	static EnumPropertyItem prop_mode_items[] = {
-		{eFractureMode_Cells, "CELLS", 0, "Voronoi Cells", "Fracture to voronoi cells and move them with particles"},
-		{eFractureMode_Faces, "FACES", 0, "Mesh Faces", "Move mesh faces with particles"},
-		{0, NULL, 0, NULL, NULL}
-	};
-	
-	static EnumPropertyItem prop_point_source_items[] = {
-		{eOwnParticles, "OWN_PARTICLES", 0, "Own Particles", "Use own particles as point cloud"},
-		{eOwnVerts, "OWN_VERTS", 0, "Own Vertices", "Use own vertices as point cloud"},
-		{eExtraParticles, "EXTRA_PARTICLES", 0, "Extra Particles", "Use particles of group objects as point cloud"},
-		{eExtraVerts, "EXTRA_VERTS", 0, "Extra Vertices", "Use vertices of group objects as point cloud"},
-		{eGreasePencil, "GREASE_PENCIL", 0, "Grease Pencil", "Use grease pencil points as point cloud"},
-		{0, NULL, 0, NULL, NULL}
-	};
-
-
 	srna = RNA_def_struct(brna, "ExplodeModifier", "Modifier");
 	RNA_def_struct_ui_text(srna, "Explode Modifier", "Explosion effect modifier based on a particle system");
 	RNA_def_struct_sdna(srna, "ExplodeModifierData");
@@ -2351,98 +2327,6 @@
 	RNA_def_property_string_sdna(prop, NULL, "uvname");
 	RNA_def_property_string_maxlength(prop, MAX_CUSTOMDATA_LAYER_NAME);
 	RNA_def_property_ui_text(prop, "Particle UV", "UV map to change with particle age");
-	RNA_def_property_update(prop, 0, "rna_Modifier_update");
-
-	prop = RNA_def_property(srna, "mode", PROP_ENUM, PROP_NONE);
-	RNA_def_property_enum_items(prop, prop_mode_items);
-	RNA_def_property_ui_text(prop, "Mode", "Mode of fracture");
-	RNA_def_property_update(prop, 0, "rna_Modifier_update");
-	
-	prop = RNA_def_property(srna, "point_source", PROP_ENUM, PROP_NONE);
-	RNA_def_property_enum_items(prop, prop_point_source_items);
-	RNA_def_property_flag(prop, PROP_ENUM_FLAG);
-	RNA_def_property_enum_default(prop, eOwnParticles);
-	RNA_def_property_ui_text(prop, "Point Source", "Source of point cloud");
-	RNA_def_property_update(prop, 0, "rna_Modifier_update");
-
-	prop = RNA_def_property(srna, "use_boolean", PROP_BOOLEAN, PROP_NONE);
-	RNA_def_property_boolean_sdna(prop, NULL, "use_boolean", MOD_VORONOI_USEBOOLEAN);
-	RNA_def_property_ui_text(prop, "Use Boolean Intersection", "Intersect shards with original object shape");
-	RNA_def_property_update(prop, 0, "rna_Modifier_update");
-
-	/*prop = RNA_def_property(srna, "refracture", PROP_BOOLEAN, PROP_NONE);
-	RNA_def_property_boolean_sdna(prop, NULL, "refracture", MOD_VORONOI_REFRACTURE);
-	RNA_def_property_ui_text(prop, "Keep Refracturing", "Refracture the object when particles move");
-	RNA_def_property_update(prop, 0, "rna_Modifier_update");*/
-
-	/*prop = RNA_def_property(srna, "use_cache", PROP_BOOLEAN, PROP_NONE);
-	RNA_def_property_boolean_sdna(prop, NULL, "use_cache", MOD_VORONOI_USECACHE);
-	RNA_def_property_ui_text(prop, "Use Fracture Cache", "Store the fractured mesh in a cache for faster re-use");
-	RNA_def_property_update(prop, 0, "rna_Modifier_update");*/
-
-	/*prop = RNA_def_property(srna, "flip_normal", PROP_BOOLEAN, PROP_NONE);
-	RNA_def_property_boolean_sdna(prop, NULL, "flip_normal", MOD_VORONOI_FLIPNORMAL);
-	RNA_def_property_ui_text(prop, "Flip Normals", "Flip the normals when using boolean intersection, to possibly fix odd looking shapes");
-	RNA_def_property_update(prop, 0, "rna_Modifier_update");*/
-
-/*	prop = RNA_def_property(srna, "emit_continuously", PROP_BOOLEAN, PROP_NONE);
-	RNA_def_property_boolean_sdna(prop, NULL, "emit_continuously", MOD_VORONOI_EMITCONTINUOUSLY);
-	RNA_def_property_ui_text(prop, "Emit Continuously", "Keep re-emitting the voronoi cells until all particles are dead");
-	RNA_def_property_update(prop, 0, "rna_Modifier_update");
-	
-	prop = RNA_def_property(srna, "map_delay", PROP_INT, PROP_NONE);
-	RNA_def_property_range(prop, 0, 1000); //TODO: get correct psys end value here ?
-	RNA_def_property_ui_text(prop, "Map Delay", "Delay in frames after which the object is broken up intially ");
-	RNA_def_property_update(prop, 0, "rna_Modifier_update");*/
-	
-	prop = RNA_def_property(srna, "cluster_size", PROP_INT, PROP_NONE);
-	RNA_def_property_range(prop, 1, 100000); //TODO: get correct psys end value here ?
-	RNA_def_property_ui_text(prop, "Cluster Size", "Number of shards which should build up a cluster");
-	RNA_def_property_update(prop, 0, "rna_Modifier_update");
-	
-	prop = RNA_def_property(srna, "cluster_percentage", PROP_INT, PROP_NONE);
-	RNA_def_property_range(prop, 0, 100); 
-	RNA_def_property_int_default(prop, 100);
-	RNA_def_property_ui_text(prop, "Cluster Percentage", "Percentage of shards which should belong to a cluster");
-	RNA_def_property_update(prop, 0, "rna_Modifier_update");
-	
-	prop = RNA_def_property(srna, "inner_material", PROP_POINTER, PROP_NONE);
-	RNA_def_property_ui_text(prop, "Inner Material", "");
-	RNA_def_property_flag(prop, PROP_EDITABLE);
-	RNA_def_property_update(prop, 0, "rna_Modifier_update");
-
-	prop = RNA_def_property(srna, "extra_group", PROP_POINTER, PROP_NONE);
-	RNA_def_property_ui_text(prop, "Extra Group", "");
-	RNA_def_property_flag(prop, PROP_EDITABLE);
-	RNA_def_property_update(prop, 0, "rna_Modifier_update");
-
-	prop = RNA_def_property(srna, "use_animation", PROP_BOOLEAN, PROP_NONE);
-	RNA_def_property_boolean_sdna(prop, NULL, "use_animation", MOD_VORONOI_USERIGIDBODY);
-	RNA_def_property_ui_text(prop, "Use Animation (Own Particles)", "Use the own particle system to animate the cells");
-	RNA_def_property_update(prop, 0, "rna_Modifier_update");
-
-	prop = RNA_def_property(srna, "noise", PROP_FLOAT, PROP_NONE);
-	RNA_def_property_float_sdna(prop, NULL, "noise");
-	RNA_def_property_range(prop, 0.0f, 1.0f);
-	RNA_def_property_float_funcs(prop, NULL, "rna_ExplodeModifier_noise_set", NULL);
-	RNA_def_property_ui_text(prop, "Noise", "Noise to apply over pointcloud");
-	RNA_def_property_update(prop, 0, "rna_Modifier_update");
-
-	prop = RNA_def_property(srna, "percentage", PROP_INT, PROP_NONE);
-	RNA_def_property_int_sdna(prop, NULL, "percentage");
-	RNA_def_property_range(prop, 0, 100);
-	RNA_def_property_int_funcs(prop, NULL, "rna_ExplodeModifier_percentage_set", NULL);
-	RNA_def_property_ui_text(prop, "Percentage", "Percentage of points to actually use for fracture");
-	RNA_def_property_update(prop, 0, "rna_Modifier_update");
-	
-	prop = RNA_def_property(srna, "use_clipping", PROP_BOOLEAN, PROP_NONE);
-	RNA_def_property_boolean_sdna(prop, NULL, "use_clipping", MOD_VORONOI_USECLIPPING);
-	RNA_def_property_ui_text(prop, "Use Clipping", "Clip the existing mesh at the voronoi cell planes");
-	RNA_def_property_update(prop, 0, "rna_Modifier_update");
-	
-	prop = RNA_def_property(srna, "use_autorefresh", PROP_BOOLEAN, PROP_NONE);
-	RNA_def_property_boolean_sdna(prop, NULL, "use_autorefresh", FALSE);
-	RNA_def_property_ui_text(prop, "Use Auto Refresh", "Automatically Refresh the modifier and perform a new fracture each time");
 	RNA_def_property_update(prop, 0, "rna_Modifier_update");
 }
 
@@ -3944,6 +3828,35 @@
 	RNA_def_property_float_sdna(prop, NULL, "eval_factor");
 	RNA_def_property_range(prop, 0.0f, 1.0f);
 	RNA_def_property_ui_text(prop, "Evaluation Factor", "Evaluation time in seconds");
+	RNA_def_property_update(prop, 0, "rna_Modifier_update");
+}
+
+static void rna_def_modifier_laplaciandeform(BlenderRNA *brna)
+{
+	StructRNA *srna;
+	PropertyRNA *prop;
+
+	srna = RNA_def_struct(brna, "LaplacianDeformModifier", "Modifier");
+	RNA_def_struct_ui_text(srna, "Laplacian Deform Modifier", "Mesh deform modifier");
+	RNA_def_struct_sdna(srna, "LaplacianDeformModifierData");
+	RNA_def_struct_ui_icon(srna, ICON_MOD_MESHDEFORM);
+
+	prop = RNA_def_property(srna, "vertex_group", PROP_STRING, PROP_NONE);
+	RNA_def_property_string_sdna(prop, NULL, "anchor_grp_name");
+	RNA_def_property_ui_text(prop, "Vertex Group for Anchors",
+	                         "Name of Vertex Group which determines Anchors");
+	RNA_def_property_string_funcs(prop, NULL, NULL, "rna_LaplacianDeformModifier_anchor_grp_name_set");
+
+	prop = RNA_def_property(srna, "iterations", PROP_INT, PROP_NONE);
+	RNA_def_property_int_sdna(prop, NULL, "repeat");
+	RNA_def_property_ui_range(prop, 1, 50, 1, -1);
+	RNA_def_property_ui_text(prop, "Repeat", "");
+	RNA_def_property_update(prop, 0, "rna_Modifier_update");
+
+	prop = RNA_def_property(srna, "is_bind", PROP_BOOLEAN, PROP_NONE);
+	RNA_def_property_boolean_funcs(prop, "rna_LaplacianDeformModifier_is_bind_get", NULL);
+	RNA_def_property_ui_text(prop, "Bound", "Whether geometry has been bound to anchors");
+	RNA_def_property_clear_flag(prop, PROP_EDITABLE);
 	RNA_def_property_update(prop, 0, "rna_Modifier_update");
 }
 
@@ -3968,20 +3881,12 @@
 		{0, NULL, 0, NULL, NULL}
 	};
 
-<<<<<<< HEAD
-	prop = RNA_def_property(srna, "vertex_group", PROP_STRING, PROP_NONE);
-	RNA_def_property_string_sdna(prop, NULL, "anchor_grp_name");
-	RNA_def_property_ui_text(prop, "Vertex Group for Anchors",
-	                         "Name of Vertex Group which determines Anchors");
-	RNA_def_property_string_funcs(prop, NULL, NULL, "rna_LaplacianDeformModifier_anchor_grp_name_set");
-=======
 	static EnumPropertyItem prop_constraint_loc[] = {
 		{MOD_RIGIDBODY_SELECTED, "SELECTED", 0, "Slave", "Place constraint at selected object"},
 		{MOD_RIGIDBODY_ACTIVE, "ACTIVE", 0, "Master", "Place constraint at active object"},
 		{MOD_RIGIDBODY_CENTER, "CENTER", 0, "Center", "Place Constraint between selected and active object"},
 		{0, NULL, 0, NULL, NULL}
 	};
->>>>>>> 30467f8e
 
 	static EnumPropertyItem prop_constraint_pattern[] = {
 		{MOD_RIGIDBODY_SELECTED_TO_ACTIVE, "SELECTED_TO_ACTIVE", 0, "Selected to Active", "Connect selected objects to active object"},
@@ -4009,12 +3914,8 @@
 	RNA_def_property_ui_text(prop, "Inner Breaking threshold", "Threshold to break constraints between shards in the same object");
 	RNA_def_property_update(prop, 0, "rna_Modifier_update");
 
-<<<<<<< HEAD
-	prop = RNA_def_property(srna, "is_bind", PROP_BOOLEAN, PROP_NONE);
-	RNA_def_property_boolean_funcs(prop, "rna_LaplacianDeformModifier_is_bind_get", NULL);
-	RNA_def_property_ui_text(prop, "Bound", "Whether geometry has been bound to anchors");
-	RNA_def_property_clear_flag(prop, PROP_EDITABLE);
-=======
+
+
 	prop = RNA_def_property(srna, "group_breaking_threshold", PROP_FLOAT, PROP_NONE);
 	RNA_def_property_float_sdna(prop, NULL, "group_breaking_threshold");
 	RNA_def_property_range(prop, 0.0f, FLT_MAX);
@@ -4069,7 +3970,6 @@
 	RNA_def_property_enum_items(prop, prop_constraint_types);
 	RNA_def_property_ui_text(prop, "Inner Constraint Type", "");
 	RNA_def_property_update(prop, 0, "rna_Modifier_update");
->>>>>>> 30467f8e
 
 	/*prop = RNA_def_property(srna, "inner_constraint_location", PROP_ENUM, PROP_NONE);
 	RNA_def_property_enum_sdna(prop, NULL, "inner_constraint_type");
@@ -4505,14 +4405,10 @@
 	rna_def_modifier_laplaciansmooth(brna);
 	rna_def_modifier_triangulate(brna);
 	rna_def_modifier_meshcache(brna);
-<<<<<<< HEAD
 	rna_def_modifier_laplaciandeform(brna);
 	rna_def_modifier_wireframe(brna);
 	rna_def_modifier_fracture_level(brna);
 	rna_def_modifier_fracture(brna);
-=======
-	rna_def_modifier_rigidbody(brna);
->>>>>>> 30467f8e
 }
 
 #endif