/*
 * ***** BEGIN GPL LICENSE BLOCK *****
 *
 * This program is free software; you can redistribute it and/or
 * modify it under the terms of the GNU General Public License
 * as published by the Free Software Foundation; either version 2
 * of the License, or (at your option) any later version.
 *
 * This program is distributed in the hope that it will be useful,
 * but WITHOUT ANY WARRANTY; without even the implied warranty of
 * MERCHANTABILITY or FITNESS FOR A PARTICULAR PURPOSE.  See the
 * GNU General Public License for more details.
 *
 * You should have received a copy of the GNU General Public License
 * along with this program; if not, write to the Free Software Foundation,
 * Inc., 51 Franklin Street, Fifth Floor, Boston, MA 02110-1301, USA.
 *
 * Contributor(s): Blender Foundation (2008).
 *
 * ***** END GPL LICENSE BLOCK *****
 */

/** \file blender/makesrna/intern/rna_object.c
 *  \ingroup RNA
 */

#include <stdio.h>
#include <stdlib.h>

#include "DNA_action_types.h"
#include "DNA_customdata_types.h"
#include "DNA_controller_types.h"
#include "DNA_group_types.h"
#include "DNA_material_types.h"
#include "DNA_mesh_types.h"
#include "DNA_object_force.h"
#include "DNA_object_types.h"
#include "DNA_property_types.h"
#include "DNA_scene_types.h"
#include "DNA_meta_types.h"

#include "BLI_utildefines.h"
#include "BLI_listbase.h"

#include "BKE_facemap.h"
#include "BKE_camera.h"
#include "BKE_paint.h"
#include "BKE_editmesh.h"
#include "BKE_group.h" /* needed for BKE_group_object_exists() */
#include "BKE_object.h" /* Needed for BKE_object_matrix_local_get() */
#include "BKE_object_deform.h"

#include "RNA_access.h"
#include "RNA_define.h"
#include "RNA_enum_types.h"

#include "rna_internal.h"

#include "BLI_sys_types.h" /* needed for intptr_t used in ED_mesh.h */
#include "ED_mesh.h"

#include "WM_api.h"
#include "WM_types.h"

EnumPropertyItem object_mode_items[] = {
	{OB_MODE_OBJECT, "OBJECT", ICON_OBJECT_DATAMODE, "Object Mode", ""},
	{OB_MODE_EDIT, "EDIT", ICON_EDITMODE_HLT, "Edit Mode", ""},
	{OB_MODE_POSE, "POSE", ICON_POSE_HLT, "Pose Mode", ""},
	{OB_MODE_SCULPT, "SCULPT", ICON_SCULPTMODE_HLT, "Sculpt Mode", ""},
	{OB_MODE_VERTEX_PAINT, "VERTEX_PAINT", ICON_VPAINT_HLT, "Vertex Paint", ""},
	{OB_MODE_WEIGHT_PAINT, "WEIGHT_PAINT", ICON_WPAINT_HLT, "Weight Paint", ""},
	{OB_MODE_TEXTURE_PAINT, "TEXTURE_PAINT", ICON_TPAINT_HLT, "Texture Paint", ""},
	{OB_MODE_PARTICLE_EDIT, "PARTICLE_EDIT", ICON_PARTICLEMODE, "Particle Edit", ""},
	{OB_MODE_HAIR_EDIT, "HAIR_EDIT", ICON_PARTICLEMODE, "Hair Edit", ""},
	{0, NULL, 0, NULL, NULL}
};

EnumPropertyItem object_empty_drawtype_items[] = {
	{OB_PLAINAXES, "PLAIN_AXES", 0, "Plain Axes", ""},
	{OB_ARROWS, "ARROWS", 0, "Arrows", ""},
	{OB_SINGLE_ARROW, "SINGLE_ARROW", 0, "Single Arrow", ""},
	{OB_CIRCLE, "CIRCLE", 0, "Circle", ""},
	{OB_CUBE, "CUBE", 0, "Cube", ""},
	{OB_EMPTY_SPHERE, "SPHERE", 0, "Sphere", ""},
	{OB_EMPTY_CONE, "CONE", 0, "Cone", ""},
	{OB_EMPTY_IMAGE, "IMAGE", 0, "Image", ""},
	{0, NULL, 0, NULL, NULL}
};


static EnumPropertyItem parent_type_items[] = {
	{PAROBJECT, "OBJECT", 0, "Object", "The object is parented to an object"},
	{PARCURVE, "CURVE", 0, "Curve", "The object is parented to a curve"},
	{PARKEY, "KEY", 0, "Key", ""},
	{PARSKEL, "ARMATURE", 0, "Armature", ""},
	{PARSKEL, "LATTICE", 0, "Lattice", "The object is parented to a lattice"}, /* PARSKEL reuse will give issues */
	{PARVERT1, "VERTEX", 0, "Vertex", "The object is parented to a vertex"},
	{PARVERT3, "VERTEX_3", 0, "3 Vertices", ""},
	{PARBONE, "BONE", 0, "Bone", "The object is parented to a bone"},
	{0, NULL, 0, NULL, NULL}
};

#ifndef RNA_RUNTIME
static EnumPropertyItem dupli_items[] = {
	{0, "NONE", 0, "None", ""},
	{OB_DUPLIFRAMES, "FRAMES", 0, "Frames", "Make copy of object for every frame"},
	{OB_DUPLIVERTS, "VERTS", 0, "Verts", "Duplicate child objects on all vertices"},
	{OB_DUPLIFACES, "FACES", 0, "Faces", "Duplicate child objects on all faces"},
	{OB_DUPLIGROUP, "GROUP", 0, "Group", "Enable group instancing"},
	{0, NULL, 0, NULL, NULL}
};
#endif

static EnumPropertyItem collision_bounds_items[] = {
	{OB_BOUND_BOX, "BOX", 0, "Box", ""},
	{OB_BOUND_SPHERE, "SPHERE", 0, "Sphere", ""},
	{OB_BOUND_CYLINDER, "CYLINDER", 0, "Cylinder", ""},
	{OB_BOUND_CONE, "CONE", 0, "Cone", ""},
	{OB_BOUND_CONVEX_HULL, "CONVEX_HULL", 0, "Convex Hull", ""},
	{OB_BOUND_TRIANGLE_MESH, "TRIANGLE_MESH", 0, "Triangle Mesh", ""},
	{OB_BOUND_CAPSULE, "CAPSULE", 0, "Capsule", ""},
	/*{OB_DYN_MESH, "DYNAMIC_MESH", 0, "Dynamic Mesh", ""}, */
	{0, NULL, 0, NULL, NULL}
};

EnumPropertyItem metaelem_type_items[] = {
	{MB_BALL, "BALL", ICON_META_BALL, "Ball", ""},
	{MB_TUBE, "CAPSULE", ICON_META_CAPSULE, "Capsule", ""},
	{MB_PLANE, "PLANE", ICON_META_PLANE, "Plane", ""},
	{MB_ELIPSOID, "ELLIPSOID", ICON_META_ELLIPSOID, "Ellipsoid", ""}, /* NOTE: typo at original definition! */
	{MB_CUBE, "CUBE", ICON_META_CUBE, "Cube", ""},
	{0, NULL, 0, NULL, NULL}
};

/* used for 2 enums */
#define OBTYPE_CU_CURVE {OB_CURVE, "CURVE", 0, "Curve", ""}
#define OBTYPE_CU_SURF {OB_SURF, "SURFACE", 0, "Surface", ""}
#define OBTYPE_CU_FONT {OB_FONT, "FONT", 0, "Font", ""}

EnumPropertyItem object_type_items[] = {
	{OB_MESH, "MESH", 0, "Mesh", ""},
	OBTYPE_CU_CURVE,
	OBTYPE_CU_SURF,
	{OB_MBALL, "META", 0, "Meta", ""},
	OBTYPE_CU_FONT,
	{0, "", 0, NULL, NULL},
	{OB_ARMATURE, "ARMATURE", 0, "Armature", ""},
	{OB_LATTICE, "LATTICE", 0, "Lattice", ""},
	{OB_EMPTY, "EMPTY", 0, "Empty", ""},
	{0, "", 0, NULL, NULL},
	{OB_CAMERA, "CAMERA", 0, "Camera", ""},
	{OB_LAMP, "LAMP", 0, "Lamp", ""},
	{OB_SPEAKER, "SPEAKER", 0, "Speaker", ""},
	{0, NULL, 0, NULL, NULL}
};

EnumPropertyItem object_type_curve_items[] = {
	OBTYPE_CU_CURVE,
	OBTYPE_CU_SURF,
	OBTYPE_CU_FONT,
	{0, NULL, 0, NULL, NULL}
};

EnumPropertyItem object_axis_items[] = {
	{OB_POSX, "POS_X", 0, "+X", ""},
	{OB_POSY, "POS_Y", 0, "+Y", ""},
	{OB_POSZ, "POS_Z", 0, "+Z", ""},
	{OB_NEGX, "NEG_X", 0, "-X", ""},
	{OB_NEGY, "NEG_Y", 0, "-Y", ""},
	{OB_NEGZ, "NEG_Z", 0, "-Z", ""},
	{0, NULL, 0, NULL, NULL}
};

/* for general use (not just object) */
EnumPropertyItem object_axis_unsigned_items[] = {
	{0, "X", 0, "X", ""},
	{1, "Y", 0, "Y", ""},
	{2, "Z", 0, "Z", ""},
	{0, NULL, 0, NULL, NULL}
};

#ifdef RNA_RUNTIME

#include "BLI_math.h"

#include "DNA_key_types.h"
#include "DNA_cache_library_types.h"
#include "DNA_constraint_types.h"
#include "DNA_lattice_types.h"
#include "DNA_node_types.h"

#include "BKE_anim.h"
#include "BKE_armature.h"
#include "BKE_bullet.h"
#include "BKE_cache_library.h"
#include "BKE_constraint.h"
#include "BKE_context.h"
#include "BKE_curve.h"
#include "BKE_depsgraph.h"
#include "BKE_effect.h"
#include "BKE_global.h"
#include "BKE_key.h"
#include "BKE_object.h"
#include "BKE_material.h"
#include "BKE_mesh.h"
#include "BKE_particle.h"
#include "BKE_scene.h"
#include "BKE_strands.h"
#include "BKE_deform.h"

#include "ED_mesh.h"
#include "ED_object.h"
#include "ED_particle.h"
#include "ED_curve.h"
#include "ED_lattice.h"

static void rna_Object_internal_update(Main *UNUSED(bmain), Scene *UNUSED(scene), PointerRNA *ptr)
{
	DAG_id_tag_update(ptr->id.data, OB_RECALC_OB);
}

static void rna_Object_matrix_world_update(Main *bmain, Scene *scene, PointerRNA *ptr)
{
	/* don't use compat so we get predictable rotation */
	BKE_object_apply_mat4(ptr->id.data, ((Object *)ptr->id.data)->obmat, false, true);
	rna_Object_internal_update(bmain, scene, ptr);
}

static void rna_Object_hide_update(Main *bmain, Scene *UNUSED(scene), PointerRNA *UNUSED(ptr))
{
	DAG_id_type_tag(bmain, ID_OB);
}

static void rna_Object_matrix_local_get(PointerRNA *ptr, float values[16])
{
	Object *ob = ptr->id.data;
	BKE_object_matrix_local_get(ob, (float(*)[4])values);
}

static void rna_Object_matrix_local_set(PointerRNA *ptr, const float values[16])
{
	Object *ob = ptr->id.data;
	float local_mat[4][4];

	/* localspace matrix is truly relative to the parent, but parameters stored in object are
	 * relative to parentinv matrix. Undo the parent inverse part before applying it as local matrix. */
	if (ob->parent) {
		float invmat[4][4];
		invert_m4_m4(invmat, ob->parentinv);
		mul_m4_m4m4(local_mat, invmat, (float(*)[4])values);
	}
	else {
		copy_m4_m4(local_mat, (float(*)[4])values);
	}

	/* don't use compat so we get predictable rotation, and do not use parenting either, because it's a local matrix! */
	BKE_object_apply_mat4(ob, local_mat, false, false);
}

static void rna_Object_matrix_basis_get(PointerRNA *ptr, float values[16])
{
	Object *ob = ptr->id.data;
	BKE_object_to_mat4(ob, (float(*)[4])values);
}

static void rna_Object_matrix_basis_set(PointerRNA *ptr, const float values[16])
{
	Object *ob = ptr->id.data;
	BKE_object_apply_mat4(ob, (float(*)[4])values, false, false);
}

void rna_Object_internal_update_data(Main *UNUSED(bmain), Scene *UNUSED(scene), PointerRNA *ptr)
{
	DAG_id_tag_update(ptr->id.data, OB_RECALC_DATA);
	WM_main_add_notifier(NC_OBJECT | ND_DRAW, ptr->id.data);
}

static void rna_Object_active_shape_update(Main *bmain, Scene *scene, PointerRNA *ptr)
{
	Object *ob = ptr->id.data;

	if (scene->obedit == ob) {
		/* exit/enter editmode to get new shape */
		switch (ob->type) {
			case OB_MESH:
				EDBM_mesh_load(ob);
				EDBM_mesh_make(scene->toolsettings, ob);
				EDBM_mesh_normals_update(((Mesh *)ob->data)->edit_btmesh);
				BKE_editmesh_tessface_calc(((Mesh *)ob->data)->edit_btmesh);
				break;
			case OB_CURVE:
			case OB_SURF:
				load_editNurb(ob);
				make_editNurb(ob);
				break;
			case OB_LATTICE:
				load_editLatt(ob);
				make_editLatt(ob);
				break;
		}
	}

	rna_Object_internal_update_data(bmain, scene, ptr);
}

static void rna_Object_dependency_update(Main *bmain, Scene *UNUSED(scene), PointerRNA *ptr)
{
	DAG_id_tag_update(ptr->id.data, OB_RECALC_OB);
	DAG_relations_tag_update(bmain);
	WM_main_add_notifier(NC_OBJECT | ND_PARENT, ptr->id.data);
}

/* when changing the selection flag the scene needs updating */
static void rna_Object_select_update(Main *UNUSED(bmain), Scene *scene, PointerRNA *ptr)
{
	if (scene) {
		Object *ob = (Object *)ptr->id.data;
		short mode = ob->flag & SELECT ? BA_SELECT : BA_DESELECT;
		ED_base_object_select(BKE_scene_base_find(scene, ob), mode);
	}
}

static void rna_Base_select_update(Main *UNUSED(bmain), Scene *UNUSED(scene), PointerRNA *ptr)
{
	Base *base = (Base *)ptr->data;
	short mode = base->flag & BA_SELECT ? BA_SELECT : BA_DESELECT;
	ED_base_object_select(base, mode);
}

static void rna_Object_layer_update__internal(Main *bmain, Scene *scene, Base *base, Object *ob)
{
	/* try to avoid scene sort */
	if (scene == NULL) {
		/* pass - unlikely but when running scripts on startup it happens */
	}
	else if ((ob->lay & scene->lay) && (base->lay & scene->lay)) {
		/* pass */
	}
	else if ((ob->lay & scene->lay) == 0 && (base->lay & scene->lay) == 0) {
		/* pass */
	}
	else {
		DAG_relations_tag_update(bmain);
	}

	DAG_id_type_tag(bmain, ID_OB);
}

static void rna_Object_layer_update(Main *bmain, Scene *scene, PointerRNA *ptr)
{
	Object *ob = (Object *)ptr->id.data;
	Base *base;

	base = scene ? BKE_scene_base_find(scene, ob) : NULL;
	if (!base)
		return;
	
	SWAP(unsigned int, base->lay, ob->lay);

	rna_Object_layer_update__internal(bmain, scene, base, ob);
	ob->lay = base->lay;

	WM_main_add_notifier(NC_SCENE | ND_LAYER_CONTENT, scene);
}

static void rna_Base_layer_update(Main *bmain, Scene *scene, PointerRNA *ptr)
{
	Base *base = (Base *)ptr->data;
	Object *ob = (Object *)base->object;

	rna_Object_layer_update__internal(bmain, scene, base, ob);
	ob->lay = base->lay;

	WM_main_add_notifier(NC_SCENE | ND_LAYER_CONTENT, scene);
}

static void rna_Object_data_set(PointerRNA *ptr, PointerRNA value)
{
	Object *ob = (Object *)ptr->data;
	ID *id = value.data;

	if (ob->mode & OB_MODE_EDIT) {
		return;
	}

	/* assigning NULL only for empties */
	if ((id == NULL) && (ob->type != OB_EMPTY)) {
		return;
	}

	if (ob->type == OB_EMPTY) {
		if (ob->data) {
			id_us_min((ID *)ob->data);
			ob->data = NULL;
		}

		if (!id || GS(id->name) == ID_IM) {
			id_us_plus(id);
			ob->data = id;
		}
	}
	else if (ob->type == OB_MESH) {
		BKE_mesh_assign_object(ob, (Mesh *)id);
	}
	else {
		if (ob->data) {
			id_us_min((ID *)ob->data);
		}

		/* no need to type-check here ID. this is done in the _typef() function */
		BLI_assert(OB_DATA_SUPPORT_ID(GS(id->name)));
		id_us_plus(id);

		ob->data = id;
		test_object_materials(G.main, id);

		if (GS(id->name) == ID_CU)
			BKE_curve_type_test(ob);
		else if (ob->type == OB_ARMATURE)
			BKE_pose_rebuild(ob, ob->data);
	}
}

static StructRNA *rna_Object_data_typef(PointerRNA *ptr)
{
	Object *ob = (Object *)ptr->data;

	/* keep in sync with OB_DATA_SUPPORT_ID() macro */
	switch (ob->type) {
		case OB_EMPTY: return &RNA_Image;
		case OB_MESH: return &RNA_Mesh;
		case OB_CURVE: return &RNA_Curve;
		case OB_SURF: return &RNA_Curve;
		case OB_FONT: return &RNA_Curve;
		case OB_MBALL: return &RNA_MetaBall;
		case OB_LAMP: return &RNA_Lamp;
		case OB_CAMERA: return &RNA_Camera;
		case OB_LATTICE: return &RNA_Lattice;
		case OB_ARMATURE: return &RNA_Armature;
		case OB_SPEAKER: return &RNA_Speaker;
		default: return &RNA_ID;
	}
}

static void rna_Object_parent_set(PointerRNA *ptr, PointerRNA value)
{
	Object *ob = (Object *)ptr->data;
	Object *par = (Object *)value.data;
	
#ifdef FREE_WINDOWS
	/* NOTE: this dummy check here prevents this method causing weird runtime errors on mingw 4.6.2 */
	if (ob)
#endif
	{
		ED_object_parent(ob, par, ob->partype, ob->parsubstr);
	}
}

static void rna_Object_parent_type_set(PointerRNA *ptr, int value)
{
	Object *ob = (Object *)ptr->data;

	ED_object_parent(ob, ob->parent, value, ob->parsubstr);
}

static EnumPropertyItem *rna_Object_parent_type_itemf(bContext *UNUSED(C), PointerRNA *ptr,
                                                      PropertyRNA *UNUSED(prop), bool *r_free)
{
	Object *ob = (Object *)ptr->data;
	EnumPropertyItem *item = NULL;
	int totitem = 0;

	RNA_enum_items_add_value(&item, &totitem, parent_type_items, PAROBJECT);

	if (ob->parent) {
		Object *par = ob->parent;
		
		if (par->type == OB_CURVE) {
			RNA_enum_items_add_value(&item, &totitem, parent_type_items, PARCURVE);
		}
		else if (par->type == OB_LATTICE) {
			/* special hack: prevents this overriding others */
			RNA_enum_items_add_value(&item, &totitem, &parent_type_items[4], PARSKEL);
		}
		else if (par->type == OB_ARMATURE) {
			/* special hack: prevents this being overrided */
			RNA_enum_items_add_value(&item, &totitem, &parent_type_items[3], PARSKEL);
			RNA_enum_items_add_value(&item, &totitem, parent_type_items, PARBONE);
		}

		if (OB_TYPE_SUPPORT_PARVERT(par->type)) {
			RNA_enum_items_add_value(&item, &totitem, parent_type_items, PARVERT1);
			RNA_enum_items_add_value(&item, &totitem, parent_type_items, PARVERT3);
		}
	}

	RNA_enum_item_end(&item, &totitem);
	*r_free = true;

	return item;
}

static void rna_Object_empty_draw_type_set(PointerRNA *ptr, int value)
{
	Object *ob = (Object *)ptr->data;

	BKE_object_empty_draw_type_set(ob, value);
}

static EnumPropertyItem *rna_Object_collision_bounds_itemf(bContext *UNUSED(C), PointerRNA *ptr,
                                                           PropertyRNA *UNUSED(prop), bool *r_free)
{
	Object *ob = (Object *)ptr->data;
	EnumPropertyItem *item = NULL;
	int totitem = 0;

	if (ob->body_type != OB_BODY_TYPE_CHARACTER) {
		RNA_enum_items_add_value(&item, &totitem, collision_bounds_items, OB_BOUND_TRIANGLE_MESH);
	}
	RNA_enum_items_add_value(&item, &totitem, collision_bounds_items, OB_BOUND_CONVEX_HULL);

	if (ob->body_type != OB_BODY_TYPE_SOFT) {
		RNA_enum_items_add_value(&item, &totitem, collision_bounds_items, OB_BOUND_CONE);
		RNA_enum_items_add_value(&item, &totitem, collision_bounds_items, OB_BOUND_CYLINDER);
		RNA_enum_items_add_value(&item, &totitem, collision_bounds_items, OB_BOUND_SPHERE);
		RNA_enum_items_add_value(&item, &totitem, collision_bounds_items, OB_BOUND_BOX);
		RNA_enum_items_add_value(&item, &totitem, collision_bounds_items, OB_BOUND_CAPSULE);
	}

	RNA_enum_item_end(&item, &totitem);
	*r_free = true;

	return item;
}

static void rna_Object_parent_bone_set(PointerRNA *ptr, const char *value)
{
	Object *ob = (Object *)ptr->data;

	ED_object_parent(ob, ob->parent, ob->partype, value);
}

static void rna_Object_dup_group_set(PointerRNA *ptr, PointerRNA value)
{
	Object *ob = (Object *)ptr->data;
	Group *grp = (Group *)value.data;
	
	/* must not let this be set if the object belongs in this group already,
	 * thus causing a cycle/infinite-recursion leading to crashes on load [#25298]
	 */
	if (BKE_group_object_exists(grp, ob) == 0)
		ob->dup_group = grp;
	else
		BKE_report(NULL, RPT_ERROR,
		           "Cannot set dupli-group as object belongs in group being instanced, thus causing a cycle");
}

static void rna_VertexGroup_name_set(PointerRNA *ptr, const char *value)
{
	Object *ob = (Object *)ptr->id.data;
	bDeformGroup *dg = (bDeformGroup *)ptr->data;
	BLI_strncpy_utf8(dg->name, value, sizeof(dg->name));
	defgroup_unique_name(dg, ob);
}

static int rna_VertexGroup_index_get(PointerRNA *ptr)
{
	Object *ob = (Object *)ptr->id.data;

	return BLI_findindex(&ob->defbase, ptr->data);
}

static PointerRNA rna_Object_active_vertex_group_get(PointerRNA *ptr)
{
	Object *ob = (Object *)ptr->id.data;
	return rna_pointer_inherit_refine(ptr, &RNA_VertexGroup, BLI_findlink(&ob->defbase, ob->actdef - 1));
}

static int rna_Object_active_vertex_group_index_get(PointerRNA *ptr)
{
	Object *ob = (Object *)ptr->id.data;
	return ob->actdef - 1;
}

static void rna_Object_active_vertex_group_index_set(PointerRNA *ptr, int value)
{
	Object *ob = (Object *)ptr->id.data;
	ob->actdef = value + 1;
}

static void rna_Object_active_vertex_group_index_range(PointerRNA *ptr, int *min, int *max,
                                                       int *UNUSED(softmin), int *UNUSED(softmax))
{
	Object *ob = (Object *)ptr->id.data;

	*min = 0;
	*max = max_ii(0, BLI_listbase_count(&ob->defbase) - 1);
}

void rna_object_vgroup_name_index_get(PointerRNA *ptr, char *value, int index)
{
	Object *ob = (Object *)ptr->id.data;
	bDeformGroup *dg;

	dg = BLI_findlink(&ob->defbase, index - 1);

	if (dg) BLI_strncpy(value, dg->name, sizeof(dg->name));
	else value[0] = '\0';
}

int rna_object_vgroup_name_index_length(PointerRNA *ptr, int index)
{
	Object *ob = (Object *)ptr->id.data;
	bDeformGroup *dg;

	dg = BLI_findlink(&ob->defbase, index - 1);
	return (dg) ? strlen(dg->name) : 0;
}

void rna_object_vgroup_name_index_set(PointerRNA *ptr, const char *value, short *index)
{
	Object *ob = (Object *)ptr->id.data;
	*index = defgroup_name_index(ob, value) + 1;
}

void rna_object_vgroup_name_set(PointerRNA *ptr, const char *value, char *result, int maxlen)
{
	Object *ob = (Object *)ptr->id.data;
	bDeformGroup *dg = defgroup_find_name(ob, value);
	if (dg) {
		BLI_strncpy(result, value, maxlen); /* no need for BLI_strncpy_utf8, since this matches an existing group */
		return;
	}

	result[0] = '\0';
}

static void rna_FaceMap_name_set(PointerRNA *ptr, const char *value)
{
	Object *ob = (Object *)ptr->id.data;
	bFaceMap *fmap = (bFaceMap *)ptr->data;
	BLI_strncpy_utf8(fmap->name, value, sizeof(fmap->name));
	fmap_unique_name(fmap, ob);
}

static int rna_FaceMap_index_get(PointerRNA *ptr)
{
	Object *ob = (Object *)ptr->id.data;

	return BLI_findindex(&ob->fmaps, ptr->data);
}

static PointerRNA rna_Object_active_face_map_get(PointerRNA *ptr)
{
	Object *ob = (Object *)ptr->id.data;
	return rna_pointer_inherit_refine(ptr, &RNA_FaceMap, BLI_findlink(&ob->fmaps, ob->actfmap - 1));
}

static int rna_Object_active_face_map_index_get(PointerRNA *ptr)
{
	Object *ob = (Object *)ptr->id.data;
	return ob->actfmap - 1;
}

static void rna_Object_active_face_map_index_set(PointerRNA *ptr, int value)
{
	Object *ob = (Object *)ptr->id.data;
	ob->actfmap = value + 1;
}

static void rna_Object_active_face_map_index_range(PointerRNA *ptr, int *min, int *max,
                                                       int *UNUSED(softmin), int *UNUSED(softmax))
{
	Object *ob = (Object *)ptr->id.data;

	*min = 0;
	*max = max_ii(0, BLI_listbase_count(&ob->fmaps) - 1);
}

void rna_object_fmap_name_index_get(PointerRNA *ptr, char *value, int index)
{
	Object *ob = (Object *)ptr->id.data;
	bFaceMap *fmap;

	fmap = BLI_findlink(&ob->fmaps, index - 1);

	if (fmap) BLI_strncpy(value, fmap->name, sizeof(fmap->name));
	else value[0] = '\0';
}

int rna_object_fmap_name_index_length(PointerRNA *ptr, int index)
{
	Object *ob = (Object *)ptr->id.data;
	bFaceMap *fmap;

	fmap = BLI_findlink(&ob->fmaps, index - 1);
	return (fmap) ? strlen(fmap->name) : 0;
}

void rna_object_fmap_name_index_set(PointerRNA *ptr, const char *value, short *index)
{
	Object *ob = (Object *)ptr->id.data;
	*index = fmap_name_index(ob, value) + 1;
}

void rna_object_fmap_name_set(PointerRNA *ptr, const char *value, char *result, int maxlen)
{
	Object *ob = (Object *)ptr->id.data;
	bFaceMap *fmap = fmap_find_name(ob, value);
	if (fmap) {
		BLI_strncpy(result, value, maxlen); /* no need for BLI_strncpy_utf8, since this matches an existing group */
		return;
	}

	result[0] = '\0';
}


void rna_object_uvlayer_name_set(PointerRNA *ptr, const char *value, char *result, int maxlen)
{
	Object *ob = (Object *)ptr->id.data;
	Mesh *me;
	CustomDataLayer *layer;
	int a;

	if (ob->type == OB_MESH && ob->data) {
		me = (Mesh *)ob->data;

		for (a = 0; a < me->pdata.totlayer; a++) {
			layer = &me->pdata.layers[a];

			if (layer->type == CD_MTEXPOLY && STREQ(layer->name, value)) {
				BLI_strncpy(result, value, maxlen);
				return;
			}
		}
	}

	result[0] = '\0';
}

void rna_object_vcollayer_name_set(PointerRNA *ptr, const char *value, char *result, int maxlen)
{
	Object *ob = (Object *)ptr->id.data;
	Mesh *me;
	CustomDataLayer *layer;
	int a;

	if (ob->type == OB_MESH && ob->data) {
		me = (Mesh *)ob->data;

		for (a = 0; a < me->fdata.totlayer; a++) {
			layer = &me->fdata.layers[a];

			if (layer->type == CD_MCOL && STREQ(layer->name, value)) {
				BLI_strncpy(result, value, maxlen);
				return;
			}
		}
	}

	result[0] = '\0';
}

static int rna_Object_active_material_index_get(PointerRNA *ptr)
{
	Object *ob = (Object *)ptr->id.data;
	return MAX2(ob->actcol - 1, 0);
}

static void rna_Object_active_material_index_set(PointerRNA *ptr, int value)
{
	Object *ob = (Object *)ptr->id.data;
	ob->actcol = value + 1;

	if (ob->type == OB_MESH) {
		Mesh *me = ob->data;

		if (me->edit_btmesh)
			me->edit_btmesh->mat_nr = value;
	}
}

static void rna_Object_active_material_index_range(PointerRNA *ptr, int *min, int *max,
                                                   int *UNUSED(softmin), int *UNUSED(softmax))
{
	Object *ob = (Object *)ptr->id.data;
	*min = 0;
	*max = max_ii(ob->totcol - 1, 0);
}

/* returns active base material */
static PointerRNA rna_Object_active_material_get(PointerRNA *ptr)
{
	Object *ob = (Object *)ptr->id.data;
	Material *ma;
	
	ma = (ob->totcol) ? give_current_material(ob, ob->actcol) : NULL;
	return rna_pointer_inherit_refine(ptr, &RNA_Material, ma);
}

static void rna_Object_active_material_set(PointerRNA *ptr, PointerRNA value)
{
	Object *ob = (Object *)ptr->id.data;

	DAG_id_tag_update(value.data, 0);
	assign_material(ob, value.data, ob->actcol, BKE_MAT_ASSIGN_USERPREF);
}

static int rna_Object_active_material_editable(PointerRNA *ptr)
{
	Object *ob = (Object *)ptr->id.data;
	bool is_editable;

	if ((ob->matbits == NULL) || (ob->actcol == 0) || ob->matbits[ob->actcol - 1]) {
		is_editable = (ob->id.lib == NULL);
	}
	else {
		is_editable = ob->data ? (((ID *)ob->data)->lib == NULL) : false;
	}

	return is_editable ? PROP_EDITABLE : 0;
}


static void rna_Object_active_particle_system_index_range(PointerRNA *ptr, int *min, int *max,
                                                          int *UNUSED(softmin), int *UNUSED(softmax))
{
	Object *ob = (Object *)ptr->id.data;
	*min = 0;
	*max = max_ii(0, BLI_listbase_count(&ob->particlesystem) - 1);
}

static int rna_Object_active_particle_system_index_get(PointerRNA *ptr)
{
	Object *ob = (Object *)ptr->id.data;
	return psys_get_current_num(ob);
}

static void rna_Object_active_particle_system_index_set(PointerRNA *ptr, int value)
{
	Object *ob = (Object *)ptr->id.data;
	psys_set_current_num(ob, value);
}

static void rna_Object_particle_update(Main *UNUSED(bmain), Scene *scene, PointerRNA *ptr)
{
	Object *ob = (Object *)ptr->id.data;

	PE_current_changed(scene, ob);
}

/* rotation - axis-angle */
static void rna_Object_rotation_axis_angle_get(PointerRNA *ptr, float *value)
{
	Object *ob = ptr->data;
	
	/* for now, assume that rotation mode is axis-angle */
	value[0] = ob->rotAngle;
	copy_v3_v3(&value[1], ob->rotAxis);
}

/* rotation - axis-angle */
static void rna_Object_rotation_axis_angle_set(PointerRNA *ptr, const float *value)
{
	Object *ob = ptr->data;
	
	/* for now, assume that rotation mode is axis-angle */
	ob->rotAngle = value[0];
	copy_v3_v3(ob->rotAxis, &value[1]);
	
	/* TODO: validate axis? */
}

static void rna_Object_rotation_mode_set(PointerRNA *ptr, int value)
{
	Object *ob = ptr->data;
	
	/* use API Method for conversions... */
	BKE_rotMode_change_values(ob->quat, ob->rot, ob->rotAxis, &ob->rotAngle, ob->rotmode, (short)value);
	
	/* finally, set the new rotation type */
	ob->rotmode = value;
}

static void rna_Object_dimensions_get(PointerRNA *ptr, float *value)
{
	Object *ob = ptr->data;
	BKE_object_dimensions_get(ob, value);
}

static void rna_Object_dimensions_set(PointerRNA *ptr, const float *value)
{
	Object *ob = ptr->data;
	BKE_object_dimensions_set(ob, value);
}

static int rna_Object_location_editable(PointerRNA *ptr, int index)
{
	Object *ob = (Object *)ptr->data;
	
	/* only if the axis in question is locked, not editable... */
	if ((index == 0) && (ob->protectflag & OB_LOCK_LOCX))
		return 0;
	else if ((index == 1) && (ob->protectflag & OB_LOCK_LOCY))
		return 0;
	else if ((index == 2) && (ob->protectflag & OB_LOCK_LOCZ))
		return 0;
	else
		return PROP_EDITABLE;
}

static int rna_Object_scale_editable(PointerRNA *ptr, int index)
{
	Object *ob = (Object *)ptr->data;
	
	/* only if the axis in question is locked, not editable... */
	if ((index == 0) && (ob->protectflag & OB_LOCK_SCALEX))
		return 0;
	else if ((index == 1) && (ob->protectflag & OB_LOCK_SCALEY))
		return 0;
	else if ((index == 2) && (ob->protectflag & OB_LOCK_SCALEZ))
		return 0;
	else
		return PROP_EDITABLE;
}

static int rna_Object_rotation_euler_editable(PointerRNA *ptr, int index)
{
	Object *ob = (Object *)ptr->data;
	
	/* only if the axis in question is locked, not editable... */
	if ((index == 0) && (ob->protectflag & OB_LOCK_ROTX))
		return 0;
	else if ((index == 1) && (ob->protectflag & OB_LOCK_ROTY))
		return 0;
	else if ((index == 2) && (ob->protectflag & OB_LOCK_ROTZ))
		return 0;
	else
		return PROP_EDITABLE;
}

static int rna_Object_rotation_4d_editable(PointerRNA *ptr, int index)
{
	Object *ob = (Object *)ptr->data;
	
	/* only consider locks if locking components individually... */
	if (ob->protectflag & OB_LOCK_ROT4D) {
		/* only if the axis in question is locked, not editable... */
		if ((index == 0) && (ob->protectflag & OB_LOCK_ROTW))
			return 0;
		else if ((index == 1) && (ob->protectflag & OB_LOCK_ROTX))
			return 0;
		else if ((index == 2) && (ob->protectflag & OB_LOCK_ROTY))
			return 0;
		else if ((index == 3) && (ob->protectflag & OB_LOCK_ROTZ))
			return 0;
	}
		
	return PROP_EDITABLE;
}


static PointerRNA rna_MaterialSlot_material_get(PointerRNA *ptr)
{
	Object *ob = (Object *)ptr->id.data;
	Material *ma;
	int index = (Material **)ptr->data - ob->mat;

	ma = give_current_material(ob, index + 1);
	return rna_pointer_inherit_refine(ptr, &RNA_Material, ma);
}

static void rna_MaterialSlot_material_set(PointerRNA *ptr, PointerRNA value)
{
	Object *ob = (Object *)ptr->id.data;
	int index = (Material **)ptr->data - ob->mat;

	assign_material(ob, value.data, index + 1, BKE_MAT_ASSIGN_USERPREF);
}

static int rna_MaterialSlot_link_get(PointerRNA *ptr)
{
	Object *ob = (Object *)ptr->id.data;
	int index = (Material **)ptr->data - ob->mat;

	return ob->matbits[index] != 0;
}

static void rna_MaterialSlot_link_set(PointerRNA *ptr, int value)
{
	Object *ob = (Object *)ptr->id.data;
	int index = (Material **)ptr->data - ob->mat;
	
	if (value) {
		ob->matbits[index] = 1;
		/* ob->colbits |= (1 << index); */ /* DEPRECATED */
	}
	else {
		ob->matbits[index] = 0;
		/* ob->colbits &= ~(1 << index); */ /* DEPRECATED */
	}
}

static int rna_MaterialSlot_name_length(PointerRNA *ptr)
{
	Object *ob = (Object *)ptr->id.data;
	Material *ma;
	int index = (Material **)ptr->data - ob->mat;

	ma = give_current_material(ob, index + 1);

	if (ma)
		return strlen(ma->id.name + 2);
	
	return 0;
}

static void rna_MaterialSlot_name_get(PointerRNA *ptr, char *str)
{
	Object *ob = (Object *)ptr->id.data;
	Material *ma;
	int index = (Material **)ptr->data - ob->mat;

	ma = give_current_material(ob, index + 1);

	if (ma)
		strcpy(str, ma->id.name + 2);
	else
		str[0] = '\0';
}

static void rna_MaterialSlot_update(Main *bmain, Scene *scene, PointerRNA *ptr)
{
	rna_Object_internal_update(bmain, scene, ptr);

	WM_main_add_notifier(NC_OBJECT | ND_OB_SHADING, ptr->id.data);
	WM_main_add_notifier(NC_MATERIAL | ND_SHADING_LINKS, NULL);
	DAG_relations_tag_update(bmain);
}

static char *rna_MaterialSlot_path(PointerRNA *ptr)
{
	Object *ob = (Object *)ptr->id.data;
	int index = (Material **)ptr->data - ob->mat;

	/* from armature... */
	return BLI_sprintfN("material_slots[%d]", index);
}

/* why does this have to be so complicated?, can't all this crap be
 * moved to in BGE conversion function? - Campbell *
 *
 * logic from check_body_type()
 *  */
static int rna_GameObjectSettings_physics_type_get(PointerRNA *ptr)
{
	Object *ob = (Object *)ptr->id.data;

	/* determine the body_type setting based on flags */
	if (!(ob->gameflag & OB_COLLISION)) {
		if (ob->gameflag & OB_OCCLUDER) {
			ob->body_type = OB_BODY_TYPE_OCCLUDER;
		}
		else if (ob->gameflag & OB_NAVMESH) {
			ob->body_type = OB_BODY_TYPE_NAVMESH;
		}
		else {
			ob->body_type = OB_BODY_TYPE_NO_COLLISION;
		}
	}
	else if (ob->gameflag & OB_CHARACTER) {
		ob->body_type = OB_BODY_TYPE_CHARACTER;
	}
	else if (ob->gameflag & OB_SENSOR) {
		ob->body_type = OB_BODY_TYPE_SENSOR;
	}
	else if (!(ob->gameflag & OB_DYNAMIC)) {
		ob->body_type = OB_BODY_TYPE_STATIC;
	}
	else if (!(ob->gameflag & (OB_RIGID_BODY | OB_SOFT_BODY))) {
		ob->body_type = OB_BODY_TYPE_DYNAMIC;
	}
	else if (ob->gameflag & OB_RIGID_BODY) {
		ob->body_type = OB_BODY_TYPE_RIGID;
	}
	else {
		ob->body_type = OB_BODY_TYPE_SOFT;
		/* create the structure here because we display soft body buttons in the main panel */
		if (!ob->bsoft)
			ob->bsoft = bsbNew();
	}

	return ob->body_type;
}

static void rna_GameObjectSettings_physics_type_set(PointerRNA *ptr, int value)
{
	Object *ob = (Object *)ptr->id.data;
	const int gameflag_prev = ob->gameflag;
	ob->body_type = value;

	switch (ob->body_type) {
		case OB_BODY_TYPE_SENSOR:
			ob->gameflag |= OB_SENSOR | OB_COLLISION;
			ob->gameflag &= ~(OB_OCCLUDER | OB_CHARACTER | OB_DYNAMIC | OB_RIGID_BODY | OB_SOFT_BODY | OB_ACTOR |
			                  OB_ANISOTROPIC_FRICTION | OB_DO_FH | OB_ROT_FH | OB_COLLISION_RESPONSE | OB_NAVMESH);
			break;
		case OB_BODY_TYPE_OCCLUDER:
			ob->gameflag |= OB_OCCLUDER;
			ob->gameflag &= ~(OB_SENSOR | OB_RIGID_BODY | OB_SOFT_BODY | OB_COLLISION | OB_CHARACTER | OB_DYNAMIC | OB_NAVMESH);
			break;
		case OB_BODY_TYPE_NAVMESH:
			ob->gameflag |= OB_NAVMESH;
			ob->gameflag &= ~(OB_SENSOR | OB_RIGID_BODY | OB_SOFT_BODY | OB_COLLISION | OB_CHARACTER | OB_DYNAMIC | OB_OCCLUDER);

			if (ob->type == OB_MESH) {
				/* could be moved into mesh UI but for now ensure mesh data layer */
				BKE_mesh_ensure_navmesh(ob->data);
			}

			break;
		case OB_BODY_TYPE_NO_COLLISION:
			ob->gameflag &= ~(OB_SENSOR | OB_RIGID_BODY | OB_SOFT_BODY | OB_COLLISION | OB_CHARACTER | OB_OCCLUDER | OB_DYNAMIC | OB_NAVMESH);
			break;
		case OB_BODY_TYPE_CHARACTER:
			ob->gameflag |= OB_COLLISION | OB_CHARACTER;
			ob->gameflag &= ~(OB_SENSOR | OB_OCCLUDER | OB_DYNAMIC | OB_RIGID_BODY | OB_SOFT_BODY | OB_ACTOR |
			                  OB_ANISOTROPIC_FRICTION | OB_DO_FH | OB_ROT_FH | OB_COLLISION_RESPONSE | OB_NAVMESH);
			break;
		case OB_BODY_TYPE_STATIC:
			ob->gameflag |= OB_COLLISION;
			ob->gameflag &= ~(OB_DYNAMIC | OB_RIGID_BODY | OB_SOFT_BODY | OB_OCCLUDER | OB_CHARACTER | OB_SENSOR | OB_NAVMESH);
			break;
		case OB_BODY_TYPE_DYNAMIC:
			ob->gameflag |= OB_COLLISION | OB_DYNAMIC | OB_ACTOR;
			ob->gameflag &= ~(OB_RIGID_BODY | OB_SOFT_BODY | OB_OCCLUDER | OB_CHARACTER | OB_SENSOR | OB_NAVMESH);
			break;
		case OB_BODY_TYPE_RIGID:
			ob->gameflag |= OB_COLLISION | OB_DYNAMIC | OB_RIGID_BODY | OB_ACTOR;
			ob->gameflag &= ~(OB_SOFT_BODY | OB_OCCLUDER | OB_CHARACTER | OB_SENSOR | OB_NAVMESH);
			break;
		default:
		case OB_BODY_TYPE_SOFT:
			ob->gameflag |= OB_COLLISION | OB_DYNAMIC | OB_SOFT_BODY | OB_ACTOR;
			ob->gameflag &= ~(OB_RIGID_BODY | OB_OCCLUDER | OB_CHARACTER | OB_SENSOR | OB_NAVMESH);

			/* assume triangle mesh, if no bounds chosen for soft body */
			if ((ob->gameflag & OB_BOUNDS) && (ob->boundtype < OB_BOUND_TRIANGLE_MESH)) {
				ob->boundtype = OB_BOUND_TRIANGLE_MESH;
			}
			/* create a BulletSoftBody structure if not already existing */
			if (!ob->bsoft)
				ob->bsoft = bsbNew();
			break;
	}

	if ((gameflag_prev & OB_NAVMESH) != (ob->gameflag & OB_NAVMESH)) {
		if (ob->type == OB_MESH) {
			/* this is needed to refresh the derived meshes draw func */
			DAG_id_tag_update(ptr->id.data, OB_RECALC_DATA);
		}
	}

	WM_main_add_notifier(NC_OBJECT | ND_DRAW, ptr->id.data);
}

static PointerRNA rna_Object_active_particle_system_get(PointerRNA *ptr)
{
	Object *ob = (Object *)ptr->id.data;
	ParticleSystem *psys = psys_get_current(ob);
	return rna_pointer_inherit_refine(ptr, &RNA_ParticleSystem, psys);
}

static PointerRNA rna_Object_game_settings_get(PointerRNA *ptr)
{
	return rna_pointer_inherit_refine(ptr, &RNA_GameObjectSettings, ptr->id.data);
}


static unsigned int rna_Object_layer_validate__internal(const int *values, unsigned int lay)
{
	int i, tot = 0;

	/* ensure we always have some layer selected */
	for (i = 0; i < 20; i++)
		if (values[i])
			tot++;

	if (tot == 0)
		return 0;

	for (i = 0; i < 20; i++) {
		if (values[i]) lay |=  (1 << i);
		else           lay &= ~(1 << i);
	}

	return lay;
}

static void rna_Object_layer_set(PointerRNA *ptr, const int *values)
{
	Object *ob = (Object *)ptr->data;
	unsigned int lay;

	lay = rna_Object_layer_validate__internal(values, ob->lay);
	if (lay)
		ob->lay = lay;
}

static void rna_Base_layer_set(PointerRNA *ptr, const int *values)
{
	Base *base = (Base *)ptr->data;

	unsigned int lay;
	lay = rna_Object_layer_validate__internal(values, base->lay);
	if (lay)
		base->lay = lay;

	/* rna_Base_layer_update updates the objects layer */
}

static void rna_GameObjectSettings_state_get(PointerRNA *ptr, int *values)
{
	Object *ob = (Object *)ptr->data;
	int i;
	int all_states = (ob->scaflag & OB_ALLSTATE ? 1 : 0);

	memset(values, 0, sizeof(int) * OB_MAX_STATES);
	for (i = 0; i < OB_MAX_STATES; i++) {
		values[i] = (ob->state & (1 << i)) | all_states;
	}
}

static void rna_GameObjectSettings_state_set(PointerRNA *ptr, const int *values)
{
	Object *ob = (Object *)ptr->data;
	int i, tot = 0;

	/* ensure we always have some state selected */
	for (i = 0; i < OB_MAX_STATES; i++)
		if (values[i])
			tot++;
	
	if (tot == 0)
		return;

	for (i = 0; i < OB_MAX_STATES; i++) {
		if (values[i]) ob->state |= (1 << i);
		else ob->state &= ~(1 << i);
	}
}

static void rna_GameObjectSettings_used_state_get(PointerRNA *ptr, int *values)
{
	Object *ob = (Object *)ptr->data;
	bController *cont;

	memset(values, 0, sizeof(int) * OB_MAX_STATES);
	for (cont = ob->controllers.first; cont; cont = cont->next) {
		int i;

		for (i = 0; i < OB_MAX_STATES; i++) {
			if (cont->state_mask & (1 << i))
				values[i] = 1;
		}
	}
}

static void rna_GameObjectSettings_col_group_get(PointerRNA *ptr, int *values)
{
	Object *ob = (Object *)ptr->data;
	int i;

	for (i = 0; i < OB_MAX_COL_MASKS; i++) {
		values[i] = (ob->col_group & (1 << i)) != 0;
	}
}

static void rna_GameObjectSettings_col_group_set(PointerRNA *ptr, const int *values)
{
	Object *ob = (Object *)ptr->data;
	int i, tot = 0;

	/* ensure we always have some group selected */
	for (i = 0; i < OB_MAX_COL_MASKS; i++)
		if (values[i])
			tot++;

	if (tot == 0)
		return;

	for (i = 0; i < OB_MAX_COL_MASKS; i++) {
		if (values[i]) ob->col_group |=  (1 << i);
		else           ob->col_group &= ~(1 << i);
	}
}

static void rna_GameObjectSettings_col_mask_get(PointerRNA *ptr, int *values)
{
	Object *ob = (Object *)ptr->data;
	int i;

	for (i = 0; i < OB_MAX_COL_MASKS; i++) {
		values[i] = (ob->col_mask & (1 << i)) != 0;
	}
}

static void rna_GameObjectSettings_col_mask_set(PointerRNA *ptr, const int *values)
{
	Object *ob = (Object *)ptr->data;
	int i, tot = 0;

	/* ensure we always have some mask selected */
	for (i = 0; i < OB_MAX_COL_MASKS; i++)
		if (values[i])
			tot++;

	if (tot == 0)
		return;

	for (i = 0; i < OB_MAX_COL_MASKS; i++) {
		if (values[i]) ob->col_mask |=  (1 << i);
		else           ob->col_mask &= ~(1 << i);
	}
}


static void rna_Object_active_shape_key_index_range(PointerRNA *ptr, int *min, int *max,
                                                    int *UNUSED(softmin), int *UNUSED(softmax))
{
	Object *ob = (Object *)ptr->id.data;
	Key *key = BKE_key_from_object(ob);

	*min = 0;
	if (key) {
		*max = BLI_listbase_count(&key->block) - 1;
		if (*max < 0) *max = 0;
	}
	else {
		*max = 0;
	}
}

static int rna_Object_active_shape_key_index_get(PointerRNA *ptr)
{
	Object *ob = (Object *)ptr->id.data;

	return MAX2(ob->shapenr - 1, 0);
}

static void rna_Object_active_shape_key_index_set(PointerRNA *ptr, int value)
{
	Object *ob = (Object *)ptr->id.data;

	ob->shapenr = value + 1;
}

static PointerRNA rna_Object_active_shape_key_get(PointerRNA *ptr)
{
	Object *ob = (Object *)ptr->id.data;
	Key *key = BKE_key_from_object(ob);
	KeyBlock *kb;
	PointerRNA keyptr;

	if (key == NULL)
		return PointerRNA_NULL;
	
	kb = BLI_findlink(&key->block, ob->shapenr - 1);
	RNA_pointer_create((ID *)key, &RNA_ShapeKey, kb, &keyptr);
	return keyptr;
}

static PointerRNA rna_Object_field_get(PointerRNA *ptr)
{
	Object *ob = (Object *)ptr->id.data;

	/* weak */
	if (!ob->pd)
		ob->pd = object_add_collision_fields(0);
	
	return rna_pointer_inherit_refine(ptr, &RNA_FieldSettings, ob->pd);
}

static PointerRNA rna_Object_collision_get(PointerRNA *ptr)
{
	Object *ob = (Object *)ptr->id.data;

	if (ob->type != OB_MESH)
		return PointerRNA_NULL;

	/* weak */
	if (!ob->pd)
		ob->pd = object_add_collision_fields(0);
	
	return rna_pointer_inherit_refine(ptr, &RNA_CollisionSettings, ob->pd);
}

static PointerRNA rna_Object_active_constraint_get(PointerRNA *ptr)
{
	Object *ob = (Object *)ptr->id.data;
	bConstraint *con = BKE_constraints_active_get(&ob->constraints);
	return rna_pointer_inherit_refine(ptr, &RNA_Constraint, con);
}

static void rna_Object_active_constraint_set(PointerRNA *ptr, PointerRNA value)
{
	Object *ob = (Object *)ptr->id.data;
	BKE_constraints_active_set(&ob->constraints, (bConstraint *)value.data);
}

static bConstraint *rna_Object_constraints_new(Object *object, int type)
{
	WM_main_add_notifier(NC_OBJECT | ND_CONSTRAINT | NA_ADDED, object);
	return BKE_constraint_add_for_object(object, NULL, type);
}

static void rna_Object_constraints_remove(Object *object, ReportList *reports, PointerRNA *con_ptr)
{
	bConstraint *con = con_ptr->data;
	if (BLI_findindex(&object->constraints, con) == -1) {
		BKE_reportf(reports, RPT_ERROR, "Constraint '%s' not found in object '%s'", con->name, object->id.name + 2);
		return;
	}

	BKE_constraint_remove(&object->constraints, con);
	RNA_POINTER_INVALIDATE(con_ptr);

	ED_object_constraint_update(object);
	ED_object_constraint_set_active(object, NULL);
	WM_main_add_notifier(NC_OBJECT | ND_CONSTRAINT | NA_REMOVED, object);
}

static void rna_Object_constraints_clear(Object *object)
{
	BKE_constraints_free(&object->constraints);

	ED_object_constraint_update(object);
	ED_object_constraint_set_active(object, NULL);

	WM_main_add_notifier(NC_OBJECT | ND_CONSTRAINT | NA_REMOVED, object);
}

static ModifierData *rna_Object_modifier_new(Object *object, bContext *C, ReportList *reports,
                                             const char *name, int type)
{
	return ED_object_modifier_add(reports, CTX_data_main(C), CTX_data_scene(C), object, name, type);
}

static void rna_Object_modifier_remove(Object *object, bContext *C, ReportList *reports, PointerRNA *md_ptr)
{
	ModifierData *md = md_ptr->data;
	if (ED_object_modifier_remove(reports, CTX_data_main(C), object, md) == false) {
		/* error is already set */
		return;
	}

	RNA_POINTER_INVALIDATE(md_ptr);

	WM_main_add_notifier(NC_OBJECT | ND_MODIFIER | NA_REMOVED, object);
}

static void rna_Object_modifier_clear(Object *object, bContext *C)
{
	ED_object_modifier_clear(CTX_data_main(C), object);

	WM_main_add_notifier(NC_OBJECT | ND_MODIFIER | NA_REMOVED, object);
}

static void rna_Object_boundbox_get(PointerRNA *ptr, float *values)
{
	Object *ob = (Object *)ptr->id.data;
	BoundBox *bb = BKE_object_boundbox_get(ob);
	if (bb) {
		memcpy(values, bb->vec, sizeof(bb->vec));
	}
	else {
		copy_vn_fl(values, sizeof(bb->vec) / sizeof(float), 0.0f);
	}

}

static bDeformGroup *rna_Object_vgroup_new(Object *ob, const char *name)
{
	bDeformGroup *defgroup = BKE_object_defgroup_add_name(ob, name);

	WM_main_add_notifier(NC_OBJECT | ND_DRAW, ob);

	return defgroup;
}

static void rna_Object_vgroup_remove(Object *ob, ReportList *reports, PointerRNA *defgroup_ptr)
{
	bDeformGroup *defgroup = defgroup_ptr->data;
	if (BLI_findindex(&ob->defbase, defgroup) == -1) {
		BKE_reportf(reports, RPT_ERROR, "DeformGroup '%s' not in object '%s'", defgroup->name, ob->id.name + 2);
		return;
	}

	BKE_object_defgroup_remove(ob, defgroup);
	RNA_POINTER_INVALIDATE(defgroup_ptr);

	WM_main_add_notifier(NC_OBJECT | ND_DRAW, ob);
}

static void rna_Object_vgroup_clear(Object *ob)
{
	BKE_object_defgroup_remove_all(ob);

	WM_main_add_notifier(NC_OBJECT | ND_DRAW, ob);
}

static void rna_VertexGroup_vertex_add(ID *id, bDeformGroup *def, ReportList *reports, int index_len,
                                       int *index, float weight, int assignmode)
{
	Object *ob = (Object *)id;

	if (BKE_object_is_in_editmode_vgroup(ob)) {
		BKE_report(reports, RPT_ERROR, "VertexGroup.add(): cannot be called while object is in edit mode");
		return;
	}

	while (index_len--)
		ED_vgroup_vert_add(ob, def, *index++, weight, assignmode);  /* XXX, not efficient calling within loop*/

	WM_main_add_notifier(NC_GEOM | ND_DATA, (ID *)ob->data);
}

static void rna_VertexGroup_vertex_remove(ID *id, bDeformGroup *dg, ReportList *reports, int index_len, int *index)
{
	Object *ob = (Object *)id;

	if (BKE_object_is_in_editmode_vgroup(ob)) {
		BKE_report(reports, RPT_ERROR, "VertexGroup.remove(): cannot be called while object is in edit mode");
		return;
	}

	while (index_len--)
		ED_vgroup_vert_remove(ob, dg, *index++);

	WM_main_add_notifier(NC_GEOM | ND_DATA, (ID *)ob->data);
}

static float rna_VertexGroup_weight(ID *id, bDeformGroup *dg, ReportList *reports, int index)
{
	float weight = ED_vgroup_vert_weight((Object *)id, dg, index);

	if (weight < 0) {
		BKE_report(reports, RPT_ERROR, "Vertex not in group");
	}
	return weight;
}

static bFaceMap *rna_Object_fmap_new(Object *ob, const char *name)
{
	bFaceMap *fmap = BKE_object_facemap_add_name(ob, name);

	WM_main_add_notifier(NC_OBJECT | ND_DRAW, ob);

	return fmap;
}

static void rna_Object_fmap_remove(Object *ob, ReportList *reports, PointerRNA *fmap_ptr)
{
	bFaceMap *fmap = fmap_ptr->data;
	if (BLI_findindex(&ob->fmaps, fmap) == -1) {
		BKE_reportf(reports, RPT_ERROR, "FaceMap '%s' not in object '%s'", fmap->name, ob->id.name + 2);
		return;
	}

	BKE_object_facemap_remove(ob, fmap);
	RNA_POINTER_INVALIDATE(fmap_ptr);

	WM_main_add_notifier(NC_OBJECT | ND_DRAW, ob);
}


static void rna_Object_fmap_clear(Object *ob)
{
	BKE_object_fmap_remove_all(ob);

	WM_main_add_notifier(NC_OBJECT | ND_DRAW, ob);
}


static void rna_FaceMap_face_add(ID *id, bFaceMap *fmap, ReportList *reports, int index_len,
                                 int *index)
{
	Object *ob = (Object *)id;

	if (BKE_object_is_in_editmode(ob)) {
		BKE_report(reports, RPT_ERROR, "FaceMap.add(): cannot be called while object is in edit mode");
		return;
	}

	while (index_len--)
		ED_fmap_face_add(ob, fmap, *index++);

	WM_main_add_notifier(NC_GEOM | ND_DATA, (ID *)ob->data);
}

static void rna_FaceMap_face_remove(ID *id, bFaceMap *fmap, ReportList *reports, int index_len, int *index)
{
	Object *ob = (Object *)id;

	if (BKE_object_is_in_editmode(ob)) {
		BKE_report(reports, RPT_ERROR, "FaceMap.add(): cannot be called while object is in edit mode");
		return;
	}

	while (index_len--)
		ED_fmap_face_remove(ob, fmap, *index++);

	WM_main_add_notifier(NC_GEOM | ND_DATA, (ID *)ob->data);
}

/* generic poll functions */
int rna_Lattice_object_poll(PointerRNA *UNUSED(ptr), PointerRNA value)
{
	return ((Object *)value.id.data)->type == OB_LATTICE;
}

int rna_Curve_object_poll(PointerRNA *UNUSED(ptr), PointerRNA value)
{
	return ((Object *)value.id.data)->type == OB_CURVE;
}

int rna_Armature_object_poll(PointerRNA *UNUSED(ptr), PointerRNA value)
{
	return ((Object *)value.id.data)->type == OB_ARMATURE;
}

int rna_Mesh_object_poll(PointerRNA *UNUSED(ptr), PointerRNA value)
{
	return ((Object *)value.id.data)->type == OB_MESH;
}

int rna_Camera_object_poll(PointerRNA *UNUSED(ptr), PointerRNA value)
{
	return ((Object *)value.id.data)->type == OB_CAMERA;
}

int rna_Lamp_object_poll(PointerRNA *UNUSED(ptr), PointerRNA value)
{
	return ((Object *)value.id.data)->type == OB_LAMP;
}

int rna_DupliObject_index_get(PointerRNA *ptr)
{
	DupliObject *dob = (DupliObject *)ptr->data;
	return dob->persistent_id[0];
}

int rna_Object_use_dynamic_topology_sculpting_get(PointerRNA *ptr)
{
	SculptSession *ss = ((Object *)ptr->id.data)->sculpt;
	return (ss && ss->bm);
}

static void rna_Object_lod_distance_update(Main *UNUSED(bmain), Scene *UNUSED(scene), PointerRNA *ptr)
{
	Object *ob = (Object *)ptr->id.data;

#ifdef WITH_GAMEENGINE
	BKE_object_lod_sort(ob);
#else
	(void)ob;
#endif
}

/* settings: 1 - preview, 2 - render */
Strands *rna_DupliObject_strands_new(DupliObject *dob, ReportList *UNUSED(reports), Scene *scene, Object *parent, ParticleSystem *psys, int settings)
{
	Strands *strands = NULL;
	bool is_cached = parent->cache_library && (parent->cache_library->source_mode == CACHE_LIBRARY_SOURCE_CACHE || parent->cache_library->display_mode == CACHE_LIBRARY_DISPLAY_RESULT);
	
	if (is_cached) {
		float frame = (float)scene->r.cfra;
<<<<<<< HEAD
		eCacheLibrary_EvalMode eval_mode;
		
		if (settings == 1)
			eval_mode = CACHE_LIBRARY_EVAL_REALTIME;
		else if (settings == 2)
			eval_mode = CACHE_LIBRARY_EVAL_RENDER;
		else
			return NULL;
		
		if (settings == 1 && parent->dup_cache) {
=======
		bool use_render = (settings == 2);
		
		if (!ELEM(settings, 1, 2))
			return NULL;
		
		if (!use_render && parent->dup_cache) {
>>>>>>> 2aa75bb1
			DupliObjectData *data;
			
			/* use dupli cache for realtime dupli data if possible */
			data = BKE_dupli_cache_find_data(parent->dup_cache, dob->ob);
			if (data) {
				/* TODO(sergey): Consider sharing the data between viewport and
				 * render engine.
				 */
				BKE_dupli_object_data_find_strands(data, psys->name, &strands, NULL);
				if (strands) {
					strands = BKE_strands_copy(strands);
				}
			}
		}
		else {
			DupliObjectData data;
			
			memset(&data, 0, sizeof(data));
<<<<<<< HEAD
			if (BKE_cache_read_dupli_object(parent->cache_library, &data, scene, dob->ob, frame, eval_mode, true)) {
=======
			if (BKE_cache_read_dupli_object(parent->cache_library, &data, scene, dob->ob, frame, use_render, true)) {
>>>>>>> 2aa75bb1
				BKE_dupli_object_data_find_strands(&data, psys->name, &strands, NULL);
				if (strands)
					BKE_dupli_object_data_acquire_strands(&data, strands);
			}
			
			BKE_dupli_object_data_clear(&data);
		}
	}
	
	return strands;
}

static void rna_DupliObject_strands_free(DupliObject *UNUSED(dob), ReportList *UNUSED(reports), PointerRNA *strands_ptr)
{
	Strands *strands = strands_ptr->data;
	if (strands)
		BKE_strands_free(strands);
}

/* settings: 1 - preview, 2 - render */
StrandsChildren *rna_DupliObject_strands_children_new(DupliObject *dob, ReportList *UNUSED(reports), Scene *scene, Object *parent, ParticleSystem *psys, int settings)
{
	StrandsChildren *strands = NULL;
	bool is_cached = parent->cache_library && (parent->cache_library->source_mode == CACHE_LIBRARY_SOURCE_CACHE || parent->cache_library->display_mode == CACHE_LIBRARY_DISPLAY_RESULT);
	
	if (is_cached) {
		float frame = (float)scene->r.cfra;
<<<<<<< HEAD
		eCacheLibrary_EvalMode eval_mode;
		
		if (settings == 1)
			eval_mode = CACHE_LIBRARY_EVAL_REALTIME;
		else if (settings == 2)
			eval_mode = CACHE_LIBRARY_EVAL_RENDER;
		else
			return NULL;
		
		if (settings == 1 && parent->dup_cache) {
=======
		bool use_render = (settings == 2);
		
		if (!ELEM(settings, 1, 2))
			return NULL;
		
		if (!use_render && parent->dup_cache) {
>>>>>>> 2aa75bb1
			DupliObjectData *data;
			
			/* use dupli cache for realtime dupli data if possible */
			data = BKE_dupli_cache_find_data(parent->dup_cache, dob->ob);
			if (data) {
				/* TODO(sergey): Consider sharing the data between viewport and
				 * render engine.
				 */
				BKE_dupli_object_data_find_strands(data, psys->name, NULL, &strands);
				if (strands) {
					strands = BKE_strands_children_copy(strands);
				}
			}
		}
		else {
			DupliObjectData data;
			
			memset(&data, 0, sizeof(data));
<<<<<<< HEAD
			if (BKE_cache_read_dupli_object(parent->cache_library, &data, scene, dob->ob, frame, eval_mode, true)) {
=======
			if (BKE_cache_read_dupli_object(parent->cache_library, &data, scene, dob->ob, frame, use_render, true)) {
>>>>>>> 2aa75bb1
				Strands *parents;
				BKE_dupli_object_data_find_strands(&data, psys->name, &parents, &strands);
				if (strands) {
					BKE_dupli_object_data_acquire_strands_children(&data, strands);
					
					/* Deform child strands to follow parent motion.
					 * Note that this is an optional feature for viewport/render display,
					 * strand motion is not applied to raw child data in caches.
					 */
					if (parents)
						BKE_strands_children_deform(strands, parents, true);
				}
			}
			
			BKE_dupli_object_data_clear(&data);
		}
	}
	
	return strands;
}

static void rna_DupliObject_strands_children_free(DupliObject *UNUSED(dob), ReportList *UNUSED(reports), PointerRNA *strands_ptr)
{
	StrandsChildren *strands = strands_ptr->data;
	if (strands)
		BKE_strands_children_free(strands);
}

#else

static void rna_def_vertex_group(BlenderRNA *brna)
{
	StructRNA *srna;
	PropertyRNA *prop;
	FunctionRNA *func;

	static EnumPropertyItem assign_mode_items[] = {
		{WEIGHT_REPLACE,  "REPLACE",  0, "Replace",  "Replace"},
		{WEIGHT_ADD,      "ADD",      0, "Add",      "Add"},
		{WEIGHT_SUBTRACT, "SUBTRACT", 0, "Subtract", "Subtract"},
		{0, NULL, 0, NULL, NULL}
	};

	srna = RNA_def_struct(brna, "VertexGroup", NULL);
	RNA_def_struct_sdna(srna, "bDeformGroup");
	RNA_def_struct_ui_text(srna, "Vertex Group", "Group of vertices, used for armature deform and other purposes");
	RNA_def_struct_ui_icon(srna, ICON_GROUP_VERTEX);

	prop = RNA_def_property(srna, "name", PROP_STRING, PROP_NONE);
	RNA_def_property_ui_text(prop, "Name", "Vertex group name");
	RNA_def_struct_name_property(srna, prop);
	RNA_def_property_string_funcs(prop, NULL, NULL, "rna_VertexGroup_name_set");
	/* update data because modifiers may use [#24761] */
	RNA_def_property_update(prop, NC_GEOM | ND_DATA | NA_RENAME, "rna_Object_internal_update_data");
	
	prop = RNA_def_property(srna, "lock_weight", PROP_BOOLEAN, PROP_NONE);
	RNA_def_property_ui_text(prop, "", "Maintain the relative weights for the group");
	RNA_def_property_boolean_sdna(prop, NULL, "flag", 0);
	/* update data because modifiers may use [#24761] */
	RNA_def_property_update(prop, NC_GEOM | ND_DATA | NA_RENAME, "rna_Object_internal_update_data");

	prop = RNA_def_property(srna, "index", PROP_INT, PROP_UNSIGNED);
	RNA_def_property_clear_flag(prop, PROP_EDITABLE);
	RNA_def_property_int_funcs(prop, "rna_VertexGroup_index_get", NULL, NULL);
	RNA_def_property_ui_text(prop, "Index", "Index number of the vertex group");

	func = RNA_def_function(srna, "add", "rna_VertexGroup_vertex_add");
	RNA_def_function_ui_description(func, "Add vertices to the group");
	RNA_def_function_flag(func, FUNC_USE_REPORTS | FUNC_USE_SELF_ID);
	/* TODO, see how array size of 0 works, this shouldnt be used */
	prop = RNA_def_int_array(func, "index", 1, NULL, 0, 0, "", "Index List", 0, 0);
	RNA_def_property_flag(prop, PROP_DYNAMIC | PROP_REQUIRED);
	prop = RNA_def_float(func, "weight", 0, 0.0f, 1.0f, "", "Vertex weight", 0.0f, 1.0f);
	RNA_def_property_flag(prop, PROP_REQUIRED);
	prop = RNA_def_enum(func, "type", assign_mode_items, 0, "", "Vertex assign mode");
	RNA_def_property_flag(prop, PROP_REQUIRED);

	func = RNA_def_function(srna, "remove", "rna_VertexGroup_vertex_remove");
	RNA_def_function_ui_description(func, "Remove a vertex from the group");
	RNA_def_function_flag(func, FUNC_USE_REPORTS | FUNC_USE_SELF_ID);
	/* TODO, see how array size of 0 works, this shouldnt be used */
	prop = RNA_def_int_array(func, "index", 1, NULL, 0, 0, "", "Index List", 0, 0);
	RNA_def_property_flag(prop, PROP_DYNAMIC | PROP_REQUIRED);

	func = RNA_def_function(srna, "weight", "rna_VertexGroup_weight");
	RNA_def_function_ui_description(func, "Get a vertex weight from the group");
	RNA_def_function_flag(func, FUNC_USE_REPORTS | FUNC_USE_SELF_ID);
	prop = RNA_def_int(func, "index", 0, 0, INT_MAX, "Index", "The index of the vertex", 0, INT_MAX);
	RNA_def_property_flag(prop, PROP_REQUIRED);
	prop = RNA_def_float(func, "weight", 0, 0.0f, 1.0f, "", "Vertex weight", 0.0f, 1.0f);
	RNA_def_function_return(func, prop);
}

static void rna_def_face_map(BlenderRNA *brna)
{
	StructRNA *srna;
	PropertyRNA *prop;
	FunctionRNA *func;

	srna = RNA_def_struct(brna, "FaceMap", NULL);
	RNA_def_struct_sdna(srna, "bFaceMap");
	RNA_def_struct_ui_text(srna, "Face Map", "Group of faces, each face can only be part of one map");
	RNA_def_struct_ui_icon(srna, ICON_MOD_TRIANGULATE);

	prop = RNA_def_property(srna, "name", PROP_STRING, PROP_NONE);
	RNA_def_property_ui_text(prop, "Name", "Face map name");
	RNA_def_struct_name_property(srna, prop);
	RNA_def_property_string_funcs(prop, NULL, NULL, "rna_FaceMap_name_set");
	/* update data because modifiers may use [#24761] */
	RNA_def_property_update(prop, NC_GEOM | ND_DATA | NA_RENAME, "rna_Object_internal_update_data");
	
	prop = RNA_def_property(srna, "index", PROP_INT, PROP_UNSIGNED);
	RNA_def_property_clear_flag(prop, PROP_EDITABLE);
	RNA_def_property_int_funcs(prop, "rna_FaceMap_index_get", NULL, NULL);
	RNA_def_property_ui_text(prop, "Index", "Index number of the face map");

	func = RNA_def_function(srna, "add", "rna_FaceMap_face_add");
	RNA_def_function_ui_description(func, "Add vertices to the group");
	RNA_def_function_flag(func, FUNC_USE_REPORTS | FUNC_USE_SELF_ID);
	/* TODO, see how array size of 0 works, this shouldnt be used */
	prop = RNA_def_int_array(func, "index", 1, NULL, 0, 0, "", "Index List", 0, 0);
	RNA_def_property_flag(prop, PROP_DYNAMIC | PROP_REQUIRED);

	func = RNA_def_function(srna, "remove", "rna_FaceMap_face_remove");
	RNA_def_function_ui_description(func, "Remove a vertex from the group");
	RNA_def_function_flag(func, FUNC_USE_REPORTS | FUNC_USE_SELF_ID);
	/* TODO, see how array size of 0 works, this shouldnt be used */
	prop = RNA_def_int_array(func, "index", 1, NULL, 0, 0, "", "Index List", 0, 0);
	RNA_def_property_flag(prop, PROP_DYNAMIC | PROP_REQUIRED);
}

static void rna_def_material_slot(BlenderRNA *brna)
{
	StructRNA *srna;
	PropertyRNA *prop;

	static EnumPropertyItem link_items[] = {
		{1, "OBJECT", 0, "Object", ""},
		{0, "DATA", 0, "Data", ""},
		{0, NULL, 0, NULL, NULL}
	};
	
	/* NOTE: there is no MaterialSlot equivalent in DNA, so the internal
	 * pointer data points to ob->mat + index, and we manually implement
	 * get/set for the properties. */

	srna = RNA_def_struct(brna, "MaterialSlot", NULL);
	RNA_def_struct_ui_text(srna, "Material Slot", "Material slot in an object");
	RNA_def_struct_ui_icon(srna, ICON_MATERIAL_DATA);

	prop = RNA_def_property(srna, "material", PROP_POINTER, PROP_NONE);
	RNA_def_property_struct_type(prop, "Material");
	RNA_def_property_flag(prop, PROP_EDITABLE);
	RNA_def_property_pointer_funcs(prop, "rna_MaterialSlot_material_get", "rna_MaterialSlot_material_set", NULL, NULL);
	RNA_def_property_ui_text(prop, "Material", "Material datablock used by this material slot");
	RNA_def_property_update(prop, NC_OBJECT | ND_DRAW, "rna_MaterialSlot_update");

	prop = RNA_def_property(srna, "link", PROP_ENUM, PROP_NONE);
	RNA_def_property_enum_items(prop, link_items);
	RNA_def_property_enum_funcs(prop, "rna_MaterialSlot_link_get", "rna_MaterialSlot_link_set", NULL);
	RNA_def_property_ui_text(prop, "Link", "Link material to object or the object's data");
	RNA_def_property_update(prop, NC_OBJECT | ND_DRAW, "rna_MaterialSlot_update");

	prop = RNA_def_property(srna, "name", PROP_STRING, PROP_NONE);
	RNA_def_property_string_funcs(prop, "rna_MaterialSlot_name_get", "rna_MaterialSlot_name_length", NULL);
	RNA_def_property_ui_text(prop, "Name", "Material slot name");
	RNA_def_property_clear_flag(prop, PROP_EDITABLE);
	RNA_def_struct_name_property(srna, prop);

	RNA_def_struct_path_func(srna, "rna_MaterialSlot_path");
}

static void rna_def_object_game_settings(BlenderRNA *brna)
{
	StructRNA *srna;
	PropertyRNA *prop;

	static EnumPropertyItem body_type_items[] = {
		{OB_BODY_TYPE_NO_COLLISION, "NO_COLLISION", 0, "No Collision", "Disable collision for this object"},
		{OB_BODY_TYPE_STATIC, "STATIC", 0, "Static", "Stationary object"},
		{OB_BODY_TYPE_DYNAMIC, "DYNAMIC", 0, "Dynamic", "Linear physics"},
		{OB_BODY_TYPE_RIGID, "RIGID_BODY", 0, "Rigid Body", "Linear and angular physics"},
		{OB_BODY_TYPE_SOFT, "SOFT_BODY", 0, "Soft Body", "Soft body"},
		{OB_BODY_TYPE_OCCLUDER, "OCCLUDER", 0, "Occluder", "Occluder for optimizing scene rendering"},
		{OB_BODY_TYPE_SENSOR, "SENSOR", 0, "Sensor",
		                      "Collision Sensor, detects static and dynamic objects but not the other "
		                      "collision sensor objects"},
		{OB_BODY_TYPE_NAVMESH, "NAVMESH", 0, "Navigation Mesh", "Navigation mesh"},
		{OB_BODY_TYPE_CHARACTER, "CHARACTER", 0, "Character",
		                         "Simple kinematic physics appropriate for game characters"},
		{0, NULL, 0, NULL, NULL}
	};

	srna = RNA_def_struct(brna, "GameObjectSettings", NULL);
	RNA_def_struct_sdna(srna, "Object");
	RNA_def_struct_nested(brna, srna, "Object");
	RNA_def_struct_ui_text(srna, "Game Object Settings", "Game engine related settings for the object");
	RNA_def_struct_ui_icon(srna, ICON_GAME);

	/* logic */

	prop = RNA_def_property(srna, "sensors", PROP_COLLECTION, PROP_NONE);
	RNA_def_property_struct_type(prop, "Sensor");
	RNA_def_property_ui_text(prop, "Sensors", "Game engine sensor to detect events");

	prop = RNA_def_property(srna, "controllers", PROP_COLLECTION, PROP_NONE);
	RNA_def_property_struct_type(prop, "Controller");
	RNA_def_property_ui_text(prop, "Controllers",
	                         "Game engine controllers to process events, connecting sensors to actuators");

	prop = RNA_def_property(srna, "actuators", PROP_COLLECTION, PROP_NONE);
	RNA_def_property_struct_type(prop, "Actuator");
	RNA_def_property_ui_text(prop, "Actuators", "Game engine actuators to act on events");

	prop = RNA_def_property(srna, "properties", PROP_COLLECTION, PROP_NONE);
	RNA_def_property_collection_sdna(prop, NULL, "prop", NULL);
	RNA_def_property_struct_type(prop, "GameProperty"); /* rna_property.c */
	RNA_def_property_ui_text(prop, "Properties", "Game engine properties");

	prop = RNA_def_property(srna, "show_sensors", PROP_BOOLEAN, PROP_NONE);
	RNA_def_property_boolean_sdna(prop, NULL, "scaflag", OB_SHOWSENS);
	RNA_def_property_ui_text(prop, "Show Sensors", "Shows sensors for this object in the user interface");

	prop = RNA_def_property(srna, "show_controllers", PROP_BOOLEAN, PROP_NONE);
	RNA_def_property_boolean_sdna(prop, NULL, "scaflag", OB_SHOWCONT);
	RNA_def_property_ui_text(prop, "Show Controllers", "Shows controllers for this object in the user interface");

	prop = RNA_def_property(srna, "show_actuators", PROP_BOOLEAN, PROP_NONE);
	RNA_def_property_boolean_sdna(prop, NULL, "scaflag", OB_SHOWACT);
	RNA_def_property_ui_text(prop, "Show Actuators", "Shows actuators for this object in the user interface");

	/* physics */

	prop = RNA_def_property(srna, "physics_type", PROP_ENUM, PROP_NONE);
	RNA_def_property_enum_sdna(prop, NULL, "body_type");
	RNA_def_property_enum_items(prop, body_type_items);
	RNA_def_property_enum_default(prop, OB_BODY_TYPE_STATIC);
	RNA_def_property_enum_funcs(prop, "rna_GameObjectSettings_physics_type_get",
	                            "rna_GameObjectSettings_physics_type_set", NULL);
	RNA_def_property_ui_text(prop, "Physics Type", "Select the type of physical representation");
	RNA_def_property_update(prop, NC_LOGIC, NULL);

	prop = RNA_def_property(srna, "use_record_animation", PROP_BOOLEAN, PROP_NONE);
	RNA_def_property_boolean_sdna(prop, NULL, "gameflag", OB_RECORD_ANIMATION);
	RNA_def_property_ui_text(prop, "Record Animation", "Record animation objects without physics");

	prop = RNA_def_property(srna, "use_actor", PROP_BOOLEAN, PROP_NONE);
	RNA_def_property_boolean_sdna(prop, NULL, "gameflag", OB_ACTOR);
	RNA_def_property_ui_text(prop, "Actor", "Object is detected by the Near and Radar sensor");

	prop = RNA_def_property(srna, "use_ghost", PROP_BOOLEAN, PROP_NONE);
	RNA_def_property_boolean_sdna(prop, NULL, "gameflag", OB_GHOST);
	RNA_def_property_ui_text(prop, "Ghost", "Object does not react to collisions, like a ghost");

	prop = RNA_def_property(srna, "mass", PROP_FLOAT, PROP_NONE);
	RNA_def_property_range(prop, 0.01, 10000.0);
	RNA_def_property_float_default(prop, 1.0f);
	RNA_def_property_ui_text(prop, "Mass", "Mass of the object");

	prop = RNA_def_property(srna, "radius", PROP_FLOAT, PROP_NONE | PROP_UNIT_LENGTH);
	RNA_def_property_float_sdna(prop, NULL, "inertia");
	RNA_def_property_range(prop, 0.01f, FLT_MAX);
	RNA_def_property_ui_range(prop, 0.01f, 10.0f, 1, 3);
	RNA_def_property_float_default(prop, 1.0f);
	RNA_def_property_ui_text(prop, "Radius", "Radius of bounding sphere and material physics");
	RNA_def_property_update(prop, NC_OBJECT | ND_DRAW, NULL);

	prop = RNA_def_property(srna, "use_sleep", PROP_BOOLEAN, PROP_NONE);
	RNA_def_property_boolean_sdna(prop, NULL, "gameflag", OB_COLLISION_RESPONSE);
	RNA_def_property_ui_text(prop, "No Sleeping", "Disable auto (de)activation in physics simulation");

	prop = RNA_def_property(srna, "damping", PROP_FLOAT, PROP_NONE);
	RNA_def_property_float_sdna(prop, NULL, "damping");
	RNA_def_property_range(prop, 0.0, 1.0);
	RNA_def_property_float_default(prop, 0.04f);
	RNA_def_property_ui_text(prop, "Damping", "General movement damping");

	prop = RNA_def_property(srna, "rotation_damping", PROP_FLOAT, PROP_NONE);
	RNA_def_property_float_sdna(prop, NULL, "rdamping");
	RNA_def_property_range(prop, 0.0, 1.0);
	RNA_def_property_float_default(prop, 0.1f);
	RNA_def_property_ui_text(prop, "Rotation Damping", "General rotation damping");

	prop = RNA_def_property(srna, "velocity_min", PROP_FLOAT, PROP_NONE);
	RNA_def_property_float_sdna(prop, NULL, "min_vel");
	RNA_def_property_range(prop, 0.0, 1000.0);
	RNA_def_property_ui_text(prop, "Velocity Min", "Clamp velocity to this minimum speed (except when totally still)");

	prop = RNA_def_property(srna, "velocity_max", PROP_FLOAT, PROP_NONE);
	RNA_def_property_float_sdna(prop, NULL, "max_vel");
	RNA_def_property_range(prop, 0.0, 1000.0);
	RNA_def_property_ui_text(prop, "Velocity Max", "Clamp velocity to this maximum speed");
	
	/* Character physics */
	prop = RNA_def_property(srna, "step_height", PROP_FLOAT, PROP_NONE);
	RNA_def_property_float_sdna(prop, NULL, "step_height");
	RNA_def_property_range(prop, 0.01, 1.0);
	RNA_def_property_float_default(prop, 0.15f);
	RNA_def_property_ui_text(prop, "Step Height", "Maximum height of steps the character can run over");

	prop = RNA_def_property(srna, "jump_speed", PROP_FLOAT, PROP_NONE);
	RNA_def_property_float_sdna(prop, NULL, "jump_speed");
	RNA_def_property_range(prop, 0.0, 1000.0);
	RNA_def_property_float_default(prop, 10.0f);
	RNA_def_property_ui_text(prop, "Jump Force", "Upward velocity applied to the character when jumping");

	prop = RNA_def_property(srna, "fall_speed", PROP_FLOAT, PROP_NONE);
	RNA_def_property_float_sdna(prop, NULL, "fall_speed");
	RNA_def_property_range(prop, 0.0, 1000.0);
	RNA_def_property_float_default(prop, 55.0f);
	RNA_def_property_ui_text(prop, "Fall Speed Max", "Maximum speed at which the character will fall");

	/* Collision Masks */
	prop = RNA_def_property(srna, "collision_group", PROP_BOOLEAN, PROP_LAYER_MEMBER);
	RNA_def_property_boolean_sdna(prop, NULL, "col_group", 1);
	RNA_def_property_array(prop, OB_MAX_COL_MASKS);
	RNA_def_property_ui_text(prop, "Collision Group", "The collision group of the object");
	RNA_def_property_boolean_funcs(prop, "rna_GameObjectSettings_col_group_get", "rna_GameObjectSettings_col_group_set");

	prop = RNA_def_property(srna, "collision_mask", PROP_BOOLEAN, PROP_LAYER_MEMBER);
	RNA_def_property_boolean_sdna(prop, NULL, "col_mask", 1);
	RNA_def_property_array(prop, OB_MAX_COL_MASKS);
	RNA_def_property_ui_text(prop, "Collision Mask", "The groups this object can collide with");
	RNA_def_property_boolean_funcs(prop, "rna_GameObjectSettings_col_mask_get", "rna_GameObjectSettings_col_mask_set");

	/* lock position */
	prop = RNA_def_property(srna, "lock_location_x", PROP_BOOLEAN, PROP_NONE);
	RNA_def_property_boolean_sdna(prop, NULL, "gameflag2", OB_LOCK_RIGID_BODY_X_AXIS);
	RNA_def_property_ui_text(prop, "Lock X Axis", "Disable simulation of linear motion along the X axis");
	
	prop = RNA_def_property(srna, "lock_location_y", PROP_BOOLEAN, PROP_NONE);
	RNA_def_property_boolean_sdna(prop, NULL, "gameflag2", OB_LOCK_RIGID_BODY_Y_AXIS);
	RNA_def_property_ui_text(prop, "Lock Y Axis", "Disable simulation of linear motion along the Y axis");
	
	prop = RNA_def_property(srna, "lock_location_z", PROP_BOOLEAN, PROP_NONE);
	RNA_def_property_boolean_sdna(prop, NULL, "gameflag2", OB_LOCK_RIGID_BODY_Z_AXIS);
	RNA_def_property_ui_text(prop, "Lock Z Axis", "Disable simulation of linear motion along the Z axis");
	
	
	/* lock rotation */
	prop = RNA_def_property(srna, "lock_rotation_x", PROP_BOOLEAN, PROP_NONE);
	RNA_def_property_boolean_sdna(prop, NULL, "gameflag2", OB_LOCK_RIGID_BODY_X_ROT_AXIS);
	RNA_def_property_ui_text(prop, "Lock X Rotation Axis", "Disable simulation of angular motion along the X axis");
	
	prop = RNA_def_property(srna, "lock_rotation_y", PROP_BOOLEAN, PROP_NONE);
	RNA_def_property_boolean_sdna(prop, NULL, "gameflag2", OB_LOCK_RIGID_BODY_Y_ROT_AXIS);
	RNA_def_property_ui_text(prop, "Lock Y Rotation Axis", "Disable simulation of angular motion along the Y axis");
	
	prop = RNA_def_property(srna, "lock_rotation_z", PROP_BOOLEAN, PROP_NONE);
	RNA_def_property_boolean_sdna(prop, NULL, "gameflag2", OB_LOCK_RIGID_BODY_Z_ROT_AXIS);
	RNA_def_property_ui_text(prop, "Lock Z Rotation Axis", "Disable simulation of angular motion along the Z axis");
	
	/* is this used anywhere ? */
	prop = RNA_def_property(srna, "use_activity_culling", PROP_BOOLEAN, PROP_NONE);
	RNA_def_property_boolean_negative_sdna(prop, NULL, "gameflag2", OB_NEVER_DO_ACTIVITY_CULLING);
	RNA_def_property_ui_text(prop, "Lock Z Rotation Axis", "Disable simulation of angular motion along the Z axis");
	

	prop = RNA_def_property(srna, "use_material_physics_fh", PROP_BOOLEAN, PROP_NONE);
	RNA_def_property_boolean_sdna(prop, NULL, "gameflag", OB_DO_FH);
	RNA_def_property_ui_text(prop, "Use Material Force Field", "React to force field physics settings in materials");

	prop = RNA_def_property(srna, "use_rotate_from_normal", PROP_BOOLEAN, PROP_NONE);
	RNA_def_property_boolean_sdna(prop, NULL, "gameflag", OB_ROT_FH);
	RNA_def_property_ui_text(prop, "Rotate From Normal",
	                         "Use face normal to rotate object, so that it points away from the surface");

	prop = RNA_def_property(srna, "form_factor", PROP_FLOAT, PROP_NONE);
	RNA_def_property_float_sdna(prop, NULL, "formfactor");
	RNA_def_property_range(prop, 0.0, 1.0);
	RNA_def_property_float_default(prop, 0.4f);
	RNA_def_property_ui_text(prop, "Form Factor", "Form factor scales the inertia tensor");

	prop = RNA_def_property(srna, "use_anisotropic_friction", PROP_BOOLEAN, PROP_NONE);
	RNA_def_property_boolean_sdna(prop, NULL, "gameflag", OB_ANISOTROPIC_FRICTION);
	RNA_def_property_ui_text(prop, "Anisotropic Friction", "Enable anisotropic friction");

	prop = RNA_def_property(srna, "friction_coefficients", PROP_FLOAT, PROP_XYZ);
	RNA_def_property_float_sdna(prop, NULL, "anisotropicFriction");
	RNA_def_property_range(prop, 0.0, 1.0);
	RNA_def_property_ui_text(prop, "Friction Coefficients",
	                         "Relative friction coefficients in the in the X, Y and Z directions, "
	                         "when anisotropic friction is enabled");

	prop = RNA_def_property(srna, "use_collision_bounds", PROP_BOOLEAN, PROP_NONE);
	RNA_def_property_boolean_sdna(prop, NULL, "gameflag", OB_BOUNDS);
	RNA_def_property_ui_text(prop, "Use Collision Bounds", "Specify a collision bounds type other than the default");
	RNA_def_property_update(prop, NC_OBJECT | ND_DRAW, NULL);

	prop = RNA_def_property(srna, "collision_bounds_type", PROP_ENUM, PROP_NONE);
	RNA_def_property_enum_sdna(prop, NULL, "collision_boundtype");
	RNA_def_property_enum_items(prop, collision_bounds_items);
	RNA_def_property_enum_funcs(prop, NULL, NULL, "rna_Object_collision_bounds_itemf");
	RNA_def_property_ui_text(prop, "Collision Shape",  "Select the collision shape that better fits the object");
	RNA_def_property_update(prop, NC_OBJECT | ND_DRAW, NULL);

	prop = RNA_def_property(srna, "use_collision_compound", PROP_BOOLEAN, PROP_NONE);
	RNA_def_property_boolean_sdna(prop, NULL, "gameflag", OB_CHILD);
	RNA_def_property_ui_text(prop, "Collision Compound", "Add children to form a compound collision object");

	prop = RNA_def_property(srna, "collision_margin", PROP_FLOAT, PROP_NONE | PROP_UNIT_LENGTH);
	RNA_def_property_float_sdna(prop, NULL, "margin");
	RNA_def_property_range(prop, 0.0, 1.0);
	RNA_def_property_float_default(prop, 0.04f);
	RNA_def_property_ui_text(prop, "Collision Margin",
	                         "Extra margin around object for collision detection, small amount required "
	                         "for stability");

	prop = RNA_def_property(srna, "soft_body", PROP_POINTER, PROP_NONE);
	RNA_def_property_pointer_sdna(prop, NULL, "bsoft");
	RNA_def_property_ui_text(prop, "Soft Body Settings", "Settings for Bullet soft body simulation");

	prop = RNA_def_property(srna, "use_obstacle_create", PROP_BOOLEAN, PROP_NONE);
	RNA_def_property_boolean_sdna(prop, NULL, "gameflag", OB_HASOBSTACLE);
	RNA_def_property_ui_text(prop, "Create obstacle", "Create representation for obstacle simulation");

	prop = RNA_def_property(srna, "obstacle_radius", PROP_FLOAT, PROP_NONE | PROP_UNIT_LENGTH);
	RNA_def_property_float_sdna(prop, NULL, "obstacleRad");
	RNA_def_property_range(prop, 0.0, 1000.0);
	RNA_def_property_float_default(prop, 1.0f);
	RNA_def_property_ui_text(prop, "Obstacle Radius", "Radius of object representation in obstacle simulation");
	
	/* state */

	prop = RNA_def_property(srna, "states_visible", PROP_BOOLEAN, PROP_LAYER_MEMBER);
	RNA_def_property_boolean_sdna(prop, NULL, "state", 1);
	RNA_def_property_array(prop, OB_MAX_STATES);
	RNA_def_property_ui_text(prop, "State", "State determining which controllers are displayed");
	RNA_def_property_boolean_funcs(prop, "rna_GameObjectSettings_state_get", "rna_GameObjectSettings_state_set");

	prop = RNA_def_property(srna, "used_states", PROP_BOOLEAN, PROP_LAYER_MEMBER);
	RNA_def_property_array(prop, OB_MAX_STATES);
	RNA_def_property_ui_text(prop, "Used State", "States which are being used by controllers");
	RNA_def_property_clear_flag(prop, PROP_EDITABLE);
	RNA_def_property_boolean_funcs(prop, "rna_GameObjectSettings_used_state_get", NULL);
	
	prop = RNA_def_property(srna, "states_initial", PROP_BOOLEAN, PROP_NONE);
	RNA_def_property_boolean_sdna(prop, NULL, "init_state", 1);
	RNA_def_property_array(prop, OB_MAX_STATES);
	RNA_def_property_ui_text(prop, "Initial State", "Initial state when the game starts");

	prop = RNA_def_property(srna, "show_debug_state", PROP_BOOLEAN, PROP_NONE);
	RNA_def_property_boolean_sdna(prop, NULL, "scaflag", OB_DEBUGSTATE);
	RNA_def_property_ui_text(prop, "Debug State", "Print state debug info in the game engine");
	RNA_def_property_ui_icon(prop, ICON_INFO, 0);

	prop = RNA_def_property(srna, "use_all_states", PROP_BOOLEAN, PROP_NONE);
	RNA_def_property_boolean_sdna(prop, NULL, "scaflag", OB_ALLSTATE);
	RNA_def_property_ui_text(prop, "All", "Set all state bits");

	prop = RNA_def_property(srna, "show_state_panel", PROP_BOOLEAN, PROP_NONE);
	RNA_def_property_boolean_sdna(prop, NULL, "scaflag", OB_SHOWSTATE);
	RNA_def_property_ui_text(prop, "States", "Show state panel");
	RNA_def_property_ui_icon(prop, ICON_DISCLOSURE_TRI_RIGHT, 1);
}

static void rna_def_object_constraints(BlenderRNA *brna, PropertyRNA *cprop)
{
	StructRNA *srna;
	PropertyRNA *prop;

	FunctionRNA *func;
	PropertyRNA *parm;

	RNA_def_property_srna(cprop, "ObjectConstraints");
	srna = RNA_def_struct(brna, "ObjectConstraints", NULL);
	RNA_def_struct_sdna(srna, "Object");
	RNA_def_struct_ui_text(srna, "Object Constraints", "Collection of object constraints");


	/* Collection active property */
	prop = RNA_def_property(srna, "active", PROP_POINTER, PROP_NONE);
	RNA_def_property_struct_type(prop, "Constraint");
	RNA_def_property_pointer_funcs(prop, "rna_Object_active_constraint_get",
	                               "rna_Object_active_constraint_set", NULL, NULL);
	RNA_def_property_flag(prop, PROP_EDITABLE);
	RNA_def_property_ui_text(prop, "Active Constraint", "Active Object constraint");


	/* Constraint collection */
	func = RNA_def_function(srna, "new", "rna_Object_constraints_new");
	RNA_def_function_ui_description(func, "Add a new constraint to this object");
	/* object to add */
	parm = RNA_def_enum(func, "type", constraint_type_items, 1, "", "Constraint type to add");
	RNA_def_property_flag(parm, PROP_REQUIRED);
	/* return type */
	parm = RNA_def_pointer(func, "constraint", "Constraint", "", "New constraint");
	RNA_def_function_return(func, parm);

	func = RNA_def_function(srna, "remove", "rna_Object_constraints_remove");
	RNA_def_function_ui_description(func, "Remove a constraint from this object");
	RNA_def_function_flag(func, FUNC_USE_REPORTS);
	/* constraint to remove */
	parm = RNA_def_pointer(func, "constraint", "Constraint", "", "Removed constraint");
	RNA_def_property_flag(parm, PROP_REQUIRED | PROP_NEVER_NULL | PROP_RNAPTR);
	RNA_def_property_clear_flag(parm, PROP_THICK_WRAP);

	func = RNA_def_function(srna, "clear", "rna_Object_constraints_clear");
	RNA_def_function_ui_description(func, "Remove all constraint from this object");
}

/* object.modifiers */
static void rna_def_object_modifiers(BlenderRNA *brna, PropertyRNA *cprop)
{
	StructRNA *srna;

	FunctionRNA *func;
	PropertyRNA *parm;

	RNA_def_property_srna(cprop, "ObjectModifiers");
	srna = RNA_def_struct(brna, "ObjectModifiers", NULL);
	RNA_def_struct_sdna(srna, "Object");
	RNA_def_struct_ui_text(srna, "Object Modifiers", "Collection of object modifiers");

#if 0
	prop = RNA_def_property(srna, "active", PROP_POINTER, PROP_NONE);
	RNA_def_property_struct_type(prop, "EditBone");
	RNA_def_property_pointer_sdna(prop, NULL, "act_edbone");
	RNA_def_property_flag(prop, PROP_EDITABLE);
	RNA_def_property_ui_text(prop, "Active EditBone", "Armatures active edit bone");
	/*RNA_def_property_update(prop, 0, "rna_Armature_act_editbone_update"); */
	RNA_def_property_pointer_funcs(prop, NULL, "rna_Armature_act_edit_bone_set", NULL, NULL);

	/* todo, redraw */
/*		RNA_def_property_collection_active(prop, prop_act); */
#endif

	/* add modifier */
	func = RNA_def_function(srna, "new", "rna_Object_modifier_new");
	RNA_def_function_flag(func, FUNC_USE_CONTEXT | FUNC_USE_REPORTS);
	RNA_def_function_ui_description(func, "Add a new modifier");
	parm = RNA_def_string(func, "name", "Name", 0, "", "New name for the modifier");
	RNA_def_property_flag(parm, PROP_REQUIRED);
	/* modifier to add */
	parm = RNA_def_enum(func, "type", modifier_type_items, 1, "", "Modifier type to add");
	RNA_def_property_flag(parm, PROP_REQUIRED);
	/* return type */
	parm = RNA_def_pointer(func, "modifier", "Modifier", "", "Newly created modifier");
	RNA_def_function_return(func, parm);

	/* remove modifier */
	func = RNA_def_function(srna, "remove", "rna_Object_modifier_remove");
	RNA_def_function_flag(func, FUNC_USE_CONTEXT | FUNC_USE_REPORTS);
	RNA_def_function_ui_description(func, "Remove an existing modifier from the object");
	/* modifier to remove */
	parm = RNA_def_pointer(func, "modifier", "Modifier", "", "Modifier to remove");
	RNA_def_property_flag(parm, PROP_REQUIRED | PROP_NEVER_NULL | PROP_RNAPTR);
	RNA_def_property_clear_flag(parm, PROP_THICK_WRAP);

	/* clear all modifiers */
	func = RNA_def_function(srna, "clear", "rna_Object_modifier_clear");
	RNA_def_function_flag(func, FUNC_USE_CONTEXT);
	RNA_def_function_ui_description(func, "Remove all modifiers from the object");
}

/* object.particle_systems */
static void rna_def_object_particle_systems(BlenderRNA *brna, PropertyRNA *cprop)
{
	StructRNA *srna;
	
	PropertyRNA *prop;

	/* FunctionRNA *func; */
	/* PropertyRNA *parm; */

	RNA_def_property_srna(cprop, "ParticleSystems");
	srna = RNA_def_struct(brna, "ParticleSystems", NULL);
	RNA_def_struct_sdna(srna, "Object");
	RNA_def_struct_ui_text(srna, "Particle Systems", "Collection of particle systems");

	prop = RNA_def_property(srna, "active", PROP_POINTER, PROP_NONE);
	RNA_def_property_struct_type(prop, "ParticleSystem");
	RNA_def_property_pointer_funcs(prop, "rna_Object_active_particle_system_get", NULL, NULL, NULL);
	RNA_def_property_ui_text(prop, "Active Particle System", "Active particle system being displayed");
	RNA_def_property_update(prop, NC_OBJECT | ND_DRAW, NULL);
	
	prop = RNA_def_property(srna, "active_index", PROP_INT, PROP_UNSIGNED);
	RNA_def_property_clear_flag(prop, PROP_ANIMATABLE);
	RNA_def_property_int_funcs(prop, "rna_Object_active_particle_system_index_get",
	                           "rna_Object_active_particle_system_index_set",
	                           "rna_Object_active_particle_system_index_range");
	RNA_def_property_ui_text(prop, "Active Particle System Index", "Index of active particle system slot");
	RNA_def_property_update(prop, NC_OBJECT | ND_DRAW, "rna_Object_particle_update");
}


/* object.vertex_groups */
static void rna_def_object_vertex_groups(BlenderRNA *brna, PropertyRNA *cprop)
{
	StructRNA *srna;
	
	PropertyRNA *prop;

	FunctionRNA *func;
	PropertyRNA *parm;

	RNA_def_property_srna(cprop, "VertexGroups");
	srna = RNA_def_struct(brna, "VertexGroups", NULL);
	RNA_def_struct_sdna(srna, "Object");
	RNA_def_struct_ui_text(srna, "Vertex Groups", "Collection of vertex groups");

	prop = RNA_def_property(srna, "active", PROP_POINTER, PROP_NONE);
	RNA_def_property_struct_type(prop, "VertexGroup");
	RNA_def_property_pointer_funcs(prop, "rna_Object_active_vertex_group_get",
	                               "rna_Object_active_vertex_group_set", NULL, NULL);
	RNA_def_property_ui_text(prop, "Active Vertex Group", "Vertex groups of the object");
	RNA_def_property_update(prop, NC_GEOM | ND_DATA, "rna_Object_internal_update_data");

	prop = RNA_def_property(srna, "active_index", PROP_INT, PROP_UNSIGNED);
	RNA_def_property_clear_flag(prop, PROP_ANIMATABLE);
	RNA_def_property_int_sdna(prop, NULL, "actdef");
	RNA_def_property_int_funcs(prop, "rna_Object_active_vertex_group_index_get",
	                           "rna_Object_active_vertex_group_index_set",
	                           "rna_Object_active_vertex_group_index_range");
	RNA_def_property_ui_text(prop, "Active Vertex Group Index", "Active index in vertex group array");
	RNA_def_property_update(prop, NC_GEOM | ND_DATA, "rna_Object_internal_update_data");
	
	/* vertex groups */ /* add_vertex_group */
	func = RNA_def_function(srna, "new", "rna_Object_vgroup_new");
	RNA_def_function_ui_description(func, "Add vertex group to object");
	RNA_def_string(func, "name", "Group", 0, "", "Vertex group name"); /* optional */
	parm = RNA_def_pointer(func, "group", "VertexGroup", "", "New vertex group");
	RNA_def_function_return(func, parm);

	func = RNA_def_function(srna, "remove", "rna_Object_vgroup_remove");
	RNA_def_function_flag(func, FUNC_USE_REPORTS);
	RNA_def_function_ui_description(func, "Delete vertex group from object");
	parm = RNA_def_pointer(func, "group", "VertexGroup", "", "Vertex group to remove");
	RNA_def_property_flag(parm, PROP_REQUIRED | PROP_NEVER_NULL | PROP_RNAPTR);
	RNA_def_property_clear_flag(parm, PROP_THICK_WRAP);

	func = RNA_def_function(srna, "clear", "rna_Object_vgroup_clear");
	RNA_def_function_ui_description(func, "Delete all vertex groups from object");
}

/* object.vertex_groups */
static void rna_def_object_face_maps(BlenderRNA *brna, PropertyRNA *cprop)
{
	StructRNA *srna;
	
	PropertyRNA *prop;

	FunctionRNA *func;
	PropertyRNA *parm;

	RNA_def_property_srna(cprop, "FaceMaps");
	srna = RNA_def_struct(brna, "FaceMaps", NULL);
	RNA_def_struct_sdna(srna, "Object");
	RNA_def_struct_ui_text(srna, "Face Maps", "Collection of face maps");

	prop = RNA_def_property(srna, "active", PROP_POINTER, PROP_NONE);
	RNA_def_property_struct_type(prop, "FaceMap");
	RNA_def_property_pointer_funcs(prop, "rna_Object_active_face_map_get",
	                               "rna_Object_active_face_map_set", NULL, NULL);
	RNA_def_property_ui_text(prop, "Active Face Map", "Face maps of the object");
	RNA_def_property_update(prop, NC_GEOM | ND_DATA, "rna_Object_internal_update_data");

	prop = RNA_def_property(srna, "active_index", PROP_INT, PROP_UNSIGNED);
	RNA_def_property_clear_flag(prop, PROP_ANIMATABLE);
	RNA_def_property_int_sdna(prop, NULL, "actfmap");
	RNA_def_property_int_funcs(prop, "rna_Object_active_face_map_index_get",
	                           "rna_Object_active_face_map_index_set",
	                           "rna_Object_active_face_map_index_range");
	RNA_def_property_ui_text(prop, "Active Face Map Index", "Active index in face map array");
	RNA_def_property_update(prop, NC_GEOM | ND_DATA, "rna_Object_internal_update_data");
	
	/* face maps */ /* add_face_map */
	func = RNA_def_function(srna, "new", "rna_Object_fmap_new");
	RNA_def_function_ui_description(func, "Add face map to object");
	RNA_def_string(func, "name", "Map", 0, "", "face map name"); /* optional */
	parm = RNA_def_pointer(func, "fmap", "FaceMap", "", "New face map");
	RNA_def_function_return(func, parm);

	func = RNA_def_function(srna, "remove", "rna_Object_fmap_remove");
	RNA_def_function_flag(func, FUNC_USE_REPORTS);
	RNA_def_function_ui_description(func, "Delete vertex group from object");
	parm = RNA_def_pointer(func, "group", "FaceMap", "", "Face map to remove");
	RNA_def_property_flag(parm, PROP_REQUIRED | PROP_NEVER_NULL | PROP_RNAPTR);
	RNA_def_property_clear_flag(parm, PROP_THICK_WRAP);

	func = RNA_def_function(srna, "clear", "rna_Object_fmap_clear");
	RNA_def_function_ui_description(func, "Delete all vertex groups from object");
}

static void rna_def_object_lodlevel(BlenderRNA *brna)
{
	StructRNA *srna;
	PropertyRNA *prop;

	srna = RNA_def_struct(brna, "LodLevel", NULL);
	RNA_def_struct_sdna(srna, "LodLevel");

	prop = RNA_def_property(srna, "distance", PROP_FLOAT, PROP_DISTANCE);
	RNA_def_property_float_sdna(prop, NULL, "distance");
	RNA_def_property_range(prop, 0.0, FLT_MAX);
	RNA_def_property_ui_text(prop, "Distance", "Distance to begin using this level of detail");
	RNA_def_property_update(prop, NC_OBJECT | ND_LOD, "rna_Object_lod_distance_update");

	prop = RNA_def_property(srna, "object_hysteresis_percentage", PROP_INT, PROP_PERCENTAGE);
	RNA_def_property_int_sdna(prop, NULL, "obhysteresis");
	RNA_def_property_range(prop, 0, 100);
	RNA_def_property_ui_range(prop, 0, 100, 10, 1);
	RNA_def_property_ui_text(prop, "Hysteresis %",
	                         "Minimum distance change required to transition to the previous level of detail");
	RNA_def_property_update(prop, NC_OBJECT | ND_LOD, NULL);

	prop = RNA_def_property(srna, "object", PROP_POINTER, PROP_NONE);
	RNA_def_property_pointer_sdna(prop, NULL, "source");
	RNA_def_property_struct_type(prop, "Object");
	RNA_def_property_flag(prop, PROP_EDITABLE);
	RNA_def_property_ui_text(prop, "Object", "Object to use for this level of detail");
	RNA_def_property_update(prop, NC_OBJECT | ND_LOD, NULL);

	prop = RNA_def_property(srna, "use_mesh", PROP_BOOLEAN, PROP_NONE);
	RNA_def_property_boolean_sdna(prop, NULL, "flags", OB_LOD_USE_MESH);
	RNA_def_property_ui_text(prop, "Use Mesh", "Use the mesh from this object at this level of detail");
	RNA_def_property_ui_icon(prop, ICON_MESH_DATA, 0);
	RNA_def_property_update(prop, NC_OBJECT | ND_LOD, NULL);

	prop = RNA_def_property(srna, "use_material", PROP_BOOLEAN, PROP_NONE);
	RNA_def_property_boolean_sdna(prop, NULL, "flags", OB_LOD_USE_MAT);
	RNA_def_property_ui_text(prop, "Use Material", "Use the material from this object at this level of detail");
	RNA_def_property_ui_icon(prop, ICON_MATERIAL, 0);
	RNA_def_property_update(prop, NC_OBJECT | ND_LOD, NULL);

	prop = RNA_def_property(srna, "use_object_hysteresis", PROP_BOOLEAN, PROP_NONE);
	RNA_def_property_boolean_sdna(prop, NULL, "flags", OB_LOD_USE_HYST);
	RNA_def_property_ui_text(prop, "Hysteresis Override", "Override LoD Hysteresis scene setting for this LoD level");
	RNA_def_property_update(prop, NC_OBJECT | ND_LOD, NULL);
}


static void rna_def_object(BlenderRNA *brna)
{
	StructRNA *srna;
	PropertyRNA *prop;

	static EnumPropertyItem up_items[] = {
		{OB_POSX, "X", 0, "X", ""},
		{OB_POSY, "Y", 0, "Y", ""},
		{OB_POSZ, "Z", 0, "Z", ""},
		{0, NULL, 0, NULL, NULL}
	};

	static EnumPropertyItem drawtype_items[] = {
		{OB_BOUNDBOX, "BOUNDS", 0, "Bounds", "Draw the bounds of the object"},
		{OB_WIRE, "WIRE", 0, "Wire", "Draw the object as a wireframe"},
		{OB_SOLID, "SOLID", 0, "Solid", "Draw the object as a solid (if solid drawing is enabled in the viewport)"},
		{OB_TEXTURE, "TEXTURED", 0, "Textured",
		             "Draw the object with textures (if textures are enabled in the viewport)"},
		{0, NULL, 0, NULL, NULL}
	};

	static EnumPropertyItem boundtype_items[] = {
		{OB_BOUND_BOX, "BOX", 0, "Box", "Draw bounds as box"},
		{OB_BOUND_SPHERE, "SPHERE", 0, "Sphere", "Draw bounds as sphere"},
		{OB_BOUND_CYLINDER, "CYLINDER", 0, "Cylinder", "Draw bounds as cylinder"},
		{OB_BOUND_CONE, "CONE", 0, "Cone", "Draw bounds as cone"},
		{OB_BOUND_CAPSULE, "CAPSULE", 0, "Capsule", "Draw bounds as capsule"},
		{0, NULL, 0, NULL, NULL}
	};

	
	/* XXX: this RNA enum define is currently duplicated for objects,
	 *      since there is some text here which is not applicable */
	static EnumPropertyItem prop_rotmode_items[] = {
		{ROT_MODE_QUAT, "QUATERNION", 0, "Quaternion (WXYZ)", "No Gimbal Lock"},
		{ROT_MODE_XYZ, "XYZ", 0, "XYZ Euler", "XYZ Rotation Order - prone to Gimbal Lock (default)"},
		{ROT_MODE_XZY, "XZY", 0, "XZY Euler", "XZY Rotation Order - prone to Gimbal Lock"},
		{ROT_MODE_YXZ, "YXZ", 0, "YXZ Euler", "YXZ Rotation Order - prone to Gimbal Lock"},
		{ROT_MODE_YZX, "YZX", 0, "YZX Euler", "YZX Rotation Order - prone to Gimbal Lock"},
		{ROT_MODE_ZXY, "ZXY", 0, "ZXY Euler", "ZXY Rotation Order - prone to Gimbal Lock"},
		{ROT_MODE_ZYX, "ZYX", 0, "ZYX Euler", "ZYX Rotation Order - prone to Gimbal Lock"},
		{ROT_MODE_AXISANGLE, "AXIS_ANGLE", 0, "Axis Angle",
		                     "Axis Angle (W+XYZ), defines a rotation around some axis defined by 3D-Vector"},
		{0, NULL, 0, NULL, NULL}
	};
	
	static float default_quat[4] = {1, 0, 0, 0};    /* default quaternion values */
	static float default_axisAngle[4] = {0, 0, 1, 0};   /* default axis-angle rotation values */
	static float default_scale[3] = {1, 1, 1}; /* default scale values */
	static int boundbox_dimsize[] = {8, 3};

	srna = RNA_def_struct(brna, "Object", "ID");
	RNA_def_struct_ui_text(srna, "Object", "Object datablock defining an object in a scene");
	RNA_def_struct_clear_flag(srna, STRUCT_ID_REFCOUNT);
	RNA_def_struct_ui_icon(srna, ICON_OBJECT_DATA);

	prop = RNA_def_property(srna, "data", PROP_POINTER, PROP_NONE);
	RNA_def_property_struct_type(prop, "ID");
	RNA_def_property_pointer_funcs(prop, NULL, "rna_Object_data_set", "rna_Object_data_typef", NULL);
	RNA_def_property_flag(prop, PROP_EDITABLE | PROP_NEVER_UNLINK);
	RNA_def_property_ui_text(prop, "Data", "Object data");
	RNA_def_property_update(prop, 0, "rna_Object_internal_update_data");

	prop = RNA_def_property(srna, "type", PROP_ENUM, PROP_NONE);
	RNA_def_property_enum_sdna(prop, NULL, "type");
	RNA_def_property_enum_items(prop, object_type_items);
	RNA_def_property_clear_flag(prop, PROP_EDITABLE);
	RNA_def_property_ui_text(prop, "Type", "Type of Object");

	prop = RNA_def_property(srna, "mode", PROP_ENUM, PROP_NONE);
	RNA_def_property_enum_sdna(prop, NULL, "mode");
	RNA_def_property_enum_items(prop, object_mode_items);
	RNA_def_property_clear_flag(prop, PROP_EDITABLE);
	RNA_def_property_ui_text(prop, "Mode", "Object interaction mode");

	prop = RNA_def_property(srna, "layers", PROP_BOOLEAN, PROP_LAYER_MEMBER);
	RNA_def_property_boolean_sdna(prop, NULL, "lay", 1);
	RNA_def_property_array(prop, 20);
	RNA_def_property_ui_text(prop, "Layers", "Layers the object is on");
	RNA_def_property_boolean_funcs(prop, NULL, "rna_Object_layer_set");
	RNA_def_property_flag(prop, PROP_LIB_EXCEPTION);
	RNA_def_property_update(prop, NC_OBJECT | ND_DRAW, "rna_Object_layer_update");
	RNA_def_property_clear_flag(prop, PROP_ANIMATABLE);

	prop = RNA_def_property(srna, "layers_local_view", PROP_BOOLEAN, PROP_LAYER_MEMBER);
	RNA_def_property_boolean_sdna(prop, NULL, "lay", 0x01000000);
	RNA_def_property_array(prop, 8);
	RNA_def_property_clear_flag(prop, PROP_EDITABLE);
	RNA_def_property_ui_text(prop, "Local View Layers", "3D local view layers the object is on");

	prop = RNA_def_property(srna, "select", PROP_BOOLEAN, PROP_NONE);
	RNA_def_property_boolean_sdna(prop, NULL, "flag", SELECT);
	RNA_def_property_ui_text(prop, "Select", "Object selection state");
	RNA_def_property_update(prop, NC_OBJECT | ND_DRAW, "rna_Object_select_update");

	/* for data access */
	prop = RNA_def_property(srna, "bound_box", PROP_FLOAT, PROP_NONE);
	RNA_def_property_multi_array(prop, 2, boundbox_dimsize);
	RNA_def_property_clear_flag(prop, PROP_EDITABLE);
	RNA_def_property_float_funcs(prop, "rna_Object_boundbox_get", NULL, NULL);
	RNA_def_property_ui_text(prop, "Bounding Box",
	                         "Object's bounding box in object-space coordinates, all values are -1.0 when "
	                         "not available");

	/* parent */
	prop = RNA_def_property(srna, "parent", PROP_POINTER, PROP_NONE);
	RNA_def_property_pointer_funcs(prop, NULL, "rna_Object_parent_set", NULL, NULL);
	RNA_def_property_flag(prop, PROP_EDITABLE | PROP_ID_SELF_CHECK);
	RNA_def_property_ui_text(prop, "Parent", "Parent Object");
	RNA_def_property_update(prop, NC_OBJECT | ND_DRAW, "rna_Object_dependency_update");
	
	prop = RNA_def_property(srna, "parent_type", PROP_ENUM, PROP_NONE);
	RNA_def_property_enum_bitflag_sdna(prop, NULL, "partype");
	RNA_def_property_enum_items(prop, parent_type_items);
	RNA_def_property_enum_funcs(prop, NULL, "rna_Object_parent_type_set", "rna_Object_parent_type_itemf");
	RNA_def_property_ui_text(prop, "Parent Type", "Type of parent relation");
	RNA_def_property_update(prop, NC_OBJECT | ND_DRAW, "rna_Object_dependency_update");

	prop = RNA_def_property(srna, "parent_vertices", PROP_INT, PROP_UNSIGNED);
	RNA_def_property_int_sdna(prop, NULL, "par1");
	RNA_def_property_array(prop, 3);
	RNA_def_property_ui_text(prop, "Parent Vertices", "Indices of vertices in case of a vertex parenting relation");
	RNA_def_property_update(prop, NC_OBJECT | ND_DRAW, "rna_Object_internal_update");

	prop = RNA_def_property(srna, "parent_bone", PROP_STRING, PROP_NONE);
	RNA_def_property_string_sdna(prop, NULL, "parsubstr");
	RNA_def_property_string_funcs(prop, NULL, NULL, "rna_Object_parent_bone_set");
	RNA_def_property_ui_text(prop, "Parent Bone", "Name of parent bone in case of a bone parenting relation");
	RNA_def_property_update(prop, NC_OBJECT | ND_DRAW, "rna_Object_dependency_update");
	
	/* Track and Up flags */
	/* XXX: these have been saved here for a bit longer (after old track was removed),
	 *      since some other tools still refer to this */
	prop = RNA_def_property(srna, "track_axis", PROP_ENUM, PROP_NONE);
	RNA_def_property_enum_sdna(prop, NULL, "trackflag");
	RNA_def_property_enum_items(prop, object_axis_items);
	RNA_def_property_ui_text(prop, "Track Axis",
	                         "Axis that points in 'forward' direction (applies to DupliFrame when "
	                         "parent 'Follow' is enabled)");
	RNA_def_property_update(prop, NC_OBJECT | ND_DRAW, "rna_Object_internal_update");

	prop = RNA_def_property(srna, "up_axis", PROP_ENUM, PROP_NONE);
	RNA_def_property_enum_sdna(prop, NULL, "upflag");
	RNA_def_property_enum_items(prop, up_items);
	RNA_def_property_ui_text(prop, "Up Axis",
	                         "Axis that points in the upward direction (applies to DupliFrame when "
	                         "parent 'Follow' is enabled)");
	RNA_def_property_update(prop, NC_OBJECT | ND_DRAW, "rna_Object_internal_update");
	
	/* proxy */
	prop = RNA_def_property(srna, "proxy", PROP_POINTER, PROP_NONE);
	RNA_def_property_ui_text(prop, "Proxy", "Library object this proxy object controls");

	prop = RNA_def_property(srna, "proxy_group", PROP_POINTER, PROP_NONE);
	RNA_def_property_ui_text(prop, "Proxy Group", "Library group duplicator object this proxy object controls");

	/* materials */
	prop = RNA_def_property(srna, "material_slots", PROP_COLLECTION, PROP_NONE);
	RNA_def_property_collection_sdna(prop, NULL, "mat", "totcol");
	RNA_def_property_struct_type(prop, "MaterialSlot");
	/* don't dereference pointer! */
	RNA_def_property_collection_funcs(prop, NULL, NULL, NULL, "rna_iterator_array_get", NULL, NULL, NULL, NULL);
	RNA_def_property_ui_text(prop, "Material Slots", "Material slots in the object");

	prop = RNA_def_property(srna, "active_material", PROP_POINTER, PROP_NONE);
	RNA_def_property_struct_type(prop, "Material");
	RNA_def_property_pointer_funcs(prop, "rna_Object_active_material_get",
	                               "rna_Object_active_material_set", NULL, NULL);
	RNA_def_property_flag(prop, PROP_EDITABLE);
	RNA_def_property_editable_func(prop, "rna_Object_active_material_editable");
	RNA_def_property_ui_text(prop, "Active Material", "Active material being displayed");
	RNA_def_property_update(prop, NC_OBJECT | ND_DRAW, "rna_MaterialSlot_update");

	prop = RNA_def_property(srna, "active_material_index", PROP_INT, PROP_UNSIGNED);
	RNA_def_property_int_sdna(prop, NULL, "actcol");
	RNA_def_property_clear_flag(prop, PROP_ANIMATABLE);
	RNA_def_property_int_funcs(prop, "rna_Object_active_material_index_get", "rna_Object_active_material_index_set",
	                           "rna_Object_active_material_index_range");
	RNA_def_property_ui_text(prop, "Active Material Index", "Index of active material slot");
	RNA_def_property_update(prop, NC_MATERIAL | ND_SHADING_LINKS, NULL);
	
	/* transform */
	prop = RNA_def_property(srna, "location", PROP_FLOAT, PROP_TRANSLATION);
	RNA_def_property_float_sdna(prop, NULL, "loc");
	RNA_def_property_editable_array_func(prop, "rna_Object_location_editable");
	RNA_def_property_ui_text(prop, "Location", "Location of the object");
	RNA_def_property_ui_range(prop, -FLT_MAX, FLT_MAX, 1, RNA_TRANSLATION_PREC_DEFAULT);
	RNA_def_property_update(prop, NC_OBJECT | ND_TRANSFORM, "rna_Object_internal_update");
	
	prop = RNA_def_property(srna, "rotation_quaternion", PROP_FLOAT, PROP_QUATERNION);
	RNA_def_property_float_sdna(prop, NULL, "quat");
	RNA_def_property_editable_array_func(prop, "rna_Object_rotation_4d_editable");
	RNA_def_property_float_array_default(prop, default_quat);
	RNA_def_property_ui_text(prop, "Quaternion Rotation", "Rotation in Quaternions");
	RNA_def_property_update(prop, NC_OBJECT | ND_TRANSFORM, "rna_Object_internal_update");
	
	/* XXX: for axis-angle, it would have been nice to have 2 separate fields for UI purposes, but
	 * having a single one is better for Keyframing and other property-management situations...
	 */
	prop = RNA_def_property(srna, "rotation_axis_angle", PROP_FLOAT, PROP_AXISANGLE);
	RNA_def_property_array(prop, 4);
	RNA_def_property_float_funcs(prop, "rna_Object_rotation_axis_angle_get",
	                             "rna_Object_rotation_axis_angle_set", NULL);
	RNA_def_property_editable_array_func(prop, "rna_Object_rotation_4d_editable");
	RNA_def_property_float_array_default(prop, default_axisAngle);
	RNA_def_property_ui_text(prop, "Axis-Angle Rotation", "Angle of Rotation for Axis-Angle rotation representation");
	RNA_def_property_update(prop, NC_OBJECT | ND_TRANSFORM, "rna_Object_internal_update");
	
	prop = RNA_def_property(srna, "rotation_euler", PROP_FLOAT, PROP_EULER);
	RNA_def_property_float_sdna(prop, NULL, "rot");
	RNA_def_property_editable_array_func(prop, "rna_Object_rotation_euler_editable");
	RNA_def_property_ui_text(prop, "Euler Rotation", "Rotation in Eulers");
	RNA_def_property_update(prop, NC_OBJECT | ND_TRANSFORM, "rna_Object_internal_update");
	
	prop = RNA_def_property(srna, "rotation_mode", PROP_ENUM, PROP_NONE);
	RNA_def_property_enum_sdna(prop, NULL, "rotmode");
	RNA_def_property_enum_items(prop, prop_rotmode_items); /* XXX move to using a single define of this someday */
	RNA_def_property_enum_funcs(prop, NULL, "rna_Object_rotation_mode_set", NULL);
	RNA_def_property_ui_text(prop, "Rotation Mode", "");
	RNA_def_property_update(prop, NC_OBJECT | ND_TRANSFORM, "rna_Object_internal_update");
	
	prop = RNA_def_property(srna, "scale", PROP_FLOAT, PROP_XYZ);
	RNA_def_property_float_sdna(prop, NULL, "size");
	RNA_def_property_flag(prop, PROP_PROPORTIONAL);
	RNA_def_property_editable_array_func(prop, "rna_Object_scale_editable");
	RNA_def_property_ui_range(prop, -FLT_MAX, FLT_MAX, 1, 3);
	RNA_def_property_float_array_default(prop, default_scale);
	RNA_def_property_ui_text(prop, "Scale", "Scaling of the object");
	RNA_def_property_update(prop, NC_OBJECT | ND_TRANSFORM, "rna_Object_internal_update");

	prop = RNA_def_property(srna, "dimensions", PROP_FLOAT, PROP_XYZ_LENGTH);
	RNA_def_property_array(prop, 3);
	RNA_def_property_float_funcs(prop, "rna_Object_dimensions_get", "rna_Object_dimensions_set", NULL);
	RNA_def_property_ui_range(prop, 0.0f, FLT_MAX, 1, 3);
	RNA_def_property_ui_text(prop, "Dimensions", "Absolute bounding box dimensions of the object");
	RNA_def_property_update(prop, NC_OBJECT | ND_TRANSFORM, "rna_Object_internal_update");
	

	/* delta transforms */
	prop = RNA_def_property(srna, "delta_location", PROP_FLOAT, PROP_TRANSLATION);
	RNA_def_property_float_sdna(prop, NULL, "dloc");
	RNA_def_property_ui_text(prop, "Delta Location", "Extra translation added to the location of the object");
	RNA_def_property_ui_range(prop, -FLT_MAX, FLT_MAX, 1, RNA_TRANSLATION_PREC_DEFAULT);
	RNA_def_property_update(prop, NC_OBJECT | ND_TRANSFORM, "rna_Object_internal_update");
	
	prop = RNA_def_property(srna, "delta_rotation_euler", PROP_FLOAT, PROP_EULER);
	RNA_def_property_float_sdna(prop, NULL, "drot");
	RNA_def_property_ui_text(prop, "Delta Rotation (Euler)",
	                         "Extra rotation added to the rotation of the object (when using Euler rotations)");
	RNA_def_property_update(prop, NC_OBJECT | ND_TRANSFORM, "rna_Object_internal_update");
	
	prop = RNA_def_property(srna, "delta_rotation_quaternion", PROP_FLOAT, PROP_QUATERNION);
	RNA_def_property_float_sdna(prop, NULL, "dquat");
	RNA_def_property_float_array_default(prop, default_quat);
	RNA_def_property_ui_text(prop, "Delta Rotation (Quaternion)",
	                         "Extra rotation added to the rotation of the object (when using Quaternion rotations)");
	RNA_def_property_update(prop, NC_OBJECT | ND_TRANSFORM, "rna_Object_internal_update");
	
#if 0 /* XXX not supported well yet... */
	prop = RNA_def_property(srna, "delta_rotation_axis_angle", PROP_FLOAT, PROP_AXISANGLE);
	/* FIXME: this is not a single field any more! (drotAxis and drotAngle) */
	RNA_def_property_float_sdna(prop, NULL, "dquat");
	RNA_def_property_float_array_default(prop, default_axisAngle);
	RNA_def_property_ui_text(prop, "Delta Rotation (Axis Angle)",
	                         "Extra rotation added to the rotation of the object (when using Axis-Angle rotations)");
	RNA_def_property_update(prop, NC_OBJECT | ND_TRANSFORM, "rna_Object_internal_update");
#endif

	prop = RNA_def_property(srna, "delta_scale", PROP_FLOAT, PROP_XYZ);
	RNA_def_property_float_sdna(prop, NULL, "dscale");
	RNA_def_property_flag(prop, PROP_PROPORTIONAL);
	RNA_def_property_ui_range(prop, -FLT_MAX, FLT_MAX, 1, 3);
	RNA_def_property_float_array_default(prop, default_scale);
	RNA_def_property_ui_text(prop, "Delta Scale", "Extra scaling added to the scale of the object");
	RNA_def_property_update(prop, NC_OBJECT | ND_TRANSFORM, "rna_Object_internal_update");
	
	/* transform locks */
	prop = RNA_def_property(srna, "lock_location", PROP_BOOLEAN, PROP_NONE);
	RNA_def_property_boolean_sdna(prop, NULL, "protectflag", OB_LOCK_LOCX);
	RNA_def_property_array(prop, 3);
	RNA_def_property_ui_text(prop, "Lock Location", "Lock editing of location in the interface");
	RNA_def_property_ui_icon(prop, ICON_UNLOCKED, 1);
	RNA_def_property_update(prop, NC_OBJECT | ND_TRANSFORM, "rna_Object_internal_update");

	prop = RNA_def_property(srna, "lock_rotation", PROP_BOOLEAN, PROP_NONE);
	RNA_def_property_boolean_sdna(prop, NULL, "protectflag", OB_LOCK_ROTX);
	RNA_def_property_array(prop, 3);
	RNA_def_property_ui_text(prop, "Lock Rotation", "Lock editing of rotation in the interface");
	RNA_def_property_ui_icon(prop, ICON_UNLOCKED, 1);
	RNA_def_property_update(prop, NC_OBJECT | ND_TRANSFORM, "rna_Object_internal_update");
	
	/* XXX this is sub-optimal - it really should be included above,
	 *     but due to technical reasons we can't do this! */
	prop = RNA_def_property(srna, "lock_rotation_w", PROP_BOOLEAN, PROP_NONE);
	RNA_def_property_boolean_sdna(prop, NULL, "protectflag", OB_LOCK_ROTW);
	RNA_def_property_ui_icon(prop, ICON_UNLOCKED, 1);
	RNA_def_property_ui_text(prop, "Lock Rotation (4D Angle)",
	                         "Lock editing of 'angle' component of four-component rotations in the interface");
	/* XXX this needs a better name */
	prop = RNA_def_property(srna, "lock_rotations_4d", PROP_BOOLEAN, PROP_NONE);
	RNA_def_property_boolean_sdna(prop, NULL, "protectflag", OB_LOCK_ROT4D);
	RNA_def_property_ui_text(prop, "Lock Rotations (4D)",
	                         "Lock editing of four component rotations by components (instead of as Eulers)");

	prop = RNA_def_property(srna, "lock_scale", PROP_BOOLEAN, PROP_NONE);
	RNA_def_property_boolean_sdna(prop, NULL, "protectflag", OB_LOCK_SCALEX);
	RNA_def_property_array(prop, 3);
	RNA_def_property_ui_text(prop, "Lock Scale", "Lock editing of scale in the interface");
	RNA_def_property_ui_icon(prop, ICON_UNLOCKED, 1);
	RNA_def_property_update(prop, NC_OBJECT | ND_TRANSFORM, "rna_Object_internal_update");

	/* matrix */
	prop = RNA_def_property(srna, "matrix_world", PROP_FLOAT, PROP_MATRIX);
	RNA_def_property_float_sdna(prop, NULL, "obmat");
	RNA_def_property_multi_array(prop, 2, rna_matrix_dimsize_4x4);
	RNA_def_property_clear_flag(prop, PROP_ANIMATABLE);
	RNA_def_property_ui_text(prop, "Matrix World", "Worldspace transformation matrix");
	RNA_def_property_update(prop, NC_OBJECT | ND_TRANSFORM, "rna_Object_matrix_world_update");

	prop = RNA_def_property(srna, "matrix_local", PROP_FLOAT, PROP_MATRIX);
	RNA_def_property_multi_array(prop, 2, rna_matrix_dimsize_4x4);
	RNA_def_property_clear_flag(prop, PROP_ANIMATABLE);
	RNA_def_property_ui_text(prop, "Local Matrix", "Parent relative transformation matrix - "
	                         "WARNING: Only takes into account 'Object' parenting, so e.g. in case of bone parenting "
	                         "you get a matrix relative to the Armature object, not to the actual parent bone");
	RNA_def_property_float_funcs(prop, "rna_Object_matrix_local_get", "rna_Object_matrix_local_set", NULL);
	RNA_def_property_update(prop, NC_OBJECT | ND_TRANSFORM, NULL);

	prop = RNA_def_property(srna, "matrix_basis", PROP_FLOAT, PROP_MATRIX);
	RNA_def_property_multi_array(prop, 2, rna_matrix_dimsize_4x4);
	RNA_def_property_clear_flag(prop, PROP_ANIMATABLE);
	RNA_def_property_ui_text(prop, "Input Matrix",
	                         "Matrix access to location, rotation and scale (including deltas), "
	                         "before constraints and parenting are applied");
	RNA_def_property_float_funcs(prop, "rna_Object_matrix_basis_get", "rna_Object_matrix_basis_set", NULL);
	RNA_def_property_update(prop, NC_OBJECT | ND_TRANSFORM, "rna_Object_internal_update");

	/*parent_inverse*/
	prop = RNA_def_property(srna, "matrix_parent_inverse", PROP_FLOAT, PROP_MATRIX);
	RNA_def_property_float_sdna(prop, NULL, "parentinv");
	RNA_def_property_multi_array(prop, 2, rna_matrix_dimsize_4x4);
	RNA_def_property_ui_text(prop, "Matrix", "Inverse of object's parent matrix at time of parenting");
	RNA_def_property_update(prop, NC_OBJECT | ND_TRANSFORM, "rna_Object_internal_update");

	/* modifiers */
	prop = RNA_def_property(srna, "modifiers", PROP_COLLECTION, PROP_NONE);
	RNA_def_property_struct_type(prop, "Modifier");
	RNA_def_property_ui_text(prop, "Modifiers", "Modifiers affecting the geometric data of the object");
	rna_def_object_modifiers(brna, prop);

	/* constraints */
	prop = RNA_def_property(srna, "constraints", PROP_COLLECTION, PROP_NONE);
	RNA_def_property_struct_type(prop, "Constraint");
	RNA_def_property_ui_text(prop, "Constraints", "Constraints affecting the transformation of the object");
/*	RNA_def_property_collection_funcs(prop, NULL, NULL, NULL, NULL, NULL, NULL, NULL, "constraints__add", "constraints__remove"); */
	rna_def_object_constraints(brna, prop);

	/* game engine */
	prop = RNA_def_property(srna, "game", PROP_POINTER, PROP_NONE);
	RNA_def_property_flag(prop, PROP_NEVER_NULL);
	RNA_def_property_struct_type(prop, "GameObjectSettings");
	RNA_def_property_pointer_funcs(prop, "rna_Object_game_settings_get", NULL, NULL, NULL);
	RNA_def_property_ui_text(prop, "Game Settings", "Game engine related settings for the object");

	/* vertex groups */
	prop = RNA_def_property(srna, "vertex_groups", PROP_COLLECTION, PROP_NONE);
	RNA_def_property_collection_sdna(prop, NULL, "defbase", NULL);
	RNA_def_property_struct_type(prop, "VertexGroup");
	RNA_def_property_ui_text(prop, "Vertex Groups", "Vertex groups of the object");
	rna_def_object_vertex_groups(brna, prop);

	
	/* vertex groups */
	prop = RNA_def_property(srna, "face_maps", PROP_COLLECTION, PROP_NONE);
	RNA_def_property_collection_sdna(prop, NULL, "fmaps", NULL);
	RNA_def_property_struct_type(prop, "FaceMap");
	RNA_def_property_ui_text(prop, "Face Maps", "Maps of faces of the object");
	rna_def_object_face_maps(brna, prop);
	
	/* empty */
	prop = RNA_def_property(srna, "empty_draw_type", PROP_ENUM, PROP_NONE);
	RNA_def_property_enum_sdna(prop, NULL, "empty_drawtype");
	RNA_def_property_enum_items(prop, object_empty_drawtype_items);
	RNA_def_property_enum_funcs(prop, NULL, "rna_Object_empty_draw_type_set", NULL);
	RNA_def_property_ui_text(prop, "Empty Display Type", "Viewport display style for empties");
	RNA_def_property_update(prop, NC_OBJECT | ND_DRAW, NULL);

	prop = RNA_def_property(srna, "empty_draw_size", PROP_FLOAT, PROP_DISTANCE);
	RNA_def_property_float_sdna(prop, NULL, "empty_drawsize");
	RNA_def_property_range(prop, 0.0001f, 1000.0f);
	RNA_def_property_ui_range(prop, 0.01, 100, 1, 2);
	RNA_def_property_ui_text(prop, "Empty Display Size", "Size of display for empties in the viewport");
	RNA_def_property_update(prop, NC_OBJECT | ND_DRAW, NULL);

	prop = RNA_def_property(srna, "empty_image_offset", PROP_FLOAT, PROP_NONE);
	RNA_def_property_float_sdna(prop, NULL, "ima_ofs");
	RNA_def_property_ui_text(prop, "Origin Offset", "Origin offset distance");
	RNA_def_property_ui_range(prop, -FLT_MAX, FLT_MAX, 0.1f, 2);
	RNA_def_property_update(prop, NC_OBJECT | ND_DRAW, NULL);

	prop = RNA_def_property(srna, "image_user", PROP_POINTER, PROP_NONE);
	RNA_def_property_flag(prop, PROP_NEVER_NULL);
	RNA_def_property_pointer_sdna(prop, NULL, "iuser");
	RNA_def_property_ui_text(prop, "Image User",
	                         "Parameters defining which layer, pass and frame of the image is displayed");
	RNA_def_property_update(prop, NC_OBJECT | ND_DRAW, NULL);

	/* render */
	prop = RNA_def_property(srna, "pass_index", PROP_INT, PROP_UNSIGNED);
	RNA_def_property_int_sdna(prop, NULL, "index");
	RNA_def_property_ui_text(prop, "Pass Index", "Index number for the IndexOB render pass");
	RNA_def_property_update(prop, NC_OBJECT, "rna_Object_internal_update");
	
	prop = RNA_def_property(srna, "color", PROP_FLOAT, PROP_COLOR);
	RNA_def_property_float_sdna(prop, NULL, "col");
	RNA_def_property_ui_text(prop, "Color", "Object color and alpha, used when faces have the ObColor mode enabled");
	RNA_def_property_update(prop, NC_OBJECT | ND_DRAW, NULL);

	/* physics */
	prop = RNA_def_property(srna, "field", PROP_POINTER, PROP_NONE);
	RNA_def_property_pointer_sdna(prop, NULL, "pd");
	RNA_def_property_struct_type(prop, "FieldSettings");
	RNA_def_property_pointer_funcs(prop, "rna_Object_field_get", NULL, NULL, NULL);
	RNA_def_property_ui_text(prop, "Field Settings", "Settings for using the object as a field in physics simulation");

	prop = RNA_def_property(srna, "collision", PROP_POINTER, PROP_NONE);
	RNA_def_property_pointer_sdna(prop, NULL, "pd");
	RNA_def_property_struct_type(prop, "CollisionSettings");
	RNA_def_property_pointer_funcs(prop, "rna_Object_collision_get", NULL, NULL, NULL);
	RNA_def_property_ui_text(prop, "Collision Settings",
	                         "Settings for using the object as a collider in physics simulation");

	prop = RNA_def_property(srna, "soft_body", PROP_POINTER, PROP_NONE);
	RNA_def_property_pointer_sdna(prop, NULL, "soft");
	RNA_def_property_struct_type(prop, "SoftBodySettings");
	RNA_def_property_ui_text(prop, "Soft Body Settings", "Settings for soft body simulation");

	prop = RNA_def_property(srna, "particle_systems", PROP_COLLECTION, PROP_NONE);
	RNA_def_property_collection_sdna(prop, NULL, "particlesystem", NULL);
	RNA_def_property_struct_type(prop, "ParticleSystem");
	RNA_def_property_ui_text(prop, "Particle Systems", "Particle systems emitted from the object");
	rna_def_object_particle_systems(brna, prop);

	
	prop = RNA_def_property(srna, "rigid_body", PROP_POINTER, PROP_NONE);
	RNA_def_property_pointer_sdna(prop, NULL, "rigidbody_object");
	RNA_def_property_struct_type(prop, "RigidBodyObject");
	RNA_def_property_ui_text(prop, "Rigid Body Settings", "Settings for rigid body simulation");

	prop = RNA_def_property(srna, "rigid_body_constraint", PROP_POINTER, PROP_NONE);
	RNA_def_property_pointer_sdna(prop, NULL, "rigidbody_constraint");
	RNA_def_property_struct_type(prop, "RigidBodyConstraint");
	RNA_def_property_ui_text(prop, "Rigid Body Constraint", "Constraint constraining rigid bodies");
	
	/* restrict */
	prop = RNA_def_property(srna, "hide", PROP_BOOLEAN, PROP_NONE);
	RNA_def_property_boolean_sdna(prop, NULL, "restrictflag", OB_RESTRICT_VIEW);
	RNA_def_property_ui_text(prop, "Restrict View", "Restrict visibility in the viewport");
	RNA_def_property_ui_icon(prop, ICON_RESTRICT_VIEW_OFF, 1);
	RNA_def_property_update(prop, NC_OBJECT | ND_DRAW, "rna_Object_hide_update");

	prop = RNA_def_property(srna, "hide_select", PROP_BOOLEAN, PROP_NONE);
	RNA_def_property_boolean_sdna(prop, NULL, "restrictflag", OB_RESTRICT_SELECT);
	RNA_def_property_ui_text(prop, "Restrict Select", "Restrict selection in the viewport");
	RNA_def_property_ui_icon(prop, ICON_RESTRICT_SELECT_OFF, 1);
	RNA_def_property_update(prop, NC_OBJECT | ND_DRAW, NULL);

	prop = RNA_def_property(srna, "hide_render", PROP_BOOLEAN, PROP_NONE);
	RNA_def_property_boolean_sdna(prop, NULL, "restrictflag", OB_RESTRICT_RENDER);
	RNA_def_property_ui_text(prop, "Restrict Render", "Restrict renderability");
	RNA_def_property_ui_icon(prop, ICON_RESTRICT_RENDER_OFF, 1);
	RNA_def_property_update(prop, NC_OBJECT | ND_DRAW, "rna_Object_hide_update");

	/* anim */
	rna_def_animdata_common(srna);
	
	rna_def_animviz_common(srna);
	rna_def_motionpath_common(srna);
	
	/* slow parenting */
	/* XXX: evil old crap */
	prop = RNA_def_property(srna, "use_slow_parent", PROP_BOOLEAN, PROP_NONE);
	RNA_def_property_boolean_sdna(prop, NULL, "partype", PARSLOW);
	RNA_def_property_ui_text(prop, "Slow Parent",
	                         "Create a delay in the parent relationship (beware: this isn't renderfarm "
	                         "safe and may be invalid after jumping around the timeline)");
	RNA_def_property_update(prop, NC_OBJECT | ND_DRAW, "rna_Object_internal_update");
	
	prop = RNA_def_property(srna, "slow_parent_offset", PROP_FLOAT, PROP_NONE | PROP_UNIT_TIME);
	RNA_def_property_float_sdna(prop, NULL, "sf");
	RNA_def_property_range(prop, MINAFRAMEF, MAXFRAMEF);
	RNA_def_property_ui_text(prop, "Slow Parent Offset", "Delay in the parent relationship");
	RNA_def_property_update(prop, NC_OBJECT | ND_TRANSFORM, "rna_Object_internal_update");
	
	/* depsgraph hack */
	prop = RNA_def_property(srna, "use_extra_recalc_object", PROP_BOOLEAN, PROP_NONE);
	RNA_def_property_boolean_sdna(prop, NULL, "depsflag", OB_DEPS_EXTRA_OB_RECALC);
	RNA_def_property_ui_text(prop, "Extra Object Update", "Refresh this object again on frame changes, dependency graph hack");
	
	prop = RNA_def_property(srna, "use_extra_recalc_data", PROP_BOOLEAN, PROP_NONE);
	RNA_def_property_boolean_sdna(prop, NULL, "depsflag", OB_DEPS_EXTRA_DATA_RECALC);
	RNA_def_property_ui_text(prop, "Extra Data Update", "Refresh this object's data again on frame changes, dependency graph hack");
	
	/* duplicates */
	prop = RNA_def_property(srna, "dupli_type", PROP_ENUM, PROP_NONE);
	RNA_def_property_enum_bitflag_sdna(prop, NULL, "transflag");
	RNA_def_property_enum_items(prop, dupli_items);
	RNA_def_property_ui_text(prop, "Dupli Type", "If not None, object duplication method to use");
	RNA_def_property_update(prop, NC_OBJECT | ND_DRAW, "rna_Object_dependency_update");

	prop = RNA_def_property(srna, "use_dupli_frames_speed", PROP_BOOLEAN, PROP_NONE);
	RNA_def_property_boolean_negative_sdna(prop, NULL, "transflag", OB_DUPLINOSPEED);
	RNA_def_property_ui_text(prop, "Dupli Frames Speed",
	                         "Set dupliframes to use the current frame instead of parent curve's evaluation time");
	RNA_def_property_update(prop, NC_OBJECT | ND_DRAW, "rna_Object_internal_update");

	prop = RNA_def_property(srna, "use_dupli_vertices_rotation", PROP_BOOLEAN, PROP_NONE);
	RNA_def_property_boolean_sdna(prop, NULL, "transflag", OB_DUPLIROT);
	RNA_def_property_ui_text(prop, "Dupli Verts Rotation", "Rotate dupli according to vertex normal");
	RNA_def_property_update(prop, NC_OBJECT | ND_DRAW, NULL);

	prop = RNA_def_property(srna, "use_dupli_faces_scale", PROP_BOOLEAN, PROP_NONE);
	RNA_def_property_boolean_sdna(prop, NULL, "transflag", OB_DUPLIFACES_SCALE);
	RNA_def_property_ui_text(prop, "Dupli Faces Inherit Scale", "Scale dupli based on face size");
	RNA_def_property_update(prop, NC_OBJECT | ND_DRAW, "rna_Object_internal_update");

	prop = RNA_def_property(srna, "dupli_faces_scale", PROP_FLOAT, PROP_NONE);
	RNA_def_property_float_sdna(prop, NULL, "dupfacesca");
	RNA_def_property_range(prop, 0.001f, 10000.0f);
	RNA_def_property_ui_text(prop, "Dupli Faces Scale", "Scale the DupliFace objects");
	RNA_def_property_update(prop, NC_OBJECT | ND_DRAW, "rna_Object_internal_update");

	prop = RNA_def_property(srna, "dupli_group", PROP_POINTER, PROP_NONE);
	RNA_def_property_pointer_sdna(prop, NULL, "dup_group");
	RNA_def_property_flag(prop, PROP_EDITABLE);
	RNA_def_property_pointer_funcs(prop, NULL, "rna_Object_dup_group_set", NULL, NULL);
	RNA_def_property_ui_text(prop, "Dupli Group", "Instance an existing group");
	RNA_def_property_update(prop, NC_OBJECT | ND_DRAW, "rna_Object_dependency_update");

	prop = RNA_def_property(srna, "cache_library", PROP_POINTER, PROP_NONE);
	RNA_def_property_pointer_sdna(prop, NULL, "cache_library");
	RNA_def_property_flag(prop, PROP_EDITABLE);
	RNA_def_property_ui_text(prop, "Cache Library", "Cache Library to use");
	RNA_def_property_update(prop, NC_OBJECT | ND_DRAW, "rna_Object_dependency_update");

	prop = RNA_def_property(srna, "dupli_frames_start", PROP_INT, PROP_NONE | PROP_UNIT_TIME);
	RNA_def_property_int_sdna(prop, NULL, "dupsta");
	RNA_def_property_range(prop, MINAFRAME, MAXFRAME);
	RNA_def_property_ui_text(prop, "Dupli Frames Start", "Start frame for DupliFrames");
	RNA_def_property_update(prop, NC_OBJECT | ND_DRAW, "rna_Object_internal_update");

	prop = RNA_def_property(srna, "dupli_frames_end", PROP_INT, PROP_NONE | PROP_UNIT_TIME);
	RNA_def_property_int_sdna(prop, NULL, "dupend");
	RNA_def_property_range(prop, MINAFRAME, MAXFRAME);
	RNA_def_property_ui_text(prop, "Dupli Frames End", "End frame for DupliFrames");
	RNA_def_property_update(prop, NC_OBJECT | ND_DRAW, "rna_Object_internal_update");

	prop = RNA_def_property(srna, "dupli_frames_on", PROP_INT, PROP_NONE | PROP_UNIT_TIME);
	RNA_def_property_int_sdna(prop, NULL, "dupon");
	RNA_def_property_range(prop, MINFRAME, MAXFRAME);
	RNA_def_property_ui_range(prop, 1, 1500, 1, -1);
	RNA_def_property_ui_text(prop, "Dupli Frames On", "Number of frames to use between DupOff frames");
	RNA_def_property_update(prop, NC_OBJECT | ND_DRAW, "rna_Object_internal_update");

	prop = RNA_def_property(srna, "dupli_frames_off", PROP_INT, PROP_NONE | PROP_UNIT_TIME);
	RNA_def_property_int_sdna(prop, NULL, "dupoff");
	RNA_def_property_range(prop, 0, MAXFRAME);
	RNA_def_property_ui_range(prop, 0, 1500, 1, -1);
	RNA_def_property_ui_text(prop, "Dupli Frames Off", "Recurring frames to exclude from the Dupliframes");
	RNA_def_property_update(prop, NC_OBJECT | ND_DRAW, "rna_Object_internal_update");

	prop = RNA_def_property(srna, "dupli_list", PROP_COLLECTION, PROP_NONE);
	RNA_def_property_collection_sdna(prop, NULL, "duplilist", NULL);
	RNA_def_property_struct_type(prop, "DupliObject");
	RNA_def_property_ui_text(prop, "Dupli list", "Object duplis");

	prop = RNA_def_property(srna, "is_duplicator", PROP_BOOLEAN, PROP_NONE);
	RNA_def_property_boolean_sdna(prop, NULL, "transflag", OB_DUPLI);
	RNA_def_property_clear_flag(prop, PROP_EDITABLE);
	
	/* drawing */
	prop = RNA_def_property(srna, "draw_type", PROP_ENUM, PROP_NONE);
	RNA_def_property_enum_sdna(prop, NULL, "dt");
	RNA_def_property_enum_items(prop, drawtype_items);
	RNA_def_property_ui_text(prop, "Maximum Draw Type",  "Maximum draw type to display object with in viewport");
	RNA_def_property_update(prop, NC_OBJECT | ND_DRAW, "rna_Object_internal_update");

	prop = RNA_def_property(srna, "show_bounds", PROP_BOOLEAN, PROP_NONE);
	RNA_def_property_boolean_sdna(prop, NULL, "dtx", OB_DRAWBOUNDOX);
	RNA_def_property_ui_text(prop, "Draw Bounds", "Display the object's bounds");
	RNA_def_property_update(prop, NC_OBJECT | ND_DRAW, NULL);

	prop = RNA_def_property(srna, "draw_bounds_type", PROP_ENUM, PROP_NONE);
	RNA_def_property_enum_sdna(prop, NULL, "boundtype");
	RNA_def_property_enum_items(prop, boundtype_items);
	RNA_def_property_ui_text(prop, "Draw Bounds Type", "Object boundary display type");
	RNA_def_property_update(prop, NC_OBJECT | ND_DRAW, NULL);
	
	prop = RNA_def_property(srna, "show_name", PROP_BOOLEAN, PROP_NONE);
	RNA_def_property_boolean_sdna(prop, NULL, "dtx", OB_DRAWNAME);
	RNA_def_property_ui_text(prop, "Draw Name", "Display the object's name");
	RNA_def_property_update(prop, NC_OBJECT | ND_DRAW, NULL);
	
	prop = RNA_def_property(srna, "show_axis", PROP_BOOLEAN, PROP_NONE);
	RNA_def_property_boolean_sdna(prop, NULL, "dtx", OB_AXIS);
	RNA_def_property_ui_text(prop, "Draw Axes", "Display the object's origin and axes");
	RNA_def_property_update(prop, NC_OBJECT | ND_DRAW, NULL);
	
	prop = RNA_def_property(srna, "show_texture_space", PROP_BOOLEAN, PROP_NONE);
	RNA_def_property_boolean_sdna(prop, NULL, "dtx", OB_TEXSPACE);
	RNA_def_property_ui_text(prop, "Draw Texture Space", "Display the object's texture space");
	RNA_def_property_update(prop, NC_OBJECT | ND_DRAW, NULL);
	
	prop = RNA_def_property(srna, "show_wire", PROP_BOOLEAN, PROP_NONE);
	RNA_def_property_boolean_sdna(prop, NULL, "dtx", OB_DRAWWIRE);
	RNA_def_property_ui_text(prop, "Draw Wire", "Add the object's wireframe over solid drawing");
	RNA_def_property_update(prop, NC_OBJECT | ND_DRAW, NULL);

	prop = RNA_def_property(srna, "show_all_edges", PROP_BOOLEAN, PROP_NONE);
	RNA_def_property_boolean_sdna(prop, NULL, "dtx", OB_DRAW_ALL_EDGES);
	RNA_def_property_ui_text(prop, "Draw All Edges", "Display all edges for mesh objects");
	RNA_def_property_update(prop, NC_OBJECT | ND_DRAW, NULL);

	prop = RNA_def_property(srna, "show_wire_color", PROP_BOOLEAN, PROP_NONE);
	RNA_def_property_boolean_sdna(prop, NULL, "dtx", OB_DRAW_WIRECOLOR);
	RNA_def_property_ui_text(prop, "Draw Wire Color", "Use custom wire color");
	RNA_def_property_update(prop, NC_OBJECT | ND_DRAW, NULL);

	prop = RNA_def_property(srna, "show_transparent", PROP_BOOLEAN, PROP_NONE);
	RNA_def_property_boolean_sdna(prop, NULL, "dtx", OB_DRAWTRANSP);
	RNA_def_property_ui_text(prop, "Draw Transparent",
	                         "Display material transparency in the object (unsupported for duplicator drawing)");
	RNA_def_property_update(prop, NC_OBJECT | ND_DRAW, NULL);
	
	prop = RNA_def_property(srna, "show_x_ray", PROP_BOOLEAN, PROP_NONE);
	RNA_def_property_boolean_sdna(prop, NULL, "dtx", OB_DRAWXRAY);
	RNA_def_property_ui_text(prop, "X-Ray",
	                         "Make the object draw in front of others (unsupported for duplicator drawing)");
	RNA_def_property_update(prop, NC_OBJECT | ND_DRAW, NULL);
	
	/* Grease Pencil */
	prop = RNA_def_property(srna, "grease_pencil", PROP_POINTER, PROP_NONE);
	RNA_def_property_pointer_sdna(prop, NULL, "gpd");
	RNA_def_property_struct_type(prop, "GreasePencil");
	RNA_def_property_flag(prop, PROP_EDITABLE | PROP_ID_REFCOUNT);
	RNA_def_property_ui_text(prop, "Grease Pencil Data", "Grease Pencil datablock");
	RNA_def_property_update(prop, NC_OBJECT | ND_DRAW, NULL);
	
	/* pose */
	prop = RNA_def_property(srna, "pose_library", PROP_POINTER, PROP_NONE);
	RNA_def_property_pointer_sdna(prop, NULL, "poselib");
	RNA_def_property_struct_type(prop, "Action");
	RNA_def_property_flag(prop, PROP_EDITABLE | PROP_ID_REFCOUNT);
	RNA_def_property_ui_text(prop, "Pose Library", "Action used as a pose library for armatures");

	prop = RNA_def_property(srna, "pose", PROP_POINTER, PROP_NONE);
	RNA_def_property_pointer_sdna(prop, NULL, "pose");
	RNA_def_property_struct_type(prop, "Pose");
	RNA_def_property_ui_text(prop, "Pose", "Current pose for armatures");

	/* shape keys */
	prop = RNA_def_property(srna, "show_only_shape_key", PROP_BOOLEAN, PROP_NONE);
	RNA_def_property_boolean_sdna(prop, NULL, "shapeflag", OB_SHAPE_LOCK);
	RNA_def_property_ui_text(prop, "Shape Key Lock", "Always show the current Shape for this Object");
	RNA_def_property_ui_icon(prop, ICON_UNPINNED, 1);
	RNA_def_property_update(prop, 0, "rna_Object_internal_update_data");

	prop = RNA_def_property(srna, "use_shape_key_edit_mode", PROP_BOOLEAN, PROP_NONE);
	RNA_def_property_boolean_sdna(prop, NULL, "shapeflag", OB_SHAPE_EDIT_MODE);
	RNA_def_property_ui_text(prop, "Shape Key Edit Mode", "Apply shape keys in edit mode (for Meshes only)");
	RNA_def_property_ui_icon(prop, ICON_EDITMODE_HLT, 0);
	RNA_def_property_update(prop, 0, "rna_Object_internal_update_data");

	prop = RNA_def_property(srna, "active_shape_key", PROP_POINTER, PROP_NONE);
	RNA_def_property_struct_type(prop, "ShapeKey");
	RNA_def_property_pointer_funcs(prop, "rna_Object_active_shape_key_get", NULL, NULL, NULL);
	RNA_def_property_ui_text(prop, "Active Shape Key", "Current shape key");

	prop = RNA_def_property(srna, "active_shape_key_index", PROP_INT, PROP_NONE);
	RNA_def_property_int_sdna(prop, NULL, "shapenr");
	RNA_def_property_clear_flag(prop, PROP_ANIMATABLE); /* XXX this is really unpredictable... */
	RNA_def_property_int_funcs(prop, "rna_Object_active_shape_key_index_get", "rna_Object_active_shape_key_index_set",
	                           "rna_Object_active_shape_key_index_range");
	RNA_def_property_ui_text(prop, "Active Shape Key Index", "Current shape key index");
	RNA_def_property_update(prop, 0, "rna_Object_active_shape_update");

	/* sculpt */
	prop = RNA_def_property(srna, "use_dynamic_topology_sculpting", PROP_BOOLEAN, PROP_NONE);
	RNA_def_property_boolean_funcs(prop, "rna_Object_use_dynamic_topology_sculpting_get", NULL);
	RNA_def_property_clear_flag(prop, PROP_EDITABLE);
	RNA_def_property_ui_text(prop, "Dynamic Topology Sculpting", NULL);

	/* Levels of Detail */
	prop = RNA_def_property(srna, "lod_levels", PROP_COLLECTION, PROP_NONE);
	RNA_def_property_collection_sdna(prop, NULL, "lodlevels", NULL);
	RNA_def_property_struct_type(prop, "LodLevel");
	RNA_def_property_ui_text(prop, "Level of Detail Levels", "A collection of detail levels to automatically switch between");
	RNA_def_property_update(prop, NC_OBJECT | ND_LOD, NULL);

	RNA_api_object(srna);
}

static void rna_def_dupli_object(BlenderRNA *brna)
{
	StructRNA *srna;
	PropertyRNA *prop;
	FunctionRNA *func;
	PropertyRNA *parm;

	static EnumPropertyItem strand_settings_items[] = {
		{1, "PREVIEW", 0, "Preview", "Apply preview settings"},
		{2, "RENDER", 0, "Render", "Apply render settings"},
		{0, NULL, 0, NULL, NULL}
	};

	srna = RNA_def_struct(brna, "DupliObject", NULL);
	RNA_def_struct_sdna(srna, "DupliObject");
	RNA_def_struct_ui_text(srna, "Object Duplicate", "An object duplicate");
	/* RNA_def_struct_ui_icon(srna, ICON_OBJECT_DATA); */

	prop = RNA_def_property(srna, "object", PROP_POINTER, PROP_NONE);
	RNA_def_property_pointer_sdna(prop, NULL, "ob");
	/* RNA_def_property_pointer_funcs(prop, "rna_DupliObject_object_get", NULL, NULL, NULL); */
	RNA_def_property_ui_text(prop, "Object", "Object being duplicated");

	prop = RNA_def_property(srna, "matrix", PROP_FLOAT, PROP_MATRIX);
	RNA_def_property_float_sdna(prop, NULL, "mat");
	RNA_def_property_multi_array(prop, 2, rna_matrix_dimsize_4x4);
	RNA_def_property_clear_flag(prop, PROP_ANIMATABLE | PROP_EDITABLE);
	RNA_def_property_ui_text(prop, "Object Duplicate Matrix", "Object duplicate transformation matrix");

	prop = RNA_def_property(srna, "hide", PROP_BOOLEAN, PROP_NONE);
	RNA_def_property_boolean_sdna(prop, NULL, "no_draw", 0);
	RNA_def_property_clear_flag(prop, PROP_ANIMATABLE | PROP_EDITABLE);
	RNA_def_property_ui_text(prop, "Hide", "Don't show dupli object in viewport or render");

	prop = RNA_def_property(srna, "index", PROP_INT, PROP_NONE);
	RNA_def_property_int_funcs(prop, "rna_DupliObject_index_get", NULL, NULL);
	RNA_def_property_clear_flag(prop, PROP_ANIMATABLE | PROP_EDITABLE);
	RNA_def_property_ui_text(prop, "Index", "Index in the lowest-level dupli list");

	prop = RNA_def_property(srna, "persistent_id", PROP_INT, PROP_NONE);
	RNA_def_property_clear_flag(prop, PROP_ANIMATABLE | PROP_EDITABLE);
	RNA_def_property_ui_text(prop, "Persistent ID", "Persistent identifier for inter-frame matching of objects with motion blur");

	prop = RNA_def_property(srna, "particle_system", PROP_POINTER, PROP_NONE);
	RNA_def_property_clear_flag(prop, PROP_ANIMATABLE | PROP_EDITABLE);
	RNA_def_property_ui_text(prop, "Particle System", "Particle system that this dupli object was instanced from");

	prop = RNA_def_property(srna, "orco", PROP_FLOAT, PROP_TRANSLATION);
	RNA_def_property_clear_flag(prop, PROP_ANIMATABLE | PROP_EDITABLE);
	RNA_def_property_ui_text(prop, "Generated Coordinates", "Generated coordinates in parent object space");

	prop = RNA_def_property(srna, "uv", PROP_FLOAT, PROP_NONE);
	RNA_def_property_array(prop, 2);
	RNA_def_property_clear_flag(prop, PROP_ANIMATABLE | PROP_EDITABLE);
	RNA_def_property_ui_text(prop, "UV Coordinates", "UV coordinates in parent object space");

	prop = RNA_def_property(srna, "type", PROP_ENUM, PROP_NONE);
	RNA_def_property_enum_items(prop, dupli_items);
	RNA_def_property_clear_flag(prop, PROP_ANIMATABLE | PROP_EDITABLE);
	RNA_def_property_ui_text(prop, "Dupli Type", "Duplicator type that generated this dupli object");

	func = RNA_def_function(srna, "strands_new", "rna_DupliObject_strands_new");
	RNA_def_function_ui_description(func, "Add new strands created from dupli cache data");
	RNA_def_function_flag(func, FUNC_USE_REPORTS);
	parm = RNA_def_pointer(func, "scene", "Scene", "", "Scene within which to evaluate modifiers");
	RNA_def_property_flag(parm, PROP_REQUIRED | PROP_NEVER_NULL);
	parm = RNA_def_pointer(func, "parent", "Object", "", "Duplicator parent of the object");
	RNA_def_property_flag(parm, PROP_REQUIRED | PROP_NEVER_NULL);
	parm = RNA_def_pointer(func, "particle_system", "ParticleSystem", "", "Particle System");
	RNA_def_property_flag(parm, PROP_REQUIRED | PROP_NEVER_NULL);
	parm = RNA_def_enum(func, "settings", strand_settings_items, 0, "", "Modifier settings to apply");
	RNA_def_property_flag(parm, PROP_REQUIRED);
	parm = RNA_def_pointer(func, "strands", "Strands", "",
	                       "Strands created from object, remove it if it is only used for export");
	RNA_def_function_return(func, parm);

	func = RNA_def_function(srna, "strands_free", "rna_DupliObject_strands_free");
	RNA_def_function_flag(func, FUNC_USE_REPORTS);
	RNA_def_function_ui_description(func, "Free strands data");
	parm = RNA_def_pointer(func, "strands", "Strands", "", "Strands to remove");
	RNA_def_property_flag(parm, PROP_REQUIRED | PROP_NEVER_NULL | PROP_RNAPTR);
	RNA_def_property_clear_flag(parm, PROP_THICK_WRAP);

	func = RNA_def_function(srna, "strands_children_new", "rna_DupliObject_strands_children_new");
	RNA_def_function_ui_description(func, "Add new strands created from dupli cache data");
	RNA_def_function_flag(func, FUNC_USE_REPORTS);
	parm = RNA_def_pointer(func, "scene", "Scene", "", "Scene within which to evaluate modifiers");
	RNA_def_property_flag(parm, PROP_REQUIRED | PROP_NEVER_NULL);
	parm = RNA_def_pointer(func, "parent", "Object", "", "Duplicator parent of the object");
	RNA_def_property_flag(parm, PROP_REQUIRED | PROP_NEVER_NULL);
	parm = RNA_def_pointer(func, "particle_system", "ParticleSystem", "", "Particle System");
	RNA_def_property_flag(parm, PROP_REQUIRED | PROP_NEVER_NULL);
	parm = RNA_def_enum(func, "settings", strand_settings_items, 0, "", "Modifier settings to apply");
	RNA_def_property_flag(parm, PROP_REQUIRED);
	parm = RNA_def_pointer(func, "strands", "StrandsChildren", "",
	                       "Strands created from object, remove it if it is only used for export");
	RNA_def_function_return(func, parm);

	func = RNA_def_function(srna, "strands_children_free", "rna_DupliObject_strands_children_free");
	RNA_def_function_flag(func, FUNC_USE_REPORTS);
	RNA_def_function_ui_description(func, "Free strands data");
	parm = RNA_def_pointer(func, "strands", "StrandsChildren", "", "Strands to remove");
	RNA_def_property_flag(parm, PROP_REQUIRED | PROP_NEVER_NULL | PROP_RNAPTR);
	RNA_def_property_clear_flag(parm, PROP_THICK_WRAP);
}

static void rna_def_dupli_object_data(BlenderRNA *brna)
{
	StructRNA *srna;
	/*PropertyRNA *prop;*/

	srna = RNA_def_struct(brna, "DupliObjectData", NULL);
	RNA_def_struct_sdna(srna, "DupliObjectData");
	RNA_def_struct_ui_text(srna, "Object Duplicate Data", "Override of object data for duplis");
}

static void rna_def_object_base(BlenderRNA *brna)
{
	StructRNA *srna;
	PropertyRNA *prop;

	srna = RNA_def_struct(brna, "ObjectBase", NULL);
	RNA_def_struct_sdna(srna, "Base");
	RNA_def_struct_ui_text(srna, "Object Base", "An object instance in a scene");
	RNA_def_struct_ui_icon(srna, ICON_OBJECT_DATA);

	prop = RNA_def_property(srna, "object", PROP_POINTER, PROP_NONE);
	RNA_def_property_pointer_sdna(prop, NULL, "object");
	RNA_def_property_ui_text(prop, "Object", "Object this base links to");

	/* same as object layer */
	prop = RNA_def_property(srna, "layers", PROP_BOOLEAN, PROP_LAYER_MEMBER);
	RNA_def_property_boolean_sdna(prop, NULL, "lay", 1);
	RNA_def_property_array(prop, 20);
	RNA_def_property_ui_text(prop, "Layers", "Layers the object base is on");
	RNA_def_property_boolean_funcs(prop, NULL, "rna_Base_layer_set");
	RNA_def_property_update(prop, NC_OBJECT | ND_DRAW, "rna_Base_layer_update");

	prop = RNA_def_property(srna, "layers_local_view", PROP_BOOLEAN, PROP_LAYER_MEMBER);
	RNA_def_property_boolean_sdna(prop, NULL, "lay", 0x01000000);
	RNA_def_property_array(prop, 8);
	RNA_def_property_clear_flag(prop, PROP_EDITABLE);
	RNA_def_property_ui_text(prop, "Local View Layers", "3D local view layers the object base is on");
	
	prop = RNA_def_property(srna, "select", PROP_BOOLEAN, PROP_NONE);
	RNA_def_property_boolean_sdna(prop, NULL, "flag", BA_SELECT);
	RNA_def_property_ui_text(prop, "Select", "Object base selection state");
	RNA_def_property_update(prop, NC_OBJECT | ND_DRAW, "rna_Base_select_update");
	
	RNA_api_object_base(srna);
}

void RNA_def_object(BlenderRNA *brna)
{
	rna_def_object(brna);

	RNA_define_animate_sdna(false);
	rna_def_object_game_settings(brna);
	rna_def_object_base(brna);
	rna_def_vertex_group(brna);
	rna_def_face_map(brna);
	rna_def_material_slot(brna);
	rna_def_dupli_object(brna);
	rna_def_dupli_object_data(brna);
	RNA_define_animate_sdna(true);
	rna_def_object_lodlevel(brna);
}

#endif<|MERGE_RESOLUTION|>--- conflicted
+++ resolved
@@ -1676,25 +1676,12 @@
 	
 	if (is_cached) {
 		float frame = (float)scene->r.cfra;
-<<<<<<< HEAD
-		eCacheLibrary_EvalMode eval_mode;
-		
-		if (settings == 1)
-			eval_mode = CACHE_LIBRARY_EVAL_REALTIME;
-		else if (settings == 2)
-			eval_mode = CACHE_LIBRARY_EVAL_RENDER;
-		else
-			return NULL;
-		
-		if (settings == 1 && parent->dup_cache) {
-=======
 		bool use_render = (settings == 2);
 		
 		if (!ELEM(settings, 1, 2))
 			return NULL;
 		
 		if (!use_render && parent->dup_cache) {
->>>>>>> 2aa75bb1
 			DupliObjectData *data;
 			
 			/* use dupli cache for realtime dupli data if possible */
@@ -1713,11 +1700,7 @@
 			DupliObjectData data;
 			
 			memset(&data, 0, sizeof(data));
-<<<<<<< HEAD
-			if (BKE_cache_read_dupli_object(parent->cache_library, &data, scene, dob->ob, frame, eval_mode, true)) {
-=======
 			if (BKE_cache_read_dupli_object(parent->cache_library, &data, scene, dob->ob, frame, use_render, true)) {
->>>>>>> 2aa75bb1
 				BKE_dupli_object_data_find_strands(&data, psys->name, &strands, NULL);
 				if (strands)
 					BKE_dupli_object_data_acquire_strands(&data, strands);
@@ -1745,25 +1728,12 @@
 	
 	if (is_cached) {
 		float frame = (float)scene->r.cfra;
-<<<<<<< HEAD
-		eCacheLibrary_EvalMode eval_mode;
-		
-		if (settings == 1)
-			eval_mode = CACHE_LIBRARY_EVAL_REALTIME;
-		else if (settings == 2)
-			eval_mode = CACHE_LIBRARY_EVAL_RENDER;
-		else
-			return NULL;
-		
-		if (settings == 1 && parent->dup_cache) {
-=======
 		bool use_render = (settings == 2);
 		
 		if (!ELEM(settings, 1, 2))
 			return NULL;
 		
 		if (!use_render && parent->dup_cache) {
->>>>>>> 2aa75bb1
 			DupliObjectData *data;
 			
 			/* use dupli cache for realtime dupli data if possible */
@@ -1782,11 +1752,7 @@
 			DupliObjectData data;
 			
 			memset(&data, 0, sizeof(data));
-<<<<<<< HEAD
-			if (BKE_cache_read_dupli_object(parent->cache_library, &data, scene, dob->ob, frame, eval_mode, true)) {
-=======
 			if (BKE_cache_read_dupli_object(parent->cache_library, &data, scene, dob->ob, frame, use_render, true)) {
->>>>>>> 2aa75bb1
 				Strands *parents;
 				BKE_dupli_object_data_find_strands(&data, psys->name, &parents, &strands);
 				if (strands) {
