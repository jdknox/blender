--- conflicted
+++ resolved
@@ -2540,18 +2540,6 @@
 		{0, NULL, 0, NULL, NULL}
 	};
 
-<<<<<<< HEAD
-	static EnumPropertyItem waveform_draw_items[] = {
-		{SEQ_NO_WAVEFORMS, "NO_WAVEFORMS", 0, "Waveforms Off",
-		                "No waveforms drawn for all sound strips"},
-		{SEQ_ALL_WAVEFORMS, "ALL_WAVEFORMS", 0, "Waveforms On",
-		                "Waveforms drawn for all sound strips"},
-		{0, "DEFAULT_WAVEFORMS", 0, "Use Strip Option",
-		                "Waveforms drawn according to strip setting"},
-		{0, NULL, 0, NULL, NULL}
-	};
-	
-=======
 	static EnumPropertyItem waveform_type_draw_items[] = {
 		{SEQ_NO_WAVEFORMS, "NO_WAVEFORMS", 0, "Waveforms Off",
 		 "No waveforms drawn for all sound strips"},
@@ -2562,7 +2550,6 @@
 		{0, NULL, 0, NULL, NULL}
 	};
 
->>>>>>> 435eaa79
 	srna = RNA_def_struct(brna, "SpaceSequenceEditor", "Space");
 	RNA_def_struct_sdna(srna, "SpaceSeq");
 	RNA_def_struct_ui_text(srna, "Space Sequence Editor", "Sequence editor space data");
@@ -2632,15 +2619,9 @@
 	RNA_def_property_ui_text(prop, "Draw Channels", "Channels of the preview to draw");
 	RNA_def_property_update(prop, NC_SPACE | ND_SPACE_SEQUENCER, NULL);
 
-<<<<<<< HEAD
-	prop = RNA_def_property(srna, "waveform_draw", PROP_ENUM, PROP_NONE);
-	RNA_def_property_enum_bitflag_sdna(prop, NULL, "flag");
-	RNA_def_property_enum_items(prop, waveform_draw_items);
-=======
 	prop = RNA_def_property(srna, "waveform_draw_type", PROP_ENUM, PROP_NONE);
 	RNA_def_property_enum_bitflag_sdna(prop, NULL, "flag");
 	RNA_def_property_enum_items(prop, waveform_type_draw_items);
->>>>>>> 435eaa79
 	RNA_def_property_ui_text(prop, "Waveform Drawing", "How Waveforms are drawn");
 	RNA_def_property_update(prop, NC_SPACE | ND_SPACE_SEQUENCER, NULL);
 
@@ -2671,13 +2652,8 @@
 	RNA_def_property_ui_text(prop, "Overlay Type", "Overlay draw type");
 	RNA_def_property_update(prop, NC_SPACE | ND_SPACE_SEQUENCER, NULL);
 
-<<<<<<< HEAD
-	prop = RNA_def_property(srna, "backdrop", PROP_BOOLEAN, PROP_NONE);
-	RNA_def_property_boolean_sdna(prop, NULL, "backdrop", 1);
-=======
 	prop = RNA_def_property(srna, "show_backdrop", PROP_BOOLEAN, PROP_NONE);
 	RNA_def_property_boolean_sdna(prop, NULL, "draw_flag", SEQ_DRAW_BACKDROP);
->>>>>>> 435eaa79
 	RNA_def_property_ui_text(prop, "Use Backdrop", "Display result under strips");
 	RNA_def_property_update(prop, NC_SPACE | ND_SPACE_SEQUENCER, NULL);
 }
