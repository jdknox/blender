/*
 * ***** BEGIN GPL LICENSE BLOCK *****
 *
 * This program is free software; you can redistribute it and/or
 * modify it under the terms of the GNU General Public License
 * as published by the Free Software Foundation; either version 2
 * of the License, or (at your option) any later version.
 *
 * This program is distributed in the hope that it will be useful,
 * but WITHOUT ANY WARRANTY; without even the implied warranty of
 * MERCHANTABILITY or FITNESS FOR A PARTICULAR PURPOSE.  See the
 * GNU General Public License for more details.
 *
 * You should have received a copy of the GNU General Public License
 * along with this program; if not, write to the Free Software Foundation,
 * Inc., 51 Franklin Street, Fifth Floor, Boston, MA 02110-1301, USA.
 *
 * Contributor(s): Blender Foundation (2008)
 *
 * ***** END GPL LICENSE BLOCK *****
 */

/** \file blender/makesrna/intern/rna_space.c
 *  \ingroup RNA
 */

#include <stdlib.h>
#include <string.h>

#include "MEM_guardedalloc.h"

#include "BLF_translation.h"

#include "RNA_access.h"
#include "RNA_define.h"


#include "BKE_asset.h"
#include "BKE_image.h"
#include "BKE_key.h"
#include "BKE_movieclip.h"
#include "BKE_node.h"
#include "BKE_screen.h"

#include "DNA_action_types.h"
#include "DNA_key_types.h"
#include "DNA_material_types.h"
#include "DNA_node_types.h"
#include "DNA_object_types.h"
#include "DNA_space_types.h"
#include "DNA_sequence_types.h"
#include "DNA_mask_types.h"
#include "DNA_view3d_types.h"

#include "rna_internal.h"

#include "WM_api.h"
#include "WM_types.h"

#include "RE_engine.h"
#include "RE_pipeline.h"

#include "ED_fileselect.h"

#include "RNA_enum_types.h"


EnumPropertyItem space_type_items[] = {
	/* empty must be here for python, is skipped for UI */
	{SPACE_EMPTY, "EMPTY", ICON_NONE, "Empty", ""},
	{SPACE_VIEW3D, "VIEW_3D", ICON_VIEW3D, "3D View", "3D viewport"},
	{0, "", ICON_NONE, NULL, NULL},
	{SPACE_TIME, "TIMELINE", ICON_TIME, "Timeline", "Timeline and playback controls"},
	{SPACE_IPO, "GRAPH_EDITOR", ICON_IPO, "Graph Editor", "Edit drivers and keyframe interpolation"},
	{SPACE_ACTION, "DOPESHEET_EDITOR", ICON_ACTION, "Dope Sheet", "Adjust timing of keyframes"},
	{SPACE_NLA, "NLA_EDITOR", ICON_NLA, "NLA Editor", "Combine and layer Actions"},
	{0, "", ICON_NONE, NULL, NULL},
	{SPACE_IMAGE, "IMAGE_EDITOR", ICON_IMAGE_COL, "UV/Image Editor", "View and edit images and UV Maps"},
	{SPACE_SEQ, "SEQUENCE_EDITOR", ICON_SEQUENCE, "Video Sequence Editor", "Video editing tools"},
	{SPACE_CLIP, "CLIP_EDITOR", ICON_CLIP, "Movie Clip Editor", "Motion tracking tools"},
	{SPACE_TEXT, "TEXT_EDITOR", ICON_TEXT, "Text Editor", "Edit scripts and in-file documentation"},
	{SPACE_NODE, "NODE_EDITOR", ICON_NODETREE, "Node Editor", "Editor for node-based shading and compositing tools"},
	{SPACE_LOGIC, "LOGIC_EDITOR", ICON_LOGIC, "Logic Editor", "Game logic editing"},
	{0, "", ICON_NONE, NULL, NULL},
	{SPACE_BUTS, "PROPERTIES", ICON_BUTS, "Properties", "Edit properties of active object and related datablocks"},
	{SPACE_OUTLINER, "OUTLINER", ICON_OOPS, "Outliner", "Overview of scene graph and all available datablocks"},
	{SPACE_USERPREF, "USER_PREFERENCES", ICON_PREFERENCES, "User Preferences", "Edit persistent configuration settings"},
	{SPACE_INFO, "INFO", ICON_INFO, "Info", "Main menu bar and list of error messages (drag down to expand and display)"},
	{0, "", ICON_NONE, NULL, NULL},
	{SPACE_FILE, "FILE_BROWSER", ICON_FILESEL, "File Browser", "Browse for files and assets"},
	{0, "", ICON_NONE, NULL, NULL},
	{SPACE_CONSOLE, "CONSOLE", ICON_CONSOLE, "Python Console", "Interactive programmatic console for advanced editing and script development"},
	{0, NULL, 0, NULL, NULL}
};

#define V3D_S3D_CAMERA_LEFT        {STEREO_LEFT_ID, "LEFT", ICON_RESTRICT_RENDER_OFF, "Left", ""},
#define V3D_S3D_CAMERA_RIGHT       {STEREO_RIGHT_ID, "RIGHT", ICON_RESTRICT_RENDER_OFF, "Right", ""},
#define V3D_S3D_CAMERA_S3D         {STEREO_3D_ID, "S3D", ICON_CAMERA_STEREO, "3D", ""},
#ifdef RNA_RUNTIME
#define V3D_S3D_CAMERA_VIEWS       {STEREO_MONO_ID, "MONO", ICON_RESTRICT_RENDER_OFF, "Views", ""},
#endif

static EnumPropertyItem stereo3d_camera_items[] = {
	V3D_S3D_CAMERA_LEFT
	V3D_S3D_CAMERA_RIGHT
	V3D_S3D_CAMERA_S3D
	{0, NULL, 0, NULL, NULL}
};

#ifdef RNA_RUNTIME
static EnumPropertyItem multiview_camera_items[] = {
	V3D_S3D_CAMERA_VIEWS
	V3D_S3D_CAMERA_S3D
	{0, NULL, 0, NULL, NULL}
};
#endif

#undef V3D_S3D_CAMERA_LEFT
#undef V3D_S3D_CAMERA_RIGHT
#undef V3D_S3D_CAMERA_S3D
#undef V3D_S3D_CAMERA_VIEWS

#ifndef RNA_RUNTIME
static EnumPropertyItem stereo3d_eye_items[] = {
    {STEREO_LEFT_ID, "LEFT_EYE", ICON_NONE, "Left Eye"},
    {STEREO_RIGHT_ID, "RIGHT_EYE", ICON_NONE, "Right Eye"},
    {0, NULL, 0, NULL, NULL}
};
#endif

static EnumPropertyItem pivot_items_full[] = {
	{V3D_CENTER, "BOUNDING_BOX_CENTER", ICON_ROTATE, "Bounding Box Center",
	             "Pivot around bounding box center of selected object(s)"},
	{V3D_CURSOR, "CURSOR", ICON_CURSOR, "3D Cursor", "Pivot around the 3D cursor"},
	{V3D_LOCAL, "INDIVIDUAL_ORIGINS", ICON_ROTATECOLLECTION,
	            "Individual Origins", "Pivot around each object's own origin"},
	{V3D_CENTROID, "MEDIAN_POINT", ICON_ROTATECENTER, "Median Point",
	               "Pivot around the median point of selected objects"},
	{V3D_ACTIVE, "ACTIVE_ELEMENT", ICON_ROTACTIVE, "Active Element", "Pivot around active object"},
	{0, NULL, 0, NULL, NULL}
};

static EnumPropertyItem draw_channels_items[] = {
	{SI_USE_ALPHA, "COLOR_ALPHA", ICON_IMAGE_RGB_ALPHA, "Color and Alpha",
	               "Draw image with RGB colors and alpha transparency"},
	{0, "COLOR", ICON_IMAGE_RGB, "Color", "Draw image with RGB colors"},
	{SI_SHOW_ALPHA, "ALPHA", ICON_IMAGE_ALPHA, "Alpha", "Draw alpha transparency channel"},
	{SI_SHOW_ZBUF, "Z_BUFFER", ICON_IMAGE_ZDEPTH, "Z-Buffer",
	               "Draw Z-buffer associated with image (mapped from camera clip start to end)"},
	{0, NULL, 0, NULL, NULL}
};

static EnumPropertyItem transform_orientation_items[] = {
	{V3D_MANIP_GLOBAL, "GLOBAL", 0, "Global", "Align the transformation axes to world space"},
	{V3D_MANIP_LOCAL, "LOCAL", 0, "Local", "Align the transformation axes to the selected objects' local space"},
	{V3D_MANIP_NORMAL, "NORMAL", 0, "Normal",
	                   "Align the transformation axes to average normal of selected elements "
	                   "(bone Y axis for pose mode)"},
	{V3D_MANIP_GIMBAL, "GIMBAL", 0, "Gimbal", "Align each axis to the Euler rotation axis as used for input"},
	{V3D_MANIP_VIEW, "VIEW", 0, "View", "Align the transformation axes to the window"},
	// {V3D_MANIP_CUSTOM, "CUSTOM", 0, "Custom", "Use a custom transform orientation"},
	{0, NULL, 0, NULL, NULL}
};

#ifndef RNA_RUNTIME
static EnumPropertyItem autosnap_items[] = {
	{SACTSNAP_OFF, "NONE", 0, "No Auto-Snap", ""},
	/* {-1, "", 0, "", ""}, */
	{SACTSNAP_STEP, "STEP", 0, "Frame Step", "Snap to 1.0 frame intervals"},
	{SACTSNAP_TSTEP, "TIME_STEP", 0, "Second Step", "Snap to 1.0 second intervals"},
	/* {-1, "", 0, "", ""}, */
	{SACTSNAP_FRAME, "FRAME", 0, "Nearest Frame", "Snap to actual frames (nla-action time)"},
	{SACTSNAP_SECOND, "SECOND", 0, "Nearest Second", "Snap to actual seconds (nla-action time)"},
	/* {-1, "", 0, "", ""}, */
	{SACTSNAP_MARKER, "MARKER", 0, "Nearest Marker", "Snap to nearest marker"},
	{0, NULL, 0, NULL, NULL}
};
#endif

EnumPropertyItem viewport_shade_items[] = {
	{OB_BOUNDBOX, "BOUNDBOX", ICON_BBOX, "Bounding Box", "Display the object's local bounding boxes only"},
	{OB_WIRE, "WIREFRAME", ICON_WIRE, "Wireframe", "Display the object as wire edges"},
	{OB_SOLID, "SOLID", ICON_SOLID, "Solid", "Display the object solid, lit with default OpenGL lights"},
	{OB_TEXTURE, "TEXTURED", ICON_POTATO, "Texture", "Display the object solid, with a texture"},
	{OB_MATERIAL, "MATERIAL", ICON_MATERIAL_DATA, "Material", "Display objects solid, with GLSL material"},
	{OB_RENDER, "RENDERED", ICON_SMOOTH, "Rendered", "Display render preview"},
	{0, NULL, 0, NULL, NULL}
};


EnumPropertyItem clip_editor_mode_items[] = {
	{SC_MODE_TRACKING, "TRACKING", ICON_ANIM_DATA, "Tracking", "Show tracking and solving tools"},
	{SC_MODE_MASKEDIT, "MASK", ICON_MOD_MASK, "Mask", "Show mask editing tools"},
	{0, NULL, 0, NULL, NULL}
};

/* Actually populated dynamically trough a function, but helps for context-less access (e.g. doc, i18n...). */
static EnumPropertyItem buttons_context_items[] = {
	{BCONTEXT_SCENE, "SCENE", ICON_SCENE_DATA, "Scene", "Scene"},
	{BCONTEXT_RENDER, "RENDER", ICON_SCENE, "Render", "Render"},
	{BCONTEXT_RENDER_LAYER, "RENDER_LAYER", ICON_RENDERLAYERS, "Render Layers", "Render layers"},
	{BCONTEXT_WORLD, "WORLD", ICON_WORLD, "World", "World"},
	{BCONTEXT_OBJECT, "OBJECT", ICON_OBJECT_DATA, "Object", "Object"},
	{BCONTEXT_CONSTRAINT, "CONSTRAINT", ICON_CONSTRAINT, "Constraints", "Object constraints"},
	{BCONTEXT_MODIFIER, "MODIFIER", ICON_MODIFIER, "Modifiers", "Object modifiers"},
	{BCONTEXT_DATA, "DATA", ICON_NONE, "Data", "Object data"},
	{BCONTEXT_BONE, "BONE", ICON_BONE_DATA, "Bone", "Bone"},
	{BCONTEXT_BONE_CONSTRAINT, "BONE_CONSTRAINT", ICON_CONSTRAINT_BONE, "Bone Constraints", "Bone constraints"},
	{BCONTEXT_MATERIAL, "MATERIAL", ICON_MATERIAL, "Material", "Material"},
	{BCONTEXT_TEXTURE, "TEXTURE", ICON_TEXTURE, "Texture", "Texture"},
	{BCONTEXT_PARTICLE, "PARTICLES", ICON_PARTICLES, "Particles", "Particle"},
	{BCONTEXT_PHYSICS, "PHYSICS", ICON_PHYSICS, "Physics", "Physics"},
	{0, NULL, 0, NULL, NULL}
};

/* Actually populated dynamically trough a function, but helps for context-less access (e.g. doc, i18n...). */
static EnumPropertyItem buttons_texture_context_items[] = {
	{SB_TEXC_MATERIAL, "MATERIAL", ICON_MATERIAL, "", "Show material textures"},
	{SB_TEXC_WORLD, "WORLD", ICON_WORLD, "", "Show world textures"},
	{SB_TEXC_LAMP, "LAMP", ICON_LAMP, "", "Show lamp textures"},
	{SB_TEXC_PARTICLES, "PARTICLES", ICON_PARTICLES, "", "Show particles textures"},
	{SB_TEXC_LINESTYLE, "LINESTYLE", ICON_LINE_DATA, "", "Show linestyle textures"},
	{SB_TEXC_OTHER, "OTHER", ICON_TEXTURE, "", "Show other data textures"},
	{0, NULL, 0, NULL, NULL}
};

#ifdef RNA_RUNTIME

#include "DNA_anim_types.h"
#include "DNA_mask_types.h"
#include "DNA_scene_types.h"
#include "DNA_screen_types.h"
#include "DNA_userdef_types.h"

#include "BLI_listbase.h"
#include "BLI_math.h"

#include "BKE_animsys.h"
#include "BKE_asset.h"
#include "BKE_brush.h"
#include "BKE_colortools.h"
#include "BKE_context.h"
#include "BKE_depsgraph.h"
#include "BKE_nla.h"
#include "BKE_paint.h"
#include "BKE_scene.h"
#include "BKE_screen.h"
#include "BKE_icons.h"

#include "ED_buttons.h"
#include "ED_fileselect.h"
#include "ED_image.h"
#include "ED_node.h"
#include "ED_screen.h"
#include "ED_view3d.h"
#include "ED_sequencer.h"
#include "ED_clip.h"

#include "GPU_material.h"

#include "IMB_imbuf_types.h"

#include "UI_interface.h"
#include "UI_view2d.h"

static StructRNA *rna_Space_refine(struct PointerRNA *ptr)
{
	SpaceLink *space = (SpaceLink *)ptr->data;

	switch (space->spacetype) {
		case SPACE_VIEW3D:
			return &RNA_SpaceView3D;
		case SPACE_IPO:
			return &RNA_SpaceGraphEditor;
		case SPACE_OUTLINER:
			return &RNA_SpaceOutliner;
		case SPACE_BUTS:
			return &RNA_SpaceProperties;
		case SPACE_FILE:
			return &RNA_SpaceFileBrowser;
		case SPACE_IMAGE:
			return &RNA_SpaceImageEditor;
		case SPACE_INFO:
			return &RNA_SpaceInfo;
		case SPACE_SEQ:
			return &RNA_SpaceSequenceEditor;
		case SPACE_TEXT:
			return &RNA_SpaceTextEditor;
		case SPACE_ACTION:
			return &RNA_SpaceDopeSheetEditor;
		case SPACE_NLA:
			return &RNA_SpaceNLA;
		case SPACE_TIME:
			return &RNA_SpaceTimeline;
		case SPACE_NODE:
			return &RNA_SpaceNodeEditor;
		case SPACE_LOGIC:
			return &RNA_SpaceLogicEditor;
		case SPACE_CONSOLE:
			return &RNA_SpaceConsole;
		case SPACE_USERPREF:
			return &RNA_SpaceUserPreferences;
		case SPACE_CLIP:
			return &RNA_SpaceClipEditor;
		default:
			return &RNA_Space;
	}
}

static ScrArea *rna_area_from_space(PointerRNA *ptr)
{
	bScreen *sc = (bScreen *)ptr->id.data;
	SpaceLink *link = (SpaceLink *)ptr->data;
	return BKE_screen_find_area_from_space(sc, link);
}

static void area_region_from_regiondata(bScreen *sc, void *regiondata, ScrArea **r_sa, ARegion **r_ar)
{
	ScrArea *sa;
	ARegion *ar;

	*r_sa = NULL;
	*r_ar = NULL;

	for (sa = sc->areabase.first; sa; sa = sa->next) {
		for (ar = sa->regionbase.first; ar; ar = ar->next) {
			if (ar->regiondata == regiondata) {
				*r_sa = sa;
				*r_ar = ar;
				return;
			}
		}
	}
}

static void rna_area_region_from_regiondata(PointerRNA *ptr, ScrArea **r_sa, ARegion **r_ar)
{
	bScreen *sc = (bScreen *)ptr->id.data;
	void *regiondata = ptr->data;

	area_region_from_regiondata(sc, regiondata, r_sa, r_ar);
}

static int rna_Space_view2d_sync_get(PointerRNA *ptr)
{
	ScrArea *sa;
	ARegion *ar;

	sa = rna_area_from_space(ptr); /* can be NULL */
	ar = BKE_area_find_region_type(sa, RGN_TYPE_WINDOW);
	if (ar) {
		View2D *v2d = &ar->v2d;
		return (v2d->flag & V2D_VIEWSYNC_SCREEN_TIME) != 0;
	}

	return false;
}

static void rna_Space_view2d_sync_set(PointerRNA *ptr, int value)
{
	ScrArea *sa;
	ARegion *ar;

	sa = rna_area_from_space(ptr); /* can be NULL */
	ar = BKE_area_find_region_type(sa, RGN_TYPE_WINDOW);
	if (ar) {
		View2D *v2d = &ar->v2d;
		if (value) {
			v2d->flag |= V2D_VIEWSYNC_SCREEN_TIME;
		}
		else {
			v2d->flag &= ~V2D_VIEWSYNC_SCREEN_TIME;
		}
	}
}

static void rna_Space_view2d_sync_update(Main *UNUSED(bmain), Scene *UNUSED(scene), PointerRNA *ptr)
{
	ScrArea *sa;
	ARegion *ar;

	sa = rna_area_from_space(ptr); /* can be NULL */
	ar = BKE_area_find_region_type(sa, RGN_TYPE_WINDOW);

	if (ar) {
		bScreen *sc = (bScreen *)ptr->id.data;
		View2D *v2d = &ar->v2d;

		UI_view2d_sync(sc, sa, v2d, V2D_LOCK_SET);
	}
}

static PointerRNA rna_CurrentOrientation_get(PointerRNA *ptr)
{
	Scene *scene = ((bScreen *)ptr->id.data)->scene;
	View3D *v3d = (View3D *)ptr->data;

	if (v3d->twmode < V3D_MANIP_CUSTOM)
		return rna_pointer_inherit_refine(ptr, &RNA_TransformOrientation, NULL);
	else
		return rna_pointer_inherit_refine(ptr, &RNA_TransformOrientation,
		                                  BLI_findlink(&scene->transform_spaces, v3d->twmode - V3D_MANIP_CUSTOM));
}

EnumPropertyItem *rna_TransformOrientation_itemf(bContext *C, PointerRNA *ptr, PropertyRNA *UNUSED(prop), bool *r_free)
{
	Scene *scene = NULL;
	ListBase *transform_spaces;
	TransformOrientation *ts = NULL;
	EnumPropertyItem tmp = {0, "", 0, "", ""};
	EnumPropertyItem *item = NULL;
	int i = V3D_MANIP_CUSTOM, totitem = 0;

	RNA_enum_items_add(&item, &totitem, transform_orientation_items);

	if (ptr->type == &RNA_SpaceView3D)
		scene = ((bScreen *)ptr->id.data)->scene;
	else
		scene = CTX_data_scene(C);  /* can't use scene from ptr->id.data because that enum is also used by operators */

	if (scene) {
		transform_spaces = &scene->transform_spaces;
		ts = transform_spaces->first;
	}

	if (ts) {
		RNA_enum_item_add_separator(&item, &totitem);

		for (; ts; ts = ts->next) {
			tmp.identifier = ts->name;
			tmp.name = ts->name;
			tmp.value = i++;
			RNA_enum_item_add(&item, &totitem, &tmp);
		}
	}

	RNA_enum_item_end(&item, &totitem);
	*r_free = true;

	return item;
}

/* Space 3D View */
static void rna_SpaceView3D_lock_camera_and_layers_set(PointerRNA *ptr, int value)
{
	View3D *v3d = (View3D *)(ptr->data);
	bScreen *sc = (bScreen *)ptr->id.data;

	v3d->scenelock = value;

	if (value) {
		int bit;
		v3d->lay = sc->scene->lay;
		/* seek for layact */
		bit = 0;
		while (bit < 32) {
			if (v3d->lay & (1u << bit)) {
				v3d->layact = (1u << bit);
				break;
			}
			bit++;
		}
		v3d->camera = sc->scene->camera;
	}
}

static void rna_View3D_CursorLocation_get(PointerRNA *ptr, float *values)
{
	View3D *v3d = (View3D *)(ptr->data);
	bScreen *sc = (bScreen *)ptr->id.data;
	Scene *scene = (Scene *)sc->scene;
	const float *loc = ED_view3d_cursor3d_get(scene, v3d);
	
	copy_v3_v3(values, loc);
}

static void rna_View3D_CursorLocation_set(PointerRNA *ptr, const float *values)
{
	View3D *v3d = (View3D *)(ptr->data);
	bScreen *sc = (bScreen *)ptr->id.data;
	Scene *scene = (Scene *)sc->scene;
	float *cursor = ED_view3d_cursor3d_get(scene, v3d);
	
	copy_v3_v3(cursor, values);
}

static float rna_View3D_GridScaleUnit_get(PointerRNA *ptr)
{
	View3D *v3d = (View3D *)(ptr->data);
	bScreen *sc = (bScreen *)ptr->id.data;
	Scene *scene = (Scene *)sc->scene;

	return ED_view3d_grid_scale(scene, v3d, NULL);
}

static void rna_SpaceView3D_layer_set(PointerRNA *ptr, const int *values)
{
	View3D *v3d = (View3D *)(ptr->data);
	
	v3d->lay = ED_view3d_scene_layer_set(v3d->lay, values, &v3d->layact);
}

static void rna_SpaceView3D_layer_update(Main *bmain, Scene *UNUSED(scene), PointerRNA *UNUSED(ptr))
{
	DAG_on_visible_update(bmain, false);
}

static void rna_SpaceView3D_viewport_shade_update(Main *bmain, Scene *scene, PointerRNA *ptr)
{
	View3D *v3d = (View3D *)(ptr->data);
	ScrArea *sa = rna_area_from_space(ptr);

	ED_view3d_shade_update(bmain, scene, v3d, sa);
}

static void rna_SpaceView3D_matcap_update(Main *UNUSED(bmain), Scene *UNUSED(scene), PointerRNA *ptr)
{
	View3D *v3d = (View3D *)(ptr->data);
	
	if (v3d->defmaterial) {
		Material *ma = v3d->defmaterial;
		
		if (ma->preview)
			BKE_previewimg_free(&ma->preview);
		
		if (ma->gpumaterial.first)
			GPU_material_free(&ma->gpumaterial);
		
		WM_main_add_notifier(NC_MATERIAL | ND_SHADING_DRAW, ma);
	}
}

static void rna_SpaceView3D_matcap_enable(Main *UNUSED(bmain), Scene *UNUSED(scene), PointerRNA *ptr)
{
	View3D *v3d = (View3D *)(ptr->data);
	
	if (v3d->matcap_icon < ICON_MATCAP_01 ||
	    v3d->matcap_icon > ICON_MATCAP_24)
	{
		v3d->matcap_icon = ICON_MATCAP_01;
	}
}

static void rna_SpaceView3D_pivot_update(Main *bmain, Scene *UNUSED(scene), PointerRNA *ptr)
{
	if (U.uiflag & USER_LOCKAROUND) {
		View3D *v3d_act = (View3D *)(ptr->data);

		/* TODO, space looper */
		bScreen *screen;
		for (screen = bmain->screen.first; screen; screen = screen->id.next) {
			ScrArea *sa;
			for (sa = screen->areabase.first; sa; sa = sa->next) {
				SpaceLink *sl;
				for (sl = sa->spacedata.first; sl; sl = sl->next) {
					if (sl->spacetype == SPACE_VIEW3D) {
						View3D *v3d = (View3D *)sl;
						if (v3d != v3d_act) {
							v3d->around = v3d_act->around;
							v3d->flag = (v3d->flag & ~V3D_ALIGN) | (v3d_act->flag & V3D_ALIGN);
							ED_area_tag_redraw_regiontype(sa, RGN_TYPE_HEADER);
						}
					}
				}
			}
		}
	}
}

static PointerRNA rna_SpaceView3D_region_3d_get(PointerRNA *ptr)
{
	View3D *v3d = (View3D *)(ptr->data);
	ScrArea *sa = rna_area_from_space(ptr);
	void *regiondata = NULL;
	if (sa) {
		ListBase *regionbase = (sa->spacedata.first == v3d) ? &sa->regionbase : &v3d->regionbase;
		ARegion *ar = regionbase->last; /* always last in list, weak .. */
		regiondata = ar->regiondata;
	}

	return rna_pointer_inherit_refine(ptr, &RNA_RegionView3D, regiondata);
}

static void rna_SpaceView3D_region_quadviews_begin(CollectionPropertyIterator *iter, PointerRNA *ptr)
{
	View3D *v3d = (View3D *)(ptr->data);
	ScrArea *sa = rna_area_from_space(ptr);
	int i = 3;

	ARegion *ar = ((sa && sa->spacedata.first == v3d) ? &sa->regionbase : &v3d->regionbase)->last;
	ListBase lb = {NULL, NULL};

	if (ar && ar->alignment == RGN_ALIGN_QSPLIT) {
		while (i-- && ar) {
			ar = ar->prev;
		}

		if (i < 0) {
			lb.first = ar;
		}
	}

	rna_iterator_listbase_begin(iter, &lb, NULL);
}

static PointerRNA rna_SpaceView3D_region_quadviews_get(CollectionPropertyIterator *iter)
{
	void *regiondata = ((ARegion *)rna_iterator_listbase_get(iter))->regiondata;

	return rna_pointer_inherit_refine(&iter->parent, &RNA_RegionView3D, regiondata);
}

static void rna_RegionView3D_quadview_update(Main *UNUSED(main), Scene *UNUSED(scene), PointerRNA *ptr)
{
	ScrArea *sa;
	ARegion *ar;

	rna_area_region_from_regiondata(ptr, &sa, &ar);
	if (sa && ar && ar->alignment == RGN_ALIGN_QSPLIT)
		ED_view3d_quadview_update(sa, ar, false);
}

/* same as above but call clip==true */
static void rna_RegionView3D_quadview_clip_update(Main *UNUSED(main), Scene *UNUSED(scene), PointerRNA *ptr)
{
	ScrArea *sa;
	ARegion *ar;

	rna_area_region_from_regiondata(ptr, &sa, &ar);
	if (sa && ar && ar->alignment == RGN_ALIGN_QSPLIT)
		ED_view3d_quadview_update(sa, ar, true);
}

static void rna_RegionView3D_view_location_get(PointerRNA *ptr, float *values)
{
	RegionView3D *rv3d = (RegionView3D *)(ptr->data);
	negate_v3_v3(values, rv3d->ofs);
}

static void rna_RegionView3D_view_location_set(PointerRNA *ptr, const float *values)
{
	RegionView3D *rv3d = (RegionView3D *)(ptr->data);
	negate_v3_v3(rv3d->ofs, values);
}

static void rna_RegionView3D_view_rotation_get(PointerRNA *ptr, float *values)
{
	RegionView3D *rv3d = (RegionView3D *)(ptr->data);
	invert_qt_qt(values, rv3d->viewquat);
}

static void rna_RegionView3D_view_rotation_set(PointerRNA *ptr, const float *values)
{
	RegionView3D *rv3d = (RegionView3D *)(ptr->data);
	invert_qt_qt(rv3d->viewquat, values);
}

static void rna_RegionView3D_view_matrix_set(PointerRNA *ptr, const float *values)
{
	RegionView3D *rv3d = (RegionView3D *)(ptr->data);
	float mat[4][4];
	invert_m4_m4(mat, (float (*)[4])values);
	ED_view3d_from_m4(mat, rv3d->ofs, rv3d->viewquat, &rv3d->dist);
}

static int rna_SpaceView3D_viewport_shade_get(PointerRNA *ptr)
{
	Scene *scene = ((bScreen *)ptr->id.data)->scene;
	RenderEngineType *type = RE_engines_find(scene->r.engine);
	View3D *v3d = (View3D *)ptr->data;
	int drawtype = v3d->drawtype;

	if (drawtype == OB_RENDER && !(type && type->view_draw))
		return OB_SOLID;

	return drawtype;
}

static EnumPropertyItem *rna_SpaceView3D_viewport_shade_itemf(bContext *UNUSED(C), PointerRNA *ptr,
                                                              PropertyRNA *UNUSED(prop), bool *r_free)
{
	Scene *scene = ((bScreen *)ptr->id.data)->scene;
	RenderEngineType *type = RE_engines_find(scene->r.engine);
	
	EnumPropertyItem *item = NULL;
	int totitem = 0;

	RNA_enum_items_add_value(&item, &totitem, viewport_shade_items, OB_BOUNDBOX);
	RNA_enum_items_add_value(&item, &totitem, viewport_shade_items, OB_WIRE);
	RNA_enum_items_add_value(&item, &totitem, viewport_shade_items, OB_SOLID);
	RNA_enum_items_add_value(&item, &totitem, viewport_shade_items, OB_TEXTURE);
	RNA_enum_items_add_value(&item, &totitem, viewport_shade_items, OB_MATERIAL);
	
	if (type && type->view_draw)
		RNA_enum_items_add_value(&item, &totitem, viewport_shade_items, OB_RENDER);

	RNA_enum_item_end(&item, &totitem);
	*r_free = true;

	return item;
}

static EnumPropertyItem *rna_SpaceView3D_stereo3d_camera_itemf(bContext *UNUSED(C), PointerRNA *ptr,
                                                               PropertyRNA *UNUSED(prop), bool *UNUSED(r_free))
{
	Scene *scene = ((bScreen *)ptr->id.data)->scene;

	if (scene->r.views_format == SCE_VIEWS_FORMAT_MULTIVIEW)
		return multiview_camera_items;
	else
		return stereo3d_camera_items;
}

/* Space Image Editor */

static PointerRNA rna_SpaceImageEditor_uvedit_get(PointerRNA *ptr)
{
	return rna_pointer_inherit_refine(ptr, &RNA_SpaceUVEditor, ptr->data);
}

static void rna_SpaceImageEditor_mode_update(Main *bmain, Scene *scene, PointerRNA *UNUSED(ptr))
{
	ED_space_image_paint_update(bmain->wm.first, scene->toolsettings);
}


static void rna_SpaceImageEditor_show_stereo_set(PointerRNA *ptr, int value)
{
	SpaceImage *sima = (SpaceImage *)(ptr->data);

	if (value)
		sima->iuser.flag |= IMA_SHOW_STEREO;
	else
		sima->iuser.flag &= ~IMA_SHOW_STEREO;
}

static int rna_SpaceImageEditor_show_stereo_get(PointerRNA *ptr)
{
	SpaceImage *sima = (SpaceImage *)(ptr->data);
	return (sima->iuser.flag & IMA_SHOW_STEREO) != 0;
}

static void rna_SpaceImageEditor_show_stereo_update(Main *UNUSED(bmain), Scene *UNUSED(unused), PointerRNA *ptr)
{
	SpaceImage *sima = (SpaceImage *)(ptr->data);
	Image *ima = sima->image;

	if (ima) {
		if (ima->rr) {
			BKE_image_multilayer_index(ima->rr, &sima->iuser);
		}
		else {
			BKE_image_multiview_index(ima, &sima->iuser);
		}
	}
}

static int rna_SpaceImageEditor_show_render_get(PointerRNA *ptr)
{
	SpaceImage *sima = (SpaceImage *)(ptr->data);
	return ED_space_image_show_render(sima);
}

static int rna_SpaceImageEditor_show_paint_get(PointerRNA *ptr)
{
	SpaceImage *sima = (SpaceImage *)(ptr->data);
	return ED_space_image_show_paint(sima);
}

static int rna_SpaceImageEditor_show_uvedit_get(PointerRNA *ptr)
{
	SpaceImage *sima = (SpaceImage *)(ptr->data);
	bScreen *sc = (bScreen *)ptr->id.data;
	return ED_space_image_show_uvedit(sima, sc->scene->obedit);
}

static int rna_SpaceImageEditor_show_maskedit_get(PointerRNA *ptr)
{
	SpaceImage *sima = (SpaceImage *)(ptr->data);
	bScreen *sc = (bScreen *)ptr->id.data;
	return ED_space_image_check_show_maskedit(sc->scene, sima);
}

static void rna_SpaceImageEditor_image_set(PointerRNA *ptr, PointerRNA value)
{
	SpaceImage *sima = (SpaceImage *)(ptr->data);
	bScreen *sc = (bScreen *)ptr->id.data;

	ED_space_image_set(sima, sc->scene, sc->scene->obedit, (Image *)value.data);
}

static void rna_SpaceImageEditor_mask_set(PointerRNA *ptr, PointerRNA value)
{
	SpaceImage *sima = (SpaceImage *)(ptr->data);

	ED_space_image_set_mask(NULL, sima, (Mask *)value.data);
}

static EnumPropertyItem *rna_SpaceImageEditor_draw_channels_itemf(bContext *UNUSED(C), PointerRNA *ptr,
                                                                  PropertyRNA *UNUSED(prop), bool *r_free)
{
	SpaceImage *sima = (SpaceImage *)ptr->data;
	EnumPropertyItem *item = NULL;
	ImBuf *ibuf;
	void *lock;
	int zbuf, alpha, totitem = 0;

	ibuf = ED_space_image_acquire_buffer(sima, &lock);
	
	alpha = ibuf && (ibuf->channels == 4);
	zbuf = ibuf && (ibuf->zbuf || ibuf->zbuf_float || (ibuf->channels == 1));

	ED_space_image_release_buffer(sima, ibuf, lock);

	if (alpha && zbuf)
		return draw_channels_items;

	if (alpha) {
		RNA_enum_items_add_value(&item, &totitem, draw_channels_items, SI_USE_ALPHA);
		RNA_enum_items_add_value(&item, &totitem, draw_channels_items, 0);
		RNA_enum_items_add_value(&item, &totitem, draw_channels_items, SI_SHOW_ALPHA);
	}
	else if (zbuf) {
		RNA_enum_items_add_value(&item, &totitem, draw_channels_items, 0);
		RNA_enum_items_add_value(&item, &totitem, draw_channels_items, SI_SHOW_ZBUF);
	}
	else {
		RNA_enum_items_add_value(&item, &totitem, draw_channels_items, 0);
	}

	RNA_enum_item_end(&item, &totitem);
	*r_free = true;

	return item;
}

static void rna_SpaceImageEditor_zoom_get(PointerRNA *ptr, float *values)
{
	SpaceImage *sima = (SpaceImage *)ptr->data;
	ScrArea *sa;
	ARegion *ar;

	values[0] = values[1] = 1;

	/* find aregion */
	sa = rna_area_from_space(ptr); /* can be NULL */
	ar = BKE_area_find_region_type(sa, RGN_TYPE_WINDOW);
	if (ar) {
		ED_space_image_get_zoom(sima, ar, &values[0], &values[1]);
	}
}

static void rna_SpaceImageEditor_cursor_location_get(PointerRNA *ptr, float *values)
{
	SpaceImage *sima = (SpaceImage *)ptr->data;
	
	if (sima->flag & SI_COORDFLOATS) {
		copy_v2_v2(values, sima->cursor);
	}
	else {
		int w, h;
		ED_space_image_get_size(sima, &w, &h);
		
		values[0] = sima->cursor[0] * w;
		values[1] = sima->cursor[1] * h;
	}
}

static void rna_SpaceImageEditor_cursor_location_set(PointerRNA *ptr, const float *values)
{
	SpaceImage *sima = (SpaceImage *)ptr->data;
	
	if (sima->flag & SI_COORDFLOATS) {
		copy_v2_v2(sima->cursor, values);
	}
	else {
		int w, h;
		ED_space_image_get_size(sima, &w, &h);
		
		sima->cursor[0] = values[0] / w;
		sima->cursor[1] = values[1] / h;
	}
}

static void rna_SpaceImageEditor_image_update(Main *UNUSED(bmain), Scene *UNUSED(scene), PointerRNA *ptr)
{
	SpaceImage *sima = (SpaceImage *)ptr->data;
	Image *ima = sima->image;

	/* make sure all the iuser settings are valid for the sima image */
	if (ima) {
		if (ima->rr) {
			if (BKE_image_multilayer_index(sima->image->rr, &sima->iuser) == NULL) {
				BKE_image_init_imageuser(sima->image, &sima->iuser);
			}
		}
		else {
			BKE_image_multiview_index(ima, &sima->iuser);
		}
	}
}

static void rna_SpaceImageEditor_scopes_update(struct bContext *C, struct PointerRNA *ptr)
{
	SpaceImage *sima = (SpaceImage *)ptr->data;
	ImBuf *ibuf;
	void *lock;
	
	ibuf = ED_space_image_acquire_buffer(sima, &lock);
	if (ibuf) {
		ED_space_image_scopes_update(C, sima, ibuf, true);
		WM_main_add_notifier(NC_IMAGE, sima->image);
	}
	ED_space_image_release_buffer(sima, ibuf, lock);
}

static EnumPropertyItem *rna_SpaceImageEditor_pivot_itemf(bContext *UNUSED(C), PointerRNA *ptr,
                                                          PropertyRNA *UNUSED(prop), bool *UNUSED(r_free))
{
	static EnumPropertyItem pivot_items[] = {
		{V3D_CENTER, "CENTER", ICON_ROTATE, "Bounding Box Center", ""},
		{V3D_CENTROID, "MEDIAN", ICON_ROTATECENTER, "Median Point", ""},
		{V3D_CURSOR, "CURSOR", ICON_CURSOR, "2D Cursor", ""},
		{0, NULL, 0, NULL, NULL}
	};

	SpaceImage *sima = (SpaceImage *)ptr->data;

	if (sima->mode == SI_MODE_PAINT)
		return pivot_items_full;
	else
		return pivot_items;
}

/* Space Text Editor */

static void rna_SpaceTextEditor_word_wrap_set(PointerRNA *ptr, int value)
{
	SpaceText *st = (SpaceText *)(ptr->data);

	st->wordwrap = value;
	st->left = 0;
}

static void rna_SpaceTextEditor_text_set(PointerRNA *ptr, PointerRNA value)
{
	SpaceText *st = (SpaceText *)(ptr->data);

	st->text = value.data;

	WM_main_add_notifier(NC_TEXT | NA_SELECTED, st->text);
}

static void rna_SpaceTextEditor_updateEdited(Main *UNUSED(bmain), Scene *UNUSED(scene), PointerRNA *ptr)
{
	SpaceText *st = (SpaceText *)ptr->data;

	if (st->text)
		WM_main_add_notifier(NC_TEXT | NA_EDITED, st->text);
}

/* Space Properties */

/* note: this function exists only to avoid id refcounting */
static void rna_SpaceProperties_pin_id_set(PointerRNA *ptr, PointerRNA value)
{
	SpaceButs *sbuts = (SpaceButs *)(ptr->data);
	sbuts->pinid = value.data;
}

static StructRNA *rna_SpaceProperties_pin_id_typef(PointerRNA *ptr)
{
	SpaceButs *sbuts = (SpaceButs *)(ptr->data);

	if (sbuts->pinid)
		return ID_code_to_RNA_type(GS(sbuts->pinid->name));

	return &RNA_ID;
}

static void rna_SpaceProperties_pin_id_update(Main *UNUSED(bmain), Scene *UNUSED(scene), PointerRNA *ptr)
{
	SpaceButs *sbuts = (SpaceButs *)(ptr->data);
	ID *id = sbuts->pinid;
	
	if (id == NULL) {
		sbuts->flag &= ~SB_PIN_CONTEXT;
		return;
	}
	
	switch (GS(id->name)) {
		case ID_MA:
			WM_main_add_notifier(NC_MATERIAL | ND_SHADING, NULL);
			break;
		case ID_TE:
			WM_main_add_notifier(NC_TEXTURE, NULL);
			break;
		case ID_WO:
			WM_main_add_notifier(NC_WORLD, NULL);
			break;
		case ID_LA:
			WM_main_add_notifier(NC_LAMP, NULL);
			break;
	}
}


static void rna_SpaceProperties_context_set(PointerRNA *ptr, int value)
{
	SpaceButs *sbuts = (SpaceButs *)(ptr->data);
	
	sbuts->mainb = value;
	sbuts->mainbuser = value;
}

static EnumPropertyItem *rna_SpaceProperties_context_itemf(bContext *UNUSED(C), PointerRNA *ptr,
                                                           PropertyRNA *UNUSED(prop), bool *r_free)
{
	SpaceButs *sbuts = (SpaceButs *)(ptr->data);
	EnumPropertyItem *item = NULL;
	int totitem = 0;

	if (sbuts->pathflag & (1 << BCONTEXT_RENDER)) {
		RNA_enum_items_add_value(&item, &totitem, buttons_context_items, BCONTEXT_RENDER);
	}

	if (sbuts->pathflag & (1 << BCONTEXT_RENDER_LAYER)) {
		RNA_enum_items_add_value(&item, &totitem, buttons_context_items, BCONTEXT_RENDER_LAYER);
	}

	if (sbuts->pathflag & (1 << BCONTEXT_SCENE)) {
		RNA_enum_items_add_value(&item, &totitem, buttons_context_items, BCONTEXT_SCENE);
	}

	if (sbuts->pathflag & (1 << BCONTEXT_WORLD)) {
		RNA_enum_items_add_value(&item, &totitem, buttons_context_items, BCONTEXT_WORLD);
	}

	if (sbuts->pathflag & (1 << BCONTEXT_OBJECT)) {
		RNA_enum_items_add_value(&item, &totitem, buttons_context_items, BCONTEXT_OBJECT);
	}

	if (sbuts->pathflag & (1 << BCONTEXT_CONSTRAINT)) {
		RNA_enum_items_add_value(&item, &totitem, buttons_context_items, BCONTEXT_CONSTRAINT);
	}

	if (sbuts->pathflag & (1 << BCONTEXT_MODIFIER)) {
		RNA_enum_items_add_value(&item, &totitem, buttons_context_items, BCONTEXT_MODIFIER);
	}

	if (sbuts->pathflag & (1 << BCONTEXT_DATA)) {
		RNA_enum_items_add_value(&item, &totitem, buttons_context_items, BCONTEXT_DATA);
		(item + totitem - 1)->icon = sbuts->dataicon;
	}

	if (sbuts->pathflag & (1 << BCONTEXT_BONE)) {
		RNA_enum_items_add_value(&item, &totitem, buttons_context_items, BCONTEXT_BONE);
	}

	if (sbuts->pathflag & (1 << BCONTEXT_BONE_CONSTRAINT)) {
		RNA_enum_items_add_value(&item, &totitem, buttons_context_items, BCONTEXT_BONE_CONSTRAINT);
	}

	if (sbuts->pathflag & (1 << BCONTEXT_MATERIAL)) {
		RNA_enum_items_add_value(&item, &totitem, buttons_context_items, BCONTEXT_MATERIAL);
	}

	if (sbuts->pathflag & (1 << BCONTEXT_TEXTURE)) {
		RNA_enum_items_add_value(&item, &totitem, buttons_context_items, BCONTEXT_TEXTURE);
	}

	if (sbuts->pathflag & (1 << BCONTEXT_PARTICLE)) {
		RNA_enum_items_add_value(&item, &totitem, buttons_context_items, BCONTEXT_PARTICLE);
	}

	if (sbuts->pathflag & (1 << BCONTEXT_PHYSICS)) {
		RNA_enum_items_add_value(&item, &totitem, buttons_context_items, BCONTEXT_PHYSICS);
	}

	RNA_enum_item_end(&item, &totitem);
	*r_free = true;

	return item;
}

static void rna_SpaceProperties_align_set(PointerRNA *ptr, int value)
{
	SpaceButs *sbuts = (SpaceButs *)(ptr->data);

	sbuts->align = value;
	sbuts->re_align = 1;
}

static EnumPropertyItem *rna_SpaceProperties_texture_context_itemf(bContext *C, PointerRNA *UNUSED(ptr),
                                                                   PropertyRNA *UNUSED(prop), bool *r_free)
{
	EnumPropertyItem *item = NULL;
	int totitem = 0;

	if (ED_texture_context_check_world(C)) {
		RNA_enum_items_add_value(&item, &totitem, buttons_texture_context_items, SB_TEXC_WORLD);
	}

	if (ED_texture_context_check_lamp(C)) {
		RNA_enum_items_add_value(&item, &totitem, buttons_texture_context_items, SB_TEXC_LAMP);
	}
	else if (ED_texture_context_check_material(C)) {
		RNA_enum_items_add_value(&item, &totitem, buttons_texture_context_items, SB_TEXC_MATERIAL);
	}

	if (ED_texture_context_check_particles(C)) {
		RNA_enum_items_add_value(&item, &totitem, buttons_texture_context_items, SB_TEXC_PARTICLES);
	}

	if (ED_texture_context_check_linestyle(C)) {
		RNA_enum_items_add_value(&item, &totitem, buttons_texture_context_items, SB_TEXC_LINESTYLE);
	}

	if (ED_texture_context_check_others(C)) {
		RNA_enum_items_add_value(&item, &totitem, buttons_texture_context_items, SB_TEXC_OTHER);
	}

	RNA_enum_item_end(&item, &totitem);
	*r_free = true;

	return item;
}

static void rna_SpaceProperties_texture_context_set(PointerRNA *ptr, int value)
{
	SpaceButs *sbuts = (SpaceButs *)(ptr->data);

	/* User action, no need to keep "better" value in prev here! */
	sbuts->texture_context = sbuts->texture_context_prev = value;
}

/* Space Console */
static void rna_ConsoleLine_body_get(PointerRNA *ptr, char *value)
{
	ConsoleLine *ci = (ConsoleLine *)ptr->data;
	memcpy(value, ci->line, ci->len + 1);
}

static int rna_ConsoleLine_body_length(PointerRNA *ptr)
{
	ConsoleLine *ci = (ConsoleLine *)ptr->data;
	return ci->len;
}

static void rna_ConsoleLine_body_set(PointerRNA *ptr, const char *value)
{
	ConsoleLine *ci = (ConsoleLine *)ptr->data;
	int len = strlen(value);
	
	if ((len >= ci->len_alloc) || (len * 2 < ci->len_alloc) ) { /* allocate a new string */
		MEM_freeN(ci->line);
		ci->line = MEM_mallocN((len + 1) * sizeof(char), "rna_consoleline");
		ci->len_alloc = len + 1;
	}
	memcpy(ci->line, value, len + 1);
	ci->len = len;

	if (ci->cursor > len) /* clamp the cursor */
		ci->cursor = len;
}

static void rna_ConsoleLine_cursor_index_range(PointerRNA *ptr, int *min, int *max,
                                               int *UNUSED(softmin), int *UNUSED(softmax))
{
	ConsoleLine *ci = (ConsoleLine *)ptr->data;

	*min = 0;
	*max = ci->len; /* intentionally _not_ -1 */
}

/* Space Dopesheet */

static void rna_SpaceDopeSheetEditor_action_set(PointerRNA *ptr, PointerRNA value)
{
	SpaceAction *saction = (SpaceAction *)(ptr->data);
	bAction *act = (bAction *)value.data;
	
	if ((act == NULL) || (act->idroot == 0)) {
		/* just set if we're clearing the action or if the action is "amorphous" still */
		saction->action = act;
	}
	else {
		/* action to set must strictly meet the mode criteria... */
		if (saction->mode == SACTCONT_ACTION) {
			/* currently, this is "object-level" only, until we have some way of specifying this */
			if (act->idroot == ID_OB)
				saction->action = act;
			else
				printf("ERROR: cannot assign Action '%s' to Action Editor, as action is not object-level animation\n",
				       act->id.name + 2);
		}
		else if (saction->mode == SACTCONT_SHAPEKEY) {
			/* as the name says, "shapekey-level" only... */
			if (act->idroot == ID_KE)
				saction->action = act;
			else
				printf("ERROR: cannot assign Action '%s' to Shape Key Editor, as action doesn't animate Shape Keys\n",
				       act->id.name + 2);
		}
		else {
			printf("ACK: who's trying to set an action while not in a mode displaying a single Action only?\n");
		}
	}
}

static void rna_SpaceDopeSheetEditor_action_update(Main *UNUSED(bmain), Scene *scene, PointerRNA *ptr)
{
	SpaceAction *saction = (SpaceAction *)(ptr->data);
	Object *obact = (scene->basact) ? scene->basact->object : NULL;

	/* we must set this action to be the one used by active object (if not pinned) */
	if (obact /* && saction->pin == 0*/) {
		AnimData *adt = NULL;
		
		if (saction->mode == SACTCONT_ACTION) {
			/* TODO: context selector could help decide this with more control? */
			adt = BKE_animdata_add_id(&obact->id); /* this only adds if non-existent */
		}
		else if (saction->mode == SACTCONT_SHAPEKEY) {
			Key *key = BKE_key_from_object(obact);
			if (key)
				adt = BKE_animdata_add_id(&key->id);  /* this only adds if non-existent */
		}
		
		/* set action */
		// FIXME: this overlaps a lot with the BKE_animdata_set_action() API method
		if (adt) {
			/* Don't do anything if old and new actions are the same... */
			if (adt->action != saction->action) {
				/* NLA Tweak Mode needs special handling... */
				if (adt->flag & ADT_NLA_EDIT_ON) {
					/* Exit editmode first - we cannot change actions while in tweakmode 
					 * NOTE: This will clear the action ref properly
					 */
					BKE_nla_tweakmode_exit(adt);
					
					/* Assign new action, and adjust the usercounts accordingly */
					adt->action = saction->action;
					id_us_plus((ID *)adt->action);
				}
				else {
					/* Handle old action... */
					if (adt->action) {
						/* Fix id-count of action we're replacing */
						id_us_min(&adt->action->id);
						
						/* To prevent data loss (i.e. if users flip between actions using the Browse menu),
						 * stash this action if nothing else uses it.
						 *
						 * EXCEPTION:
						 * This callback runs when unlinking actions. In that case, we don't want to
						 * stash the action, as the user is signalling that they want to detach it.
						 * This can be reviewed again later, but it could get annoying if we keep these instead.
						 */
						if ((adt->action->id.us <= 0) && (saction->action != NULL)) {
							/* XXX: Things here get dodgy if this action is only partially completed,
							 *      and the user then uses the browse menu to get back to this action,
							 *      assigning it as the active action (i.e. the stash strip gets out of sync)
							 */
							BKE_nla_action_stash(adt);
						}
					}
					
					/* Assign new action, and adjust the usercounts accordingly */
					adt->action = saction->action;
					id_us_plus((ID *)adt->action);
				}
			}
			
			/* Force update of animdata */
			adt->recalc |= ADT_RECALC_ANIM;
		}
		
		/* force depsgraph flush too */
		DAG_id_tag_update(&obact->id, OB_RECALC_OB | OB_RECALC_DATA);
	}
}

static void rna_SpaceDopeSheetEditor_mode_update(Main *UNUSED(bmain), Scene *scene, PointerRNA *ptr)
{
	SpaceAction *saction = (SpaceAction *)(ptr->data);
	Object *obact = (scene->basact) ? scene->basact->object : NULL;
	
	/* special exceptions for ShapeKey Editor mode */
	if (saction->mode == SACTCONT_SHAPEKEY) {
		Key *key = BKE_key_from_object(obact);
		
		/* 1)	update the action stored for the editor */
		if (key)
			saction->action = (key->adt) ? key->adt->action : NULL;
		else
			saction->action = NULL;
		
		/* 2)	enable 'show sliders' by default, since one of the main
		 *		points of the ShapeKey Editor is to provide a one-stop shop
		 *		for controlling the shapekeys, whose main control is the value
		 */
		saction->flag |= SACTION_SLIDERS;
	}
	/* make sure action stored is valid */
	else if (saction->mode == SACTCONT_ACTION) {
		/* 1)	update the action stored for the editor */
		/* TODO: context selector could help decide this with more control? */
		if (obact)
			saction->action = (obact->adt) ? obact->adt->action : NULL;
		else
			saction->action = NULL;
	}
	
	/* recalculate extents of channel list */
	saction->flag |= SACTION_TEMP_NEEDCHANSYNC;
}

/* Space Graph Editor */

static void rna_SpaceGraphEditor_display_mode_update(Main *UNUSED(bmain), Scene *UNUSED(scene), PointerRNA *ptr)
{
	ScrArea *sa = rna_area_from_space(ptr);
	
	/* after changing view mode, must force recalculation of F-Curve colors
	 * which can only be achieved using refresh as opposed to redraw
	 */
	ED_area_tag_refresh(sa);
}

static int rna_SpaceGraphEditor_has_ghost_curves_get(PointerRNA *ptr)
{
	SpaceIpo *sipo = (SpaceIpo *)(ptr->data);
	return (BLI_listbase_is_empty(&sipo->ghostCurves) == false);
}

static void rna_Sequencer_view_type_update(Main *UNUSED(bmain), Scene *UNUSED(scene), PointerRNA *ptr)
{
	ScrArea *sa = rna_area_from_space(ptr);
	ED_area_tag_refresh(sa);
}

static float rna_BackgroundImage_opacity_get(PointerRNA *ptr)
{
	BGpic *bgpic = (BGpic *)ptr->data;
	return 1.0f - bgpic->blend;
}

static void rna_BackgroundImage_opacity_set(PointerRNA *ptr, float value)
{
	BGpic *bgpic = (BGpic *)ptr->data;
	bgpic->blend = 1.0f - value;
}

/* radius internally (expose as a distance value) */
static float rna_BackgroundImage_size_get(PointerRNA *ptr)
{
	BGpic *bgpic = ptr->data;
	return bgpic->size * 2.0f;
}

static void rna_BackgroundImage_size_set(PointerRNA *ptr, float value)
{
	BGpic *bgpic = ptr->data;
	bgpic->size = value * 0.5f;
}

static BGpic *rna_BackgroundImage_new(View3D *v3d)
{
	BGpic *bgpic = ED_view3D_background_image_new(v3d);

	WM_main_add_notifier(NC_SPACE | ND_SPACE_VIEW3D, v3d);

	return bgpic;
}

static void rna_BackgroundImage_remove(View3D *v3d, ReportList *reports, PointerRNA *bgpic_ptr)
{
	BGpic *bgpic = bgpic_ptr->data;
	if (BLI_findindex(&v3d->bgpicbase, bgpic) == -1) {
		BKE_report(reports, RPT_ERROR, "Background image cannot be removed");
	}

	ED_view3D_background_image_remove(v3d, bgpic);
	RNA_POINTER_INVALIDATE(bgpic_ptr);

	WM_main_add_notifier(NC_SPACE | ND_SPACE_VIEW3D, v3d);
}

static void rna_BackgroundImage_clear(View3D *v3d)
{
	ED_view3D_background_image_clear(v3d);
	WM_main_add_notifier(NC_SPACE | ND_SPACE_VIEW3D, v3d);
}

/* Space Node Editor */

static void rna_SpaceNodeEditor_node_tree_set(PointerRNA *ptr, const PointerRNA value)
{
	SpaceNode *snode = (SpaceNode *)ptr->data;
	ED_node_tree_start(snode, (bNodeTree *)value.data, NULL, NULL);
}

static int rna_SpaceNodeEditor_node_tree_poll(PointerRNA *ptr, const PointerRNA value)
{
	SpaceNode *snode = (SpaceNode *)ptr->data;
	bNodeTree *ntree = (bNodeTree *)value.data;
	
	/* node tree type must match the selected type in node editor */
	return (STREQ(snode->tree_idname, ntree->idname));
}

static void rna_SpaceNodeEditor_node_tree_update(const bContext *C, PointerRNA *UNUSED(ptr))
{
	ED_node_tree_update(C);
}

static int rna_SpaceNodeEditor_tree_type_get(PointerRNA *ptr)
{
	SpaceNode *snode = (SpaceNode *)ptr->data;
	return rna_node_tree_idname_to_enum(snode->tree_idname);
}
static void rna_SpaceNodeEditor_tree_type_set(PointerRNA *ptr, int value)
{
	SpaceNode *snode = (SpaceNode *)ptr->data;
	ED_node_set_tree_type(snode, rna_node_tree_type_from_enum(value));
}
static int rna_SpaceNodeEditor_tree_type_poll(void *Cv, bNodeTreeType *type)
{
	bContext *C = (bContext *)Cv;
	if (type->poll)
		return type->poll(C, type);
	else
		return true;
}
static EnumPropertyItem *rna_SpaceNodeEditor_tree_type_itemf(bContext *C, PointerRNA *UNUSED(ptr),
                                                             PropertyRNA *UNUSED(prop), bool *r_free)
{
	return rna_node_tree_type_itemf(C, rna_SpaceNodeEditor_tree_type_poll, r_free);
}

static void rna_SpaceNodeEditor_path_get(PointerRNA *ptr, char *value)
{
	SpaceNode *snode = ptr->data;
	ED_node_tree_path_get(snode, value);
}

static int rna_SpaceNodeEditor_path_length(PointerRNA *ptr)
{
	SpaceNode *snode = ptr->data;
	return ED_node_tree_path_length(snode);
}

static void rna_SpaceNodeEditor_path_clear(SpaceNode *snode, bContext *C)
{
	ED_node_tree_start(snode, NULL, NULL, NULL);
	ED_node_tree_update(C);
}

static void rna_SpaceNodeEditor_path_start(SpaceNode *snode, bContext *C, PointerRNA *node_tree)
{
	ED_node_tree_start(snode, (bNodeTree *)node_tree->data, NULL, NULL);
	ED_node_tree_update(C);
}

static void rna_SpaceNodeEditor_path_append(SpaceNode *snode, bContext *C, PointerRNA *node_tree, PointerRNA *node)
{
	ED_node_tree_push(snode, node_tree->data, node->data);
	ED_node_tree_update(C);
}

static void rna_SpaceNodeEditor_path_pop(SpaceNode *snode, bContext *C)
{
	ED_node_tree_pop(snode);
	ED_node_tree_update(C);
}

static void rna_SpaceNodeEditor_show_backdrop_update(Main *UNUSED(bmain), Scene *UNUSED(scene), PointerRNA *UNUSED(ptr))
{
	WM_main_add_notifier(NC_NODE | NA_EDITED, NULL);
	WM_main_add_notifier(NC_SCENE | ND_NODES, NULL);
}

static void rna_SpaceNodeEditor_cursor_location_from_region(SpaceNode *snode, bContext *C, int x, int y)
{
	ARegion *ar = CTX_wm_region(C);
	
	UI_view2d_region_to_view(&ar->v2d, x, y, &snode->cursor[0], &snode->cursor[1]);
	snode->cursor[0] /= UI_DPI_FAC;
	snode->cursor[1] /= UI_DPI_FAC;
}

static void rna_SpaceClipEditor_clip_set(PointerRNA *ptr, PointerRNA value)
{
	SpaceClip *sc = (SpaceClip *)(ptr->data);
	bScreen *screen = (bScreen *)ptr->id.data;

	ED_space_clip_set_clip(NULL, screen, sc, (MovieClip *)value.data);
}

static void rna_SpaceClipEditor_mask_set(PointerRNA *ptr, PointerRNA value)
{
	SpaceClip *sc = (SpaceClip *)(ptr->data);

	ED_space_clip_set_mask(NULL, sc, (Mask *)value.data);
}

static void rna_SpaceClipEditor_clip_mode_update(Main *UNUSED(bmain), Scene *UNUSED(scene), PointerRNA *ptr)
{
	SpaceClip *sc = (SpaceClip *)(ptr->data);

	sc->scopes.ok = 0;
}

static void rna_SpaceClipEditor_lock_selection_update(Main *UNUSED(bmain), Scene *UNUSED(scene), PointerRNA *ptr)
{
	SpaceClip *sc = (SpaceClip *)(ptr->data);

	sc->xlockof = 0.f;
	sc->ylockof = 0.f;
}

static void rna_SpaceClipEditor_view_type_update(Main *UNUSED(bmain), Scene *UNUSED(scene), PointerRNA *ptr)
{
	ScrArea *sa = rna_area_from_space(ptr);
	ED_area_tag_refresh(sa);
}

/* File browser. */

static int rna_FileSelectParams_use_lib_get(PointerRNA *ptr)
{
	FileSelectParams *params = ptr->data;

	return params && (params->type == FILE_LOADLIB);
}

<<<<<<< HEAD
static int rna_FileBrowser_AE_type_enum_get(PointerRNA *ptr)
{
	SpaceFile *sf = ptr->data;
	return BLI_findstringindex(&asset_engines, sf->asset_engine, offsetof(AssetEngineType, idname));
}

static void rna_FileBrowser_AE_type_enum_set(PointerRNA *ptr, const int value)
{
	SpaceFile *sf = ptr->data;
	AssetEngineType *aet = BLI_findlink(&asset_engines, value);

	if (aet) {
		BLI_strncpy(sf->asset_engine, aet->idname, sizeof(sf->asset_engine));
	}
}

static EnumPropertyItem *rna_FileBrowser_AE_type_enum_itemf(
        bContext *UNUSED(C), PointerRNA *UNUSED(ptr), PropertyRNA *UNUSED(prop), bool *r_free)
{
	EnumPropertyItem *items = NULL;
	AssetEngineType *aet = NULL;
	int totitem = 0;

	for (aet = asset_engines.first; aet; aet = aet->next) {
		EnumPropertyItem item = {totitem, aet->idname, 0, aet->name, ""};
		RNA_enum_item_add(&items, &totitem, &item);
	}

	RNA_enum_item_end(&items, &totitem);
	*r_free = true;

	return items;
}

static PointerRNA rna_FileBrowser_AE_ptr_get(PointerRNA *ptr)
{
	SpaceFile *sfile = ptr->data;
	AssetEngine *ae = ED_filelist_assetengine_get(sfile);
	return rna_pointer_inherit_refine(ptr, &RNA_AssetEngine, ae);
}

=======
>>>>>>> bc8ad4c7
static void rna_FileBrowser_FSMenuEntry_path_get(PointerRNA *ptr, char *value)
{
	char *path = ED_fsmenu_entry_get_path(ptr->data);

	strcpy(value, path ? path : "");
}

static int rna_FileBrowser_FSMenuEntry_path_length(PointerRNA *ptr)
{
	char *path = ED_fsmenu_entry_get_path(ptr->data);

	return (int)(path ? strlen(path) : 0);
}

static void rna_FileBrowser_FSMenuEntry_path_set(PointerRNA *ptr, const char *value)
{
	FSMenuEntry *fsm = ptr->data;

	/* Note: this will write to file immediately.
	 * Not nice (and to be fixed ultimately), but acceptable in this case for now. */
	ED_fsmenu_entry_set_path(fsm, value);
}

static void rna_FileBrowser_FSMenuEntry_name_get(PointerRNA *ptr, char *value)
{
	strcpy(value, ED_fsmenu_entry_get_name(ptr->data));
}

static int rna_FileBrowser_FSMenuEntry_name_length(PointerRNA *ptr)
{
	return (int)strlen(ED_fsmenu_entry_get_name(ptr->data));
}

static void rna_FileBrowser_FSMenuEntry_name_set(PointerRNA *ptr, const char *value)
{
	FSMenuEntry *fsm = ptr->data;

	/* Note: this will write to file immediately.
	 * Not nice (and to be fixed ultimately), but acceptable in this case for now. */
	ED_fsmenu_entry_set_name(fsm, value);
}

static int rna_FileBrowser_FSMenuEntry_name_get_editable(PointerRNA *ptr)
{
	FSMenuEntry *fsm = ptr->data;

	return fsm->save;
}

static void rna_FileBrowser_FSMenu_next(CollectionPropertyIterator *iter)
{
	ListBaseIterator *internal = &iter->internal.listbase;

	if (internal->skip) {
		do {
			internal->link = (Link *)(((FSMenuEntry *)(internal->link))->next);
			iter->valid = (internal->link != NULL);
		} while (iter->valid && internal->skip(iter, internal->link));
	}
	else {
		internal->link = (Link *)(((FSMenuEntry *)(internal->link))->next);
		iter->valid = (internal->link != NULL);
	}
}

static void rna_FileBrowser_FSMenu_begin(CollectionPropertyIterator *iter, FSMenuCategory category)
{
	ListBaseIterator *internal = &iter->internal.listbase;

	struct FSMenu *fsmenu = ED_fsmenu_get();
	struct FSMenuEntry *fsmentry = ED_fsmenu_get_category(fsmenu, category);

	internal->link = (fsmentry) ? (Link *)fsmentry : NULL;
	internal->skip = NULL;

	iter->valid = (internal->link != NULL);
}

static PointerRNA rna_FileBrowser_FSMenu_get(CollectionPropertyIterator *iter)
{
	ListBaseIterator *internal = &iter->internal.listbase;
	PointerRNA r_ptr;

	RNA_pointer_create(NULL, &RNA_FileBrowserFSMenuEntry, internal->link, &r_ptr);

	return r_ptr;
}

static void rna_FileBrowser_FSMenu_end(CollectionPropertyIterator *UNUSED(iter))
{
}

static void rna_FileBrowser_FSMenuSystem_data_begin(CollectionPropertyIterator *iter, PointerRNA *UNUSED(ptr))
{
	rna_FileBrowser_FSMenu_begin(iter, FS_CATEGORY_SYSTEM);
}

static int rna_FileBrowser_FSMenuSystem_data_length(PointerRNA *UNUSED(ptr))
{
	struct FSMenu *fsmenu = ED_fsmenu_get();

	return ED_fsmenu_get_nentries(fsmenu, FS_CATEGORY_SYSTEM);
}

static void rna_FileBrowser_FSMenuSystemBookmark_data_begin(CollectionPropertyIterator *iter, PointerRNA *UNUSED(ptr))
{
	rna_FileBrowser_FSMenu_begin(iter, FS_CATEGORY_SYSTEM_BOOKMARKS);
}

static int rna_FileBrowser_FSMenuSystemBookmark_data_length(PointerRNA *UNUSED(ptr))
{
	struct FSMenu *fsmenu = ED_fsmenu_get();

	return ED_fsmenu_get_nentries(fsmenu, FS_CATEGORY_SYSTEM_BOOKMARKS);
}

static void rna_FileBrowser_FSMenuBookmark_data_begin(CollectionPropertyIterator *iter, PointerRNA *UNUSED(ptr))
{
	rna_FileBrowser_FSMenu_begin(iter, FS_CATEGORY_BOOKMARKS);
}

static int rna_FileBrowser_FSMenuBookmark_data_length(PointerRNA *UNUSED(ptr))
{
	struct FSMenu *fsmenu = ED_fsmenu_get();

	return ED_fsmenu_get_nentries(fsmenu, FS_CATEGORY_BOOKMARKS);
}

static void rna_FileBrowser_FSMenuRecent_data_begin(CollectionPropertyIterator *iter, PointerRNA *UNUSED(ptr))
{
	rna_FileBrowser_FSMenu_begin(iter, FS_CATEGORY_RECENT);
}

static int rna_FileBrowser_FSMenuRecent_data_length(PointerRNA *UNUSED(ptr))
{
	struct FSMenu *fsmenu = ED_fsmenu_get();

	return ED_fsmenu_get_nentries(fsmenu, FS_CATEGORY_RECENT);
}

static int rna_FileBrowser_FSMenu_active_get(PointerRNA *ptr, const FSMenuCategory category)
{
	SpaceFile *sf = ptr->data;
	int actnr = -1;

	switch (category) {
		case FS_CATEGORY_SYSTEM:
			actnr = sf->systemnr;
			break;
		case FS_CATEGORY_SYSTEM_BOOKMARKS:
			actnr = sf->system_bookmarknr;
			break;
		case FS_CATEGORY_BOOKMARKS:
			actnr = sf->bookmarknr;
			break;
		case FS_CATEGORY_RECENT:
			actnr = sf->recentnr;
			break;
	}

	return actnr;
}

static void rna_FileBrowser_FSMenu_active_set(PointerRNA *ptr, int value, const FSMenuCategory category)
{
	SpaceFile *sf = ptr->data;
	struct FSMenu *fsmenu = ED_fsmenu_get();
	FSMenuEntry *fsm = ED_fsmenu_get_entry(fsmenu, category, value);

	if (fsm && sf->params) {
		switch (category) {
			case FS_CATEGORY_SYSTEM:
				sf->systemnr = value;
				break;
			case FS_CATEGORY_SYSTEM_BOOKMARKS:
				sf->system_bookmarknr = value;
				break;
			case FS_CATEGORY_BOOKMARKS:
				sf->bookmarknr = value;
				break;
			case FS_CATEGORY_RECENT:
				sf->recentnr = value;
				break;
		}

		BLI_strncpy(sf->params->dir, fsm->path, sizeof(sf->params->dir));
	}
}

static void rna_FileBrowser_FSMenu_active_range(
        PointerRNA *UNUSED(ptr), int *min, int *max, int *softmin, int *softmax, const FSMenuCategory category)
{
	struct FSMenu *fsmenu = ED_fsmenu_get();

	*min = *softmin = -1;
	*max = *softmax = ED_fsmenu_get_nentries(fsmenu, category) - 1;
}

static void rna_FileBrowser_FSMenu_active_update(struct bContext *C, PointerRNA *UNUSED(ptr))
{
	ED_file_change_dir(C, true);
}

static int rna_FileBrowser_FSMenuSystem_active_get(PointerRNA *ptr)
{
	return rna_FileBrowser_FSMenu_active_get(ptr, FS_CATEGORY_SYSTEM);
}

static void rna_FileBrowser_FSMenuSystem_active_set(PointerRNA *ptr, int value)
{
	rna_FileBrowser_FSMenu_active_set(ptr, value, FS_CATEGORY_SYSTEM);
}

static void rna_FileBrowser_FSMenuSystem_active_range(PointerRNA *ptr, int *min, int *max, int *softmin, int *softmax)
{
	rna_FileBrowser_FSMenu_active_range(ptr, min, max, softmin, softmax, FS_CATEGORY_SYSTEM);
}

static int rna_FileBrowser_FSMenuSystemBookmark_active_get(PointerRNA *ptr)
{
	return rna_FileBrowser_FSMenu_active_get(ptr, FS_CATEGORY_SYSTEM_BOOKMARKS);
}

static void rna_FileBrowser_FSMenuSystemBookmark_active_set(PointerRNA *ptr, int value)
{
	rna_FileBrowser_FSMenu_active_set(ptr, value, FS_CATEGORY_SYSTEM_BOOKMARKS);
}

static void rna_FileBrowser_FSMenuSystemBookmark_active_range(PointerRNA *ptr, int *min, int *max, int *softmin, int *softmax)
{
	rna_FileBrowser_FSMenu_active_range(ptr, min, max, softmin, softmax, FS_CATEGORY_SYSTEM_BOOKMARKS);
}

static int rna_FileBrowser_FSMenuBookmark_active_get(PointerRNA *ptr)
{
	return rna_FileBrowser_FSMenu_active_get(ptr, FS_CATEGORY_BOOKMARKS);
}

static void rna_FileBrowser_FSMenuBookmark_active_set(PointerRNA *ptr, int value)
{
	rna_FileBrowser_FSMenu_active_set(ptr, value, FS_CATEGORY_BOOKMARKS);
}

static void rna_FileBrowser_FSMenuBookmark_active_range(PointerRNA *ptr, int *min, int *max, int *softmin, int *softmax)
{
	rna_FileBrowser_FSMenu_active_range(ptr, min, max, softmin, softmax, FS_CATEGORY_BOOKMARKS);
}

static int rna_FileBrowser_FSMenuRecent_active_get(PointerRNA *ptr)
{
	return rna_FileBrowser_FSMenu_active_get(ptr, FS_CATEGORY_RECENT);
}

static void rna_FileBrowser_FSMenuRecent_active_set(PointerRNA *ptr, int value)
{
	rna_FileBrowser_FSMenu_active_set(ptr, value, FS_CATEGORY_RECENT);
}

static void rna_FileBrowser_FSMenuRecent_active_range(PointerRNA *ptr, int *min, int *max, int *softmin, int *softmax)
{
	rna_FileBrowser_FSMenu_active_range(ptr, min, max, softmin, softmax, FS_CATEGORY_RECENT);
}

#else

static EnumPropertyItem dt_uv_items[] = {
	{SI_UVDT_OUTLINE, "OUTLINE", 0, "Outline", "Draw white edges with black outline"},
	{SI_UVDT_DASH, "DASH", 0, "Dash", "Draw dashed black-white edges"},
	{SI_UVDT_BLACK, "BLACK", 0, "Black", "Draw black edges"},
	{SI_UVDT_WHITE, "WHITE", 0, "White", "Draw white edges"},
	{0, NULL, 0, NULL, NULL}
};

static void rna_def_space(BlenderRNA *brna)
{
	StructRNA *srna;
	PropertyRNA *prop;
	
	srna = RNA_def_struct(brna, "Space", NULL);
	RNA_def_struct_sdna(srna, "SpaceLink");
	RNA_def_struct_ui_text(srna, "Space", "Space data for a screen area");
	RNA_def_struct_refine_func(srna, "rna_Space_refine");
	
	prop = RNA_def_property(srna, "type", PROP_ENUM, PROP_NONE);
	RNA_def_property_enum_sdna(prop, NULL, "spacetype");
	RNA_def_property_enum_items(prop, space_type_items);
	RNA_def_property_clear_flag(prop, PROP_EDITABLE);
	RNA_def_property_ui_text(prop, "Type", "Space data type");

	/* access to V2D_VIEWSYNC_SCREEN_TIME */
	prop = RNA_def_property(srna, "show_locked_time", PROP_BOOLEAN, PROP_NONE);
	RNA_def_property_boolean_funcs(prop, "rna_Space_view2d_sync_get", "rna_Space_view2d_sync_set");
	RNA_def_property_ui_text(prop, "Lock Time to Other Windows", "");
	RNA_def_property_update(prop, NC_SPACE | ND_SPACE_TIME, "rna_Space_view2d_sync_update");
}

/* for all spaces that use a mask */
static void rna_def_space_mask_info(StructRNA *srna, int noteflag, const char *mask_set_func)
{
	PropertyRNA *prop;

	static EnumPropertyItem overlay_mode_items[] = {
		{MASK_OVERLAY_ALPHACHANNEL, "ALPHACHANNEL", ICON_NONE, "Alpha Channel", "Show alpha channel of the mask"},
		{MASK_OVERLAY_COMBINED,     "COMBINED",     ICON_NONE, "Combined",      "Combine space background image with the mask"},
		{0, NULL, 0, NULL, NULL}
	};

	prop = RNA_def_property(srna, "mask", PROP_POINTER, PROP_NONE);
	RNA_def_property_pointer_sdna(prop, NULL, "mask_info.mask");
	RNA_def_property_flag(prop, PROP_EDITABLE);
	RNA_def_property_ui_text(prop, "Mask", "Mask displayed and edited in this space");
	RNA_def_property_pointer_funcs(prop, NULL, mask_set_func, NULL, NULL);
	RNA_def_property_update(prop, noteflag, NULL);

	/* mask drawing */
	prop = RNA_def_property(srna, "mask_draw_type", PROP_ENUM, PROP_NONE);
	RNA_def_property_enum_sdna(prop, NULL, "mask_info.draw_type");
	RNA_def_property_enum_items(prop, dt_uv_items);
	RNA_def_property_ui_text(prop, "Edge Draw Type", "Draw type for mask splines");
	RNA_def_property_update(prop, noteflag, NULL);

	prop = RNA_def_property(srna, "show_mask_smooth", PROP_BOOLEAN, PROP_NONE);
	RNA_def_property_boolean_sdna(prop, NULL, "mask_info.draw_flag", MASK_DRAWFLAG_SMOOTH);
	RNA_def_property_ui_text(prop, "Draw Smooth Splines", "");
	RNA_def_property_update(prop, noteflag, NULL);

	prop = RNA_def_property(srna, "show_mask_overlay", PROP_BOOLEAN, PROP_NONE);
	RNA_def_property_boolean_sdna(prop, NULL, "mask_info.draw_flag", MASK_DRAWFLAG_OVERLAY);
	RNA_def_property_ui_text(prop, "Show Mask Overlay", "");
	RNA_def_property_update(prop, noteflag, NULL);

	prop = RNA_def_property(srna, "mask_overlay_mode", PROP_ENUM, PROP_NONE);
	RNA_def_property_enum_sdna(prop, NULL, "mask_info.overlay_mode");
	RNA_def_property_enum_items(prop, overlay_mode_items);
	RNA_def_property_ui_text(prop, "Overlay Mode", "Overlay mode of rasterized mask");
	RNA_def_property_update(prop, noteflag, NULL);
}

static void rna_def_space_image_uv(BlenderRNA *brna)
{
	StructRNA *srna;
	PropertyRNA *prop;

	static EnumPropertyItem sticky_mode_items[] = {
		{SI_STICKY_DISABLE, "DISABLED", ICON_STICKY_UVS_DISABLE, "Disabled", "Sticky vertex selection disabled"},
		{SI_STICKY_LOC, "SHARED_LOCATION", ICON_STICKY_UVS_LOC, "Shared Location",
		                "Select UVs that are at the same location and share a mesh vertex"},
		{SI_STICKY_VERTEX, "SHARED_VERTEX", ICON_STICKY_UVS_VERT, "Shared Vertex",
		                   "Select UVs that share mesh vertex, irrespective if they are in the same location"},
		{0, NULL, 0, NULL, NULL}
	};

	static EnumPropertyItem dt_uvstretch_items[] = {
		{SI_UVDT_STRETCH_ANGLE, "ANGLE", 0, "Angle", "Angular distortion between UV and 3D angles"},
		{SI_UVDT_STRETCH_AREA, "AREA", 0, "Area", "Area distortion between UV and 3D faces"},
		{0, NULL, 0, NULL, NULL}
	};

	srna = RNA_def_struct(brna, "SpaceUVEditor", NULL);
	RNA_def_struct_sdna(srna, "SpaceImage");
	RNA_def_struct_nested(brna, srna, "SpaceImageEditor");
	RNA_def_struct_ui_text(srna, "Space UV Editor", "UV editor data for the image editor space");

	/* selection */
	prop = RNA_def_property(srna, "sticky_select_mode", PROP_ENUM, PROP_NONE);
	RNA_def_property_enum_sdna(prop, NULL, "sticky");
	RNA_def_property_enum_items(prop, sticky_mode_items);
	RNA_def_property_ui_text(prop, "Sticky Selection Mode",
	                         "Automatically select also UVs sharing the same vertex as the ones being selected");
	RNA_def_property_update(prop, NC_SPACE | ND_SPACE_IMAGE, NULL);

	/* drawing */
	prop = RNA_def_property(srna, "edge_draw_type", PROP_ENUM, PROP_NONE);
	RNA_def_property_enum_sdna(prop, NULL, "dt_uv");
	RNA_def_property_enum_items(prop, dt_uv_items);
	RNA_def_property_ui_text(prop, "Edge Draw Type", "Draw type for drawing UV edges");
	RNA_def_property_update(prop, NC_SPACE | ND_SPACE_IMAGE, NULL);

	prop = RNA_def_property(srna, "show_smooth_edges", PROP_BOOLEAN, PROP_NONE);
	RNA_def_property_boolean_sdna(prop, NULL, "flag", SI_SMOOTH_UV);
	RNA_def_property_ui_text(prop, "Draw Smooth Edges", "Draw UV edges anti-aliased");
	RNA_def_property_update(prop, NC_SPACE | ND_SPACE_IMAGE, NULL);

	prop = RNA_def_property(srna, "show_stretch", PROP_BOOLEAN, PROP_NONE);
	RNA_def_property_boolean_sdna(prop, NULL, "flag", SI_DRAW_STRETCH);
	RNA_def_property_ui_text(prop, "Draw Stretch",
	                         "Draw faces colored according to the difference in shape between UVs and "
	                         "their 3D coordinates (blue for low distortion, red for high distortion)");
	RNA_def_property_update(prop, NC_SPACE | ND_SPACE_IMAGE, NULL);

	prop = RNA_def_property(srna, "draw_stretch_type", PROP_ENUM, PROP_NONE);
	RNA_def_property_enum_sdna(prop, NULL, "dt_uvstretch");
	RNA_def_property_enum_items(prop, dt_uvstretch_items);
	RNA_def_property_ui_text(prop, "Draw Stretch Type", "Type of stretch to draw");
	RNA_def_property_update(prop, NC_SPACE | ND_SPACE_IMAGE, NULL);

	prop = RNA_def_property(srna, "show_modified_edges", PROP_BOOLEAN, PROP_NONE);
	RNA_def_property_boolean_sdna(prop, NULL, "flag", SI_DRAWSHADOW);
	RNA_def_property_ui_text(prop, "Draw Modified Edges", "Draw edges after modifiers are applied");
	RNA_def_property_update(prop, NC_SPACE | ND_SPACE_IMAGE, NULL);

	prop = RNA_def_property(srna, "show_other_objects", PROP_BOOLEAN, PROP_NONE);
	RNA_def_property_boolean_sdna(prop, NULL, "flag", SI_DRAW_OTHER);
	RNA_def_property_ui_text(prop, "Draw Other Objects", "Draw other selected objects that share the same image");
	RNA_def_property_update(prop, NC_SPACE | ND_SPACE_IMAGE, NULL);

	prop = RNA_def_property(srna, "show_metadata", PROP_BOOLEAN, PROP_NONE);
	RNA_def_property_boolean_sdna(prop, NULL, "flag", SI_DRAW_METADATA);
	RNA_def_property_ui_text(prop, "Draw Metadata", "Draw metadata properties of the image");
	RNA_def_property_update(prop, NC_SPACE | ND_SPACE_IMAGE, NULL);

	prop = RNA_def_property(srna, "show_texpaint", PROP_BOOLEAN, PROP_NONE);
	RNA_def_property_boolean_negative_sdna(prop, NULL, "flag", SI_NO_DRAW_TEXPAINT);
	RNA_def_property_ui_text(prop, "Draw Texture Paint UVs", "Draw overlay of texture paint uv layer");
	RNA_def_property_update(prop, NC_SPACE | ND_SPACE_IMAGE, NULL);

	prop = RNA_def_property(srna, "show_normalized_coords", PROP_BOOLEAN, PROP_NONE);
	RNA_def_property_boolean_sdna(prop, NULL, "flag", SI_COORDFLOATS);
	RNA_def_property_ui_text(prop, "Normalized Coordinates",
	                         "Display UV coordinates from 0.0 to 1.0 rather than in pixels");
	RNA_def_property_update(prop, NC_SPACE | ND_SPACE_IMAGE, NULL);

	prop = RNA_def_property(srna, "show_faces", PROP_BOOLEAN, PROP_NONE);
	RNA_def_property_boolean_negative_sdna(prop, NULL, "flag", SI_NO_DRAWFACES);
	RNA_def_property_ui_text(prop, "Draw Faces", "Draw faces over the image");
	RNA_def_property_update(prop, NC_SPACE | ND_SPACE_IMAGE, NULL);

	/* todo: move edge and face drawing options here from G.f */

	prop = RNA_def_property(srna, "use_snap_to_pixels", PROP_BOOLEAN, PROP_NONE);
	RNA_def_property_boolean_sdna(prop, NULL, "flag", SI_PIXELSNAP);
	RNA_def_property_ui_text(prop, "Snap to Pixels", "Snap UVs to pixel locations while editing");
	RNA_def_property_update(prop, NC_SPACE | ND_SPACE_IMAGE, NULL);

	prop = RNA_def_property(srna, "lock_bounds", PROP_BOOLEAN, PROP_NONE);
	RNA_def_property_boolean_sdna(prop, NULL, "flag", SI_CLIP_UV);
	RNA_def_property_ui_text(prop, "Constrain to Image Bounds",
	                         "Constraint to stay within the image bounds while editing");
	RNA_def_property_update(prop, NC_SPACE | ND_SPACE_IMAGE, NULL);

	prop = RNA_def_property(srna, "use_live_unwrap", PROP_BOOLEAN, PROP_NONE);
	RNA_def_property_boolean_sdna(prop, NULL, "flag", SI_LIVE_UNWRAP);
	RNA_def_property_ui_text(prop, "Live Unwrap",
	                         "Continuously unwrap the selected UV island while transforming pinned vertices");
	RNA_def_property_update(prop, NC_SPACE | ND_SPACE_IMAGE, NULL);
}

static void rna_def_space_outliner(BlenderRNA *brna)
{
	StructRNA *srna;
	PropertyRNA *prop;

	static EnumPropertyItem display_mode_items[] = {
		{SO_ALL_SCENES, "ALL_SCENES", 0, "All Scenes", "Display datablocks in all scenes"},
		{SO_CUR_SCENE, "CURRENT_SCENE", 0, "Current Scene", "Display datablocks in current scene"},
		{SO_VISIBLE, "VISIBLE_LAYERS", 0, "Visible Layers", "Display datablocks in visible layers"},
		{SO_SELECTED, "SELECTED", 0, "Selected", "Display datablocks of selected objects"},
		{SO_ACTIVE, "ACTIVE", 0, "Active", "Display datablocks of active object"},
		{SO_SAME_TYPE, "SAME_TYPES", 0, "Same Types",
		               "Display datablocks of all objects of same type as selected object"},
		{SO_GROUPS, "GROUPS", 0, "Groups", "Display groups and their datablocks"},
		{SO_SEQUENCE, "SEQUENCE", 0, "Sequence", "Display sequence datablocks"},
		{SO_LIBRARIES, "LIBRARIES", 0, "Blender File", "Display data of current file and linked libraries"},
		{SO_DATABLOCKS, "DATABLOCKS", 0, "Datablocks", "Display all raw datablocks"},
		{SO_USERDEF, "USER_PREFERENCES", 0, "User Preferences", "Display the user preference datablocks"},
		{SO_ID_ORPHANS, "ORPHAN_DATA", 0, "Orphan Data",
		                "Display datablocks which are unused and/or will be lost when the file is reloaded"},
		{0, NULL, 0, NULL, NULL}
	};
	
	srna = RNA_def_struct(brna, "SpaceOutliner", "Space");
	RNA_def_struct_sdna(srna, "SpaceOops");
	RNA_def_struct_ui_text(srna, "Space Outliner", "Outliner space data");
	
	prop = RNA_def_property(srna, "display_mode", PROP_ENUM, PROP_NONE);
	RNA_def_property_enum_sdna(prop, NULL, "outlinevis");
	RNA_def_property_enum_items(prop, display_mode_items);
	RNA_def_property_ui_text(prop, "Display Mode", "Type of information to display");
	RNA_def_property_update(prop, NC_SPACE | ND_SPACE_OUTLINER, NULL);
	
	prop = RNA_def_property(srna, "filter_text", PROP_STRING, PROP_NONE);
	RNA_def_property_string_sdna(prop, NULL, "search_string");
	RNA_def_property_ui_text(prop, "Display Filter", "Live search filtering string");
	RNA_def_property_flag(prop, PROP_TEXTEDIT_UPDATE);
	RNA_def_property_update(prop, NC_SPACE | ND_SPACE_OUTLINER, NULL);
	
	prop = RNA_def_property(srna, "use_filter_case_sensitive", PROP_BOOLEAN, PROP_NONE);
	RNA_def_property_boolean_sdna(prop, NULL, "search_flags", SO_FIND_CASE_SENSITIVE);
	RNA_def_property_ui_text(prop, "Case Sensitive Matches Only", "Only use case sensitive matches of search string");
	RNA_def_property_update(prop, NC_SPACE | ND_SPACE_OUTLINER, NULL);
	
	prop = RNA_def_property(srna, "use_filter_complete", PROP_BOOLEAN, PROP_NONE);
	RNA_def_property_boolean_sdna(prop, NULL, "search_flags", SO_FIND_COMPLETE);
	RNA_def_property_ui_text(prop, "Complete Matches Only", "Only use complete matches of search string");
	RNA_def_property_update(prop, NC_SPACE | ND_SPACE_OUTLINER, NULL);

	prop = RNA_def_property(srna, "use_sort_alpha", PROP_BOOLEAN, PROP_NONE);
	RNA_def_property_boolean_negative_sdna(prop, NULL, "flag", SO_SKIP_SORT_ALPHA);
	RNA_def_property_ui_text(prop, "Sort Alphabetically", "");
	RNA_def_property_update(prop, NC_SPACE | ND_SPACE_OUTLINER, NULL);

	prop = RNA_def_property(srna, "show_restrict_columns", PROP_BOOLEAN, PROP_NONE);
	RNA_def_property_boolean_negative_sdna(prop, NULL, "flag", SO_HIDE_RESTRICTCOLS);
	RNA_def_property_ui_text(prop, "Show Restriction Columns", "Show column");
	RNA_def_property_update(prop, NC_SPACE | ND_SPACE_OUTLINER, NULL);
}

static void rna_def_background_image(BlenderRNA *brna)
{
	StructRNA *srna;
	PropertyRNA *prop;

	/* note: combinations work but don't flip so arnt that useful */
	static EnumPropertyItem bgpic_axis_items[] = {
		{0, "", 0, N_("X Axis"), ""},
		{(1 << RV3D_VIEW_LEFT), "LEFT", 0, "Left", "Show background image while looking to the left"},
		{(1 << RV3D_VIEW_RIGHT), "RIGHT", 0, "Right", "Show background image while looking to the right"},
		/*{(1<<RV3D_VIEW_LEFT)|(1<<RV3D_VIEW_RIGHT), "LEFT_RIGHT", 0, "Left/Right", ""},*/
		{0, "", 0, N_("Y Axis"), ""},
		{(1 << RV3D_VIEW_BACK), "BACK", 0, "Back", "Show background image in back view"},
		{(1 << RV3D_VIEW_FRONT), "FRONT", 0, "Front", "Show background image in front view"},
		/*{(1<<RV3D_VIEW_BACK)|(1<<RV3D_VIEW_FRONT), "BACK_FRONT", 0, "Back/Front", ""},*/
		{0, "", 0, N_("Z Axis"), ""},
		{(1 << RV3D_VIEW_BOTTOM), "BOTTOM", 0, "Bottom", "Show background image in bottom view"},
		{(1 << RV3D_VIEW_TOP), "TOP", 0, "Top", "Show background image in top view"},
		/*{(1<<RV3D_VIEW_BOTTOM)|(1<<RV3D_VIEW_TOP), "BOTTOM_TOP", 0, "Top/Bottom", ""},*/
		{0, "", 0, N_("Other"), ""},
		{0, "ALL", 0, "All Views", "Show background image in all views"},
		{(1 << RV3D_VIEW_CAMERA), "CAMERA", 0, "Camera", "Show background image in camera view"},
		{0, NULL, 0, NULL, NULL}
	};

	static EnumPropertyItem bgpic_source_items[] = {
		{V3D_BGPIC_IMAGE, "IMAGE", 0, "Image", ""},
		{V3D_BGPIC_MOVIE, "MOVIE_CLIP", 0, "Movie Clip", ""},
		{0, NULL, 0, NULL, NULL}
	};

	static const EnumPropertyItem bgpic_camera_frame_items[] = {
		{0, "STRETCH", 0, "Stretch", ""},
		{V3D_BGPIC_CAMERA_ASPECT, "FIT", 0, "Fit", ""},
		{V3D_BGPIC_CAMERA_ASPECT | V3D_BGPIC_CAMERA_CROP, "CROP", 0, "Crop", ""},
		{0, NULL, 0, NULL, NULL}
	};

	static const EnumPropertyItem bgpic_draw_depth_items[] = {
		{0, "BACK", 0, "Back", ""},
		{V3D_BGPIC_FOREGROUND, "FRONT", 0, "Front", ""},
		{0, NULL, 0, NULL, NULL}
	};

	srna = RNA_def_struct(brna, "BackgroundImage", NULL);
	RNA_def_struct_sdna(srna, "BGpic");
	RNA_def_struct_ui_text(srna, "Background Image", "Image and settings for display in the 3D View background");

	prop = RNA_def_property(srna, "source", PROP_ENUM, PROP_NONE);
	RNA_def_property_enum_sdna(prop, NULL, "source");
	RNA_def_property_enum_items(prop, bgpic_source_items);
	RNA_def_property_ui_text(prop, "Background Source", "Data source used for background");
	RNA_def_property_update(prop, NC_SPACE | ND_SPACE_VIEW3D, NULL);

	prop = RNA_def_property(srna, "image", PROP_POINTER, PROP_NONE);
	RNA_def_property_pointer_sdna(prop, NULL, "ima");
	RNA_def_property_ui_text(prop, "Image", "Image displayed and edited in this space");
	RNA_def_property_flag(prop, PROP_EDITABLE);
	RNA_def_property_update(prop, NC_SPACE | ND_SPACE_VIEW3D, NULL);

	prop = RNA_def_property(srna, "clip", PROP_POINTER, PROP_NONE);
	RNA_def_property_pointer_sdna(prop, NULL, "clip");
	RNA_def_property_ui_text(prop, "MovieClip", "Movie clip displayed and edited in this space");
	RNA_def_property_flag(prop, PROP_EDITABLE);
	RNA_def_property_update(prop, NC_SPACE | ND_SPACE_VIEW3D, NULL);

	prop = RNA_def_property(srna, "image_user", PROP_POINTER, PROP_NONE);
	RNA_def_property_flag(prop, PROP_NEVER_NULL);
	RNA_def_property_pointer_sdna(prop, NULL, "iuser");
	RNA_def_property_ui_text(prop, "Image User",
	                         "Parameters defining which layer, pass and frame of the image is displayed");
	RNA_def_property_update(prop, NC_SPACE | ND_SPACE_VIEW3D, NULL);

	prop = RNA_def_property(srna, "clip_user", PROP_POINTER, PROP_NONE);
	RNA_def_property_flag(prop, PROP_NEVER_NULL);
	RNA_def_property_struct_type(prop, "MovieClipUser");
	RNA_def_property_pointer_sdna(prop, NULL, "cuser");
	RNA_def_property_ui_text(prop, "Clip User", "Parameters defining which frame of the movie clip is displayed");
	RNA_def_property_update(prop, NC_SPACE | ND_SPACE_VIEW3D, NULL);
	
	prop = RNA_def_property(srna, "offset_x", PROP_FLOAT, PROP_NONE);
	RNA_def_property_float_sdna(prop, NULL, "xof");
	RNA_def_property_ui_text(prop, "X Offset", "Offset image horizontally from the world origin");
	RNA_def_property_update(prop, NC_SPACE | ND_SPACE_VIEW3D, NULL);
	
	prop = RNA_def_property(srna, "offset_y", PROP_FLOAT, PROP_NONE);
	RNA_def_property_float_sdna(prop, NULL, "yof");
	RNA_def_property_ui_text(prop, "Y Offset", "Offset image vertically from the world origin");
	RNA_def_property_update(prop, NC_SPACE | ND_SPACE_VIEW3D, NULL);
	
	prop = RNA_def_property(srna, "size", PROP_FLOAT, PROP_DISTANCE);
	RNA_def_property_float_sdna(prop, NULL, "size");
	RNA_def_property_float_funcs(prop, "rna_BackgroundImage_size_get", "rna_BackgroundImage_size_set", NULL);
	RNA_def_property_ui_text(prop, "Size", "Size of the background image (ortho view only)");
	RNA_def_property_range(prop, 0.0, FLT_MAX);
	RNA_def_property_update(prop, NC_SPACE | ND_SPACE_VIEW3D, NULL);

	prop = RNA_def_property(srna, "rotation", PROP_FLOAT, PROP_EULER);
	RNA_def_property_float_sdna(prop, NULL, "rotation");
	RNA_def_property_ui_text(prop, "Rotation", "Rotation for the background image (ortho view only)");
	RNA_def_property_update(prop, NC_SPACE | ND_SPACE_VIEW3D, NULL);

	prop = RNA_def_property(srna, "use_flip_x", PROP_BOOLEAN, PROP_NONE);
	RNA_def_property_boolean_sdna(prop, NULL, "flag", V3D_BGPIC_FLIP_X);
	RNA_def_property_ui_text(prop, "Flip Horizontally", "Flip the background image horizontally");
	RNA_def_property_update(prop, NC_SPACE | ND_SPACE_VIEW3D, NULL);

	prop = RNA_def_property(srna, "use_flip_y", PROP_BOOLEAN, PROP_NONE);
	RNA_def_property_boolean_sdna(prop, NULL, "flag", V3D_BGPIC_FLIP_Y);
	RNA_def_property_ui_text(prop, "Flip Vertically", "Flip the background image vertically");
	RNA_def_property_update(prop, NC_SPACE | ND_SPACE_VIEW3D, NULL);

	prop = RNA_def_property(srna, "opacity", PROP_FLOAT, PROP_NONE);
	RNA_def_property_float_sdna(prop, NULL, "blend");
	RNA_def_property_float_funcs(prop, "rna_BackgroundImage_opacity_get", "rna_BackgroundImage_opacity_set", NULL);
	RNA_def_property_ui_text(prop, "Opacity", "Image opacity to blend the image against the background color");
	RNA_def_property_range(prop, 0.0, 1.0);
	RNA_def_property_update(prop, NC_SPACE | ND_SPACE_VIEW3D, NULL);

	prop = RNA_def_property(srna, "view_axis", PROP_ENUM, PROP_NONE);
	RNA_def_property_enum_sdna(prop, NULL, "view");
	RNA_def_property_enum_items(prop, bgpic_axis_items);
	RNA_def_property_ui_text(prop, "Image Axis", "The axis to display the image on");
	RNA_def_property_update(prop, NC_SPACE | ND_SPACE_VIEW3D, NULL);

	prop = RNA_def_property(srna, "show_expanded", PROP_BOOLEAN, PROP_NONE);
	RNA_def_property_boolean_sdna(prop, NULL, "flag", V3D_BGPIC_EXPANDED);
	RNA_def_property_ui_text(prop, "Show Expanded", "Show the expanded in the user interface");
	RNA_def_property_ui_icon(prop, ICON_TRIA_RIGHT, 1);

	prop = RNA_def_property(srna, "use_camera_clip", PROP_BOOLEAN, PROP_NONE);
	RNA_def_property_boolean_sdna(prop, NULL, "flag", V3D_BGPIC_CAMERACLIP);
	RNA_def_property_ui_text(prop, "Camera Clip", "Use movie clip from active scene camera");
	RNA_def_property_update(prop, NC_SPACE | ND_SPACE_VIEW3D, NULL);

	prop = RNA_def_property(srna, "show_background_image", PROP_BOOLEAN, PROP_NONE);
	RNA_def_property_boolean_negative_sdna(prop, NULL, "flag", V3D_BGPIC_DISABLED);
	RNA_def_property_ui_text(prop, "Show Background Image", "Show this image as background");
	RNA_def_property_update(prop, NC_SPACE | ND_SPACE_VIEW3D, NULL);

	prop = RNA_def_property(srna, "show_on_foreground", PROP_BOOLEAN, PROP_NONE);
	RNA_def_property_boolean_sdna(prop, NULL, "flag", V3D_BGPIC_FOREGROUND);
	RNA_def_property_ui_text(prop, "Show On Foreground", "Show this image in front of objects in viewport");
	RNA_def_property_update(prop, NC_SPACE | ND_SPACE_VIEW3D, NULL);

	/* expose 1 flag as a enum of 2 items */
	prop = RNA_def_property(srna, "draw_depth", PROP_ENUM, PROP_NONE);
	RNA_def_property_enum_bitflag_sdna(prop, NULL, "flag");
	RNA_def_property_enum_items(prop, bgpic_draw_depth_items);
	RNA_def_property_ui_text(prop, "Depth", "Draw under or over everything");
	RNA_def_property_update(prop, NC_SPACE | ND_SPACE_VIEW3D, NULL);

	/* expose 2 flags as a enum of 3 items */
	prop = RNA_def_property(srna, "frame_method", PROP_ENUM, PROP_NONE);
	RNA_def_property_enum_bitflag_sdna(prop, NULL, "flag");
	RNA_def_property_enum_items(prop, bgpic_camera_frame_items);
	RNA_def_property_ui_text(prop, "Frame Method", "How the image fits in the camera frame");
	RNA_def_property_update(prop, NC_SPACE | ND_SPACE_VIEW3D, NULL);
}

static void rna_def_backgroundImages(BlenderRNA *brna, PropertyRNA *cprop)
{
	StructRNA *srna;
	FunctionRNA *func;
	PropertyRNA *parm;

	RNA_def_property_srna(cprop, "BackgroundImages");
	srna = RNA_def_struct(brna, "BackgroundImages", NULL);
	RNA_def_struct_sdna(srna, "View3D");
	RNA_def_struct_ui_text(srna, "Background Images", "Collection of background images");

	func = RNA_def_function(srna, "new", "rna_BackgroundImage_new");
	RNA_def_function_ui_description(func, "Add new background image");
	parm = RNA_def_pointer(func, "image", "BackgroundImage", "", "Image displayed as viewport background");
	RNA_def_function_return(func, parm);

	func = RNA_def_function(srna, "remove", "rna_BackgroundImage_remove");
	RNA_def_function_ui_description(func, "Remove background image");
	RNA_def_function_flag(func, FUNC_USE_REPORTS);
	parm = RNA_def_pointer(func, "image", "BackgroundImage", "", "Image displayed as viewport background");
	RNA_def_property_flag(parm, PROP_REQUIRED | PROP_NEVER_NULL | PROP_RNAPTR);
	RNA_def_property_clear_flag(parm, PROP_THICK_WRAP);

	func = RNA_def_function(srna, "clear", "rna_BackgroundImage_clear");
	RNA_def_function_ui_description(func, "Remove all background images");
}


static void rna_def_space_view3d(BlenderRNA *brna)
{
	StructRNA *srna;
	PropertyRNA *prop;

	static EnumPropertyItem manipulators_items[] = {
		{V3D_MANIP_TRANSLATE, "TRANSLATE", ICON_MAN_TRANS, "Translate",
		                      "Use the manipulator for movement transformations"},
		{V3D_MANIP_ROTATE, "ROTATE", ICON_MAN_ROT, "Rotate",
		                   "Use the manipulator for rotation transformations"},
		{V3D_MANIP_SCALE, "SCALE", ICON_MAN_SCALE, "Scale",
		                  "Use the manipulator for scale transformations"},
		{0, NULL, 0, NULL, NULL}
	};

	static EnumPropertyItem rv3d_persp_items[] = {
		{RV3D_PERSP, "PERSP", 0, "Perspective", ""},
		{RV3D_ORTHO, "ORTHO", 0, "Orthographic", ""},
		{RV3D_CAMOB, "CAMERA", 0, "Camera", ""},
		{0, NULL, 0, NULL, NULL}
	};
	
	static EnumPropertyItem bundle_drawtype_items[] = {
		{OB_PLAINAXES, "PLAIN_AXES", 0, "Plain Axes", ""},
		{OB_ARROWS, "ARROWS", 0, "Arrows", ""},
		{OB_SINGLE_ARROW, "SINGLE_ARROW", 0, "Single Arrow", ""},
		{OB_CIRCLE, "CIRCLE", 0, "Circle", ""},
		{OB_CUBE, "CUBE", 0, "Cube", ""},
		{OB_EMPTY_SPHERE, "SPHERE", 0, "Sphere", ""},
		{OB_EMPTY_CONE, "CONE", 0, "Cone", ""},
		{0, NULL, 0, NULL, NULL}
	};
	
	static EnumPropertyItem view3d_matcap_items[] = {
		{ICON_MATCAP_01, "01", ICON_MATCAP_01, "", ""},
		{ICON_MATCAP_02, "02", ICON_MATCAP_02, "", ""},
		{ICON_MATCAP_03, "03", ICON_MATCAP_03, "", ""},
		{ICON_MATCAP_04, "04", ICON_MATCAP_04, "", ""},
		{ICON_MATCAP_05, "05", ICON_MATCAP_05, "", ""},
		{ICON_MATCAP_06, "06", ICON_MATCAP_06, "", ""},
		{ICON_MATCAP_07, "07", ICON_MATCAP_07, "", ""},
		{ICON_MATCAP_08, "08", ICON_MATCAP_08, "", ""},
		{ICON_MATCAP_09, "09", ICON_MATCAP_09, "", ""},
		{ICON_MATCAP_10, "10", ICON_MATCAP_10, "", ""},
		{ICON_MATCAP_11, "11", ICON_MATCAP_11, "", ""},
		{ICON_MATCAP_12, "12", ICON_MATCAP_12, "", ""},
		{ICON_MATCAP_13, "13", ICON_MATCAP_13, "", ""},
		{ICON_MATCAP_14, "14", ICON_MATCAP_14, "", ""},
		{ICON_MATCAP_15, "15", ICON_MATCAP_15, "", ""},
		{ICON_MATCAP_16, "16", ICON_MATCAP_16, "", ""},
		{ICON_MATCAP_17, "17", ICON_MATCAP_17, "", ""},
		{ICON_MATCAP_18, "18", ICON_MATCAP_18, "", ""},
		{ICON_MATCAP_19, "19", ICON_MATCAP_19, "", ""},
		{ICON_MATCAP_20, "20", ICON_MATCAP_20, "", ""},
		{ICON_MATCAP_21, "21", ICON_MATCAP_21, "", ""},
		{ICON_MATCAP_22, "22", ICON_MATCAP_22, "", ""},
		{ICON_MATCAP_23, "23", ICON_MATCAP_23, "", ""},
		{ICON_MATCAP_24, "24", ICON_MATCAP_24, "", ""},
		{0, NULL, 0, NULL, NULL}
	};
	
	srna = RNA_def_struct(brna, "SpaceView3D", "Space");
	RNA_def_struct_sdna(srna, "View3D");
	RNA_def_struct_ui_text(srna, "3D View Space", "3D View space data");
	
	prop = RNA_def_property(srna, "camera", PROP_POINTER, PROP_NONE);
	RNA_def_property_flag(prop, PROP_EDITABLE);
	RNA_def_property_pointer_sdna(prop, NULL, "camera");
	RNA_def_property_ui_text(prop, "Camera",
	                         "Active camera used in this view (when unlocked from the scene's active camera)");
	RNA_def_property_update(prop, NC_SPACE | ND_SPACE_VIEW3D, NULL);

	/* render border */
	prop = RNA_def_property(srna, "use_render_border", PROP_BOOLEAN, PROP_NONE);
	RNA_def_property_boolean_sdna(prop, NULL, "flag2", V3D_RENDER_BORDER);
	RNA_def_property_clear_flag(prop, PROP_ANIMATABLE);
	RNA_def_property_ui_text(prop, "Render Border", "Use a region within the frame size for rendered viewport "
	                         "(when not viewing through the camera)");
	RNA_def_property_update(prop, NC_SPACE | ND_SPACE_VIEW3D, NULL);

	prop = RNA_def_property(srna, "render_border_min_x", PROP_FLOAT, PROP_NONE);
	RNA_def_property_float_sdna(prop, NULL, "render_border.xmin");
	RNA_def_property_range(prop, 0.0f, 1.0f);
	RNA_def_property_ui_text(prop, "Border Minimum X", "Minimum X value to for the render border");
	RNA_def_property_update(prop, NC_SPACE | ND_SPACE_VIEW3D, NULL);

	prop = RNA_def_property(srna, "render_border_min_y", PROP_FLOAT, PROP_NONE);
	RNA_def_property_float_sdna(prop, NULL, "render_border.ymin");
	RNA_def_property_range(prop, 0.0f, 1.0f);
	RNA_def_property_ui_text(prop, "Border Minimum Y", "Minimum Y value for the render border");
	RNA_def_property_update(prop, NC_SPACE | ND_SPACE_VIEW3D, NULL);

	prop = RNA_def_property(srna, "render_border_max_x", PROP_FLOAT, PROP_NONE);
	RNA_def_property_float_sdna(prop, NULL, "render_border.xmax");
	RNA_def_property_range(prop, 0.0f, 1.0f);
	RNA_def_property_ui_text(prop, "Border Maximum X", "Maximum X value for the render border");
	RNA_def_property_update(prop, NC_SPACE | ND_SPACE_VIEW3D, NULL);

	prop = RNA_def_property(srna, "render_border_max_y", PROP_FLOAT, PROP_NONE);
	RNA_def_property_float_sdna(prop, NULL, "render_border.ymax");
	RNA_def_property_range(prop, 0.0f, 1.0f);
	RNA_def_property_ui_text(prop, "Border Maximum Y", "Maximum Y value for the render border");
	RNA_def_property_update(prop, NC_SPACE | ND_SPACE_VIEW3D, NULL);

	prop = RNA_def_property(srna, "lock_object", PROP_POINTER, PROP_NONE);
	RNA_def_property_flag(prop, PROP_EDITABLE);
	RNA_def_property_pointer_sdna(prop, NULL, "ob_centre");
	RNA_def_property_ui_text(prop, "Lock to Object", "3D View center is locked to this object's position");
	RNA_def_property_update(prop, NC_SPACE | ND_SPACE_VIEW3D, NULL);
	
	prop = RNA_def_property(srna, "lock_bone", PROP_STRING, PROP_NONE);
	RNA_def_property_string_sdna(prop, NULL, "ob_centre_bone");
	RNA_def_property_ui_text(prop, "Lock to Bone", "3D View center is locked to this bone's position");
	RNA_def_property_update(prop, NC_SPACE | ND_SPACE_VIEW3D, NULL);

	prop = RNA_def_property(srna, "lock_cursor", PROP_BOOLEAN, PROP_NONE);
	RNA_def_property_boolean_sdna(prop, NULL, "ob_centre_cursor", 1);
	RNA_def_property_ui_text(prop, "Lock to Cursor", "3D View center is locked to the cursor's position");
	RNA_def_property_update(prop, NC_SPACE | ND_SPACE_VIEW3D, NULL);

	prop = RNA_def_property(srna, "viewport_shade", PROP_ENUM, PROP_NONE);
	RNA_def_property_enum_sdna(prop, NULL, "drawtype");
	RNA_def_property_enum_items(prop, viewport_shade_items);
	RNA_def_property_enum_funcs(prop, "rna_SpaceView3D_viewport_shade_get", NULL,
	                            "rna_SpaceView3D_viewport_shade_itemf");
	RNA_def_property_ui_text(prop, "Viewport Shading", "Method to display/shade objects in the 3D View");
	RNA_def_property_update(prop, NC_SPACE | ND_SPACE_VIEW3D, "rna_SpaceView3D_viewport_shade_update");

	prop = RNA_def_property(srna, "local_view", PROP_POINTER, PROP_NONE);
	RNA_def_property_pointer_sdna(prop, NULL, "localvd");
	RNA_def_property_ui_text(prop, "Local View",
	                         "Display an isolated sub-set of objects, apart from the scene visibility");
	
	prop = RNA_def_property(srna, "cursor_location", PROP_FLOAT, PROP_XYZ_LENGTH);
	RNA_def_property_array(prop, 3);
	RNA_def_property_float_funcs(prop, "rna_View3D_CursorLocation_get", "rna_View3D_CursorLocation_set", NULL);
	RNA_def_property_ui_text(prop, "3D Cursor Location",
	                         "3D cursor location for this view (dependent on local view setting)");
	RNA_def_property_ui_range(prop, -10000.0, 10000.0, 10, 4);
	RNA_def_property_update(prop, NC_SPACE | ND_SPACE_VIEW3D, NULL);
	
	prop = RNA_def_property(srna, "lens", PROP_FLOAT, PROP_UNIT_CAMERA);
	RNA_def_property_float_sdna(prop, NULL, "lens");
	RNA_def_property_ui_text(prop, "Lens", "Viewport lens angle");
	RNA_def_property_range(prop, 1.0f, 250.0f);
	RNA_def_property_update(prop, NC_SPACE | ND_SPACE_VIEW3D, NULL);
	
	prop = RNA_def_property(srna, "clip_start", PROP_FLOAT, PROP_DISTANCE);
	RNA_def_property_float_sdna(prop, NULL, "near");
	RNA_def_property_range(prop, 0.001f, FLT_MAX);
	RNA_def_property_float_default(prop, 0.1f);
	RNA_def_property_ui_text(prop, "Clip Start", "3D View near clipping distance (perspective view only)");
	RNA_def_property_update(prop, NC_SPACE | ND_SPACE_VIEW3D, NULL);

	prop = RNA_def_property(srna, "clip_end", PROP_FLOAT, PROP_DISTANCE);
	RNA_def_property_float_sdna(prop, NULL, "far");
	RNA_def_property_range(prop, 1.0f, FLT_MAX);
	RNA_def_property_float_default(prop, 1000.0f);
	RNA_def_property_ui_text(prop, "Clip End", "3D View far clipping distance");
	RNA_def_property_update(prop, NC_SPACE | ND_SPACE_VIEW3D, NULL);

	prop = RNA_def_property(srna, "grid_scale", PROP_FLOAT, PROP_NONE);
	RNA_def_property_float_sdna(prop, NULL, "grid");
	RNA_def_property_ui_text(prop, "Grid Scale", "Distance between 3D View grid lines");
	RNA_def_property_range(prop, 0.0f, FLT_MAX);
	RNA_def_property_ui_range(prop, 0.001f, 1000.0f, 0.1f, 3);
	RNA_def_property_float_default(prop, 1.0f);
	RNA_def_property_update(prop, NC_SPACE | ND_SPACE_VIEW3D, NULL);

	prop = RNA_def_property(srna, "grid_lines", PROP_INT, PROP_NONE);
	RNA_def_property_int_sdna(prop, NULL, "gridlines");
	RNA_def_property_ui_text(prop, "Grid Lines", "Number of grid lines to display in perspective view");
	RNA_def_property_range(prop, 0, 1024);
	RNA_def_property_int_default(prop, 16);
	RNA_def_property_update(prop, NC_SPACE | ND_SPACE_VIEW3D, NULL);
	
	prop = RNA_def_property(srna, "grid_subdivisions", PROP_INT, PROP_NONE);
	RNA_def_property_int_sdna(prop, NULL, "gridsubdiv");
	RNA_def_property_ui_text(prop, "Grid Subdivisions", "Number of subdivisions between grid lines");
	RNA_def_property_range(prop, 1, 1024);
	RNA_def_property_int_default(prop, 10);
	RNA_def_property_update(prop, NC_SPACE | ND_SPACE_VIEW3D, NULL);

	prop = RNA_def_property(srna, "grid_scale_unit", PROP_FLOAT, PROP_NONE);
	RNA_def_property_clear_flag(prop, PROP_EDITABLE);
	RNA_def_property_float_funcs(prop, "rna_View3D_GridScaleUnit_get", NULL, NULL);
	RNA_def_property_ui_text(prop, "Grid Scale Unit", "Grid cell size scaled by scene unit system settings");

	prop = RNA_def_property(srna, "show_floor", PROP_BOOLEAN, PROP_NONE);
	RNA_def_property_boolean_sdna(prop, NULL, "gridflag", V3D_SHOW_FLOOR);
	RNA_def_property_ui_text(prop, "Display Grid Floor", "Show the ground plane grid in perspective view");
	RNA_def_property_update(prop, NC_SPACE | ND_SPACE_VIEW3D, NULL);
	
	prop = RNA_def_property(srna, "show_axis_x", PROP_BOOLEAN, PROP_NONE);
	RNA_def_property_boolean_sdna(prop, NULL, "gridflag", V3D_SHOW_X);
	RNA_def_property_ui_text(prop, "Display X Axis", "Show the X axis line in perspective view");
	RNA_def_property_update(prop, NC_SPACE | ND_SPACE_VIEW3D, NULL);
	
	prop = RNA_def_property(srna, "show_axis_y", PROP_BOOLEAN, PROP_NONE);
	RNA_def_property_boolean_sdna(prop, NULL, "gridflag", V3D_SHOW_Y);
	RNA_def_property_ui_text(prop, "Display Y Axis", "Show the Y axis line in perspective view");
	RNA_def_property_update(prop, NC_SPACE | ND_SPACE_VIEW3D, NULL);
	
	prop = RNA_def_property(srna, "show_axis_z", PROP_BOOLEAN, PROP_NONE);
	RNA_def_property_boolean_sdna(prop, NULL, "gridflag", V3D_SHOW_Z);
	RNA_def_property_ui_text(prop, "Display Z Axis", "Show the Z axis line in perspective view");
	RNA_def_property_update(prop, NC_SPACE | ND_SPACE_VIEW3D, NULL);
	
	prop = RNA_def_property(srna, "show_outline_selected", PROP_BOOLEAN, PROP_NONE);
	RNA_def_property_boolean_sdna(prop, NULL, "flag", V3D_SELECT_OUTLINE);
	RNA_def_property_ui_text(prop, "Outline Selected",
	                         "Show an outline highlight around selected objects in non-wireframe views");
	RNA_def_property_update(prop, NC_SPACE | ND_SPACE_VIEW3D, NULL);
	
	prop = RNA_def_property(srna, "show_all_objects_origin", PROP_BOOLEAN, PROP_NONE);
	RNA_def_property_boolean_sdna(prop, NULL, "flag", V3D_DRAW_CENTERS);
	RNA_def_property_ui_text(prop, "All Object Origins",
	                         "Show the object origin center dot for all (selected and unselected) objects");
	RNA_def_property_update(prop, NC_SPACE | ND_SPACE_VIEW3D, NULL);

	prop = RNA_def_property(srna, "show_relationship_lines", PROP_BOOLEAN, PROP_NONE);
	RNA_def_property_boolean_negative_sdna(prop, NULL, "flag", V3D_HIDE_HELPLINES);
	RNA_def_property_ui_text(prop, "Relationship Lines",
	                         "Show dashed lines indicating parent or constraint relationships");
	RNA_def_property_update(prop, NC_SPACE | ND_SPACE_VIEW3D, NULL);
	
	prop = RNA_def_property(srna, "show_grease_pencil", PROP_BOOLEAN, PROP_NONE);
	RNA_def_property_boolean_sdna(prop, NULL, "flag2", V3D_SHOW_GPENCIL);
	RNA_def_property_ui_text(prop, "Show Grease Pencil",
	                         "Show grease pencil for this view");
	RNA_def_property_update(prop, NC_SPACE | ND_SPACE_VIEW3D, NULL);

	prop = RNA_def_property(srna, "show_textured_solid", PROP_BOOLEAN, PROP_NONE);
	RNA_def_property_boolean_sdna(prop, NULL, "flag2", V3D_SOLID_TEX);
	RNA_def_property_ui_text(prop, "Textured Solid", "Display face-assigned textures in solid view");
	RNA_def_property_update(prop, NC_SPACE | ND_SPACE_VIEW3D, NULL);

	prop = RNA_def_property(srna, "show_backface_culling", PROP_BOOLEAN, PROP_NONE);
	RNA_def_property_boolean_sdna(prop, NULL, "flag2", V3D_BACKFACE_CULLING);
	RNA_def_property_ui_text(prop, "Backface Culling", "Use back face culling to hide the back side of faces");
	RNA_def_property_update(prop, NC_SPACE | ND_SPACE_VIEW3D, NULL);

	prop = RNA_def_property(srna, "show_textured_shadeless", PROP_BOOLEAN, PROP_NONE);
	RNA_def_property_boolean_sdna(prop, NULL, "flag2", V3D_SHADELESS_TEX);
	RNA_def_property_ui_text(prop, "Shadeless", "Show shadeless texture without lighting in textured draw mode");
	RNA_def_property_update(prop, NC_SPACE | ND_SPACE_VIEW3D, NULL);

	prop = RNA_def_property(srna, "show_occlude_wire", PROP_BOOLEAN, PROP_NONE);
	RNA_def_property_boolean_sdna(prop, NULL, "flag2", V3D_OCCLUDE_WIRE);
	RNA_def_property_ui_text(prop, "Hidden Wire", "Use hidden wireframe display");
	RNA_def_property_update(prop, NC_SPACE | ND_SPACE_VIEW3D, NULL);

	prop = RNA_def_property(srna, "lock_camera", PROP_BOOLEAN, PROP_NONE);
	RNA_def_property_boolean_sdna(prop, NULL, "flag2", V3D_LOCK_CAMERA);
	RNA_def_property_ui_text(prop, "Lock Camera to View", "Enable view navigation within the camera view");
	RNA_def_property_update(prop, NC_SPACE | ND_SPACE_VIEW3D, NULL);

	prop = RNA_def_property(srna, "show_only_render", PROP_BOOLEAN, PROP_NONE);
	RNA_def_property_boolean_sdna(prop, NULL, "flag2", V3D_RENDER_OVERRIDE);
	RNA_def_property_ui_text(prop, "Only Render", "Display only objects which will be rendered");
	RNA_def_property_update(prop, NC_SPACE | ND_SPACE_VIEW3D, NULL);
	
	prop = RNA_def_property(srna, "show_world", PROP_BOOLEAN, PROP_NONE);
	RNA_def_property_boolean_sdna(prop, NULL, "flag3", V3D_SHOW_WORLD);
	RNA_def_property_ui_text(prop, "World Background", "Display world colors in the background");
	RNA_def_property_update(prop, NC_SPACE | ND_SPACE_VIEW3D, NULL);

	prop = RNA_def_property(srna, "use_occlude_geometry", PROP_BOOLEAN, PROP_NONE);
	RNA_def_property_boolean_sdna(prop, NULL, "flag", V3D_ZBUF_SELECT);
	RNA_def_property_ui_text(prop, "Occlude Geometry", "Limit selection to visible (clipped with depth buffer)");
	RNA_def_property_ui_icon(prop, ICON_ORTHO, 0);
	RNA_def_property_update(prop, NC_SPACE | ND_SPACE_VIEW3D, NULL);

	prop = RNA_def_property(srna, "background_images", PROP_COLLECTION, PROP_NONE);
	RNA_def_property_collection_sdna(prop, NULL, "bgpicbase", NULL);
	RNA_def_property_struct_type(prop, "BackgroundImage");
	RNA_def_property_ui_text(prop, "Background Images", "List of background images");
	RNA_def_property_update(prop, NC_SPACE | ND_SPACE_VIEW3D, NULL);
	rna_def_backgroundImages(brna, prop);

	prop = RNA_def_property(srna, "show_background_images", PROP_BOOLEAN, PROP_NONE);
	RNA_def_property_boolean_sdna(prop, NULL, "flag", V3D_DISPBGPICS);
	RNA_def_property_ui_text(prop, "Display Background Images",
	                         "Display reference images behind objects in the 3D View");
	RNA_def_property_update(prop, NC_SPACE | ND_SPACE_VIEW3D, NULL);

	prop = RNA_def_property(srna, "pivot_point", PROP_ENUM, PROP_NONE);
	RNA_def_property_enum_sdna(prop, NULL, "around");
	RNA_def_property_enum_items(prop, pivot_items_full);
	RNA_def_property_ui_text(prop, "Pivot Point", "Pivot center for rotation/scaling");
	RNA_def_property_update(prop, NC_SPACE | ND_SPACE_VIEW3D, "rna_SpaceView3D_pivot_update");
	
	prop = RNA_def_property(srna, "use_pivot_point_align", PROP_BOOLEAN, PROP_NONE);
	RNA_def_property_boolean_sdna(prop, NULL, "flag", V3D_ALIGN);
	RNA_def_property_ui_text(prop, "Align", "Manipulate center points (object and pose mode only)");
	RNA_def_property_ui_icon(prop, ICON_ALIGN, 0);
	RNA_def_property_update(prop, NC_SPACE | ND_SPACE_VIEW3D, "rna_SpaceView3D_pivot_update");

	prop = RNA_def_property(srna, "show_manipulator", PROP_BOOLEAN, PROP_NONE);
	RNA_def_property_boolean_sdna(prop, NULL, "twflag", V3D_USE_MANIPULATOR);
	RNA_def_property_ui_text(prop, "Manipulator", "Use a 3D manipulator widget for controlling transforms");
	RNA_def_property_ui_icon(prop, ICON_MANIPUL, 0);
	RNA_def_property_update(prop, NC_SPACE | ND_SPACE_VIEW3D, NULL);

	prop = RNA_def_property(srna, "transform_manipulators", PROP_ENUM, PROP_NONE);
	RNA_def_property_enum_sdna(prop, NULL, "twtype");
	RNA_def_property_enum_items(prop, manipulators_items);
	RNA_def_property_flag(prop, PROP_ENUM_FLAG);
	RNA_def_property_ui_text(prop, "Transform Manipulators", "Transformation manipulators");
	RNA_def_property_update(prop, NC_SPACE | ND_SPACE_VIEW3D, NULL);
	
	prop = RNA_def_property(srna, "transform_orientation", PROP_ENUM, PROP_NONE);
	RNA_def_property_enum_sdna(prop, NULL, "twmode");
	RNA_def_property_enum_items(prop, transform_orientation_items);
	RNA_def_property_enum_funcs(prop, NULL, NULL, "rna_TransformOrientation_itemf");
	RNA_def_property_ui_text(prop, "Transform Orientation", "Transformation orientation");
	RNA_def_property_update(prop, NC_SPACE | ND_SPACE_VIEW3D, NULL);

	prop = RNA_def_property(srna, "current_orientation", PROP_POINTER, PROP_NONE);
	RNA_def_property_struct_type(prop, "TransformOrientation");
	RNA_def_property_pointer_funcs(prop, "rna_CurrentOrientation_get", NULL, NULL, NULL);
	RNA_def_property_ui_text(prop, "Current Transform Orientation", "Current transformation orientation");

	prop = RNA_def_property(srna, "lock_camera_and_layers", PROP_BOOLEAN, PROP_NONE);
	RNA_def_property_boolean_sdna(prop, NULL, "scenelock", 1);
	RNA_def_property_boolean_funcs(prop, NULL, "rna_SpaceView3D_lock_camera_and_layers_set");
	RNA_def_property_ui_text(prop, "Lock Camera and Layers",
	                         "Use the scene's active camera and layers in this view, rather than local layers");
	RNA_def_property_ui_icon(prop, ICON_LOCKVIEW_OFF, 1);
	RNA_def_property_update(prop, NC_SPACE | ND_SPACE_VIEW3D, NULL);

	prop = RNA_def_property(srna, "layers", PROP_BOOLEAN, PROP_LAYER_MEMBER);
	RNA_def_property_boolean_sdna(prop, NULL, "lay", 1);
	RNA_def_property_array(prop, 20);
	RNA_def_property_boolean_funcs(prop, NULL, "rna_SpaceView3D_layer_set");
	RNA_def_property_ui_text(prop, "Visible Layers", "Layers visible in this 3D View");
	RNA_def_property_update(prop, NC_SPACE | ND_SPACE_VIEW3D, "rna_SpaceView3D_layer_update");

	prop = RNA_def_property(srna, "layers_local_view", PROP_BOOLEAN, PROP_LAYER_MEMBER);
	RNA_def_property_boolean_sdna(prop, NULL, "lay", 0x01000000);
	RNA_def_property_array(prop, 8);
	RNA_def_property_clear_flag(prop, PROP_EDITABLE);
	RNA_def_property_ui_text(prop, "Local View Layers", "Local view layers visible in this 3D View");
	
	prop = RNA_def_property(srna, "layers_used", PROP_BOOLEAN, PROP_LAYER_MEMBER);
	RNA_def_property_boolean_sdna(prop, NULL, "lay_used", 1);
	RNA_def_property_array(prop, 20);
	RNA_def_property_clear_flag(prop, PROP_EDITABLE);
	RNA_def_property_ui_text(prop, "Used Layers", "Layers that contain something");

	prop = RNA_def_property(srna, "region_3d", PROP_POINTER, PROP_NONE);
	RNA_def_property_struct_type(prop, "RegionView3D");
	RNA_def_property_pointer_funcs(prop, "rna_SpaceView3D_region_3d_get", NULL, NULL, NULL);
	RNA_def_property_ui_text(prop, "3D Region", "3D region in this space, in case of quad view the camera region");

	prop = RNA_def_property(srna, "region_quadviews", PROP_COLLECTION, PROP_NONE);
	RNA_def_property_struct_type(prop, "RegionView3D");
	RNA_def_property_collection_funcs(prop, "rna_SpaceView3D_region_quadviews_begin", "rna_iterator_listbase_next",
	                                  "rna_iterator_listbase_end", "rna_SpaceView3D_region_quadviews_get",
	                                  NULL, NULL, NULL, NULL);
	RNA_def_property_ui_text(prop, "Quad View Regions", "3D regions (the third one defines quad view settings, "
	                                                    "the forth one is same as 'region_3d')");

	prop = RNA_def_property(srna, "show_reconstruction", PROP_BOOLEAN, PROP_NONE);
	RNA_def_property_boolean_sdna(prop, NULL, "flag2", V3D_SHOW_RECONSTRUCTION);
	RNA_def_property_ui_text(prop, "Show Reconstruction", "Display reconstruction data from active movie clip");
	RNA_def_property_update(prop, NC_SPACE | ND_SPACE_VIEW3D, NULL);

	prop = RNA_def_property(srna, "tracks_draw_size", PROP_FLOAT, PROP_NONE);
	RNA_def_property_range(prop, 0.0, FLT_MAX);
	RNA_def_property_ui_range(prop, 0, 5, 1, 3);
	RNA_def_property_float_sdna(prop, NULL, "bundle_size");
	RNA_def_property_ui_text(prop, "Tracks Size", "Display size of tracks from reconstructed data");
	RNA_def_property_update(prop, NC_SPACE | ND_SPACE_VIEW3D, NULL);

	prop = RNA_def_property(srna, "tracks_draw_type", PROP_ENUM, PROP_NONE);
	RNA_def_property_enum_sdna(prop, NULL, "bundle_drawtype");
	RNA_def_property_enum_items(prop, bundle_drawtype_items);
	RNA_def_property_ui_text(prop, "Tracks Display Type", "Viewport display style for tracks");
	RNA_def_property_update(prop, NC_SPACE | ND_SPACE_VIEW3D, NULL);

	prop = RNA_def_property(srna, "show_camera_path", PROP_BOOLEAN, PROP_NONE);
	RNA_def_property_boolean_sdna(prop, NULL, "flag2", V3D_SHOW_CAMERAPATH);
	RNA_def_property_ui_text(prop, "Show Camera Path", "Show reconstructed camera path");
	RNA_def_property_update(prop, NC_SPACE | ND_SPACE_VIEW3D, NULL);

	prop = RNA_def_property(srna, "show_bundle_names", PROP_BOOLEAN, PROP_NONE);
	RNA_def_property_boolean_sdna(prop, NULL, "flag2", V3D_SHOW_BUNDLENAME);
	RNA_def_property_ui_text(prop, "Show 3D Marker Names", "Show names for reconstructed tracks objects");
	RNA_def_property_update(prop, NC_SPACE | ND_SPACE_VIEW3D, NULL);

	prop = RNA_def_property(srna, "use_matcap", PROP_BOOLEAN, PROP_NONE);
	RNA_def_property_boolean_sdna(prop, NULL, "flag2", V3D_SOLID_MATCAP);
	RNA_def_property_ui_text(prop, "Matcap", "Active Objects draw images mapped on normals, enhancing Solid Draw Mode");
	RNA_def_property_update(prop, NC_SPACE | ND_SPACE_VIEW3D, "rna_SpaceView3D_matcap_enable");
	
	prop = RNA_def_property(srna, "matcap_icon", PROP_ENUM, PROP_NONE);
	RNA_def_property_enum_sdna(prop, NULL, "matcap_icon");
	RNA_def_property_enum_items(prop, view3d_matcap_items);
	RNA_def_property_ui_text(prop, "Matcap", "Image to use for Material Capture, active objects only");
	RNA_def_property_update(prop, NC_SPACE | ND_SPACE_VIEW3D, "rna_SpaceView3D_matcap_update");

	prop = RNA_def_property(srna, "fx_settings", PROP_POINTER, PROP_NONE);
	RNA_def_property_ui_text(prop, "FX Options", "Options used for real time compositing");
	RNA_def_property_update(prop, NC_SPACE | ND_SPACE_VIEW3D, NULL);

	/* Stereo Settings */
	prop = RNA_def_property(srna, "stereo_3d_eye", PROP_ENUM, PROP_NONE);
	RNA_def_property_enum_sdna(prop, NULL, "multiview_eye");
	RNA_def_property_enum_items(prop, stereo3d_eye_items);
	RNA_def_property_enum_funcs(prop, NULL, NULL, "rna_SpaceView3D_stereo3d_camera_itemf");
	RNA_def_property_ui_text(prop, "Stereo Eye", "Current stereo eye being drawn");
	RNA_def_property_clear_flag(prop, PROP_EDITABLE);

	prop = RNA_def_property(srna, "stereo_3d_camera", PROP_ENUM, PROP_NONE);
	RNA_def_property_enum_sdna(prop, NULL, "stereo3d_camera");
	RNA_def_property_enum_items(prop, stereo3d_camera_items);
	RNA_def_property_enum_funcs(prop, NULL, NULL, "rna_SpaceView3D_stereo3d_camera_itemf");
	RNA_def_property_ui_text(prop, "Camera", "");
	RNA_def_property_update(prop, NC_SPACE | ND_SPACE_VIEW3D, NULL);

	prop = RNA_def_property(srna, "show_stereo_3d_cameras", PROP_BOOLEAN, PROP_NONE);
	RNA_def_property_boolean_sdna(prop, NULL, "stereo3d_flag", V3D_S3D_DISPCAMERAS);
	RNA_def_property_ui_text(prop, "Cameras", "Show the left and right cameras");
	RNA_def_property_update(prop, NC_SPACE | ND_SPACE_VIEW3D, NULL);

	prop = RNA_def_property(srna, "show_stereo_3d_convergence_plane", PROP_BOOLEAN, PROP_NONE);
	RNA_def_property_boolean_sdna(prop, NULL, "stereo3d_flag", V3D_S3D_DISPPLANE);
	RNA_def_property_ui_text(prop, "Plane", "Show the stereo 3d convergence plane");
	RNA_def_property_update(prop, NC_SPACE | ND_SPACE_VIEW3D, NULL);

	prop = RNA_def_property(srna, "stereo_3d_convergence_plane_alpha", PROP_FLOAT, PROP_FACTOR);
	RNA_def_property_float_sdna(prop, NULL, "stereo3d_convergence_alpha");
	RNA_def_property_ui_text(prop, "Plane Alpha", "Opacity (alpha) of the convergence plane");
	RNA_def_property_update(prop, NC_SPACE | ND_SPACE_VIEW3D, NULL);

	prop = RNA_def_property(srna, "show_stereo_3d_volume", PROP_BOOLEAN, PROP_NONE);
	RNA_def_property_boolean_sdna(prop, NULL, "stereo3d_flag", V3D_S3D_DISPVOLUME);
	RNA_def_property_ui_text(prop, "Volume", "Show the stereo 3d frustum volume");
	RNA_def_property_update(prop, NC_SPACE | ND_SPACE_VIEW3D, NULL);

	prop = RNA_def_property(srna, "stereo_3d_volume_alpha", PROP_FLOAT, PROP_FACTOR);
	RNA_def_property_float_sdna(prop, NULL, "stereo3d_volume_alpha");
	RNA_def_property_ui_text(prop, "Volume Alpha", "Opacity (alpha) of the cameras' frustum volume");
	RNA_def_property_update(prop, NC_SPACE | ND_SPACE_VIEW3D, NULL);

	/* *** Animated *** */
	RNA_define_animate_sdna(true);
	/* region */

	srna = RNA_def_struct(brna, "RegionView3D", NULL);
	RNA_def_struct_sdna(srna, "RegionView3D");
	RNA_def_struct_ui_text(srna, "3D View Region", "3D View region data");

	prop = RNA_def_property(srna, "lock_rotation", PROP_BOOLEAN, PROP_NONE);
	RNA_def_property_boolean_sdna(prop, NULL, "viewlock", RV3D_LOCKED);
	RNA_def_property_ui_text(prop, "Lock", "Lock view rotation in side views");
	RNA_def_property_update(prop, NC_SPACE | ND_SPACE_VIEW3D, "rna_RegionView3D_quadview_update");
	
	prop = RNA_def_property(srna, "show_sync_view", PROP_BOOLEAN, PROP_NONE);
	RNA_def_property_boolean_sdna(prop, NULL, "viewlock", RV3D_BOXVIEW);
	RNA_def_property_ui_text(prop, "Box", "Sync view position between side views");
	RNA_def_property_update(prop, NC_SPACE | ND_SPACE_VIEW3D, "rna_RegionView3D_quadview_update");
	
	prop = RNA_def_property(srna, "use_box_clip", PROP_BOOLEAN, PROP_NONE);
	RNA_def_property_boolean_sdna(prop, NULL, "viewlock", RV3D_BOXCLIP);
	RNA_def_property_ui_text(prop, "Clip", "Clip objects based on what's visible in other side views");
	RNA_def_property_update(prop, NC_SPACE | ND_SPACE_VIEW3D, "rna_RegionView3D_quadview_clip_update");
	
	prop = RNA_def_property(srna, "perspective_matrix", PROP_FLOAT, PROP_MATRIX);
	RNA_def_property_float_sdna(prop, NULL, "persmat");
	RNA_def_property_clear_flag(prop, PROP_EDITABLE); /* XXX: for now, it's too risky for users to do this */
	RNA_def_property_multi_array(prop, 2, rna_matrix_dimsize_4x4);
	RNA_def_property_ui_text(prop, "Perspective Matrix",
	                         "Current perspective matrix (``window_matrix * view_matrix``)");

	prop = RNA_def_property(srna, "window_matrix", PROP_FLOAT, PROP_MATRIX);
	RNA_def_property_float_sdna(prop, NULL, "winmat");
	RNA_def_property_clear_flag(prop, PROP_EDITABLE);
	RNA_def_property_multi_array(prop, 2, rna_matrix_dimsize_4x4);
	RNA_def_property_ui_text(prop, "Window Matrix", "Current window matrix");
	
	prop = RNA_def_property(srna, "view_matrix", PROP_FLOAT, PROP_MATRIX);
	RNA_def_property_float_sdna(prop, NULL, "viewmat");
	RNA_def_property_multi_array(prop, 2, rna_matrix_dimsize_4x4);
	RNA_def_property_float_funcs(prop, NULL, "rna_RegionView3D_view_matrix_set", NULL);
	RNA_def_property_ui_text(prop, "View Matrix", "Current view matrix");
	RNA_def_property_update(prop, NC_SPACE | ND_SPACE_VIEW3D, NULL);

	prop = RNA_def_property(srna, "view_perspective", PROP_ENUM, PROP_NONE);
	RNA_def_property_enum_sdna(prop, NULL, "persp");
	RNA_def_property_enum_items(prop, rv3d_persp_items);
	RNA_def_property_ui_text(prop, "Perspective", "View Perspective");
	RNA_def_property_update(prop, NC_SPACE | ND_SPACE_VIEW3D, NULL);

	prop = RNA_def_property(srna, "is_perspective", PROP_BOOLEAN, PROP_NONE);
	RNA_def_property_boolean_sdna(prop, NULL, "is_persp", 1);
	RNA_def_property_ui_text(prop, "Is Perspective", "");
	RNA_def_property_flag(prop, PROP_EDITABLE);
	
	prop = RNA_def_property(srna, "view_location", PROP_FLOAT, PROP_TRANSLATION);
#if 0
	RNA_def_property_float_sdna(prop, NULL, "ofs"); /* cant use because its negated */
#else
	RNA_def_property_array(prop, 3);
	RNA_def_property_float_funcs(prop, "rna_RegionView3D_view_location_get",
	                             "rna_RegionView3D_view_location_set", NULL);
#endif
	RNA_def_property_ui_text(prop, "View Location", "View pivot location");
	RNA_def_property_ui_range(prop, -10000.0, 10000.0, 10, RNA_TRANSLATION_PREC_DEFAULT);
	RNA_def_property_update(prop, NC_WINDOW, NULL);
	
	prop = RNA_def_property(srna, "view_rotation", PROP_FLOAT, PROP_QUATERNION); /* cant use because its inverted */
#if 0
	RNA_def_property_float_sdna(prop, NULL, "viewquat");
#else
	RNA_def_property_array(prop, 4);
	RNA_def_property_float_funcs(prop, "rna_RegionView3D_view_rotation_get",
	                             "rna_RegionView3D_view_rotation_set", NULL);
#endif
	RNA_def_property_ui_text(prop, "View Rotation", "Rotation in quaternions (keep normalized)");
	RNA_def_property_update(prop, NC_SPACE | ND_SPACE_VIEW3D, NULL);
	
	/* not sure we need rna access to these but adding anyway */
	prop = RNA_def_property(srna, "view_distance", PROP_FLOAT, PROP_UNSIGNED);
	RNA_def_property_float_sdna(prop, NULL, "dist");
	RNA_def_property_ui_text(prop, "Distance", "Distance to the view location");
	RNA_def_property_update(prop, NC_SPACE | ND_SPACE_VIEW3D, NULL);

	prop = RNA_def_property(srna, "view_camera_zoom", PROP_FLOAT, PROP_UNSIGNED);
	RNA_def_property_float_sdna(prop, NULL, "camzoom");
	RNA_def_property_ui_text(prop, "Camera Zoom", "Zoom factor in camera view");
	RNA_def_property_range(prop, RV3D_CAMZOOM_MIN, RV3D_CAMZOOM_MAX);
	RNA_def_property_update(prop, NC_SPACE | ND_SPACE_VIEW3D, NULL);

	prop = RNA_def_property(srna, "view_camera_offset", PROP_FLOAT, PROP_NONE);
	RNA_def_property_float_sdna(prop, NULL, "camdx");
	RNA_def_property_array(prop, 2);
	RNA_def_property_ui_text(prop, "Camera Offset", "View shift in camera view");
	RNA_def_property_update(prop, NC_SPACE | ND_SPACE_VIEW3D, NULL);

	RNA_api_region_view3d(srna);
}

static void rna_def_space_buttons(BlenderRNA *brna)
{
	StructRNA *srna;
	PropertyRNA *prop;

	static EnumPropertyItem align_items[] = {
		{BUT_HORIZONTAL, "HORIZONTAL", 0, "Horizontal", ""},
		{BUT_VERTICAL, "VERTICAL", 0, "Vertical", ""},
		{0, NULL, 0, NULL, NULL}
	};

	srna = RNA_def_struct(brna, "SpaceProperties", "Space");
	RNA_def_struct_sdna(srna, "SpaceButs");
	RNA_def_struct_ui_text(srna, "Properties Space", "Properties space data");
	
	prop = RNA_def_property(srna, "context", PROP_ENUM, PROP_NONE);
	RNA_def_property_enum_sdna(prop, NULL, "mainb");
	RNA_def_property_enum_items(prop, buttons_context_items);
	RNA_def_property_enum_funcs(prop, NULL, "rna_SpaceProperties_context_set", "rna_SpaceProperties_context_itemf");
	RNA_def_property_ui_text(prop, "Context", "Type of active data to display and edit");
	RNA_def_property_update(prop, NC_SPACE | ND_SPACE_PROPERTIES, NULL);
	
	prop = RNA_def_property(srna, "align", PROP_ENUM, PROP_NONE);
	RNA_def_property_enum_sdna(prop, NULL, "align");
	RNA_def_property_enum_items(prop, align_items);
	RNA_def_property_enum_funcs(prop, NULL, "rna_SpaceProperties_align_set", NULL);
	RNA_def_property_ui_text(prop, "Align", "Arrangement of the panels");
	RNA_def_property_update(prop, NC_SPACE | ND_SPACE_PROPERTIES, NULL);

	prop = RNA_def_property(srna, "texture_context", PROP_ENUM, PROP_NONE);
	RNA_def_property_enum_items(prop, buttons_texture_context_items);
	RNA_def_property_enum_funcs(prop, NULL, "rna_SpaceProperties_texture_context_set",
	                            "rna_SpaceProperties_texture_context_itemf");
	RNA_def_property_ui_text(prop, "Texture Context", "Type of texture data to display and edit");
	RNA_def_property_update(prop, NC_TEXTURE, NULL);

	prop = RNA_def_property(srna, "use_limited_texture_context", PROP_BOOLEAN, PROP_NONE);
	RNA_def_property_boolean_sdna(prop, NULL, "flag", SB_TEX_USER_LIMITED);
	RNA_def_property_ui_text(prop, "Limited Texture Context",
	                         "Use the limited version of texture user (for 'old shading' mode)");

	/* pinned data */
	prop = RNA_def_property(srna, "pin_id", PROP_POINTER, PROP_NONE);
	RNA_def_property_pointer_sdna(prop, NULL, "pinid");
	RNA_def_property_struct_type(prop, "ID");
	/* note: custom set function is ONLY to avoid rna setting a user for this. */
	RNA_def_property_pointer_funcs(prop, NULL, "rna_SpaceProperties_pin_id_set",
	                               "rna_SpaceProperties_pin_id_typef", NULL);
	RNA_def_property_flag(prop, PROP_EDITABLE | PROP_NEVER_UNLINK);
	RNA_def_property_update(prop, NC_SPACE | ND_SPACE_PROPERTIES, "rna_SpaceProperties_pin_id_update");

	prop = RNA_def_property(srna, "use_pin_id", PROP_BOOLEAN, PROP_NONE);
	RNA_def_property_boolean_sdna(prop, NULL, "flag", SB_PIN_CONTEXT);
	RNA_def_property_ui_text(prop, "Pin ID", "Use the pinned context");
}

static void rna_def_space_image(BlenderRNA *brna)
{
	static EnumPropertyItem image_space_mode_items[] = {
		{SI_MODE_VIEW, "VIEW", ICON_FILE_IMAGE, "View", "View the image and UV edit in mesh editmode"},
		{SI_MODE_PAINT, "PAINT", ICON_TPAINT_HLT, "Paint", "2D image painting mode"},
		{SI_MODE_MASK, "MASK", ICON_MOD_MASK, "Mask", "Mask editing"},
		{0, NULL, 0, NULL, NULL}
	};

	StructRNA *srna;
	PropertyRNA *prop;

	srna = RNA_def_struct(brna, "SpaceImageEditor", "Space");
	RNA_def_struct_sdna(srna, "SpaceImage");
	RNA_def_struct_ui_text(srna, "Space Image Editor", "Image and UV editor space data");

	/* image */
	prop = RNA_def_property(srna, "image", PROP_POINTER, PROP_NONE);
	RNA_def_property_pointer_funcs(prop, NULL, "rna_SpaceImageEditor_image_set", NULL, NULL);
	RNA_def_property_ui_text(prop, "Image", "Image displayed and edited in this space");
	RNA_def_property_flag(prop, PROP_EDITABLE);
	RNA_def_property_update(prop, NC_GEOM | ND_DATA, "rna_SpaceImageEditor_image_update"); /* is handled in image editor too */

	prop = RNA_def_property(srna, "image_user", PROP_POINTER, PROP_NONE);
	RNA_def_property_flag(prop, PROP_NEVER_NULL);
	RNA_def_property_pointer_sdna(prop, NULL, "iuser");
	RNA_def_property_ui_text(prop, "Image User",
	                         "Parameters defining which layer, pass and frame of the image is displayed");
	RNA_def_property_update(prop, NC_SPACE | ND_SPACE_IMAGE, NULL);

	prop = RNA_def_property(srna, "scopes", PROP_POINTER, PROP_NONE);
	RNA_def_property_pointer_sdna(prop, NULL, "scopes");
	RNA_def_property_struct_type(prop, "Scopes");
	RNA_def_property_ui_text(prop, "Scopes", "Scopes to visualize image statistics");
	RNA_def_property_flag(prop, PROP_CONTEXT_UPDATE);
	RNA_def_property_update(prop, NC_SPACE | ND_SPACE_IMAGE, "rna_SpaceImageEditor_scopes_update");

	prop = RNA_def_property(srna, "use_image_pin", PROP_BOOLEAN, PROP_NONE);
	RNA_def_property_boolean_sdna(prop, NULL, "pin", 0);
	RNA_def_property_ui_text(prop, "Image Pin", "Display current image regardless of object selection");
	RNA_def_property_ui_icon(prop, ICON_UNPINNED, 1);
	RNA_def_property_update(prop, NC_SPACE | ND_SPACE_IMAGE, NULL);

	prop = RNA_def_property(srna, "sample_histogram", PROP_POINTER, PROP_NONE);
	RNA_def_property_pointer_sdna(prop, NULL, "sample_line_hist");
	RNA_def_property_struct_type(prop, "Histogram");
	RNA_def_property_ui_text(prop, "Line sample", "Sampled colors along line");

	prop = RNA_def_property(srna, "zoom", PROP_FLOAT, PROP_NONE);
	RNA_def_property_array(prop, 2);
	RNA_def_property_clear_flag(prop, PROP_EDITABLE);
	RNA_def_property_float_funcs(prop, "rna_SpaceImageEditor_zoom_get", NULL, NULL);
	RNA_def_property_ui_text(prop, "Zoom", "Zoom factor");
	
	/* image draw */
	prop = RNA_def_property(srna, "show_repeat", PROP_BOOLEAN, PROP_NONE);
	RNA_def_property_boolean_sdna(prop, NULL, "flag", SI_DRAW_TILE);
	RNA_def_property_ui_text(prop, "Draw Repeated", "Draw the image repeated outside of the main view");
	RNA_def_property_update(prop, NC_SPACE | ND_SPACE_IMAGE, NULL);

	prop = RNA_def_property(srna, "show_grease_pencil", PROP_BOOLEAN, PROP_NONE);
	RNA_def_property_boolean_sdna(prop, NULL, "flag", SI_SHOW_GPENCIL);
	RNA_def_property_ui_text(prop, "Show Grease Pencil",
	                         "Show grease pencil for this view");
	RNA_def_property_update(prop, NC_SPACE | ND_SPACE_IMAGE, NULL);

	prop = RNA_def_property(srna, "draw_channels", PROP_ENUM, PROP_NONE);
	RNA_def_property_enum_bitflag_sdna(prop, NULL, "flag");
	RNA_def_property_enum_items(prop, draw_channels_items);
	RNA_def_property_enum_funcs(prop, NULL, NULL, "rna_SpaceImageEditor_draw_channels_itemf");
	RNA_def_property_ui_text(prop, "Draw Channels", "Channels of the image to draw");
	RNA_def_property_update(prop, NC_SPACE | ND_SPACE_IMAGE, NULL);

	prop = RNA_def_property(srna, "show_stereo_3d", PROP_BOOLEAN, PROP_NONE);
	RNA_def_property_boolean_funcs(prop, "rna_SpaceImageEditor_show_stereo_get", "rna_SpaceImageEditor_show_stereo_set");
	RNA_def_property_ui_text(prop, "Show Stereo", "Display the image in Stereo 3D");
	RNA_def_property_ui_icon(prop, ICON_CAMERA_STEREO, 0);
	RNA_def_property_update(prop, NC_SPACE | ND_SPACE_IMAGE, "rna_SpaceImageEditor_show_stereo_update");

	/* uv */
	prop = RNA_def_property(srna, "uv_editor", PROP_POINTER, PROP_NONE);
	RNA_def_property_flag(prop, PROP_NEVER_NULL);
	RNA_def_property_struct_type(prop, "SpaceUVEditor");
	RNA_def_property_pointer_funcs(prop, "rna_SpaceImageEditor_uvedit_get", NULL, NULL, NULL);
	RNA_def_property_ui_text(prop, "UV Editor", "UV editor settings");
	
	/* mode */
	prop = RNA_def_property(srna, "mode", PROP_ENUM, PROP_NONE);
	RNA_def_property_enum_sdna(prop, NULL, "mode");
	RNA_def_property_enum_items(prop, image_space_mode_items);
	RNA_def_property_ui_text(prop, "Mode", "Editing context being displayed");
	RNA_def_property_update(prop, NC_SPACE | ND_SPACE_IMAGE, "rna_SpaceImageEditor_mode_update");

	/* transform */
	prop = RNA_def_property(srna, "cursor_location", PROP_FLOAT, PROP_XYZ);
	RNA_def_property_array(prop, 2);
	RNA_def_property_float_funcs(prop, "rna_SpaceImageEditor_cursor_location_get",
	                             "rna_SpaceImageEditor_cursor_location_set", NULL);
	RNA_def_property_ui_text(prop, "2D Cursor Location", "2D cursor location for this view");
	RNA_def_property_update(prop, NC_SPACE | ND_SPACE_IMAGE, NULL);

	prop = RNA_def_property(srna, "pivot_point", PROP_ENUM, PROP_NONE);
	RNA_def_property_enum_sdna(prop, NULL, "around");
	RNA_def_property_enum_items(prop, pivot_items_full);
	RNA_def_property_enum_funcs(prop, NULL, NULL, "rna_SpaceImageEditor_pivot_itemf");
	RNA_def_property_ui_text(prop, "Pivot", "Rotation/Scaling Pivot");
	RNA_def_property_update(prop, NC_SPACE | ND_SPACE_IMAGE, NULL);

	/* grease pencil */
	prop = RNA_def_property(srna, "grease_pencil", PROP_POINTER, PROP_NONE);
	RNA_def_property_pointer_sdna(prop, NULL, "gpd");
	RNA_def_property_struct_type(prop, "GreasePencil");
	RNA_def_property_flag(prop, PROP_EDITABLE | PROP_ID_REFCOUNT);
	RNA_def_property_ui_text(prop, "Grease Pencil", "Grease pencil data for this space");
	RNA_def_property_update(prop, NC_SPACE | ND_SPACE_IMAGE, NULL);
	
	/* update */
	prop = RNA_def_property(srna, "use_realtime_update", PROP_BOOLEAN, PROP_NONE);
	RNA_def_property_boolean_sdna(prop, NULL, "lock", 0);
	RNA_def_property_ui_text(prop, "Update Automatically",
	                         "Update other affected window spaces automatically to reflect changes "
	                         "during interactive operations such as transform");

	/* state */
	prop = RNA_def_property(srna, "show_render", PROP_BOOLEAN, PROP_NONE);
	RNA_def_property_boolean_funcs(prop, "rna_SpaceImageEditor_show_render_get", NULL);
	RNA_def_property_clear_flag(prop, PROP_EDITABLE);
	RNA_def_property_ui_text(prop, "Show Render", "Show render related properties");

	prop = RNA_def_property(srna, "show_paint", PROP_BOOLEAN, PROP_NONE);
	RNA_def_property_boolean_funcs(prop, "rna_SpaceImageEditor_show_paint_get", NULL);
	RNA_def_property_clear_flag(prop, PROP_EDITABLE);
	RNA_def_property_ui_text(prop, "Show Paint", "Show paint related properties");

	prop = RNA_def_property(srna, "show_uvedit", PROP_BOOLEAN, PROP_NONE);
	RNA_def_property_boolean_funcs(prop, "rna_SpaceImageEditor_show_uvedit_get", NULL);
	RNA_def_property_clear_flag(prop, PROP_EDITABLE);
	RNA_def_property_ui_text(prop, "Show UV Editor", "Show UV editing related properties");

	prop = RNA_def_property(srna, "show_maskedit", PROP_BOOLEAN, PROP_NONE);
	RNA_def_property_boolean_funcs(prop, "rna_SpaceImageEditor_show_maskedit_get", NULL);
	RNA_def_property_clear_flag(prop, PROP_EDITABLE);
	RNA_def_property_ui_text(prop, "Show Mask Editor", "Show Mask editing related properties");

	rna_def_space_image_uv(brna);

	/* mask */
	rna_def_space_mask_info(srna, NC_SPACE | ND_SPACE_IMAGE, "rna_SpaceImageEditor_mask_set");
}

static void rna_def_space_sequencer(BlenderRNA *brna)
{
	StructRNA *srna;
	PropertyRNA *prop;
	
	static EnumPropertyItem view_type_items[] = {
		{SEQ_VIEW_SEQUENCE, "SEQUENCER", ICON_SEQ_SEQUENCER, "Sequencer", ""},
		{SEQ_VIEW_PREVIEW,  "PREVIEW", ICON_SEQ_PREVIEW, "Image Preview", ""},
		{SEQ_VIEW_SEQUENCE_PREVIEW,  "SEQUENCER_PREVIEW", ICON_SEQ_SPLITVIEW, "Sequencer and Image Preview", ""},
		{0, NULL, 0, NULL, NULL}
	};

	static EnumPropertyItem display_mode_items[] = {
		{SEQ_DRAW_IMG_IMBUF, "IMAGE", ICON_SEQ_PREVIEW, "Image Preview", ""},
		{SEQ_DRAW_IMG_WAVEFORM, "WAVEFORM", ICON_SEQ_LUMA_WAVEFORM, "Luma Waveform", ""},
		{SEQ_DRAW_IMG_VECTORSCOPE, "VECTOR_SCOPE", ICON_SEQ_CHROMA_SCOPE, "Chroma Vectorscope", ""},
		{SEQ_DRAW_IMG_HISTOGRAM, "HISTOGRAM", ICON_SEQ_HISTOGRAM, "Histogram", ""},
		{0, NULL, 0, NULL, NULL}
	};

	static EnumPropertyItem proxy_render_size_items[] = {
		{SEQ_PROXY_RENDER_SIZE_NONE, "NONE", 0, "No display", ""},
		{SEQ_PROXY_RENDER_SIZE_SCENE, "SCENE", 0, "Scene render size", ""},
		{SEQ_PROXY_RENDER_SIZE_25, "PROXY_25", 0, "Proxy size 25%", ""},
		{SEQ_PROXY_RENDER_SIZE_50, "PROXY_50", 0, "Proxy size 50%", ""},
		{SEQ_PROXY_RENDER_SIZE_75, "PROXY_75", 0, "Proxy size 75%", ""},
		{SEQ_PROXY_RENDER_SIZE_100, "PROXY_100", 0, "Proxy size 100%", ""},
		{SEQ_PROXY_RENDER_SIZE_FULL, "FULL", 0, "No proxy, full render", ""},
		{0, NULL, 0, NULL, NULL}
	};

	static EnumPropertyItem overlay_type_items[] = {
		{SEQ_DRAW_OVERLAY_RECT, "RECTANGLE", 0, "Rectangle", "Show rectangle area overlay"},
		{SEQ_DRAW_OVERLAY_REFERENCE, "REFERENCE", 0, "Reference", "Show reference frame only"},
		{SEQ_DRAW_OVERLAY_CURRENT, "CURRENT", 0, "Current", "Show current frame only"},
		{0, NULL, 0, NULL, NULL}
	};

	static EnumPropertyItem preview_channels_items[] = {
		{SEQ_USE_ALPHA, "COLOR_ALPHA", ICON_IMAGE_RGB_ALPHA, "Color and Alpha",
		                "Draw image with RGB colors and alpha transparency"},
		{0, "COLOR", ICON_IMAGE_RGB, "Color", "Draw image with RGB colors"},
		{0, NULL, 0, NULL, NULL}
	};

	static EnumPropertyItem waveform_type_draw_items[] = {
		{SEQ_NO_WAVEFORMS, "NO_WAVEFORMS", 0, "Waveforms Off",
		 "No waveforms drawn for any sound strips"},
		{SEQ_ALL_WAVEFORMS, "ALL_WAVEFORMS", 0, "Waveforms On",
		 "Waveforms drawn for all sound strips"},
		{0, "DEFAULT_WAVEFORMS", 0, "Use Strip Option",
		 "Waveforms drawn according to strip setting"},
		{0, NULL, 0, NULL, NULL}
	};

	srna = RNA_def_struct(brna, "SpaceSequenceEditor", "Space");
	RNA_def_struct_sdna(srna, "SpaceSeq");
	RNA_def_struct_ui_text(srna, "Space Sequence Editor", "Sequence editor space data");
	
	/* view type, fairly important */
	prop = RNA_def_property(srna, "view_type", PROP_ENUM, PROP_NONE);
	RNA_def_property_enum_sdna(prop, NULL, "view");
	RNA_def_property_enum_items(prop, view_type_items);
	RNA_def_property_ui_text(prop, "View Type", "Type of the Sequencer view (sequencer, preview or both)");
	RNA_def_property_update(prop, 0, "rna_Sequencer_view_type_update");

	/* display type, fairly important */
	prop = RNA_def_property(srna, "display_mode", PROP_ENUM, PROP_NONE);
	RNA_def_property_enum_sdna(prop, NULL, "mainb");
	RNA_def_property_enum_items(prop, display_mode_items);
	RNA_def_property_ui_text(prop, "Display Mode", "View mode to use for displaying sequencer output");
	RNA_def_property_update(prop, NC_SPACE | ND_SPACE_SEQUENCER, NULL);

	/* flags */
	prop = RNA_def_property(srna, "show_frame_indicator", PROP_BOOLEAN, PROP_NONE);
	RNA_def_property_boolean_negative_sdna(prop, NULL, "flag", SEQ_NO_DRAW_CFRANUM);
	RNA_def_property_ui_text(prop, "Show Frame Number Indicator",
	                         "Show frame number beside the current frame indicator line");
	RNA_def_property_update(prop, NC_SPACE | ND_SPACE_SEQUENCER, NULL);
	
	prop = RNA_def_property(srna, "show_frames", PROP_BOOLEAN, PROP_NONE);
	RNA_def_property_boolean_sdna(prop, NULL, "flag", SEQ_DRAWFRAMES);
	RNA_def_property_ui_text(prop, "Draw Frames", "Draw frames rather than seconds");
	RNA_def_property_update(prop, NC_SPACE | ND_SPACE_SEQUENCER, NULL);
	
	prop = RNA_def_property(srna, "use_marker_sync", PROP_BOOLEAN, PROP_NONE);
	RNA_def_property_boolean_sdna(prop, NULL, "flag", SEQ_MARKER_TRANS);
	RNA_def_property_ui_text(prop, "Sync Markers", "Transform markers as well as strips");
	RNA_def_property_update(prop, NC_SPACE | ND_SPACE_SEQUENCER, NULL);
	
	prop = RNA_def_property(srna, "show_separate_color", PROP_BOOLEAN, PROP_NONE);
	RNA_def_property_boolean_sdna(prop, NULL, "flag", SEQ_DRAW_COLOR_SEPARATED);
	RNA_def_property_ui_text(prop, "Separate Colors", "Separate color channels in preview");
	RNA_def_property_update(prop, NC_SPACE | ND_SPACE_SEQUENCER, NULL);

	prop = RNA_def_property(srna, "show_safe_areas", PROP_BOOLEAN, PROP_NONE);
	RNA_def_property_boolean_sdna(prop, NULL, "flag", SEQ_SHOW_SAFE_MARGINS);
	RNA_def_property_ui_text(prop, "Safe Areas", "Show TV title safe and action safe areas in preview");
	RNA_def_property_update(prop, NC_SPACE | ND_SPACE_SEQUENCER, NULL);

	prop = RNA_def_property(srna, "show_safe_center", PROP_BOOLEAN, PROP_NONE);
	RNA_def_property_boolean_sdna(prop, NULL, "flag", SEQ_SHOW_SAFE_CENTER);
	RNA_def_property_ui_text(prop, "Center-Cut Safe Areas", "Show safe areas to fit content in a different aspect ratio");
	RNA_def_property_update(prop, NC_SPACE | ND_SPACE_SEQUENCER, NULL);

	prop = RNA_def_property(srna, "show_metadata", PROP_BOOLEAN, PROP_NONE);
	RNA_def_property_boolean_sdna(prop, NULL, "flag", 	SEQ_SHOW_METADATA);
	RNA_def_property_ui_text(prop, "Show Metadata", "Show metadata of first visible strip");
	RNA_def_property_update(prop, NC_SPACE | ND_SPACE_SEQUENCER, NULL);

	prop = RNA_def_property(srna, "show_seconds", PROP_BOOLEAN, PROP_NONE);
	RNA_def_property_boolean_negative_sdna(prop, NULL, "flag", SEQ_DRAWFRAMES);
	RNA_def_property_ui_text(prop, "Show Seconds", "Show timing in seconds not frames");
	RNA_def_property_update(prop, NC_SPACE | ND_SPACE_SEQUENCER, NULL);
	
	prop = RNA_def_property(srna, "show_grease_pencil", PROP_BOOLEAN, PROP_NONE);
	RNA_def_property_boolean_sdna(prop, NULL, "flag", SEQ_SHOW_GPENCIL);
	RNA_def_property_ui_text(prop, "Show Grease Pencil",
	                         "Show grease pencil for this view");
	RNA_def_property_update(prop, NC_SPACE | ND_SPACE_SEQUENCER, NULL);

	prop = RNA_def_property(srna, "display_channel", PROP_INT, PROP_NONE);
	RNA_def_property_int_sdna(prop, NULL, "chanshown");
	RNA_def_property_ui_text(prop, "Display Channel",
	                         "The channel number shown in the image preview. 0 is the result of all strips combined");
	RNA_def_property_range(prop, -5, MAXSEQ);
	RNA_def_property_update(prop, NC_SPACE | ND_SPACE_SEQUENCER, NULL);

	prop = RNA_def_property(srna, "preview_channels", PROP_ENUM, PROP_NONE);
	RNA_def_property_enum_bitflag_sdna(prop, NULL, "flag");
	RNA_def_property_enum_items(prop, preview_channels_items);
	RNA_def_property_ui_text(prop, "Draw Channels", "Channels of the preview to draw");
	RNA_def_property_update(prop, NC_SPACE | ND_SPACE_SEQUENCER, NULL);

	prop = RNA_def_property(srna, "waveform_draw_type", PROP_ENUM, PROP_NONE);
	RNA_def_property_enum_bitflag_sdna(prop, NULL, "flag");
	RNA_def_property_enum_items(prop, waveform_type_draw_items);
	RNA_def_property_ui_text(prop, "Waveform Drawing", "How Waveforms are drawn");
	RNA_def_property_update(prop, NC_SPACE | ND_SPACE_SEQUENCER, NULL);

	prop = RNA_def_property(srna, "draw_overexposed", PROP_INT, PROP_NONE);
	RNA_def_property_int_sdna(prop, NULL, "zebra");
	RNA_def_property_ui_text(prop, "Show Overexposed", "Show overexposed areas with zebra stripes");
	RNA_def_property_range(prop, 0, 110);
	RNA_def_property_update(prop, NC_SPACE | ND_SPACE_SEQUENCER, NULL);
	
	prop = RNA_def_property(srna, "proxy_render_size", PROP_ENUM, PROP_NONE);
	RNA_def_property_enum_sdna(prop, NULL, "render_size");
	RNA_def_property_enum_items(prop, proxy_render_size_items);
	RNA_def_property_ui_text(prop, "Proxy render size",
	                         "Draw preview using full resolution or different proxy resolutions");
	RNA_def_property_update(prop, NC_SPACE | ND_SPACE_SEQUENCER, NULL);
	
	/* grease pencil */
	prop = RNA_def_property(srna, "grease_pencil", PROP_POINTER, PROP_NONE);
	RNA_def_property_pointer_sdna(prop, NULL, "gpd");
	RNA_def_property_struct_type(prop, "GreasePencil");
	RNA_def_property_flag(prop, PROP_EDITABLE | PROP_ID_REFCOUNT);
	RNA_def_property_ui_text(prop, "Grease Pencil", "Grease pencil data for this space");
	RNA_def_property_update(prop, NC_SPACE | ND_SPACE_SEQUENCER, NULL);

	prop = RNA_def_property(srna, "overlay_type", PROP_ENUM, PROP_NONE);
	RNA_def_property_enum_sdna(prop, NULL, "overlay_type");
	RNA_def_property_enum_items(prop, overlay_type_items);
	RNA_def_property_ui_text(prop, "Overlay Type", "Overlay draw type");
	RNA_def_property_update(prop, NC_SPACE | ND_SPACE_SEQUENCER, NULL);

	prop = RNA_def_property(srna, "show_backdrop", PROP_BOOLEAN, PROP_NONE);
	RNA_def_property_boolean_sdna(prop, NULL, "draw_flag", SEQ_DRAW_BACKDROP);
	RNA_def_property_ui_text(prop, "Use Backdrop", "Display result under strips");
	RNA_def_property_update(prop, NC_SPACE | ND_SPACE_SEQUENCER, NULL);

	prop = RNA_def_property(srna, "show_strip_offset", PROP_BOOLEAN, PROP_NONE);
	RNA_def_property_boolean_sdna(prop, NULL, "draw_flag", SEQ_DRAW_OFFSET_EXT);
	RNA_def_property_ui_text(prop, "Show Offsets", "Display strip in/out offsets");
	RNA_def_property_update(prop, NC_SPACE | ND_SPACE_SEQUENCER, NULL);
}

static void rna_def_space_text(BlenderRNA *brna)
{
	StructRNA *srna;
	PropertyRNA *prop;

	srna = RNA_def_struct(brna, "SpaceTextEditor", "Space");
	RNA_def_struct_sdna(srna, "SpaceText");
	RNA_def_struct_ui_text(srna, "Space Text Editor", "Text editor space data");

	/* text */
	prop = RNA_def_property(srna, "text", PROP_POINTER, PROP_NONE);
	RNA_def_property_flag(prop, PROP_EDITABLE);
	RNA_def_property_ui_text(prop, "Text", "Text displayed and edited in this space");
	RNA_def_property_pointer_funcs(prop, NULL, "rna_SpaceTextEditor_text_set", NULL, NULL);
	RNA_def_property_update(prop, NC_SPACE | ND_SPACE_TEXT, NULL);

	/* display */
	prop = RNA_def_property(srna, "show_word_wrap", PROP_BOOLEAN, PROP_NONE);
	RNA_def_property_boolean_sdna(prop, NULL, "wordwrap", 0);
	RNA_def_property_boolean_funcs(prop, NULL, "rna_SpaceTextEditor_word_wrap_set");
	RNA_def_property_ui_text(prop, "Word Wrap", "Wrap words if there is not enough horizontal space");
	RNA_def_property_ui_icon(prop, ICON_WORDWRAP_OFF, 1);
	RNA_def_property_update(prop, NC_SPACE | ND_SPACE_TEXT, NULL);

	prop = RNA_def_property(srna, "show_line_numbers", PROP_BOOLEAN, PROP_NONE);
	RNA_def_property_boolean_sdna(prop, NULL, "showlinenrs", 0);
	RNA_def_property_ui_text(prop, "Line Numbers", "Show line numbers next to the text");
	RNA_def_property_ui_icon(prop, ICON_LINENUMBERS_OFF, 1);
	RNA_def_property_update(prop, NC_SPACE | ND_SPACE_TEXT, NULL);

	prop = RNA_def_property(srna, "show_syntax_highlight", PROP_BOOLEAN, PROP_NONE);
	RNA_def_property_boolean_sdna(prop, NULL, "showsyntax", 0);
	RNA_def_property_ui_text(prop, "Syntax Highlight", "Syntax highlight for scripting");
	RNA_def_property_ui_icon(prop, ICON_SYNTAX_OFF, 1);
	RNA_def_property_update(prop, NC_SPACE | ND_SPACE_TEXT, NULL);
	
	prop = RNA_def_property(srna, "show_line_highlight", PROP_BOOLEAN, PROP_NONE);
	RNA_def_property_boolean_sdna(prop, NULL, "line_hlight", 0);
	RNA_def_property_ui_text(prop, "Highlight Line", "Highlight the current line");
	RNA_def_property_update(prop, NC_SPACE | ND_SPACE_TEXT, NULL);

	prop = RNA_def_property(srna, "tab_width", PROP_INT, PROP_NONE);
	RNA_def_property_int_sdna(prop, NULL, "tabnumber");
	RNA_def_property_range(prop, 2, 8);
	RNA_def_property_ui_text(prop, "Tab Width", "Number of spaces to display tabs with");
	RNA_def_property_update(prop, NC_SPACE | ND_SPACE_TEXT, "rna_SpaceTextEditor_updateEdited");

	prop = RNA_def_property(srna, "font_size", PROP_INT, PROP_NONE);
	RNA_def_property_int_sdna(prop, NULL, "lheight");
	RNA_def_property_range(prop, 8, 32);
	RNA_def_property_ui_text(prop, "Font Size", "Font size to use for displaying the text");
	RNA_def_property_update(prop, NC_SPACE | ND_SPACE_TEXT, NULL);

	prop = RNA_def_property(srna, "show_margin", PROP_BOOLEAN, PROP_NONE);
	RNA_def_property_boolean_sdna(prop, NULL, "flags", ST_SHOW_MARGIN);
	RNA_def_property_ui_text(prop, "Show Margin", "Show right margin");
	RNA_def_property_update(prop, NC_SPACE | ND_SPACE_TEXT, NULL);

	prop = RNA_def_property(srna, "margin_column", PROP_INT, PROP_NONE);
	RNA_def_property_int_sdna(prop, NULL, "margin_column");
	RNA_def_property_range(prop, 0, 1024);
	RNA_def_property_ui_text(prop, "Margin Column", "Column number to show right margin at");
	RNA_def_property_update(prop, NC_SPACE | ND_SPACE_TEXT, NULL);

	prop = RNA_def_property(srna, "top", PROP_INT, PROP_NONE);
	RNA_def_property_clear_flag(prop, PROP_EDITABLE);
	RNA_def_property_int_sdna(prop, NULL, "top");
	RNA_def_property_ui_text(prop, "Top Line", "Top line visible");

	prop = RNA_def_property(srna, "visible_lines", PROP_INT, PROP_NONE);
	RNA_def_property_clear_flag(prop, PROP_EDITABLE);
	RNA_def_property_int_sdna(prop, NULL, "viewlines");
	RNA_def_property_ui_text(prop, "Top Line", "Amount of lines that can be visible in current editor");

	/* functionality options */
	prop = RNA_def_property(srna, "use_overwrite", PROP_BOOLEAN, PROP_NONE);
	RNA_def_property_boolean_sdna(prop, NULL, "overwrite", 1);
	RNA_def_property_ui_text(prop, "Overwrite", "Overwrite characters when typing rather than inserting them");
	RNA_def_property_update(prop, NC_SPACE | ND_SPACE_TEXT, NULL);
	
	prop = RNA_def_property(srna, "use_live_edit", PROP_BOOLEAN, PROP_NONE);
	RNA_def_property_boolean_sdna(prop, NULL, "live_edit", 1);
	RNA_def_property_ui_text(prop, "Live Edit", "Run python while editing");
	RNA_def_property_update(prop, NC_SPACE | ND_SPACE_TEXT, NULL);
	
	/* find */
	prop = RNA_def_property(srna, "use_find_all", PROP_BOOLEAN, PROP_NONE);
	RNA_def_property_boolean_sdna(prop, NULL, "flags", ST_FIND_ALL);
	RNA_def_property_ui_text(prop, "Find All", "Search in all text datablocks, instead of only the active one");
	RNA_def_property_update(prop, NC_SPACE | ND_SPACE_TEXT, NULL);

	prop = RNA_def_property(srna, "use_find_wrap", PROP_BOOLEAN, PROP_NONE);
	RNA_def_property_boolean_sdna(prop, NULL, "flags", ST_FIND_WRAP);
	RNA_def_property_ui_text(prop, "Find Wrap", "Search again from the start of the file when reaching the end");
	RNA_def_property_update(prop, NC_SPACE | ND_SPACE_TEXT, NULL);

	prop = RNA_def_property(srna, "use_match_case", PROP_BOOLEAN, PROP_NONE);
	RNA_def_property_boolean_sdna(prop, NULL, "flags", ST_MATCH_CASE);
	RNA_def_property_ui_text(prop, "Match case", "Search string is sensitive to uppercase and lowercase letters");
	RNA_def_property_update(prop, NC_SPACE | ND_SPACE_TEXT, NULL);

	prop = RNA_def_property(srna, "find_text", PROP_STRING, PROP_NONE);
	RNA_def_property_string_sdna(prop, NULL, "findstr");
	RNA_def_property_ui_text(prop, "Find Text", "Text to search for with the find tool");
	RNA_def_property_update(prop, NC_SPACE | ND_SPACE_TEXT, NULL);

	prop = RNA_def_property(srna, "replace_text", PROP_STRING, PROP_NONE);
	RNA_def_property_string_sdna(prop, NULL, "replacestr");
	RNA_def_property_ui_text(prop, "Replace Text", "Text to replace selected text with using the replace tool");
	RNA_def_property_update(prop, NC_SPACE | ND_SPACE_TEXT, NULL);

	RNA_api_space_text(srna);
}

static void rna_def_space_dopesheet(BlenderRNA *brna)
{
	StructRNA *srna;
	PropertyRNA *prop;
	
	/* XXX: action-editor is currently for object-level only actions, so show that using object-icon hint */
	static EnumPropertyItem mode_items[] = {
		{SACTCONT_DOPESHEET, "DOPESHEET", ICON_OOPS, "Dope Sheet", "Edit all keyframes in scene"},
		{SACTCONT_ACTION, "ACTION", ICON_OBJECT_DATA, "Action Editor", "Edit keyframes in active object's Object-level action"},
		{SACTCONT_SHAPEKEY, "SHAPEKEY", ICON_SHAPEKEY_DATA, "Shape Key Editor", "Edit keyframes in active object's Shape Keys action"},
		{SACTCONT_GPENCIL, "GPENCIL", ICON_GREASEPENCIL, "Grease Pencil", "Edit timings for all Grease Pencil sketches in file"},
		{SACTCONT_MASK, "MASK", ICON_MOD_MASK, "Mask", "Edit timings for Mask Editor splines"},
		{0, NULL, 0, NULL, NULL}
	};
		
	
	srna = RNA_def_struct(brna, "SpaceDopeSheetEditor", "Space");
	RNA_def_struct_sdna(srna, "SpaceAction");
	RNA_def_struct_ui_text(srna, "Space Dope Sheet Editor", "Dope Sheet space data");

	/* data */
	prop = RNA_def_property(srna, "action", PROP_POINTER, PROP_NONE);
	RNA_def_property_flag(prop, PROP_EDITABLE);
	RNA_def_property_pointer_funcs(prop, NULL, "rna_SpaceDopeSheetEditor_action_set", NULL,
	                               "rna_Action_actedit_assign_poll");
	RNA_def_property_ui_text(prop, "Action", "Action displayed and edited in this space");
	RNA_def_property_update(prop, NC_ANIMATION | ND_KEYFRAME | NA_EDITED, "rna_SpaceDopeSheetEditor_action_update");
	
	/* mode */
	prop = RNA_def_property(srna, "mode", PROP_ENUM, PROP_NONE);
	RNA_def_property_enum_sdna(prop, NULL, "mode");
	RNA_def_property_enum_items(prop, mode_items);
	RNA_def_property_ui_text(prop, "Mode", "Editing context being displayed");
	RNA_def_property_update(prop, NC_SPACE | ND_SPACE_DOPESHEET, "rna_SpaceDopeSheetEditor_mode_update");
	
	/* display */
	prop = RNA_def_property(srna, "show_seconds", PROP_BOOLEAN, PROP_NONE);
	RNA_def_property_boolean_sdna(prop, NULL, "flag", SACTION_DRAWTIME);
	RNA_def_property_ui_text(prop, "Show Seconds", "Show timing in seconds not frames");
	RNA_def_property_update(prop, NC_SPACE | ND_SPACE_DOPESHEET, NULL);
	
	prop = RNA_def_property(srna, "show_frame_indicator", PROP_BOOLEAN, PROP_NONE);
	RNA_def_property_boolean_negative_sdna(prop, NULL, "flag", SACTION_NODRAWCFRANUM);
	RNA_def_property_ui_text(prop, "Show Frame Number Indicator",
	                         "Show frame number beside the current frame indicator line");
	RNA_def_property_update(prop, NC_SPACE | ND_SPACE_DOPESHEET, NULL);
	
	prop = RNA_def_property(srna, "show_sliders", PROP_BOOLEAN, PROP_NONE);
	RNA_def_property_boolean_sdna(prop, NULL, "flag", SACTION_SLIDERS);
	RNA_def_property_ui_text(prop, "Show Sliders", "Show sliders beside F-Curve channels");
	RNA_def_property_update(prop, NC_SPACE | ND_SPACE_DOPESHEET, NULL);
	
	prop = RNA_def_property(srna, "show_pose_markers", PROP_BOOLEAN, PROP_NONE);
	RNA_def_property_boolean_sdna(prop, NULL, "flag", SACTION_POSEMARKERS_SHOW);
	RNA_def_property_ui_text(prop, "Show Pose Markers",
	                         "Show markers belonging to the active action instead of Scene markers "
	                         "(Action and Shape Key Editors only)");
	RNA_def_property_update(prop, NC_SPACE | ND_SPACE_DOPESHEET, NULL);
	
	prop = RNA_def_property(srna, "show_group_colors", PROP_BOOLEAN, PROP_NONE);
	RNA_def_property_boolean_negative_sdna(prop, NULL, "flag", SACTION_NODRAWGCOLORS);
	RNA_def_property_ui_text(prop, "Show Group Colors",
	                         "Draw groups and channels with colors matching their corresponding groups "
	                         "(pose bones only currently)");
	RNA_def_property_update(prop, NC_SPACE | ND_SPACE_DOPESHEET, NULL);
	
	/* editing */
	prop = RNA_def_property(srna, "use_auto_merge_keyframes", PROP_BOOLEAN, PROP_NONE);
	RNA_def_property_boolean_negative_sdna(prop, NULL, "flag", SACTION_NOTRANSKEYCULL);
	RNA_def_property_ui_text(prop, "AutoMerge Keyframes", "Automatically merge nearby keyframes");
	RNA_def_property_update(prop, NC_SPACE | ND_SPACE_DOPESHEET, NULL);
	
	prop = RNA_def_property(srna, "use_realtime_update", PROP_BOOLEAN, PROP_NONE);
	RNA_def_property_boolean_negative_sdna(prop, NULL, "flag", SACTION_NOREALTIMEUPDATES);
	RNA_def_property_ui_text(prop, "Realtime Updates",
	                         "When transforming keyframes, changes to the animation data are flushed to other views");
	RNA_def_property_update(prop, NC_SPACE | ND_SPACE_DOPESHEET, NULL);

	prop = RNA_def_property(srna, "use_marker_sync", PROP_BOOLEAN, PROP_NONE);
	RNA_def_property_boolean_sdna(prop, NULL, "flag", SACTION_MARKERS_MOVE);
	RNA_def_property_ui_text(prop, "Sync Markers", "Sync Markers with keyframe edits");

	/* dopesheet */
	prop = RNA_def_property(srna, "dopesheet", PROP_POINTER, PROP_NONE);
	RNA_def_property_struct_type(prop, "DopeSheet");
	RNA_def_property_pointer_sdna(prop, NULL, "ads");
	RNA_def_property_ui_text(prop, "Dope Sheet", "Settings for filtering animation data");

	/* autosnap */
	prop = RNA_def_property(srna, "auto_snap", PROP_ENUM, PROP_NONE);
	RNA_def_property_enum_sdna(prop, NULL, "autosnap");
	RNA_def_property_enum_items(prop, autosnap_items);
	RNA_def_property_ui_text(prop, "Auto Snap", "Automatic time snapping settings for transformations");
	RNA_def_property_update(prop, NC_SPACE | ND_SPACE_DOPESHEET, NULL);
}

static void rna_def_space_graph(BlenderRNA *brna)
{
	StructRNA *srna;
	PropertyRNA *prop;
	
	static EnumPropertyItem mode_items[] = {
		{SIPO_MODE_ANIMATION, "FCURVES", ICON_IPO, "F-Curve",
		 "Edit animation/keyframes displayed as 2D curves"},
		{SIPO_MODE_DRIVERS, "DRIVERS", ICON_DRIVER, "Drivers", "Edit drivers"},
		{0, NULL, 0, NULL, NULL}
	};
		
	/* this is basically the same as the one for the 3D-View, but with some entries omitted */
	static EnumPropertyItem gpivot_items[] = {
		{V3D_CENTER, "BOUNDING_BOX_CENTER", ICON_ROTATE, "Bounding Box Center", ""},
		{V3D_CURSOR, "CURSOR", ICON_CURSOR, "2D Cursor", ""},
		{V3D_LOCAL, "INDIVIDUAL_ORIGINS", ICON_ROTATECOLLECTION, "Individual Centers", ""},
		/*{V3D_CENTROID, "MEDIAN_POINT", 0, "Median Point", ""}, */
		/*{V3D_ACTIVE, "ACTIVE_ELEMENT", 0, "Active Element", ""}, */
		{0, NULL, 0, NULL, NULL}
	};

	
	srna = RNA_def_struct(brna, "SpaceGraphEditor", "Space");
	RNA_def_struct_sdna(srna, "SpaceIpo");
	RNA_def_struct_ui_text(srna, "Space Graph Editor", "Graph Editor space data");
	
	/* mode */
	prop = RNA_def_property(srna, "mode", PROP_ENUM, PROP_NONE);
	RNA_def_property_enum_sdna(prop, NULL, "mode");
	RNA_def_property_enum_items(prop, mode_items);
	RNA_def_property_ui_text(prop, "Mode", "Editing context being displayed");
	RNA_def_property_update(prop, NC_SPACE | ND_SPACE_GRAPH, "rna_SpaceGraphEditor_display_mode_update");
	
	/* display */
	prop = RNA_def_property(srna, "show_seconds", PROP_BOOLEAN, PROP_NONE);
	RNA_def_property_boolean_sdna(prop, NULL, "flag", SIPO_DRAWTIME);
	RNA_def_property_ui_text(prop, "Show Seconds", "Show timing in seconds not frames");
	RNA_def_property_update(prop, NC_SPACE | ND_SPACE_GRAPH, NULL);
	
	prop = RNA_def_property(srna, "show_frame_indicator", PROP_BOOLEAN, PROP_NONE);
	RNA_def_property_boolean_negative_sdna(prop, NULL, "flag", SIPO_NODRAWCFRANUM);
	RNA_def_property_ui_text(prop, "Show Frame Number Indicator",
	                         "Show frame number beside the current frame indicator line");
	RNA_def_property_update(prop, NC_SPACE | ND_SPACE_GRAPH, NULL);
	
	prop = RNA_def_property(srna, "show_sliders", PROP_BOOLEAN, PROP_NONE);
	RNA_def_property_boolean_sdna(prop, NULL, "flag", SIPO_SLIDERS);
	RNA_def_property_ui_text(prop, "Show Sliders", "Show sliders beside F-Curve channels");
	RNA_def_property_update(prop, NC_SPACE | ND_SPACE_GRAPH, NULL);
	
	prop = RNA_def_property(srna, "show_handles", PROP_BOOLEAN, PROP_NONE);
	RNA_def_property_boolean_negative_sdna(prop, NULL, "flag", SIPO_NOHANDLES);
	RNA_def_property_ui_text(prop, "Show Handles", "Show handles of Bezier control points");
	RNA_def_property_update(prop, NC_SPACE | ND_SPACE_GRAPH, NULL);
	
	prop = RNA_def_property(srna, "use_only_selected_curves_handles", PROP_BOOLEAN, PROP_NONE);
	RNA_def_property_boolean_sdna(prop, NULL, "flag", SIPO_SELCUVERTSONLY);
	RNA_def_property_ui_text(prop, "Only Selected Curve Keyframes",
	                         "Only keyframes of selected F-Curves are visible and editable");
	RNA_def_property_update(prop, NC_SPACE | ND_SPACE_GRAPH, NULL);
	
	prop = RNA_def_property(srna, "use_only_selected_keyframe_handles", PROP_BOOLEAN, PROP_NONE);
	RNA_def_property_boolean_sdna(prop, NULL, "flag", SIPO_SELVHANDLESONLY);
	RNA_def_property_ui_text(prop, "Only Selected Keyframes Handles",
	                         "Only show and edit handles of selected keyframes");
	RNA_def_property_update(prop, NC_SPACE | ND_SPACE_GRAPH, NULL);
	
	prop = RNA_def_property(srna, "use_beauty_drawing", PROP_BOOLEAN, PROP_NONE);
	RNA_def_property_boolean_negative_sdna(prop, NULL, "flag", SIPO_BEAUTYDRAW_OFF);
	RNA_def_property_ui_text(prop, "Use High Quality Drawing",
	                         "Draw F-Curves using Anti-Aliasing and other fancy effects "
	                         "(disable for better performance)");
	RNA_def_property_update(prop, NC_SPACE | ND_SPACE_GRAPH, NULL);
	
	prop = RNA_def_property(srna, "show_group_colors", PROP_BOOLEAN, PROP_NONE);
	RNA_def_property_boolean_negative_sdna(prop, NULL, "flag", SIPO_NODRAWGCOLORS);
	RNA_def_property_ui_text(prop, "Show Group Colors",
	                         "Draw groups and channels with colors matching their corresponding groups");
	RNA_def_property_update(prop, NC_SPACE | ND_SPACE_GRAPH, NULL);
	
	/* editing */
	prop = RNA_def_property(srna, "use_auto_merge_keyframes", PROP_BOOLEAN, PROP_NONE);
	RNA_def_property_boolean_negative_sdna(prop, NULL, "flag", SIPO_NOTRANSKEYCULL);
	RNA_def_property_ui_text(prop, "AutoMerge Keyframes", "Automatically merge nearby keyframes");
	RNA_def_property_update(prop, NC_SPACE | ND_SPACE_GRAPH, NULL);
	
	prop = RNA_def_property(srna, "use_realtime_update", PROP_BOOLEAN, PROP_NONE);
	RNA_def_property_boolean_negative_sdna(prop, NULL, "flag", SIPO_NOREALTIMEUPDATES);
	RNA_def_property_ui_text(prop, "Realtime Updates",
	                         "When transforming keyframes, changes to the animation data are flushed to other views");
	RNA_def_property_update(prop, NC_SPACE | ND_SPACE_GRAPH, NULL);
	
	/* cursor */
	prop = RNA_def_property(srna, "show_cursor", PROP_BOOLEAN, PROP_NONE);
	RNA_def_property_boolean_negative_sdna(prop, NULL, "flag", SIPO_NODRAWCURSOR);
	RNA_def_property_ui_text(prop, "Show Cursor", "Show 2D cursor");
	RNA_def_property_update(prop, NC_SPACE | ND_SPACE_GRAPH, NULL);
	
	prop = RNA_def_property(srna, "cursor_position_y", PROP_FLOAT, PROP_NONE);
	RNA_def_property_float_sdna(prop, NULL, "cursorVal");
	RNA_def_property_ui_text(prop, "Cursor Y-Value", "Graph Editor 2D-Value cursor - Y-Value component");
	RNA_def_property_update(prop, NC_SPACE | ND_SPACE_GRAPH, NULL);
	
	prop = RNA_def_property(srna, "pivot_point", PROP_ENUM, PROP_NONE);
	RNA_def_property_enum_sdna(prop, NULL, "around");
	RNA_def_property_enum_items(prop, gpivot_items);
	RNA_def_property_ui_text(prop, "Pivot Point", "Pivot center for rotation/scaling");
	RNA_def_property_update(prop, NC_SPACE | ND_SPACE_GRAPH, NULL);

	/* dopesheet */
	prop = RNA_def_property(srna, "dopesheet", PROP_POINTER, PROP_NONE);
	RNA_def_property_struct_type(prop, "DopeSheet");
	RNA_def_property_pointer_sdna(prop, NULL, "ads");
	RNA_def_property_ui_text(prop, "Dope Sheet", "Settings for filtering animation data");

	/* autosnap */
	prop = RNA_def_property(srna, "auto_snap", PROP_ENUM, PROP_NONE);
	RNA_def_property_enum_sdna(prop, NULL, "autosnap");
	RNA_def_property_enum_items(prop, autosnap_items);
	RNA_def_property_ui_text(prop, "Auto Snap", "Automatic time snapping settings for transformations");
	RNA_def_property_update(prop, NC_SPACE | ND_SPACE_GRAPH, NULL);

	/* readonly state info */
	prop = RNA_def_property(srna, "has_ghost_curves", PROP_BOOLEAN, PROP_NONE);
	RNA_def_property_boolean_funcs(prop, "rna_SpaceGraphEditor_has_ghost_curves_get", NULL);
	RNA_def_property_clear_flag(prop, PROP_EDITABLE);
	RNA_def_property_ui_text(prop, "Has Ghost Curves", "Graph Editor instance has some ghost curves stored");

	/* nromalize curves */
	prop = RNA_def_property(srna, "use_normalization", PROP_BOOLEAN, PROP_NONE);
	RNA_def_property_boolean_sdna(prop, NULL, "flag", SIPO_NORMALIZE);
	RNA_def_property_ui_text(prop, "Use Normalization", "Display curves in normalized to -1..1 range, "
	                         "for easier editing of multiple curves with different ranges");
	RNA_def_property_update(prop, NC_SPACE | ND_SPACE_GRAPH, NULL);

	prop = RNA_def_property(srna, "use_auto_normalization", PROP_BOOLEAN, PROP_NONE);
	RNA_def_property_boolean_negative_sdna(prop, NULL, "flag", SIPO_NORMALIZE_FREEZE);
	RNA_def_property_ui_text(prop, "Auto Normalization",
	                         "Automatically recalculate curve normalization on every curve edit");
	RNA_def_property_update(prop, NC_SPACE | ND_SPACE_GRAPH, NULL);
}

static void rna_def_space_nla(BlenderRNA *brna)
{
	StructRNA *srna;
	PropertyRNA *prop;
	
	srna = RNA_def_struct(brna, "SpaceNLA", "Space");
	RNA_def_struct_sdna(srna, "SpaceNla");
	RNA_def_struct_ui_text(srna, "Space Nla Editor", "NLA editor space data");
	
	/* display */
	prop = RNA_def_property(srna, "show_seconds", PROP_BOOLEAN, PROP_NONE);
	RNA_def_property_boolean_sdna(prop, NULL, "flag", SNLA_DRAWTIME);
	RNA_def_property_ui_text(prop, "Show Seconds", "Show timing in seconds not frames");
	RNA_def_property_update(prop, NC_SPACE | ND_SPACE_NLA, NULL);
	
	prop = RNA_def_property(srna, "show_frame_indicator", PROP_BOOLEAN, PROP_NONE);
	RNA_def_property_boolean_negative_sdna(prop, NULL, "flag", SNLA_NODRAWCFRANUM);
	RNA_def_property_ui_text(prop, "Show Frame Number Indicator",
	                         "Show frame number beside the current frame indicator line");
	RNA_def_property_update(prop, NC_SPACE | ND_SPACE_NLA, NULL);
	
	prop = RNA_def_property(srna, "show_strip_curves", PROP_BOOLEAN, PROP_NONE);
	RNA_def_property_boolean_negative_sdna(prop, NULL, "flag", SNLA_NOSTRIPCURVES);
	RNA_def_property_ui_text(prop, "Show Control F-Curves", "Show influence F-Curves on strips");
	RNA_def_property_update(prop, NC_SPACE | ND_SPACE_NLA, NULL);
	
	/* editing */
	prop = RNA_def_property(srna, "use_realtime_update", PROP_BOOLEAN, PROP_NONE);
	RNA_def_property_boolean_negative_sdna(prop, NULL, "flag", SNLA_NOREALTIMEUPDATES);
	RNA_def_property_ui_text(prop, "Realtime Updates",
	                         "When transforming strips, changes to the animation data are flushed to other views");
	RNA_def_property_update(prop, NC_SPACE | ND_SPACE_NLA, NULL);

	/* dopesheet */
	prop = RNA_def_property(srna, "dopesheet", PROP_POINTER, PROP_NONE);
	RNA_def_property_struct_type(prop, "DopeSheet");
	RNA_def_property_pointer_sdna(prop, NULL, "ads");
	RNA_def_property_ui_text(prop, "Dope Sheet", "Settings for filtering animation data");

	/* autosnap */
	prop = RNA_def_property(srna, "auto_snap", PROP_ENUM, PROP_NONE);
	RNA_def_property_enum_sdna(prop, NULL, "autosnap");
	RNA_def_property_enum_items(prop, autosnap_items);
	RNA_def_property_ui_text(prop, "Auto Snap", "Automatic time snapping settings for transformations");
	RNA_def_property_update(prop, NC_SPACE | ND_SPACE_NLA, NULL);
}

static void rna_def_space_time(BlenderRNA *brna)
{
	StructRNA *srna;
	PropertyRNA *prop;
	
	srna = RNA_def_struct(brna, "SpaceTimeline", "Space");
	RNA_def_struct_sdna(srna, "SpaceTime");
	RNA_def_struct_ui_text(srna, "Space Timeline Editor", "Timeline editor space data");
	
	/* view settings */
	prop = RNA_def_property(srna, "show_frame_indicator", PROP_BOOLEAN, PROP_NONE);
	RNA_def_property_boolean_sdna(prop, NULL, "flag", TIME_CFRA_NUM);
	RNA_def_property_ui_text(prop, "Show Frame Number Indicator",
	                         "Show frame number beside the current frame indicator line");
	RNA_def_property_update(prop, NC_SPACE | ND_SPACE_TIME, NULL);
	
	prop = RNA_def_property(srna, "show_seconds", PROP_BOOLEAN, PROP_NONE);
	RNA_def_property_boolean_negative_sdna(prop, NULL, "flag", TIME_DRAWFRAMES);
	RNA_def_property_ui_text(prop, "Show Seconds", "Show timing in seconds not frames");
	RNA_def_property_update(prop, NC_SPACE | ND_SPACE_TIME, NULL);
	
	/* displaying cache status */
	prop = RNA_def_property(srna, "show_cache", PROP_BOOLEAN, PROP_NONE);
	RNA_def_property_boolean_sdna(prop, NULL, "cache_display", TIME_CACHE_DISPLAY);
	RNA_def_property_ui_text(prop, "Show Cache", "Show the status of cached frames in the timeline");
	RNA_def_property_update(prop, NC_SPACE | ND_SPACE_TIME, NULL);
	
	prop = RNA_def_property(srna, "cache_softbody", PROP_BOOLEAN, PROP_NONE);
	RNA_def_property_boolean_sdna(prop, NULL, "cache_display", TIME_CACHE_SOFTBODY);
	RNA_def_property_ui_text(prop, "Softbody", "Show the active object's softbody point cache");
	RNA_def_property_update(prop, NC_SPACE | ND_SPACE_TIME, NULL);
	
	prop = RNA_def_property(srna, "cache_particles", PROP_BOOLEAN, PROP_NONE);
	RNA_def_property_boolean_sdna(prop, NULL, "cache_display", TIME_CACHE_PARTICLES);
	RNA_def_property_ui_text(prop, "Particles", "Show the active object's particle point cache");
	RNA_def_property_update(prop, NC_SPACE | ND_SPACE_TIME, NULL);
	
	prop = RNA_def_property(srna, "cache_cloth", PROP_BOOLEAN, PROP_NONE);
	RNA_def_property_boolean_sdna(prop, NULL, "cache_display", TIME_CACHE_CLOTH);
	RNA_def_property_ui_text(prop, "Cloth", "Show the active object's cloth point cache");
	RNA_def_property_update(prop, NC_SPACE | ND_SPACE_TIME, NULL);
	
	prop = RNA_def_property(srna, "cache_smoke", PROP_BOOLEAN, PROP_NONE);
	RNA_def_property_boolean_sdna(prop, NULL, "cache_display", TIME_CACHE_SMOKE);
	RNA_def_property_ui_text(prop, "Smoke", "Show the active object's smoke cache");
	RNA_def_property_update(prop, NC_SPACE | ND_SPACE_TIME, NULL);
		
	prop = RNA_def_property(srna, "cache_dynamicpaint", PROP_BOOLEAN, PROP_NONE);
	RNA_def_property_boolean_sdna(prop, NULL, "cache_display", TIME_CACHE_DYNAMICPAINT);
	RNA_def_property_ui_text(prop, "Dynamic Paint", "Show the active object's Dynamic Paint cache");
	RNA_def_property_update(prop, NC_SPACE | ND_SPACE_TIME, NULL);
	
	prop = RNA_def_property(srna, "cache_rigidbody", PROP_BOOLEAN, PROP_NONE);
	RNA_def_property_boolean_sdna(prop, NULL, "cache_display", TIME_CACHE_RIGIDBODY);
	RNA_def_property_ui_text(prop, "Rigid Body", "Show the active object's Rigid Body cache");
	RNA_def_property_update(prop, NC_SPACE | ND_SPACE_TIME, NULL);
}

static void rna_def_console_line(BlenderRNA *brna)
{
	static EnumPropertyItem console_line_type_items[] = {
		{CONSOLE_LINE_OUTPUT, "OUTPUT", 0, "Output", ""},
		{CONSOLE_LINE_INPUT, "INPUT", 0, "Input", ""},
		{CONSOLE_LINE_INFO, "INFO", 0, "Info", ""},
		{CONSOLE_LINE_ERROR, "ERROR", 0, "Error", ""},
		{0, NULL, 0, NULL, NULL}
	};

	StructRNA *srna;
	PropertyRNA *prop;
	
	srna = RNA_def_struct(brna, "ConsoleLine", NULL);
	RNA_def_struct_ui_text(srna, "Console Input", "Input line for the interactive console");
	
	prop = RNA_def_property(srna, "body", PROP_STRING, PROP_NONE);
	RNA_def_property_string_funcs(prop, "rna_ConsoleLine_body_get", "rna_ConsoleLine_body_length",
	                              "rna_ConsoleLine_body_set");
	RNA_def_property_ui_text(prop, "Line", "Text in the line");
	RNA_def_property_update(prop, NC_SPACE | ND_SPACE_CONSOLE, NULL);
	RNA_def_property_translation_context(prop, BLF_I18NCONTEXT_ID_TEXT);
	
	prop = RNA_def_property(srna, "current_character", PROP_INT, PROP_NONE); /* copied from text editor */
	RNA_def_property_int_sdna(prop, NULL, "cursor");
	RNA_def_property_int_funcs(prop, NULL, NULL, "rna_ConsoleLine_cursor_index_range");
	RNA_def_property_update(prop, NC_SPACE | ND_SPACE_CONSOLE, NULL);

	prop = RNA_def_property(srna, "type", PROP_ENUM, PROP_NONE);
	RNA_def_property_enum_sdna(prop, NULL, "type");
	RNA_def_property_enum_items(prop, console_line_type_items);
	RNA_def_property_ui_text(prop, "Type", "Console line type when used in scrollback");
}
	
static void rna_def_space_console(BlenderRNA *brna)
{
	StructRNA *srna;
	PropertyRNA *prop;
	
	srna = RNA_def_struct(brna, "SpaceConsole", "Space");
	RNA_def_struct_sdna(srna, "SpaceConsole");
	RNA_def_struct_ui_text(srna, "Space Console", "Interactive python console");
	
	/* display */
	prop = RNA_def_property(srna, "font_size", PROP_INT, PROP_NONE); /* copied from text editor */
	RNA_def_property_int_sdna(prop, NULL, "lheight");
	RNA_def_property_range(prop, 8, 32);
	RNA_def_property_ui_text(prop, "Font Size", "Font size to use for displaying the text");
	RNA_def_property_update(prop, NC_SPACE | ND_SPACE_CONSOLE, NULL);


	prop = RNA_def_property(srna, "select_start", PROP_INT, PROP_UNSIGNED); /* copied from text editor */
	RNA_def_property_int_sdna(prop, NULL, "sel_start");
	RNA_def_property_update(prop, NC_SPACE | ND_SPACE_CONSOLE, NULL);
	
	prop = RNA_def_property(srna, "select_end", PROP_INT, PROP_UNSIGNED); /* copied from text editor */
	RNA_def_property_int_sdna(prop, NULL, "sel_end");
	RNA_def_property_update(prop, NC_SPACE | ND_SPACE_CONSOLE, NULL);

	prop = RNA_def_property(srna, "prompt", PROP_STRING, PROP_NONE);
	RNA_def_property_ui_text(prop, "Prompt", "Command line prompt");
	
	prop = RNA_def_property(srna, "language", PROP_STRING, PROP_NONE);
	RNA_def_property_ui_text(prop, "Language", "Command line prompt language");

	prop = RNA_def_property(srna, "history", PROP_COLLECTION, PROP_NONE);
	RNA_def_property_collection_sdna(prop, NULL, "history", NULL);
	RNA_def_property_struct_type(prop, "ConsoleLine");
	RNA_def_property_ui_text(prop, "History", "Command history");
	
	prop = RNA_def_property(srna, "scrollback", PROP_COLLECTION, PROP_NONE);
	RNA_def_property_collection_sdna(prop, NULL, "scrollback", NULL);
	RNA_def_property_struct_type(prop, "ConsoleLine");
	RNA_def_property_ui_text(prop, "Output", "Command output");
}

static void rna_def_fileselect_params(BlenderRNA *brna)
{
	StructRNA *srna;
	PropertyRNA *prop;
	
	static EnumPropertyItem file_display_items[] = {
		{FILE_SHORTDISPLAY, "FILE_SHORTDISPLAY", ICON_SHORTDISPLAY, "Short List", "Display files as short list"},
		{FILE_LONGDISPLAY, "FILE_LONGDISPLAY", ICON_LONGDISPLAY, "Long List", "Display files as a detailed list"},
		{FILE_IMGDISPLAY, "FILE_IMGDISPLAY", ICON_IMGDISPLAY, "Thumbnails", "Display files as thumbnails"},
		{0, NULL, 0, NULL, NULL}
	};

	static EnumPropertyItem file_sort_items[] = {
		{FILE_SORT_ALPHA, "FILE_SORT_ALPHA", ICON_SORTALPHA, "Sort alphabetically",
		                  "Sort the file list alphabetically"},
		{FILE_SORT_EXTENSION, "FILE_SORT_EXTENSION", ICON_SORTBYEXT, "Sort by extension",
		                      "Sort the file list by extension"},
		{FILE_SORT_TIME, "FILE_SORT_TIME", ICON_SORTTIME, "Sort by time", "Sort files by modification time"},
		{FILE_SORT_SIZE, "FILE_SORT_SIZE", ICON_SORTSIZE, "Sort by size", "Sort files by size"},
		{0, NULL, 0, NULL, NULL}
	};

	static EnumPropertyItem thumbnail_size_items[] = {
		{32,    "TINY",     0,      "Tiny", ""},
		{64,    "SMALL",    0,      "Small", ""},
		{128,   "NORMAL",   0,      "Normal", ""},
		{256,   "LARGE",    0,      "Large", ""},
		{0, NULL, 0, NULL, NULL}
	};

	static EnumPropertyItem file_filter_idtypes_items[] = {
		{FILTER_ID_AC, "ACTION", ICON_ANIM_DATA, "Actions", "Show/hide Action datablocks"},
		{FILTER_ID_AR, "ARMATURE", ICON_ARMATURE_DATA, "Armatures", "Show/hide Armature datablocks"},
		{FILTER_ID_BR, "BRUSH", ICON_BRUSH_DATA, "Brushes", "Show/hide Brushe datablocks"},
		{FILTER_ID_CA, "CAMERA", ICON_CAMERA_DATA, "Cameras", "Show/hide Camera datablocks"},
		{FILTER_ID_CU, "CURVE", ICON_CURVE_DATA, "Curves", "Show/hide Curve datablocks"},
		{FILTER_ID_GD, "GREASE_PENCIL", ICON_GREASEPENCIL, "Grease Pencil", "Show/hide Grease pencil datablocks"},
		{FILTER_ID_GR, "GROUP", ICON_GROUP, "Groups", "Show/hide Group datablocks"},
		{FILTER_ID_IM, "IMAGE", ICON_IMAGE_DATA, "Images", "Show/hide Image datablocks"},
		{FILTER_ID_LA, "LAMP", ICON_LAMP_DATA, "Lamps", "Show/hide Lamp datablocks"},
		{FILTER_ID_LS, "LINESTYLE", ICON_LINE_DATA, "Freestyle Linestyles", "Show/hide Freestyle's Line Style datablocks"},
		{FILTER_ID_LT, "LATTICE", ICON_LATTICE_DATA, "Lattices", "Show/hide Lattice datablocks"},
		{FILTER_ID_MA, "MATERIAL", ICON_MATERIAL_DATA, "Materials", "Show/hide Material datablocks"},
		{FILTER_ID_MB, "METABALL", ICON_META_DATA, "Metaballs", "Show/hide Mateball datablocks"},
		{FILTER_ID_MC, "MOVIE_CLIP", ICON_CLIP, "Movie Clips", "Show/hide Movie Clip datablocks"},
		{FILTER_ID_ME, "MESH", ICON_MESH_DATA, "Meshes", "Show/hide Mesh datablocks"},
		{FILTER_ID_MSK, "MASK", ICON_MOD_MASK, "Masks", "Show/hide Mask datablocks"},
		{FILTER_ID_NT, "NODE_TREE", ICON_NODETREE, "Node Trees", "Show/hide Node Tree datablocks"},
		{FILTER_ID_OB, "OBJECT", ICON_OBJECT_DATA, "Objects", "Show/hide Object datablocks"},
		{FILTER_ID_PAL, "PALETTE", ICON_COLOR, "Palettes", "Show/hide Palette datablocks"},
		{FILTER_ID_PC, "PAINT_CURVE", ICON_CURVE_BEZCURVE, "Paint Curves", "Show/hide Paint Curve datablocks"},
		{FILTER_ID_SCE, "SCENE", ICON_SCENE_DATA, "Scenes", "Show/hide Scene datablocks"},
		{FILTER_ID_SPK, "SPEAKER", ICON_SPEAKER, "Speakers", "Show/hide Speaker datablocks"},
		{FILTER_ID_SO, "SOUND", ICON_SOUND, "Sounds", "Show/hide Sound datablocks"},
		{FILTER_ID_TE, "TEXTURE", ICON_TEXTURE_DATA, "Textures", "Show/hide Texture datablocks"},
		{FILTER_ID_TXT, "TEXT", ICON_TEXT, "Texts", "Show/hide Text datablocks"},
		{FILTER_ID_VF, "FONT", ICON_FONT_DATA, "Fonts", "Show/hide Font datablocks"},
		{FILTER_ID_WO, "WORLD", ICON_WORLD_DATA, "Worlds", "Show/hide World datablocks"},
		{0, NULL, 0, NULL, NULL}
	};

	static EnumPropertyItem file_filter_idtypes_items[] = {
		{FILTER_ID_AC, "ACTION", ICON_ANIM_DATA, "Actions", "Show/hide Action datablocks"},
		{FILTER_ID_AR, "ARMATURE", ICON_ARMATURE_DATA, "Armatures", "Show/hide Armature datablocks"},
		{FILTER_ID_BR, "BRUSH", ICON_BRUSH_DATA, "Brushes", "Show/hide Brushe datablocks"},
		{FILTER_ID_CA, "CAMERA", ICON_CAMERA_DATA, "Cameras", "Show/hide Camera datablocks"},
		{FILTER_ID_CU, "CURVE", ICON_CURVE_DATA, "Curves", "Show/hide Curve datablocks"},
		{FILTER_ID_GD, "GREASE_PENCIL", ICON_GREASEPENCIL, "Grease Pencil", "Show/hide Grease pencil datablocks"},
		{FILTER_ID_GR, "GROUP", ICON_GROUP, "Groups", "Show/hide Group datablocks"},
		{FILTER_ID_IM, "IMAGE", ICON_IMAGE_DATA, "Images", "Show/hide Image datablocks"},
		{FILTER_ID_LA, "LAMP", ICON_LAMP_DATA, "Lamps", "Show/hide Lamp datablocks"},
		{FILTER_ID_LS, "LINESTYLE", ICON_LINE_DATA, "Freestyle Linestyles", "Show/hide Freestyle's Line Style datablocks"},
		{FILTER_ID_LT, "LATTICE", ICON_LATTICE_DATA, "Lattices", "Show/hide Lattice datablocks"},
		{FILTER_ID_MA, "MATERIAL", ICON_MATERIAL_DATA, "Materials", "Show/hide Material datablocks"},
		{FILTER_ID_MB, "METABALL", ICON_META_DATA, "Metaballs", "Show/hide Mateball datablocks"},
		{FILTER_ID_MC, "MOVIE_CLIP", ICON_CLIP, "Movie Clips", "Show/hide Movie Clip datablocks"},
		{FILTER_ID_ME, "MESH", ICON_MESH_DATA, "Meshes", "Show/hide Mesh datablocks"},
		{FILTER_ID_MSK, "MASK", ICON_MOD_MASK, "Masks", "Show/hide Mask datablocks"},
		{FILTER_ID_NT, "NODE_TREE", ICON_NODETREE, "Node Trees", "Show/hide Node Tree datablocks"},
		{FILTER_ID_OB, "OBJECT", ICON_OBJECT_DATA, "Objects", "Show/hide Object datablocks"},
		{FILTER_ID_PAL, "PALETTE", ICON_COLOR, "Palettes", "Show/hide Palette datablocks"},
		{FILTER_ID_PC, "PAINT_CURVE", ICON_CURVE_BEZCURVE, "Paint Curves", "Show/hide Paint Curve datablocks"},
		{FILTER_ID_SCE, "SCENE", ICON_SCENE_DATA, "Scenes", "Show/hide Scene datablocks"},
		{FILTER_ID_SPK, "SPEAKER", ICON_SPEAKER, "Speakers", "Show/hide Speaker datablocks"},
		{FILTER_ID_SO, "SOUND", ICON_SOUND, "Sounds", "Show/hide Sound datablocks"},
		{FILTER_ID_TE, "TEXTURE", ICON_TEXTURE_DATA, "Textures", "Show/hide Texture datablocks"},
		{FILTER_ID_TXT, "TEXT", ICON_TEXT, "Texts", "Show/hide Text datablocks"},
		{FILTER_ID_VF, "FONT", ICON_FONT_DATA, "Fonts", "Show/hide Font datablocks"},
		{FILTER_ID_WO, "WORLD", ICON_WORLD_DATA, "Worlds", "Show/hide World datablocks"},
		{0, NULL, 0, NULL, NULL}
	};

	srna = RNA_def_struct(brna, "FileSelectParams", NULL);
	RNA_def_struct_ui_text(srna, "File Select Parameters", "File Select Parameters");

	prop = RNA_def_property(srna, "title", PROP_STRING, PROP_NONE);
	RNA_def_property_string_sdna(prop, NULL, "title");
	RNA_def_property_ui_text(prop, "Title", "Title for the file browser");
	RNA_def_property_clear_flag(prop, PROP_EDITABLE);

	prop = RNA_def_property(srna, "directory", PROP_STRING, PROP_DIRPATH);
	RNA_def_property_string_sdna(prop, NULL, "dir");
	RNA_def_property_ui_text(prop, "Directory", "Directory displayed in the file browser");
	RNA_def_property_update(prop, NC_SPACE | ND_SPACE_FILE_PARAMS, NULL);

	prop = RNA_def_property(srna, "filename", PROP_STRING, PROP_FILENAME);
	RNA_def_property_string_sdna(prop, NULL, "file");
	RNA_def_property_ui_text(prop, "File Name", "Active file in the file browser");
	RNA_def_property_update(prop, NC_SPACE | ND_SPACE_FILE_PARAMS, NULL);

	prop = RNA_def_property(srna, "use_library_browsing", PROP_BOOLEAN, PROP_NONE);
	RNA_def_property_ui_text(prop, "Library Browser", "Whether we may browse blender files' content or not");
	RNA_def_property_clear_flag(prop, PROP_EDITABLE);
	RNA_def_property_boolean_funcs(prop, "rna_FileSelectParams_use_lib_get", NULL);

	prop = RNA_def_property(srna, "display_type", PROP_ENUM, PROP_NONE);
	RNA_def_property_enum_sdna(prop, NULL, "display");
	RNA_def_property_enum_items(prop, file_display_items);
	RNA_def_property_ui_text(prop, "Display Mode", "Display mode for the file list");
	RNA_def_property_update(prop, NC_SPACE | ND_SPACE_FILE_PARAMS, NULL);

	prop = RNA_def_property(srna, "recursion_level", PROP_INT, PROP_NONE);
	RNA_def_property_int_sdna(prop, NULL, "recursion_level");
	RNA_def_property_range(prop, 0, FILE_LIST_MAX_RECURSION);
	RNA_def_property_ui_range(prop, 0, 3, 1, 1);
	RNA_def_property_ui_text(prop, "Recursion Level",
	                         "Numbers of dirtree levels to show simultaneously "
	                         "(use '1' to only show .blend content flat, and '0' to disable completely)");
	RNA_def_property_update(prop, NC_SPACE | ND_SPACE_FILE_PARAMS, NULL);

	prop = RNA_def_property(srna, "use_filter", PROP_BOOLEAN, PROP_NONE);
	RNA_def_property_boolean_sdna(prop, NULL, "flag", FILE_FILTER);
	RNA_def_property_ui_text(prop, "Filter Files", "Enable filtering of files");
	RNA_def_property_update(prop, NC_SPACE | ND_SPACE_FILE_PARAMS, NULL);

	prop = RNA_def_property(srna, "show_hidden", PROP_BOOLEAN, PROP_NONE);
	RNA_def_property_boolean_negative_sdna(prop, NULL, "flag", FILE_HIDE_DOT);
	RNA_def_property_ui_text(prop, "Show Hidden", "Show hidden dot files");
	RNA_def_property_update(prop, NC_SPACE | ND_SPACE_FILE_PARAMS, NULL);

	prop = RNA_def_property(srna, "sort_method", PROP_ENUM, PROP_NONE);
	RNA_def_property_enum_sdna(prop, NULL, "sort");
	RNA_def_property_enum_items(prop, file_sort_items);
	RNA_def_property_ui_text(prop, "Sort", "");
	RNA_def_property_update(prop, NC_SPACE | ND_SPACE_FILE_PARAMS, NULL);

	prop = RNA_def_property(srna, "use_filter_image", PROP_BOOLEAN, PROP_NONE);
	RNA_def_property_boolean_sdna(prop, NULL, "filter", FILE_TYPE_IMAGE);
	RNA_def_property_ui_text(prop, "Filter Images", "Show image files");
	RNA_def_property_ui_icon(prop, ICON_FILE_IMAGE, 0);
	RNA_def_property_update(prop, NC_SPACE | ND_SPACE_FILE_PARAMS, NULL);

	prop = RNA_def_property(srna, "use_filter_blender", PROP_BOOLEAN, PROP_NONE);
	RNA_def_property_boolean_sdna(prop, NULL, "filter", FILE_TYPE_BLENDER);
	RNA_def_property_ui_text(prop, "Filter Blender", "Show .blend files");
	RNA_def_property_ui_icon(prop, ICON_FILE_BLEND, 0);
	RNA_def_property_update(prop, NC_SPACE | ND_SPACE_FILE_PARAMS, NULL);

	prop = RNA_def_property(srna, "use_filter_backup", PROP_BOOLEAN, PROP_NONE);
	RNA_def_property_boolean_sdna(prop, NULL, "filter", FILE_TYPE_BLENDER_BACKUP);
	RNA_def_property_ui_text(prop, "Filter BlenderBackup files", "Show .blend1, .blend2, etc. files");
	RNA_def_property_ui_icon(prop, ICON_FILE_BACKUP, 0);
	RNA_def_property_update(prop, NC_SPACE | ND_SPACE_FILE_PARAMS, NULL);

	prop = RNA_def_property(srna, "use_filter_movie", PROP_BOOLEAN, PROP_NONE);
	RNA_def_property_boolean_sdna(prop, NULL, "filter", FILE_TYPE_MOVIE);
	RNA_def_property_ui_text(prop, "Filter Movies", "Show movie files");
	RNA_def_property_ui_icon(prop, ICON_FILE_MOVIE, 0);
	RNA_def_property_update(prop, NC_SPACE | ND_SPACE_FILE_PARAMS, NULL);

	prop = RNA_def_property(srna, "use_filter_script", PROP_BOOLEAN, PROP_NONE);
	RNA_def_property_boolean_sdna(prop, NULL, "filter", FILE_TYPE_PYSCRIPT);
	RNA_def_property_ui_text(prop, "Filter Script", "Show script files");
	RNA_def_property_ui_icon(prop, ICON_FILE_SCRIPT, 0);
	RNA_def_property_update(prop, NC_SPACE | ND_SPACE_FILE_PARAMS, NULL);

	prop = RNA_def_property(srna, "use_filter_font", PROP_BOOLEAN, PROP_NONE);
	RNA_def_property_boolean_sdna(prop, NULL, "filter", FILE_TYPE_FTFONT);
	RNA_def_property_ui_text(prop, "Filter Fonts", "Show font files");
	RNA_def_property_ui_icon(prop, ICON_FILE_FONT, 0);
	RNA_def_property_update(prop, NC_SPACE | ND_SPACE_FILE_PARAMS, NULL);

	prop = RNA_def_property(srna, "use_filter_sound", PROP_BOOLEAN, PROP_NONE);
	RNA_def_property_boolean_sdna(prop, NULL, "filter", FILE_TYPE_SOUND);
	RNA_def_property_ui_text(prop, "Filter Sound", "Show sound files");
	RNA_def_property_ui_icon(prop, ICON_FILE_SOUND, 0);
	RNA_def_property_update(prop, NC_SPACE | ND_SPACE_FILE_PARAMS, NULL);

	prop = RNA_def_property(srna, "use_filter_text", PROP_BOOLEAN, PROP_NONE);
	RNA_def_property_boolean_sdna(prop, NULL, "filter", FILE_TYPE_TEXT);
	RNA_def_property_ui_text(prop, "Filter Text", "Show text files");
	RNA_def_property_ui_icon(prop, ICON_FILE_TEXT, 0);
	RNA_def_property_update(prop, NC_SPACE | ND_SPACE_FILE_PARAMS, NULL);

	prop = RNA_def_property(srna, "use_filter_folder", PROP_BOOLEAN, PROP_NONE);
	RNA_def_property_boolean_sdna(prop, NULL, "filter", FILE_TYPE_FOLDER);
	RNA_def_property_ui_text(prop, "Filter Folder", "Show folders");
	RNA_def_property_ui_icon(prop, ICON_FILE_FOLDER, 0);
	RNA_def_property_update(prop, NC_SPACE | ND_SPACE_FILE_PARAMS, NULL);

	prop = RNA_def_property(srna, "use_filter_blendid", PROP_BOOLEAN, PROP_NONE);
	RNA_def_property_boolean_sdna(prop, NULL, "filter", FILE_TYPE_BLENDERLIB);
	RNA_def_property_ui_text(prop, "Filter Blender IDs", "Show .blend files items (objects, materials, etc.)");
	RNA_def_property_ui_icon(prop, ICON_BLENDER, 0);
	RNA_def_property_update(prop, NC_SPACE | ND_SPACE_FILE_PARAMS, NULL);

	prop = RNA_def_property(srna, "filter_id", PROP_ENUM, PROP_NONE);
	RNA_def_property_enum_sdna(prop, NULL, "filter_id");
	RNA_def_property_enum_items(prop, file_filter_idtypes_items);
	RNA_def_property_flag(prop, PROP_ENUM_FLAG);
	RNA_def_property_ui_text(prop, "Filter ID types", "Which ID types to show/hide, when browsing a library");
	RNA_def_property_update(prop, NC_SPACE | ND_SPACE_FILE_PARAMS, NULL);

	prop = RNA_def_property(srna, "filter_glob", PROP_STRING, PROP_NONE);
	RNA_def_property_string_sdna(prop, NULL, "filter_glob");
	RNA_def_property_ui_text(prop, "Extension Filter", "");
	RNA_def_property_update(prop, NC_SPACE | ND_SPACE_FILE_LIST, NULL);

	prop = RNA_def_property(srna, "filter_search", PROP_STRING, PROP_NONE);
	RNA_def_property_string_sdna(prop, NULL, "filter_search");
	RNA_def_property_ui_text(prop, "Name Filter", "Filter by name, supports '*' wildcard");
	RNA_def_property_flag(prop, PROP_TEXTEDIT_UPDATE);
	RNA_def_property_update(prop, NC_SPACE | ND_SPACE_FILE_LIST, NULL);

	prop = RNA_def_property(srna, "thumbnail_size", PROP_ENUM, PROP_NONE);
	RNA_def_property_enum_sdna(prop, NULL, "thumbnail_size");
	RNA_def_property_enum_items(prop, thumbnail_size_items);
	RNA_def_property_ui_text(prop, "Thumbnails Size", "Change the size of the thumbnails");
	RNA_def_property_update(prop, NC_SPACE | ND_SPACE_FILE_LIST, NULL);
}

static void rna_def_filemenu_entry(BlenderRNA *brna)
{
	StructRNA *srna;
	PropertyRNA *prop;

	srna = RNA_def_struct(brna, "FileBrowserFSMenuEntry", NULL);
	RNA_def_struct_sdna(srna, "FSMenuEntry");
	RNA_def_struct_ui_text(srna, "File Select Parameters", "File Select Parameters");

	prop = RNA_def_property(srna, "path", PROP_STRING, PROP_FILEPATH);
	RNA_def_property_string_sdna(prop, NULL, "path");
	RNA_def_property_string_funcs(prop, "rna_FileBrowser_FSMenuEntry_path_get",
	                                    "rna_FileBrowser_FSMenuEntry_path_length",
	                                    "rna_FileBrowser_FSMenuEntry_path_set");
	RNA_def_property_ui_text(prop, "Path", "");

	prop = RNA_def_property(srna, "name", PROP_STRING, PROP_NONE);
	RNA_def_property_string_sdna(prop, NULL, "name");
	RNA_def_property_string_funcs(prop, "rna_FileBrowser_FSMenuEntry_name_get",
	                                    "rna_FileBrowser_FSMenuEntry_name_length",
	                                    "rna_FileBrowser_FSMenuEntry_name_set");
	RNA_def_property_editable_func(prop, "rna_FileBrowser_FSMenuEntry_name_get_editable");
	RNA_def_property_ui_text(prop, "Name", "");
	RNA_def_struct_name_property(srna, prop);

	prop = RNA_def_property(srna, "use_save", PROP_BOOLEAN, PROP_NONE);
	RNA_def_property_boolean_sdna(prop, NULL, "save", 1);
	RNA_def_property_ui_text(prop, "Save", "Whether this path is saved in bookmarks, or generated from OS");
	RNA_def_property_clear_flag(prop, PROP_EDITABLE);

	prop = RNA_def_property(srna, "is_valid", PROP_BOOLEAN, PROP_NONE);
	RNA_def_property_boolean_sdna(prop, NULL, "valid", 1);
	RNA_def_property_ui_text(prop, "Valid", "Whether this path is currently reachable");
	RNA_def_property_clear_flag(prop, PROP_EDITABLE);
}

static void rna_def_space_filebrowser(BlenderRNA *brna)
{
	StructRNA *srna;
	PropertyRNA *prop;

	static EnumPropertyItem asset_engine_items[] = {
	    {0, AE_FAKE_ENGINE_ID, 0, "None", ""},
		{0, NULL, 0, NULL, NULL}
	};


	srna = RNA_def_struct(brna, "SpaceFileBrowser", "Space");
	RNA_def_struct_sdna(srna, "SpaceFile");
	RNA_def_struct_ui_text(srna, "Space File Browser", "File browser space data");

	prop = RNA_def_property(srna, "asset_engine_type", PROP_ENUM, PROP_NONE);
	RNA_def_property_ui_text(prop, "Asset Engine Type", "Active asset engine type");
	RNA_def_property_enum_items(prop, asset_engine_items);
	RNA_def_property_enum_funcs(prop, "rna_FileBrowser_AE_type_enum_get", "rna_FileBrowser_AE_type_enum_set",
	                            "rna_FileBrowser_AE_type_enum_itemf");
	RNA_def_property_update(prop, NC_SPACE | ND_SPACE_FILE_PARAMS, NULL);

	prop = RNA_def_property(srna, "asset_engine", PROP_POINTER, PROP_NONE);
	RNA_def_property_ui_text(prop, "Asset Engine", "Active asset engine");
	RNA_def_property_struct_type(prop, "AssetEngine");
	RNA_def_property_clear_flag(prop, PROP_EDITABLE);
	RNA_def_property_pointer_funcs(prop, "rna_FileBrowser_AE_ptr_get", NULL, NULL, NULL);

	prop = RNA_def_property(srna, "params", PROP_POINTER, PROP_NONE);
	RNA_def_property_pointer_sdna(prop, NULL, "params");
	RNA_def_property_ui_text(prop, "Filebrowser Parameter", "Parameters and Settings for the Filebrowser");
	
	prop = RNA_def_property(srna, "active_operator", PROP_POINTER, PROP_NONE);
	RNA_def_property_pointer_sdna(prop, NULL, "op");
	RNA_def_property_ui_text(prop, "Active Operator", "");

	/* keep this for compatibility with existing presets,
	 * not exposed in c++ api because of keyword conflict */
	prop = RNA_def_property(srna, "operator", PROP_POINTER, PROP_NONE);
	RNA_def_property_pointer_sdna(prop, NULL, "op");
	RNA_def_property_ui_text(prop, "Active Operator", "");

	/* bookmarks, recent files etc. */
	prop = RNA_def_collection(srna, "system_folders", "FileBrowserFSMenuEntry", "System Folders",
	                          "System's folders (usually root, available hard drives, etc)");
	RNA_def_property_collection_funcs(prop, "rna_FileBrowser_FSMenuSystem_data_begin", "rna_FileBrowser_FSMenu_next",
	                                  "rna_FileBrowser_FSMenu_end", "rna_FileBrowser_FSMenu_get",
	                                  "rna_FileBrowser_FSMenuSystem_data_length", NULL, NULL, NULL);
	RNA_def_property_clear_flag(prop, PROP_EDITABLE);

	prop = RNA_def_int(srna, "system_folders_active", -1, -1, INT_MAX, "Active System Folder",
	                   "Index of active system folder (-1 if none)", -1, INT_MAX);
	RNA_def_property_int_sdna(prop, NULL, "systemnr");
	RNA_def_property_int_funcs(prop, "rna_FileBrowser_FSMenuSystem_active_get",
	                           "rna_FileBrowser_FSMenuSystem_active_set", "rna_FileBrowser_FSMenuSystem_active_range");
	RNA_def_property_flag(prop, PROP_CONTEXT_UPDATE);
	RNA_def_property_update(prop, NC_SPACE | ND_SPACE_FILE_PARAMS, "rna_FileBrowser_FSMenu_active_update");

	prop = RNA_def_collection(srna, "system_bookmarks", "FileBrowserFSMenuEntry", "System Bookmarks",
	                          "System's bookmarks");
	RNA_def_property_collection_funcs(prop, "rna_FileBrowser_FSMenuSystemBookmark_data_begin", "rna_FileBrowser_FSMenu_next",
	                                  "rna_FileBrowser_FSMenu_end", "rna_FileBrowser_FSMenu_get",
	                                  "rna_FileBrowser_FSMenuSystemBookmark_data_length", NULL, NULL, NULL);
	RNA_def_property_clear_flag(prop, PROP_EDITABLE);

	prop = RNA_def_int(srna, "system_bookmarks_active", -1, -1, INT_MAX, "Active System Bookmark",
	                   "Index of active system bookmark (-1 if none)", -1, INT_MAX);
	RNA_def_property_int_sdna(prop, NULL, "system_bookmarknr");
	RNA_def_property_int_funcs(prop, "rna_FileBrowser_FSMenuSystemBookmark_active_get",
	                           "rna_FileBrowser_FSMenuSystemBookmark_active_set", "rna_FileBrowser_FSMenuSystemBookmark_active_range");
	RNA_def_property_flag(prop, PROP_CONTEXT_UPDATE);
	RNA_def_property_update(prop, NC_SPACE | ND_SPACE_FILE_PARAMS, "rna_FileBrowser_FSMenu_active_update");

	prop = RNA_def_collection(srna, "bookmarks", "FileBrowserFSMenuEntry", "Bookmarks",
	                          "User's bookmarks");
	RNA_def_property_collection_funcs(prop, "rna_FileBrowser_FSMenuBookmark_data_begin", "rna_FileBrowser_FSMenu_next",
	                                  "rna_FileBrowser_FSMenu_end", "rna_FileBrowser_FSMenu_get",
	                                  "rna_FileBrowser_FSMenuBookmark_data_length", NULL, NULL, NULL);
	RNA_def_property_clear_flag(prop, PROP_EDITABLE);

	prop = RNA_def_int(srna, "bookmarks_active", -1, -1, INT_MAX, "Active Bookmark",
	                   "Index of active bookmark (-1 if none)", -1, INT_MAX);
	RNA_def_property_int_sdna(prop, NULL, "bookmarknr");
	RNA_def_property_int_funcs(prop, "rna_FileBrowser_FSMenuBookmark_active_get",
	                           "rna_FileBrowser_FSMenuBookmark_active_set", "rna_FileBrowser_FSMenuBookmark_active_range");
	RNA_def_property_flag(prop, PROP_CONTEXT_UPDATE);
	RNA_def_property_update(prop, NC_SPACE | ND_SPACE_FILE_PARAMS, "rna_FileBrowser_FSMenu_active_update");

	prop = RNA_def_collection(srna, "recent_folders", "FileBrowserFSMenuEntry", "Recent Folders",
	                          "");
	RNA_def_property_collection_funcs(prop, "rna_FileBrowser_FSMenuRecent_data_begin", "rna_FileBrowser_FSMenu_next",
	                                  "rna_FileBrowser_FSMenu_end", "rna_FileBrowser_FSMenu_get",
	                                  "rna_FileBrowser_FSMenuRecent_data_length", NULL, NULL, NULL);
	RNA_def_property_clear_flag(prop, PROP_EDITABLE);

	prop = RNA_def_int(srna, "recent_folders_active", -1, -1, INT_MAX, "Active Recent Folder",
	                   "Index of active recent folder (-1 if none)", -1, INT_MAX);
	RNA_def_property_int_sdna(prop, NULL, "recentnr");
	RNA_def_property_int_funcs(prop, "rna_FileBrowser_FSMenuRecent_active_get",
	                           "rna_FileBrowser_FSMenuRecent_active_set", "rna_FileBrowser_FSMenuRecent_active_range");
	RNA_def_property_flag(prop, PROP_CONTEXT_UPDATE);
	RNA_def_property_update(prop, NC_SPACE | ND_SPACE_FILE_PARAMS, "rna_FileBrowser_FSMenu_active_update");
}

static void rna_def_space_info(BlenderRNA *brna)
{
	StructRNA *srna;
	PropertyRNA *prop;

	srna = RNA_def_struct(brna, "SpaceInfo", "Space");
	RNA_def_struct_sdna(srna, "SpaceInfo");
	RNA_def_struct_ui_text(srna, "Space Info", "Info space data");
	
	/* reporting display */
	prop = RNA_def_property(srna, "show_report_debug", PROP_BOOLEAN, PROP_NONE);
	RNA_def_property_boolean_sdna(prop, NULL, "rpt_mask", INFO_RPT_DEBUG);
	RNA_def_property_ui_text(prop, "Show Debug", "Display debug reporting info");
	RNA_def_property_update(prop, NC_SPACE | ND_SPACE_INFO_REPORT, NULL);
	
	prop = RNA_def_property(srna, "show_report_info", PROP_BOOLEAN, PROP_NONE);
	RNA_def_property_boolean_sdna(prop, NULL, "rpt_mask", INFO_RPT_INFO);
	RNA_def_property_ui_text(prop, "Show Info", "Display general information");
	RNA_def_property_update(prop, NC_SPACE | ND_SPACE_INFO_REPORT, NULL);
	
	prop = RNA_def_property(srna, "show_report_operator", PROP_BOOLEAN, PROP_NONE);
	RNA_def_property_boolean_sdna(prop, NULL, "rpt_mask", INFO_RPT_OP);
	RNA_def_property_ui_text(prop, "Show Operator", "Display the operator log");
	RNA_def_property_update(prop, NC_SPACE | ND_SPACE_INFO_REPORT, NULL);
	
	prop = RNA_def_property(srna, "show_report_warning", PROP_BOOLEAN, PROP_NONE);
	RNA_def_property_boolean_sdna(prop, NULL, "rpt_mask", INFO_RPT_WARN);
	RNA_def_property_ui_text(prop, "Show Warn", "Display warnings");
	RNA_def_property_update(prop, NC_SPACE | ND_SPACE_INFO_REPORT, NULL);
	
	prop = RNA_def_property(srna, "show_report_error", PROP_BOOLEAN, PROP_NONE);
	RNA_def_property_boolean_sdna(prop, NULL, "rpt_mask", INFO_RPT_ERR);
	RNA_def_property_ui_text(prop, "Show Error", "Display error text");
	RNA_def_property_update(prop, NC_SPACE | ND_SPACE_INFO_REPORT, NULL);
}

static void rna_def_space_userpref(BlenderRNA *brna)
{
	static EnumPropertyItem filter_type_items[] = {
	    {0,     "NAME",     0,      "Name",        "Filter based on the operator name"},
	    {1,     "KEY",      0,      "Key-Binding", "Filter based on key bindings"},
	    {0, NULL, 0, NULL, NULL}};

	StructRNA *srna;
	PropertyRNA *prop;
	
	srna = RNA_def_struct(brna, "SpaceUserPreferences", "Space");
	RNA_def_struct_sdna(srna, "SpaceUserPref");
	RNA_def_struct_ui_text(srna, "Space User Preferences", "User preferences space data");

	prop = RNA_def_property(srna, "filter_type", PROP_ENUM, PROP_NONE);
	RNA_def_property_enum_sdna(prop, NULL, "filter_type");
	RNA_def_property_enum_items(prop, filter_type_items);
	RNA_def_property_ui_text(prop, "Filter Type", "Filter method");
	RNA_def_property_update(prop, NC_SPACE | ND_SPACE_NODE, NULL);

	prop = RNA_def_property(srna, "filter_text", PROP_STRING, PROP_NONE);
	RNA_def_property_string_sdna(prop, NULL, "filter");
	RNA_def_property_flag(prop, PROP_TEXTEDIT_UPDATE);
	RNA_def_property_ui_text(prop, "Filter", "Search term for filtering in the UI");

}

static void rna_def_node_tree_path(BlenderRNA *brna)
{
	StructRNA *srna;
	PropertyRNA *prop;
	
	srna = RNA_def_struct(brna, "NodeTreePath", NULL);
	RNA_def_struct_sdna(srna, "bNodeTreePath");
	RNA_def_struct_ui_text(srna, "Node Tree Path", "Element of the node space tree path");

	prop = RNA_def_property(srna, "node_tree", PROP_POINTER, PROP_NONE);
	RNA_def_property_pointer_sdna(prop, NULL, "nodetree");
	RNA_def_property_clear_flag(prop, PROP_EDITABLE);
	RNA_def_property_ui_text(prop, "Node Tree", "Base node tree from context");
}

static void rna_def_space_node_path_api(BlenderRNA *brna, PropertyRNA *cprop)
{
	StructRNA *srna;
	PropertyRNA *prop, *parm;
	FunctionRNA *func;

	RNA_def_property_srna(cprop, "SpaceNodeEditorPath");
	srna = RNA_def_struct(brna, "SpaceNodeEditorPath", NULL);
	RNA_def_struct_sdna(srna, "SpaceNode");
	RNA_def_struct_ui_text(srna, "Space Node Editor Path", "History of node trees in the editor");

	prop = RNA_def_property(srna, "to_string", PROP_STRING, PROP_NONE);
	RNA_def_property_string_funcs(prop, "rna_SpaceNodeEditor_path_get", "rna_SpaceNodeEditor_path_length", NULL);
	RNA_def_property_clear_flag(prop, PROP_EDITABLE);
	RNA_def_struct_ui_text(srna, "Path", "Get the node tree path as a string");

	func = RNA_def_function(srna, "clear", "rna_SpaceNodeEditor_path_clear");
	RNA_def_function_ui_description(func, "Reset the node tree path");
	RNA_def_function_flag(func, FUNC_USE_CONTEXT);

	func = RNA_def_function(srna, "start", "rna_SpaceNodeEditor_path_start");
	RNA_def_function_ui_description(func, "Set the root node tree");
	RNA_def_function_flag(func, FUNC_USE_CONTEXT);
	parm = RNA_def_pointer(func, "node_tree", "NodeTree", "Node Tree", "");
	RNA_def_property_flag(parm, PROP_REQUIRED | PROP_RNAPTR);

	func = RNA_def_function(srna, "append", "rna_SpaceNodeEditor_path_append");
	RNA_def_function_ui_description(func, "Append a node group tree to the path");
	RNA_def_function_flag(func, FUNC_USE_CONTEXT);
	parm = RNA_def_pointer(func, "node_tree", "NodeTree", "Node Tree", "Node tree to append to the node editor path");
	RNA_def_property_flag(parm, PROP_REQUIRED | PROP_RNAPTR);
	parm = RNA_def_pointer(func, "node", "Node", "Node", "Group node linking to this node tree");
	RNA_def_property_flag(parm, PROP_RNAPTR);

	func = RNA_def_function(srna, "pop", "rna_SpaceNodeEditor_path_pop");
	RNA_def_function_ui_description(func, "Remove the last node tree from the path");
	RNA_def_function_flag(func, FUNC_USE_CONTEXT);
}

static void rna_def_space_node(BlenderRNA *brna)
{
	StructRNA *srna;
	PropertyRNA *prop;

	static EnumPropertyItem texture_type_items[] = {
		{SNODE_TEX_OBJECT, "OBJECT", ICON_OBJECT_DATA, "Object", "Edit texture nodes from Object"},
		{SNODE_TEX_WORLD, "WORLD", ICON_WORLD_DATA, "World", "Edit texture nodes from World"},
		{SNODE_TEX_BRUSH, "BRUSH", ICON_BRUSH_DATA, "Brush", "Edit texture nodes from Brush"},
#ifdef WITH_FREESTYLE
		{SNODE_TEX_LINESTYLE, "LINESTYLE", ICON_LINE_DATA, "Line Style", "Edit texture nodes from Line Style"},
#endif
		{0, NULL, 0, NULL, NULL}
	};

	static EnumPropertyItem shader_type_items[] = {
		{SNODE_SHADER_OBJECT, "OBJECT", ICON_OBJECT_DATA, "Object", "Edit shader nodes from Object"},
		{SNODE_SHADER_WORLD, "WORLD", ICON_WORLD_DATA, "World", "Edit shader nodes from World"},
#ifdef WITH_FREESTYLE
		{SNODE_SHADER_LINESTYLE, "LINESTYLE", ICON_LINE_DATA, "Line Style", "Edit shader nodes from Line Style"},
#endif
		{0, NULL, 0, NULL, NULL}
	};

	static EnumPropertyItem backdrop_channels_items[] = {
		{SNODE_USE_ALPHA, "COLOR_ALPHA", ICON_IMAGE_RGB_ALPHA, "Color and Alpha",
		                  "Draw image with RGB colors and alpha transparency"},
		{0, "COLOR", ICON_IMAGE_RGB, "Color", "Draw image with RGB colors"},
		{SNODE_SHOW_ALPHA, "ALPHA", ICON_IMAGE_ALPHA, "Alpha", "Draw alpha transparency channel"},
		{SNODE_SHOW_R, "RED",   ICON_COLOR_RED, "Red", ""},
		{SNODE_SHOW_G, "GREEN", ICON_COLOR_GREEN, "Green", ""},
		{SNODE_SHOW_B, "BLUE",  ICON_COLOR_BLUE, "Blue", ""},
		{0, NULL, 0, NULL, NULL}
	};

	static EnumPropertyItem dummy_items[] = {
		{0, "DUMMY", 0, "", ""},
		{0, NULL, 0, NULL, NULL}};

	srna = RNA_def_struct(brna, "SpaceNodeEditor", "Space");
	RNA_def_struct_sdna(srna, "SpaceNode");
	RNA_def_struct_ui_text(srna, "Space Node Editor", "Node editor space data");

	prop = RNA_def_property(srna, "tree_type", PROP_ENUM, PROP_NONE);
	RNA_def_property_enum_items(prop, dummy_items);
	RNA_def_property_enum_funcs(prop, "rna_SpaceNodeEditor_tree_type_get", "rna_SpaceNodeEditor_tree_type_set",
	                            "rna_SpaceNodeEditor_tree_type_itemf");
	RNA_def_property_ui_text(prop, "Tree Type", "Node tree type to display and edit");
	RNA_def_property_update(prop, NC_SPACE | ND_SPACE_NODE, NULL);

	prop = RNA_def_property(srna, "texture_type", PROP_ENUM, PROP_NONE);
	RNA_def_property_enum_sdna(prop, NULL, "texfrom");
	RNA_def_property_enum_items(prop, texture_type_items);
	RNA_def_property_ui_text(prop, "Texture Type", "Type of data to take texture from");
	RNA_def_property_update(prop, NC_SPACE | ND_SPACE_NODE, NULL);

	prop = RNA_def_property(srna, "shader_type", PROP_ENUM, PROP_NONE);
	RNA_def_property_enum_sdna(prop, NULL, "shaderfrom");
	RNA_def_property_enum_items(prop, shader_type_items);
	RNA_def_property_ui_text(prop, "Shader Type", "Type of data to take shader from");
	RNA_def_property_update(prop, NC_SPACE | ND_SPACE_NODE, NULL);

	prop = RNA_def_property(srna, "id", PROP_POINTER, PROP_NONE);
	RNA_def_property_clear_flag(prop, PROP_EDITABLE);
	RNA_def_property_ui_text(prop, "ID", "Datablock whose nodes are being edited");

	prop = RNA_def_property(srna, "id_from", PROP_POINTER, PROP_NONE);
	RNA_def_property_pointer_sdna(prop, NULL, "from");
	RNA_def_property_clear_flag(prop, PROP_EDITABLE);
	RNA_def_property_ui_text(prop, "ID From", "Datablock from which the edited datablock is linked");

	prop = RNA_def_property(srna, "path", PROP_COLLECTION, PROP_NONE);
	RNA_def_property_collection_sdna(prop, NULL, "treepath", NULL);
	RNA_def_property_struct_type(prop, "NodeTreePath");
	RNA_def_property_ui_text(prop, "Node Tree Path", "Path from the data block to the currently edited node tree");
	rna_def_space_node_path_api(brna, prop);

	prop = RNA_def_property(srna, "node_tree", PROP_POINTER, PROP_NONE);
	RNA_def_property_pointer_funcs(prop, NULL, "rna_SpaceNodeEditor_node_tree_set", NULL,
	                               "rna_SpaceNodeEditor_node_tree_poll");
	RNA_def_property_pointer_sdna(prop, NULL, "nodetree");
	RNA_def_property_flag(prop, PROP_EDITABLE | PROP_CONTEXT_UPDATE);
	RNA_def_property_ui_text(prop, "Node Tree", "Base node tree from context");
	RNA_def_property_update(prop, NC_SPACE | ND_SPACE_NODE, "rna_SpaceNodeEditor_node_tree_update");

	prop = RNA_def_property(srna, "edit_tree", PROP_POINTER, PROP_NONE);
	RNA_def_property_pointer_sdna(prop, NULL, "edittree");
	RNA_def_property_clear_flag(prop, PROP_EDITABLE);
	RNA_def_property_ui_text(prop, "Edit Tree", "Node tree being displayed and edited");

	prop = RNA_def_property(srna, "pin", PROP_BOOLEAN, PROP_NONE);
	RNA_def_property_boolean_sdna(prop, NULL, "flag", SNODE_PIN);
	RNA_def_property_ui_text(prop, "Pinned", "Use the pinned node tree");
	RNA_def_property_ui_icon(prop, ICON_UNPINNED, 1);
	RNA_def_property_update(prop, NC_SPACE | ND_SPACE_NODE, NULL);

	prop = RNA_def_property(srna, "show_backdrop", PROP_BOOLEAN, PROP_NONE);
	RNA_def_property_boolean_sdna(prop, NULL, "flag", SNODE_BACKDRAW);
	RNA_def_property_ui_text(prop, "Backdrop", "Use active Viewer Node output as backdrop for compositing nodes");
	RNA_def_property_update(prop, NC_SPACE | ND_SPACE_NODE_VIEW, "rna_SpaceNodeEditor_show_backdrop_update");

	prop = RNA_def_property(srna, "show_grease_pencil", PROP_BOOLEAN, PROP_NONE);
	RNA_def_property_boolean_sdna(prop, NULL, "flag", SNODE_SHOW_GPENCIL);
	RNA_def_property_ui_text(prop, "Show Grease Pencil",
	                         "Show grease pencil for this view");
	RNA_def_property_update(prop, NC_SPACE | ND_SPACE_NODE_VIEW, NULL);

	prop = RNA_def_property(srna, "use_auto_render", PROP_BOOLEAN, PROP_NONE);
	RNA_def_property_boolean_sdna(prop, NULL, "flag", SNODE_AUTO_RENDER);
	RNA_def_property_ui_text(prop, "Auto Render", "Re-render and composite changed layers on 3D edits");
	RNA_def_property_update(prop, NC_SPACE | ND_SPACE_NODE_VIEW, NULL);
	
	prop = RNA_def_property(srna, "backdrop_zoom", PROP_FLOAT, PROP_NONE);
	RNA_def_property_float_sdna(prop, NULL, "zoom");
	RNA_def_property_float_default(prop, 1.0f);
	RNA_def_property_range(prop, 0.01f, FLT_MAX);
	RNA_def_property_ui_range(prop, 0.01, 100, 1, 2);
	RNA_def_property_ui_text(prop, "Backdrop Zoom", "Backdrop zoom factor");
	RNA_def_property_update(prop, NC_SPACE | ND_SPACE_NODE_VIEW, NULL);
	
	prop = RNA_def_property(srna, "backdrop_x", PROP_FLOAT, PROP_NONE);
	RNA_def_property_float_sdna(prop, NULL, "xof");
	RNA_def_property_ui_text(prop, "Backdrop X", "Backdrop X offset");
	RNA_def_property_update(prop, NC_SPACE | ND_SPACE_NODE_VIEW, NULL);

	prop = RNA_def_property(srna, "backdrop_y", PROP_FLOAT, PROP_NONE);
	RNA_def_property_float_sdna(prop, NULL, "yof");
	RNA_def_property_ui_text(prop, "Backdrop Y", "Backdrop Y offset");
	RNA_def_property_update(prop, NC_SPACE | ND_SPACE_NODE_VIEW, NULL);

	prop = RNA_def_property(srna, "backdrop_channels", PROP_ENUM, PROP_NONE);
	RNA_def_property_enum_bitflag_sdna(prop, NULL, "flag");
	RNA_def_property_enum_items(prop, backdrop_channels_items);
	RNA_def_property_ui_text(prop, "Draw Channels", "Channels of the image to draw");
	RNA_def_property_update(prop, NC_SPACE | ND_SPACE_NODE_VIEW, NULL);

	prop = RNA_def_property(srna, "show_highlight", PROP_BOOLEAN, PROP_NONE);
	RNA_def_property_boolean_sdna(prop, NULL, "flag", SNODE_SHOW_HIGHLIGHT);
	RNA_def_property_ui_text(prop, "Highlight", "Highlight nodes that are being calculated");
	RNA_def_property_update(prop, NC_SPACE | ND_SPACE_NODE_VIEW, NULL);

	/* the mx/my "cursor" in the node editor is used only by operators to store the mouse position */
	prop = RNA_def_property(srna, "cursor_location", PROP_FLOAT, PROP_XYZ);
	RNA_def_property_array(prop, 2);
	RNA_def_property_float_sdna(prop, NULL, "cursor");
	RNA_def_property_ui_text(prop, "Cursor Location", "Location for adding new nodes");
	RNA_def_property_update(prop, NC_SPACE | ND_SPACE_NODE_VIEW, NULL);

	RNA_api_space_node(srna);
}

static void rna_def_space_logic(BlenderRNA *brna)
{
	StructRNA *srna;
	PropertyRNA *prop;

	srna = RNA_def_struct(brna, "SpaceLogicEditor", "Space");
	RNA_def_struct_sdna(srna, "SpaceLogic");
	RNA_def_struct_ui_text(srna, "Space Logic Editor", "Logic editor space data");

	/* sensors */
	prop = RNA_def_property(srna, "show_sensors_selected_objects", PROP_BOOLEAN, PROP_NONE);
	RNA_def_property_boolean_sdna(prop, NULL, "scaflag", BUTS_SENS_SEL);
	RNA_def_property_ui_text(prop, "Show Selected Object", "Show sensors of all selected objects");
	RNA_def_property_update(prop, NC_LOGIC, NULL);
	
	prop = RNA_def_property(srna, "show_sensors_active_object", PROP_BOOLEAN, PROP_NONE);
	RNA_def_property_boolean_sdna(prop, NULL, "scaflag", BUTS_SENS_ACT);
	RNA_def_property_ui_text(prop, "Show Active Object", "Show sensors of active object");
	RNA_def_property_update(prop, NC_LOGIC, NULL);
	
	prop = RNA_def_property(srna, "show_sensors_linked_controller", PROP_BOOLEAN, PROP_NONE);
	RNA_def_property_boolean_sdna(prop, NULL, "scaflag", BUTS_SENS_LINK);
	RNA_def_property_ui_text(prop, "Show Linked to Controller", "Show linked objects to the controller");
	RNA_def_property_update(prop, NC_LOGIC, NULL);

	prop = RNA_def_property(srna, "show_sensors_active_states", PROP_BOOLEAN, PROP_NONE);
	RNA_def_property_boolean_sdna(prop, NULL, "scaflag", BUTS_SENS_STATE);
	RNA_def_property_ui_text(prop, "Show Active States", "Show only sensors connected to active states");
	RNA_def_property_update(prop, NC_LOGIC, NULL);

	/* controllers */
	prop = RNA_def_property(srna, "show_controllers_selected_objects", PROP_BOOLEAN, PROP_NONE);
	RNA_def_property_boolean_sdna(prop, NULL, "scaflag", BUTS_CONT_SEL);
	RNA_def_property_ui_text(prop, "Show Selected Object", "Show controllers of all selected objects");
	RNA_def_property_update(prop, NC_LOGIC, NULL);
	
	prop = RNA_def_property(srna, "show_controllers_active_object", PROP_BOOLEAN, PROP_NONE);
	RNA_def_property_boolean_sdna(prop, NULL, "scaflag", BUTS_CONT_ACT);
	RNA_def_property_ui_text(prop, "Show Active Object", "Show controllers of active object");
	RNA_def_property_update(prop, NC_LOGIC, NULL);

	prop = RNA_def_property(srna, "show_controllers_linked_controller", PROP_BOOLEAN, PROP_NONE);
	RNA_def_property_boolean_sdna(prop, NULL, "scaflag", BUTS_CONT_LINK);
	RNA_def_property_ui_text(prop, "Show Linked to Controller", "Show linked objects to sensor/actuator");
	RNA_def_property_update(prop, NC_LOGIC, NULL);

	/* actuators */
	prop = RNA_def_property(srna, "show_actuators_selected_objects", PROP_BOOLEAN, PROP_NONE);
	RNA_def_property_boolean_sdna(prop, NULL, "scaflag", BUTS_ACT_SEL);
	RNA_def_property_ui_text(prop, "Show Selected Object", "Show actuators of all selected objects");
	RNA_def_property_update(prop, NC_LOGIC, NULL);
	
	prop = RNA_def_property(srna, "show_actuators_active_object", PROP_BOOLEAN, PROP_NONE);
	RNA_def_property_boolean_sdna(prop, NULL, "scaflag", BUTS_ACT_ACT);
	RNA_def_property_ui_text(prop, "Show Active Object", "Show actuators of active object");
	RNA_def_property_update(prop, NC_LOGIC, NULL);
	
	prop = RNA_def_property(srna, "show_actuators_linked_controller", PROP_BOOLEAN, PROP_NONE);
	RNA_def_property_boolean_sdna(prop, NULL, "scaflag", BUTS_ACT_LINK);
	RNA_def_property_ui_text(prop, "Show Linked to Actuator", "Show linked objects to the actuator");
	RNA_def_property_update(prop, NC_LOGIC, NULL);

	prop = RNA_def_property(srna, "show_actuators_active_states", PROP_BOOLEAN, PROP_NONE);
	RNA_def_property_boolean_sdna(prop, NULL, "scaflag", BUTS_ACT_STATE);
	RNA_def_property_ui_text(prop, "Show Active States", "Show only actuators connected to active states");
	RNA_def_property_update(prop, NC_LOGIC, NULL);

}

static void rna_def_space_clip(BlenderRNA *brna)
{
	StructRNA *srna;
	PropertyRNA *prop;

	static EnumPropertyItem view_items[] = {
		{SC_VIEW_CLIP, "CLIP", ICON_SEQUENCE, "Clip", "Show editing clip preview"},
		{SC_VIEW_GRAPH, "GRAPH", ICON_IPO, "Graph", "Show graph view for active element"},
		{SC_VIEW_DOPESHEET, "DOPESHEET", ICON_ACTION, "Dopesheet", "Dopesheet view for tracking data"},
		{0, NULL, 0, NULL, NULL}
	};

	static EnumPropertyItem gpencil_source_items[] = {
		{SC_GPENCIL_SRC_CLIP, "CLIP", 0, "Clip", "Show grease pencil datablock which belongs to movie clip"},
		{SC_GPENCIL_SRC_TRACK, "TRACK", 0, "Track", "Show grease pencil datablock which belongs to active track"},
		{0, NULL, 0, NULL, NULL}
	};

	static EnumPropertyItem pivot_items[] = {
		{V3D_CENTER, "BOUNDING_BOX_CENTER", ICON_ROTATE, "Bounding Box Center",
		             "Pivot around bounding box center of selected object(s)"},
		{V3D_CURSOR, "CURSOR", ICON_CURSOR, "2D Cursor", "Pivot around the 2D cursor"},
		{V3D_LOCAL, "INDIVIDUAL_ORIGINS", ICON_ROTATECOLLECTION,
		            "Individual Origins", "Pivot around each object's own origin"},
		{V3D_CENTROID, "MEDIAN_POINT", ICON_ROTATECENTER, "Median Point",
		               "Pivot around the median point of selected objects"},
		{0, NULL, 0, NULL, NULL}
	};

	srna = RNA_def_struct(brna, "SpaceClipEditor", "Space");
	RNA_def_struct_sdna(srna, "SpaceClip");
	RNA_def_struct_ui_text(srna, "Space Clip Editor", "Clip editor space data");

	/* movieclip */
	prop = RNA_def_property(srna, "clip", PROP_POINTER, PROP_NONE);
	RNA_def_property_flag(prop, PROP_EDITABLE);
	RNA_def_property_ui_text(prop, "Movie Clip", "Movie clip displayed and edited in this space");
	RNA_def_property_pointer_funcs(prop, NULL, "rna_SpaceClipEditor_clip_set", NULL, NULL);
	RNA_def_property_update(prop, NC_SPACE | ND_SPACE_CLIP, NULL);

	/* clip user */
	prop = RNA_def_property(srna, "clip_user", PROP_POINTER, PROP_NONE);
	RNA_def_property_flag(prop, PROP_NEVER_NULL);
	RNA_def_property_struct_type(prop, "MovieClipUser");
	RNA_def_property_pointer_sdna(prop, NULL, "user");
	RNA_def_property_ui_text(prop, "Movie Clip User",
	                         "Parameters defining which frame of the movie clip is displayed");
	RNA_def_property_update(prop, NC_SPACE | ND_SPACE_CLIP, NULL);

	/* mask */
	rna_def_space_mask_info(srna, NC_SPACE | ND_SPACE_CLIP, "rna_SpaceClipEditor_mask_set");

	/* mode */
	prop = RNA_def_property(srna, "mode", PROP_ENUM, PROP_NONE);
	RNA_def_property_enum_sdna(prop, NULL, "mode");
	RNA_def_property_enum_items(prop, clip_editor_mode_items);
	RNA_def_property_ui_text(prop, "Mode", "Editing context being displayed");
	RNA_def_property_update(prop, NC_SPACE | ND_SPACE_CLIP, "rna_SpaceClipEditor_clip_mode_update");

	/* view */
	prop = RNA_def_property(srna, "view", PROP_ENUM, PROP_NONE);
	RNA_def_property_enum_sdna(prop, NULL, "view");
	RNA_def_property_enum_items(prop, view_items);
	RNA_def_property_ui_text(prop, "View", "Type of the clip editor view");
	RNA_def_property_translation_context(prop, BLF_I18NCONTEXT_ID_MOVIECLIP);
	RNA_def_property_update(prop, NC_SPACE | ND_SPACE_CLIP, "rna_SpaceClipEditor_view_type_update");

	/* show pattern */
	prop = RNA_def_property(srna, "show_marker_pattern", PROP_BOOLEAN, PROP_NONE);
	RNA_def_property_ui_text(prop, "Show Marker Pattern", "Show pattern boundbox for markers");
	RNA_def_property_boolean_sdna(prop, NULL, "flag", SC_SHOW_MARKER_PATTERN);
	RNA_def_property_update(prop, NC_SPACE | ND_SPACE_CLIP, NULL);

	/* show search */
	prop = RNA_def_property(srna, "show_marker_search", PROP_BOOLEAN, PROP_NONE);
	RNA_def_property_ui_text(prop, "Show Marker Search", "Show search boundbox for markers");
	RNA_def_property_boolean_sdna(prop, NULL, "flag", SC_SHOW_MARKER_SEARCH);
	RNA_def_property_update(prop, NC_SPACE | ND_SPACE_CLIP, NULL);

	/* lock to selection */
	prop = RNA_def_property(srna, "lock_selection", PROP_BOOLEAN, PROP_NONE);
	RNA_def_property_ui_text(prop, "Lock to Selection", "Lock viewport to selected markers during playback");
	RNA_def_property_boolean_sdna(prop, NULL, "flag", SC_LOCK_SELECTION);
	RNA_def_property_update(prop, NC_SPACE | ND_SPACE_CLIP, "rna_SpaceClipEditor_lock_selection_update");

	/* lock to time cursor */
	prop = RNA_def_property(srna, "lock_time_cursor", PROP_BOOLEAN, PROP_NONE);
	RNA_def_property_ui_text(prop, "Lock to Time Cursor",
	                         "Lock curves view to time cursor during playback and tracking");
	RNA_def_property_boolean_sdna(prop, NULL, "flag", SC_LOCK_TIMECURSOR);
	RNA_def_property_update(prop, NC_SPACE | ND_SPACE_CLIP, NULL);

	/* show markers paths */
	prop = RNA_def_property(srna, "show_track_path", PROP_BOOLEAN, PROP_NONE);
	RNA_def_property_boolean_sdna(prop, NULL, "flag", SC_SHOW_TRACK_PATH);
	RNA_def_property_ui_text(prop, "Show Track Path", "Show path of how track moves");
	RNA_def_property_update(prop, NC_SPACE | ND_SPACE_CLIP, NULL);

	/* path length */
	prop = RNA_def_property(srna, "path_length", PROP_INT, PROP_NONE);
	RNA_def_property_int_sdna(prop, NULL, "path_length");
	RNA_def_property_range(prop, 0, 50);
	RNA_def_property_ui_text(prop, "Path Length", "Length of displaying path, in frames");
	RNA_def_property_update(prop, NC_SPACE | ND_SPACE_CLIP, NULL);

	/* show tiny markers */
	prop = RNA_def_property(srna, "show_tiny_markers", PROP_BOOLEAN, PROP_NONE);
	RNA_def_property_ui_text(prop, "Show Tiny Markers", "Show markers in a more compact manner");
	RNA_def_property_boolean_sdna(prop, NULL, "flag", SC_SHOW_TINY_MARKER);
	RNA_def_property_update(prop, NC_SPACE | ND_SPACE_CLIP, NULL);

	/* show bundles */
	prop = RNA_def_property(srna, "show_bundles", PROP_BOOLEAN, PROP_NONE);
	RNA_def_property_ui_text(prop, "Show Bundles", "Show projection of 3D markers into footage");
	RNA_def_property_boolean_sdna(prop, NULL, "flag", SC_SHOW_BUNDLES);
	RNA_def_property_update(prop, NC_SPACE | ND_SPACE_CLIP, NULL);

	/* mute footage */
	prop = RNA_def_property(srna, "use_mute_footage", PROP_BOOLEAN, PROP_NONE);
	RNA_def_property_ui_text(prop, "Mute Footage", "Mute footage and show black background instead");
	RNA_def_property_boolean_sdna(prop, NULL, "flag", SC_MUTE_FOOTAGE);
	RNA_def_property_update(prop, NC_SPACE | ND_SPACE_CLIP, NULL);

	/* hide disabled */
	prop = RNA_def_property(srna, "show_disabled", PROP_BOOLEAN, PROP_NONE);
	RNA_def_property_ui_text(prop, "Show Disabled", "Show disabled tracks from the footage");
	RNA_def_property_boolean_negative_sdna(prop, NULL, "flag", SC_HIDE_DISABLED);
	RNA_def_property_update(prop, NC_SPACE | ND_SPACE_CLIP, NULL);

	/* scopes */
	prop = RNA_def_property(srna, "scopes", PROP_POINTER, PROP_NONE);
	RNA_def_property_pointer_sdna(prop, NULL, "scopes");
	RNA_def_property_struct_type(prop, "MovieClipScopes");
	RNA_def_property_ui_text(prop, "Scopes", "Scopes to visualize movie clip statistics");

	/* show names */
	prop = RNA_def_property(srna, "show_names", PROP_BOOLEAN, PROP_NONE);
	RNA_def_property_boolean_sdna(prop, NULL, "flag", SC_SHOW_NAMES);
	RNA_def_property_ui_text(prop, "Show Names", "Show track names and status");
	RNA_def_property_update(prop, NC_SPACE | ND_SPACE_CLIP, NULL);

	/* show grid */
	prop = RNA_def_property(srna, "show_grid", PROP_BOOLEAN, PROP_NONE);
	RNA_def_property_boolean_sdna(prop, NULL, "flag", SC_SHOW_GRID);
	RNA_def_property_ui_text(prop, "Show Grid", "Show grid showing lens distortion");
	RNA_def_property_update(prop, NC_SPACE | ND_SPACE_CLIP, NULL);

	/* show stable */
	prop = RNA_def_property(srna, "show_stable", PROP_BOOLEAN, PROP_NONE);
	RNA_def_property_boolean_sdna(prop, NULL, "flag", SC_SHOW_STABLE);
	RNA_def_property_ui_text(prop, "Show Stable", "Show stable footage in editor (if stabilization is enabled)");
	RNA_def_property_update(prop, NC_SPACE | ND_SPACE_CLIP, NULL);

	/* manual calibration */
	prop = RNA_def_property(srna, "use_manual_calibration", PROP_BOOLEAN, PROP_NONE);
	RNA_def_property_boolean_sdna(prop, NULL, "flag", SC_MANUAL_CALIBRATION);
	RNA_def_property_ui_text(prop, "Manual Calibration", "Use manual calibration helpers");
	RNA_def_property_update(prop, NC_SPACE | ND_SPACE_CLIP, NULL);

	/* show grease pencil */
	prop = RNA_def_property(srna, "show_grease_pencil", PROP_BOOLEAN, PROP_NONE);
	RNA_def_property_boolean_sdna(prop, NULL, "flag", SC_SHOW_GPENCIL);
	RNA_def_property_ui_text(prop, "Show Grease Pencil",
	                         "Show grease pencil for this view");
	RNA_def_property_update(prop, NC_SPACE | ND_SPACE_CLIP, NULL);

	/* show filters */
	prop = RNA_def_property(srna, "show_filters", PROP_BOOLEAN, PROP_NONE);
	RNA_def_property_boolean_sdna(prop, NULL, "flag", SC_SHOW_FILTERS);
	RNA_def_property_ui_text(prop, "Show Filters", "Show filters for graph editor");
	RNA_def_property_update(prop, NC_SPACE | ND_SPACE_CLIP, NULL);

	/* show graph_frames */
	prop = RNA_def_property(srna, "show_graph_frames", PROP_BOOLEAN, PROP_NONE);
	RNA_def_property_boolean_sdna(prop, NULL, "flag", SC_SHOW_GRAPH_FRAMES);
	RNA_def_property_ui_text(prop, "Show Frames",
	                         "Show curve for per-frame average error (camera motion should be solved first)");
	RNA_def_property_update(prop, NC_SPACE | ND_SPACE_CLIP, NULL);

	/* show graph tracks motion */
	prop = RNA_def_property(srna, "show_graph_tracks_motion", PROP_BOOLEAN, PROP_NONE);
	RNA_def_property_boolean_sdna(prop, NULL, "flag", SC_SHOW_GRAPH_TRACKS_MOTION);
	RNA_def_property_ui_text(prop, "Show Tracks Motion",
	                         "Display the speed curves (in \"x\" direction red, in \"y\" direction green) "
	                         "for the selected tracks");
	RNA_def_property_update(prop, NC_SPACE | ND_SPACE_CLIP, NULL);

	/* show graph tracks motion */
	prop = RNA_def_property(srna, "show_graph_tracks_error", PROP_BOOLEAN, PROP_NONE);
	RNA_def_property_boolean_sdna(prop, NULL, "flag", SC_SHOW_GRAPH_TRACKS_ERROR);
	RNA_def_property_ui_text(prop, "Show Tracks Error",
	                         "Display the reprojection error curve for selected tracks");
	RNA_def_property_update(prop, NC_SPACE | ND_SPACE_CLIP, NULL);

	/* show_only_selected */
	prop = RNA_def_property(srna, "show_graph_only_selected", PROP_BOOLEAN, PROP_NONE);
	RNA_def_property_boolean_sdna(prop, NULL, "flag", SC_SHOW_GRAPH_SEL_ONLY);
	RNA_def_property_ui_text(prop, "Only Selected", "Only include channels relating to selected objects and data");
	RNA_def_property_ui_icon(prop, ICON_RESTRICT_SELECT_OFF, 0);
	RNA_def_property_update(prop, NC_SPACE | ND_SPACE_CLIP, NULL);

	/* show_hidden */
	prop = RNA_def_property(srna, "show_graph_hidden", PROP_BOOLEAN, PROP_NONE);
	RNA_def_property_boolean_sdna(prop, NULL, "flag", SC_SHOW_GRAPH_HIDDEN);
	RNA_def_property_ui_text(prop, "Display Hidden", "Include channels from objects/bone that aren't visible");
	RNA_def_property_ui_icon(prop, ICON_GHOST_ENABLED, 0);
	RNA_def_property_update(prop, NC_SPACE | ND_SPACE_CLIP, NULL);

	/* ** channels ** */

	/* show_red_channel */
	prop = RNA_def_property(srna, "show_red_channel", PROP_BOOLEAN, PROP_NONE);
	RNA_def_property_boolean_negative_sdna(prop, NULL, "postproc_flag", MOVIECLIP_DISABLE_RED);
	RNA_def_property_ui_text(prop, "Show Red Channel", "Show red channel in the frame");
	RNA_def_property_update(prop, NC_SPACE | ND_SPACE_CLIP, NULL);

	/* show_green_channel */
	prop = RNA_def_property(srna, "show_green_channel", PROP_BOOLEAN, PROP_NONE);
	RNA_def_property_boolean_negative_sdna(prop, NULL, "postproc_flag", MOVIECLIP_DISABLE_GREEN);
	RNA_def_property_ui_text(prop, "Show Green Channel", "Show green channel in the frame");
	RNA_def_property_update(prop, NC_SPACE | ND_SPACE_CLIP, NULL);

	/* show_blue_channel */
	prop = RNA_def_property(srna, "show_blue_channel", PROP_BOOLEAN, PROP_NONE);
	RNA_def_property_boolean_negative_sdna(prop, NULL, "postproc_flag", MOVIECLIP_DISABLE_BLUE);
	RNA_def_property_ui_text(prop, "Show Blue Channel", "Show blue channel in the frame");
	RNA_def_property_update(prop, NC_SPACE | ND_SPACE_CLIP, NULL);

	/* preview_grayscale */
	prop = RNA_def_property(srna, "use_grayscale_preview", PROP_BOOLEAN, PROP_NONE);
	RNA_def_property_boolean_sdna(prop, NULL, "postproc_flag", MOVIECLIP_PREVIEW_GRAYSCALE);
	RNA_def_property_ui_text(prop, "Grayscale", "Display frame in grayscale mode");
	RNA_def_property_update(prop, NC_MOVIECLIP | ND_DISPLAY, NULL);

	/* timeline */
	prop = RNA_def_property(srna, "show_seconds", PROP_BOOLEAN, PROP_NONE);
	RNA_def_property_boolean_sdna(prop, NULL, "flag", SC_SHOW_SECONDS);
	RNA_def_property_ui_text(prop, "Show Seconds", "Show timing in seconds not frames");
	RNA_def_property_update(prop, NC_MOVIECLIP | ND_DISPLAY, NULL);

	/* grease pencil source */
	prop = RNA_def_property(srna, "grease_pencil_source", PROP_ENUM, PROP_NONE);
	RNA_def_property_enum_sdna(prop, NULL, "gpencil_src");
	RNA_def_property_enum_items(prop, gpencil_source_items);
	RNA_def_property_ui_text(prop, "Grease Pencil Source", "Where the grease pencil comes from");
	RNA_def_property_translation_context(prop, BLF_I18NCONTEXT_ID_MOVIECLIP);
	RNA_def_property_update(prop, NC_MOVIECLIP | ND_DISPLAY, NULL);

	/* pivot point */
	prop = RNA_def_property(srna, "pivot_point", PROP_ENUM, PROP_NONE);
	RNA_def_property_enum_sdna(prop, NULL, "around");
	RNA_def_property_enum_items(prop, pivot_items);
	RNA_def_property_ui_text(prop, "Pivot Point", "Pivot center for rotation/scaling");
	RNA_def_property_update(prop, NC_SPACE | ND_SPACE_CLIP, NULL);
}


void RNA_def_space(BlenderRNA *brna)
{
	rna_def_space(brna);
	rna_def_space_image(brna);
	rna_def_space_sequencer(brna);
	rna_def_space_text(brna);
	rna_def_fileselect_params(brna);
	rna_def_filemenu_entry(brna);
	rna_def_space_filebrowser(brna);
	rna_def_space_outliner(brna);
	rna_def_background_image(brna);
	rna_def_space_view3d(brna);
	rna_def_space_buttons(brna);
	rna_def_space_dopesheet(brna);
	rna_def_space_graph(brna);
	rna_def_space_nla(brna);
	rna_def_space_time(brna);
	rna_def_space_console(brna);
	rna_def_console_line(brna);
	rna_def_space_info(brna);
	rna_def_space_userpref(brna);
	rna_def_node_tree_path(brna);
	rna_def_space_node(brna);
	rna_def_space_logic(brna);
	rna_def_space_clip(brna);
}

#endif<|MERGE_RESOLUTION|>--- conflicted
+++ resolved
@@ -1535,7 +1535,6 @@
 	return params && (params->type == FILE_LOADLIB);
 }
 
-<<<<<<< HEAD
 static int rna_FileBrowser_AE_type_enum_get(PointerRNA *ptr)
 {
 	SpaceFile *sf = ptr->data;
@@ -1577,8 +1576,6 @@
 	return rna_pointer_inherit_refine(ptr, &RNA_AssetEngine, ae);
 }
 
-=======
->>>>>>> bc8ad4c7
 static void rna_FileBrowser_FSMenuEntry_path_get(PointerRNA *ptr, char *value)
 {
 	char *path = ED_fsmenu_entry_get_path(ptr->data);
@@ -3759,11 +3756,11 @@
 	};
 
 	static EnumPropertyItem thumbnail_size_items[] = {
-		{32,    "TINY",     0,      "Tiny", ""},
-		{64,    "SMALL",    0,      "Small", ""},
-		{128,   "NORMAL",   0,      "Normal", ""},
-		{256,   "LARGE",    0,      "Large", ""},
-		{0, NULL, 0, NULL, NULL}
+	    {32,    "TINY",     0,      "Tiny", ""},
+	    {64,    "SMALL",    0,      "Small", ""},
+	    {128,   "NORMAL",   0,      "Normal", ""},
+	    {256,   "LARGE",    0,      "Large", ""},
+	    {0, NULL, 0, NULL, NULL}
 	};
 
 	static EnumPropertyItem file_filter_idtypes_items[] = {
@@ -3797,37 +3794,6 @@
 		{0, NULL, 0, NULL, NULL}
 	};
 
-	static EnumPropertyItem file_filter_idtypes_items[] = {
-		{FILTER_ID_AC, "ACTION", ICON_ANIM_DATA, "Actions", "Show/hide Action datablocks"},
-		{FILTER_ID_AR, "ARMATURE", ICON_ARMATURE_DATA, "Armatures", "Show/hide Armature datablocks"},
-		{FILTER_ID_BR, "BRUSH", ICON_BRUSH_DATA, "Brushes", "Show/hide Brushe datablocks"},
-		{FILTER_ID_CA, "CAMERA", ICON_CAMERA_DATA, "Cameras", "Show/hide Camera datablocks"},
-		{FILTER_ID_CU, "CURVE", ICON_CURVE_DATA, "Curves", "Show/hide Curve datablocks"},
-		{FILTER_ID_GD, "GREASE_PENCIL", ICON_GREASEPENCIL, "Grease Pencil", "Show/hide Grease pencil datablocks"},
-		{FILTER_ID_GR, "GROUP", ICON_GROUP, "Groups", "Show/hide Group datablocks"},
-		{FILTER_ID_IM, "IMAGE", ICON_IMAGE_DATA, "Images", "Show/hide Image datablocks"},
-		{FILTER_ID_LA, "LAMP", ICON_LAMP_DATA, "Lamps", "Show/hide Lamp datablocks"},
-		{FILTER_ID_LS, "LINESTYLE", ICON_LINE_DATA, "Freestyle Linestyles", "Show/hide Freestyle's Line Style datablocks"},
-		{FILTER_ID_LT, "LATTICE", ICON_LATTICE_DATA, "Lattices", "Show/hide Lattice datablocks"},
-		{FILTER_ID_MA, "MATERIAL", ICON_MATERIAL_DATA, "Materials", "Show/hide Material datablocks"},
-		{FILTER_ID_MB, "METABALL", ICON_META_DATA, "Metaballs", "Show/hide Mateball datablocks"},
-		{FILTER_ID_MC, "MOVIE_CLIP", ICON_CLIP, "Movie Clips", "Show/hide Movie Clip datablocks"},
-		{FILTER_ID_ME, "MESH", ICON_MESH_DATA, "Meshes", "Show/hide Mesh datablocks"},
-		{FILTER_ID_MSK, "MASK", ICON_MOD_MASK, "Masks", "Show/hide Mask datablocks"},
-		{FILTER_ID_NT, "NODE_TREE", ICON_NODETREE, "Node Trees", "Show/hide Node Tree datablocks"},
-		{FILTER_ID_OB, "OBJECT", ICON_OBJECT_DATA, "Objects", "Show/hide Object datablocks"},
-		{FILTER_ID_PAL, "PALETTE", ICON_COLOR, "Palettes", "Show/hide Palette datablocks"},
-		{FILTER_ID_PC, "PAINT_CURVE", ICON_CURVE_BEZCURVE, "Paint Curves", "Show/hide Paint Curve datablocks"},
-		{FILTER_ID_SCE, "SCENE", ICON_SCENE_DATA, "Scenes", "Show/hide Scene datablocks"},
-		{FILTER_ID_SPK, "SPEAKER", ICON_SPEAKER, "Speakers", "Show/hide Speaker datablocks"},
-		{FILTER_ID_SO, "SOUND", ICON_SOUND, "Sounds", "Show/hide Sound datablocks"},
-		{FILTER_ID_TE, "TEXTURE", ICON_TEXTURE_DATA, "Textures", "Show/hide Texture datablocks"},
-		{FILTER_ID_TXT, "TEXT", ICON_TEXT, "Texts", "Show/hide Text datablocks"},
-		{FILTER_ID_VF, "FONT", ICON_FONT_DATA, "Fonts", "Show/hide Font datablocks"},
-		{FILTER_ID_WO, "WORLD", ICON_WORLD_DATA, "Worlds", "Show/hide World datablocks"},
-		{0, NULL, 0, NULL, NULL}
-	};
-
 	srna = RNA_def_struct(brna, "FileSelectParams", NULL);
 	RNA_def_struct_ui_text(srna, "File Select Parameters", "File Select Parameters");
 
