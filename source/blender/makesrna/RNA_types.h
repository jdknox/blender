/*
 * ***** BEGIN GPL LICENSE BLOCK *****
 *
 * This program is free software; you can redistribute it and/or
 * modify it under the terms of the GNU General Public License
 * as published by the Free Software Foundation; either version 2
 * of the License, or (at your option) any later version.
 *
 * This program is distributed in the hope that it will be useful,
 * but WITHOUT ANY WARRANTY; without even the implied warranty of
 * MERCHANTABILITY or FITNESS FOR A PARTICULAR PURPOSE.  See the
 * GNU General Public License for more details.
 *
 * You should have received a copy of the GNU General Public License
 * along with this program; if not, write to the Free Software Foundation,
 * Inc., 51 Franklin Street, Fifth Floor, Boston, MA 02110-1301, USA.
 *
 * Contributor(s): Blender Foundation (2008).
 *
 * ***** END GPL LICENSE BLOCK *****
 */

/** \file blender/makesrna/RNA_types.h
 *  \ingroup RNA
 */


#include "../blenlib/BLI_sys_types.h"

#ifndef __RNA_TYPES_H__
#define __RNA_TYPES_H__

#ifdef __cplusplus
extern "C" {
#endif

struct ParameterList;
struct FunctionRNA;
struct PropertyRNA;
struct StructRNA;
struct BlenderRNA;
struct bContext;
struct Main;
struct ReportList;

/** Pointer
 *
 * RNA pointers are not a single C pointer but include the type,
 * and a pointer to the ID struct that owns the struct, since
 * in some cases this information is needed to correctly get/set
 * the properties and validate them. */

typedef struct PointerRNA {
	struct {
		void *data;
	} id;

	struct StructRNA *type;
	void *data;
} PointerRNA;

typedef struct PropertyPointerRNA {
	PointerRNA ptr;
	struct PropertyRNA *prop;
} PropertyPointerRNA;

/**
 * Stored result of a RNA path lookup (as used by anim-system)
 */
typedef struct PathResolvedRNA {
	struct PointerRNA ptr;
	struct PropertyRNA *prop;
	/* -1 for non-array access */
	int prop_index;
} PathResolvedRNA;

/* Property */

typedef enum PropertyType {
	PROP_BOOLEAN      = 0,
	PROP_INT          = 1,
	PROP_FLOAT        = 2,
	PROP_STRING       = 3,
	PROP_ENUM         = 4,
	PROP_POINTER      = 5,
	PROP_COLLECTION   = 6,
} PropertyType;

/* also update rna_property_subtype_unit when you change this */
typedef enum PropertyUnit {
	PROP_UNIT_NONE         = (0 << 16),
	PROP_UNIT_LENGTH       = (1 << 16),   /* m */
	PROP_UNIT_AREA         = (2 << 16),   /* m^2 */
	PROP_UNIT_VOLUME       = (3 << 16),   /* m^3 */
	PROP_UNIT_MASS         = (4 << 16),   /* kg */
	PROP_UNIT_ROTATION     = (5 << 16),   /* radians */
	PROP_UNIT_TIME         = (6 << 16),   /* frame */
	PROP_UNIT_VELOCITY     = (7 << 16),   /* m/s */
	PROP_UNIT_ACCELERATION = (8 << 16),   /* m/(s^2) */
	PROP_UNIT_CAMERA       = (9 << 16),   /* mm */
} PropertyUnit;

#define RNA_SUBTYPE_UNIT(subtype)       ((subtype) &  0x00FF0000)
#define RNA_SUBTYPE_VALUE(subtype)      ((subtype) & ~0x00FF0000)
#define RNA_SUBTYPE_UNIT_VALUE(subtype) ((subtype) >> 16)

#define RNA_ENUM_BITFLAG_SIZE 32

#define RNA_TRANSLATION_PREC_DEFAULT 5

/* also update enums in bpy_props.c when adding items here
 * watch it: these values are written to files as part of
 * node socket button subtypes!
 */
typedef enum PropertySubType {
	PROP_NONE              = 0,

	/* strings */
	PROP_FILEPATH          = 1,
	PROP_DIRPATH           = 2,
	PROP_FILENAME          = 3,
	PROP_BYTESTRING        = 4, /* a string which should be represented as bytes in python, NULL terminated though. */
	/* 5 was used by "PROP_TRANSLATE" sub-type, which is now a flag. */
	PROP_PASSWORD          = 6, /* a string which should not be displayed in UI */

	/* numbers */
	PROP_PIXEL             = 12,
	PROP_UNSIGNED          = 13,
	PROP_PERCENTAGE        = 14,
	PROP_FACTOR            = 15,
	PROP_ANGLE             = 16 | PROP_UNIT_ROTATION,
	PROP_TIME              = 17 | PROP_UNIT_TIME,
	/* distance in 3d space, don't use for pixel distance for eg. */
	PROP_DISTANCE          = 18 | PROP_UNIT_LENGTH,
	PROP_DISTANCE_CAMERA   = 19 | PROP_UNIT_CAMERA,

	/* number arrays */
	PROP_COLOR             = 20,
	PROP_TRANSLATION       = 21 | PROP_UNIT_LENGTH,
	PROP_DIRECTION         = 22,
	PROP_VELOCITY          = 23 | PROP_UNIT_VELOCITY,
	PROP_ACCELERATION      = 24 | PROP_UNIT_ACCELERATION,
	PROP_MATRIX            = 25,
	PROP_EULER             = 26 | PROP_UNIT_ROTATION,
	PROP_QUATERNION        = 27,
	PROP_AXISANGLE         = 28,
	PROP_XYZ               = 29,
	PROP_XYZ_LENGTH        = 29 | PROP_UNIT_LENGTH,
	PROP_COLOR_GAMMA       = 30, /* used for colors which would be color managed before display */
	PROP_COORDS            = 31, /* generic array, no units applied, only that x/y/z/w are used (python vec) */

	/* booleans */
	PROP_LAYER             = 40,
	PROP_LAYER_MEMBER      = 41,
} PropertySubType;

/* Make sure enums are updated with these */
/* HIGHEST FLAG IN USE: 1 << 31
 * FREE FLAGS: 3, 7, 9, 11, 13, 14, 15, 30 */
typedef enum PropertyFlag {
	/* editable means the property is editable in the user
	 * interface, properties are editable by default except
	 * for pointers and collections. */
	PROP_EDITABLE                = (1 << 0),

	/* this property is editable even if it is lib linked,
	 * meaning it will get lost on reload, but it's useful
	 * for editing. */
	PROP_LIB_EXCEPTION           = (1 << 16),

	/* animatable means the property can be driven by some
	 * other input, be it animation curves, expressions, ..
	 * properties are animatable by default except for pointers
	 * and collections */
	PROP_ANIMATABLE              = (1 << 1),

<<<<<<< HEAD
	/* Means the property can be overriden by a local 'proxy' of some linked datablock. */
	PROP_OVERRIDABLE             = (1 << 2),

	/* This flag means when the property's widget is in 'textedit' mode, it will be updated after every typed char,
	 * instead of waiting final validation. Used e.g. for text searchbox. */
=======
	/* This flag means when the property's widget is in 'textedit' mode, it will be updated
	 * after every typed char, instead of waiting final validation. Used e.g. for text searchbox.
	 * It will also cause UI_BUT_VALUE_CLEAR to be set for text buttons. We could add an own flag
	 * for search/filter properties, but this works just fine for now. */
>>>>>>> 554024e0
	PROP_TEXTEDIT_UPDATE         = (1 << 31),

	/* icon */
	PROP_ICONS_CONSECUTIVE       = (1 << 12),

	/* hidden in  the user interface */
	PROP_HIDDEN                  = (1 << 19),
	/* do not write in presets */
	PROP_SKIP_SAVE               = (1 << 28),

	/* numbers */

	/* each value is related proportionally (object scale, image size) */
	PROP_PROPORTIONAL            = (1 << 26),

	/* pointers */
	PROP_ID_REFCOUNT             = (1 << 6),

	/* disallow assigning a variable to its self, eg an object tracking its self
	 * only apply this to types that are derived from an ID ()*/
	PROP_ID_SELF_CHECK           = (1 << 20),
	/* use for...
	 * - pointers: in the UI and python so unsetting or setting to None won't work
	 * - strings: so our internal generated get/length/set functions know to do NULL checks before access [#30865] */
	PROP_NEVER_NULL              = (1 << 18),
	/* currently only used for UI, this is similar to PROP_NEVER_NULL
	 * except that the value may be NULL at times, used for ObData, where an Empty's will be NULL
	 * but setting NULL on a mesh object is not possible. So, if its not NULL, setting NULL cant be done! */
	PROP_NEVER_UNLINK            = (1 << 25),

	/* flag contains multiple enums.
	 * note: not to be confused with prop->enumbitflags
	 * this exposes the flag as multiple options in python and the UI.
	 *
	 * note: these can't be animated so use with care.
	 */
	PROP_ENUM_FLAG               = (1 << 21),

	/* need context for update function */
	PROP_CONTEXT_UPDATE          = (1 << 22),
	PROP_CONTEXT_PROPERTY_UPDATE = PROP_CONTEXT_UPDATE | (1 << 27),

	/* registering */
	PROP_REGISTER                = (1 << 4),
	PROP_REGISTER_OPTIONAL       = PROP_REGISTER | (1 << 5),

	/* Use for arrays or for any data that should not have a reference kept
	 * most common case is functions that return arrays where the array */
	PROP_THICK_WRAP              = (1 << 23),

	PROP_EXPORT                  = (1 << 8),  /* XXX Is this still used? makesrna.c seems to ignore it currently... */
	PROP_IDPROPERTY              = (1 << 10), /* This is an IDProperty, not a DNA one. */
	PROP_DYNAMIC                 = (1 << 17), /* for dynamic arrays, and retvals of type string */
	PROP_ENUM_NO_CONTEXT         = (1 << 24), /* for enum that shouldn't be contextual */
	PROP_ENUM_NO_TRANSLATE       = (1 << 29), /* for enums not to be translated (e.g. renderlayers' names in nodes) */
} PropertyFlag;

/* Function parameters flags.
 * WARNING: 16bits only. */
typedef enum ParameterFlag {
	PARM_REQUIRED                = (1 << 0),
	PARM_OUTPUT                  = (1 << 1),
	PARM_RNAPTR                  = (1 << 2),
	/* This allows for non-breaking API updates, when adding non-critical new parameter to a callback function.
	 * This way, old py code defining funcs without that parameter would still work.
	 * WARNING: any parameter after the first PYFUNC_OPTIONAL one will be considered as optional!
	 * NOTE: only for input parameters!
	 */
	PARM_PYFUNC_OPTIONAL         = (1 << 3),
} ParameterFlag;

struct CollectionPropertyIterator;
struct Link;
typedef int (*IteratorSkipFunc)(struct CollectionPropertyIterator *iter, void *data);

typedef struct ListBaseIterator {
	struct Link *link;
	int flag;
	IteratorSkipFunc skip;
} ListBaseIterator;

typedef struct ArrayIterator {
	char *ptr;
	char *endptr;  /* past the last valid pointer, only for comparisons, ignores skipped values */
	void *free_ptr; /* will be freed if set */
	int itemsize;

	/* array length with no skip functions applied, take care not to compare against index from animsys
	 * or python indices */
	int length;

	/* optional skip function, when set the array as viewed by rna can contain only a subset of the members.
	 * this changes indices so quick array index lookups are not possible when skip function is used. */
	IteratorSkipFunc skip;
} ArrayIterator;

typedef struct CollectionPropertyIterator {
	/* internal */
	PointerRNA parent;
	PointerRNA builtin_parent;
	struct PropertyRNA *prop;
	union {
		ArrayIterator array;
		ListBaseIterator listbase;
	} internal;
	int idprop;
	int level;

	/* external */
	PointerRNA ptr;
	int valid;
} CollectionPropertyIterator;

typedef struct CollectionPointerLink {
	struct CollectionPointerLink *next, *prev;
	PointerRNA ptr;
} CollectionPointerLink;

/* Copy of ListBase for RNA... */
typedef struct CollectionListBase {
	struct CollectionPointerLink *first, *last;
} CollectionListBase;

typedef enum RawPropertyType {
	PROP_RAW_UNSET = -1,
	PROP_RAW_INT, // XXX - abused for types that are not set, eg. MFace.verts, needs fixing.
	PROP_RAW_SHORT,
	PROP_RAW_CHAR,
	PROP_RAW_DOUBLE,
	PROP_RAW_FLOAT
} RawPropertyType;

typedef struct RawArray {
	void *array;
	RawPropertyType type;
	int len;
	int stride;
} RawArray;

/**
 * This struct is are typically defined in arrays which define an *enum* for RNA,
 * which is used by the RNA API both for user-interface and the Python API.
 */
typedef struct EnumPropertyItem {
	/** The internal value of the enum, not exposed to users. */
	int value;
	/**
	 * Note that identifiers must be unique within the array,
	 * by convention they're upper case with underscores for separators.
	 * - An empty string is used to define menu separators.
	 * - NULL denotes the end of the array of items.
	 */
	const char *identifier;
	/** Optional icon, typically 'ICON_NONE' */
	int icon;
	/** Name displayed in the interface. */
	const char *name;
	/** Longer description used in the interface. */
	const char *description;
} EnumPropertyItem;

/* extended versions with PropertyRNA argument */
typedef int (*BooleanPropertyGetFunc)(struct PointerRNA *ptr, struct PropertyRNA *prop);
typedef void (*BooleanPropertySetFunc)(struct PointerRNA *ptr, struct PropertyRNA *prop, int value);
typedef void (*BooleanArrayPropertyGetFunc)(struct PointerRNA *ptr, struct PropertyRNA *prop, int *values);
typedef void (*BooleanArrayPropertySetFunc)(struct PointerRNA *ptr, struct PropertyRNA *prop, const int *values);
typedef int (*IntPropertyGetFunc)(struct PointerRNA *ptr, struct PropertyRNA *prop);
typedef void (*IntPropertySetFunc)(struct PointerRNA *ptr, struct PropertyRNA *prop, int value);
typedef void (*IntArrayPropertyGetFunc)(struct PointerRNA *ptr, struct PropertyRNA *prop, int *values);
typedef void (*IntArrayPropertySetFunc)(struct PointerRNA *ptr, struct PropertyRNA *prop, const int *values);
typedef void (*IntPropertyRangeFunc)(struct PointerRNA *ptr, struct PropertyRNA *prop, int *min, int *max, int *softmin, int *softmax);
typedef float (*FloatPropertyGetFunc)(struct PointerRNA *ptr, struct PropertyRNA *prop);
typedef void (*FloatPropertySetFunc)(struct PointerRNA *ptr, struct PropertyRNA *prop, float value);
typedef void (*FloatArrayPropertyGetFunc)(struct PointerRNA *ptr, struct PropertyRNA *prop, float *values);
typedef void (*FloatArrayPropertySetFunc)(struct PointerRNA *ptr, struct PropertyRNA *prop, const float *values);
typedef void (*FloatPropertyRangeFunc)(struct PointerRNA *ptr, struct PropertyRNA *prop, float *min, float *max, float *softmin, float *softmax);
typedef void (*StringPropertyGetFunc)(struct PointerRNA *ptr, struct PropertyRNA *prop, char *value);
typedef int (*StringPropertyLengthFunc)(struct PointerRNA *ptr, struct PropertyRNA *prop);
typedef void (*StringPropertySetFunc)(struct PointerRNA *ptr, struct PropertyRNA *prop, const char *value);
typedef int (*EnumPropertyGetFunc)(struct PointerRNA *ptr, struct PropertyRNA *prop);
typedef void (*EnumPropertySetFunc)(struct PointerRNA *ptr, struct PropertyRNA *prop, int value);
/* same as PropEnumItemFunc */
typedef EnumPropertyItem *(*EnumPropertyItemFunc)(struct bContext *C, PointerRNA *ptr, struct PropertyRNA *prop, bool *r_free);

typedef struct PropertyRNA PropertyRNA;

/* Parameter List */

typedef struct ParameterList {
	/* storage for parameters */
	void *data;

	/* function passed at creation time */
	struct FunctionRNA *func;

	/* store the parameter size */
	int alloc_size;

	int arg_count, ret_count;
} ParameterList;

typedef struct ParameterIterator {
	struct ParameterList *parms;
	/* PointerRNA funcptr; */ /*UNUSED*/
	void *data;
	int size, offset;

	PropertyRNA *parm;
	int valid;
} ParameterIterator;

/* mainly to avoid confusing casts */
typedef struct ParameterDynAlloc {
	intptr_t array_tot; /* important, this breaks when set to an int */
	void *array;
} ParameterDynAlloc;

/* Function */

typedef enum FunctionFlag {
	FUNC_NO_SELF           = (1 << 0), /* for static functions */
	FUNC_USE_SELF_TYPE     = (1 << 1), /* for class methods, only used when FUNC_NO_SELF is set */
	FUNC_USE_MAIN          = (1 << 2),
	FUNC_USE_CONTEXT       = (1 << 3),
	FUNC_USE_REPORTS       = (1 << 4),
	FUNC_USE_SELF_ID       = (1 << 11),
	FUNC_ALLOW_WRITE       = (1 << 12),

	/* registering */
	FUNC_REGISTER          = (1 << 5),
	FUNC_REGISTER_OPTIONAL = FUNC_REGISTER | (1 << 6),

	/* internal flags */
	FUNC_BUILTIN           = (1 << 7),
	FUNC_EXPORT            = (1 << 8),
	FUNC_RUNTIME           = (1 << 9),
	FUNC_FREE_POINTERS     = (1 << 10),
} FunctionFlag;

typedef void (*CallFunc)(struct bContext *C, struct ReportList *reports, PointerRNA *ptr, ParameterList *parms);

typedef struct FunctionRNA FunctionRNA;

/* Struct */

typedef enum StructFlag {
	/* indicates that this struct is an ID struct, and to use refcounting */
	STRUCT_ID              = (1 << 0),
	STRUCT_ID_REFCOUNT     = (1 << 1),
	STRUCT_UNDO            = (1 << 2), /* defaults on, clear for user preferences and similar */

	/* internal flags */
	STRUCT_RUNTIME         = (1 << 3),
	STRUCT_GENERATED       = (1 << 4),
	STRUCT_FREE_POINTERS   = (1 << 5),
	STRUCT_NO_IDPROPERTIES = (1 << 6), /* Menus and Panels don't need properties */
} StructFlag;

typedef int (*StructValidateFunc)(struct PointerRNA *ptr, void *data, int *have_function);
typedef int (*StructCallbackFunc)(struct bContext *C, struct PointerRNA *ptr, struct FunctionRNA *func, ParameterList *list);
typedef void (*StructFreeFunc)(void *data);
typedef struct StructRNA *(*StructRegisterFunc)(
        struct Main *bmain, struct ReportList *reports, void *data, const char *identifier,
        StructValidateFunc validate, StructCallbackFunc call, StructFreeFunc free);

typedef void (*StructUnregisterFunc)(struct Main *bmain, struct StructRNA *type);
typedef void **(*StructInstanceFunc)(PointerRNA *ptr);

typedef struct StructRNA StructRNA;

/* Blender RNA
 *
 * Root RNA data structure that lists all struct types. */

typedef struct BlenderRNA BlenderRNA;

/* Extending
 *
 * This struct must be embedded in *Type structs in
 * order to make then definable through RNA. */

typedef struct ExtensionRNA {
	void *data;
	StructRNA *srna;
	StructCallbackFunc call;
	StructFreeFunc free;
	
} ExtensionRNA;

#ifdef __cplusplus
}
#endif

#endif /* __RNA_TYPES_H__ */<|MERGE_RESOLUTION|>--- conflicted
+++ resolved
@@ -174,18 +174,13 @@
 	 * and collections */
 	PROP_ANIMATABLE              = (1 << 1),
 
-<<<<<<< HEAD
 	/* Means the property can be overriden by a local 'proxy' of some linked datablock. */
 	PROP_OVERRIDABLE             = (1 << 2),
 
-	/* This flag means when the property's widget is in 'textedit' mode, it will be updated after every typed char,
-	 * instead of waiting final validation. Used e.g. for text searchbox. */
-=======
 	/* This flag means when the property's widget is in 'textedit' mode, it will be updated
 	 * after every typed char, instead of waiting final validation. Used e.g. for text searchbox.
 	 * It will also cause UI_BUT_VALUE_CLEAR to be set for text buttons. We could add an own flag
 	 * for search/filter properties, but this works just fine for now. */
->>>>>>> 554024e0
 	PROP_TEXTEDIT_UPDATE         = (1 << 31),
 
 	/* icon */
