--- conflicted
+++ resolved
@@ -371,6 +371,14 @@
 	return mpoly;
 }
 
+static void allocate_custom_layers(CustomData *data, int type, int num_elements, int num_layers)
+{
+	int i;
+	for (i = 0; i < num_layers; i++) {
+		CustomData_add_layer(data, type, CD_DEFAULT, NULL, num_elements);
+	}
+}
+
 /* Create new external mesh */
 static void exporter_InitGeomArrays(ExportMeshData *export_data,
                                     int num_verts, int num_edges,
@@ -390,7 +398,6 @@
 	export_data->mloop = dm->getLoopArray(dm);
 	export_data->mpoly = dm->getPolyArray(dm);
 
-<<<<<<< HEAD
 	/* Allocate layers for UV layers and vertex colors.
 	 * Without this interpolation of those data will not happen.
 	 */
@@ -413,8 +420,6 @@
 	allocate_custom_layers(&dm->vertData, CD_MDEFORMVERT, num_verts,
 	                       CustomData_number_of_layers(&dm_right->vertData, CD_MDEFORMVERT));
 
-=======
->>>>>>> a3e832e6
 	/* Merge custom data layers from operands.
 	 *
 	 * Will only create custom data layers for all the layers which appears in
