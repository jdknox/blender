/*
 * ***** BEGIN GPL LICENSE BLOCK *****
 *
 * This program is free software; you can redistribute it and/or
 * modify it under the terms of the GNU General Public License
 * as published by the Free Software Foundation; either version 2
 * of the License, or (at your option) any later version.
 *
 * This program is distributed in the hope that it will be useful,
 * but WITHOUT ANY WARRANTY; without even the implied warranty of
 * MERCHANTABILITY or FITNESS FOR A PARTICULAR PURPOSE.  See the
 * GNU General Public License for more details.
 *
 * You should have received a copy of the GNU General Public License
 * along with this program; if not, write to the Free Software Foundation,
 * Inc., 51 Franklin Street, Fifth Floor, Boston, MA 02110-1301, USA.
 *
 * The Original Code is Copyright (C) 2013 Blender Foundation.
 * All rights reserved.
 *
 * The Original Code is: all of this file.
 *
 * Contributor(s): Jason Wilkins
 *
 * ***** END GPL LICENSE BLOCK *****
 */

/** \file source/blender/gpu/intern/gpu_init_exit.c
 *  \ingroup gpu
 */

#include "BLI_sys_types.h"
#include "GPU_init_exit.h"  /* interface */
#include "GPU_immediate.h"
#include "GPU_aspect.h"

#include "BKE_global.h"

#include "intern/gpu_codegen.h"
#include "intern/gpu_private.h"

/**
 * although the order of initialization and shutdown should not matter
 * (except for the extensions), I chose alphabetical and reverse alphabetical order
 */

static bool initialized = false;
static GPUImmediate *gpu_immediate;
static GPUindex *gpu_index;


void GPU_init(void)
{
	/* can't avoid calling this multiple times, see wm_window_ghostwindow_add */
	if (initialized)
		return;

	initialized = true;

	gpu_extensions_init(); /* must come first */
	gpu_aspect_init();
	gpu_basic_init();
	gpu_blender_aspect_init();
	gpu_clipping_init();
	gpu_codegen_init();
	gpu_common_init();
	gpu_font_init();
	gpu_immediate_init();
	gpu_lighting_init();
	gpu_matrix_init();
	gpu_pixels_init();
	gpu_raster_init();
//	gpu_select_init();
	gpu_sprite_init();
	gpu_state_latch_init();

	gpu_immediate = gpuNewImmediate();
	gpuImmediateMakeCurrent(gpu_immediate);
	gpuImmediateMaxVertexCount(500000); // XXX jwilkins: temporary!

	gpu_index = gpuNewIndex();
	gpuImmediateIndex(gpu_index);
	gpuImmediateMaxIndexCount(50000, GL_UNSIGNED_SHORT); // XXX jwilkins: temporary!

<<<<<<< HEAD
	GPU_aspect_begin(GPU_ASPECT_BASIC, NULL);
	GPU_DEBUG_INIT();
=======
	if (G.debug & G_DEBUG_GPU)
		gpu_debug_init();

>>>>>>> 7da189b4
}



void GPU_exit(void)
{
<<<<<<< HEAD
	BLI_assert(initialized);
	GPU_DEBUG_EXIT();

	GPU_aspect_end();

	gpuDeleteIndex(gpu_index);
	gpuImmediateIndex(NULL);

	gpuImmediateMakeCurrent(NULL);
	gpuDeleteImmediate(gpu_immediate);

	gpu_state_latch_exit();
	gpu_sprite_exit();
	gpu_select_exit();
	gpu_raster_exit();
	gpu_pixels_exit();
	gpu_matrix_exit();
	gpu_lighting_exit();
	gpu_immediate_exit();
	gpu_font_exit();
	gpu_common_exit();
=======
	if (G.debug & G_DEBUG_GPU)
		gpu_debug_exit();
>>>>>>> 7da189b4
	gpu_codegen_exit();
	gpu_clipping_exit();
	gpu_blender_aspect_exit();
	gpu_basic_exit();
	gpu_aspect_exit();

	gpu_extensions_exit(); /* must come last */

	initialized = false;
}<|MERGE_RESOLUTION|>--- conflicted
+++ resolved
@@ -82,23 +82,17 @@
 	gpuImmediateIndex(gpu_index);
 	gpuImmediateMaxIndexCount(50000, GL_UNSIGNED_SHORT); // XXX jwilkins: temporary!
 
-<<<<<<< HEAD
 	GPU_aspect_begin(GPU_ASPECT_BASIC, NULL);
-	GPU_DEBUG_INIT();
-=======
+
 	if (G.debug & G_DEBUG_GPU)
 		gpu_debug_init();
-
->>>>>>> 7da189b4
 }
 
 
 
 void GPU_exit(void)
 {
-<<<<<<< HEAD
 	BLI_assert(initialized);
-	GPU_DEBUG_EXIT();
 
 	GPU_aspect_end();
 
@@ -118,10 +112,10 @@
 	gpu_immediate_exit();
 	gpu_font_exit();
 	gpu_common_exit();
-=======
+
 	if (G.debug & G_DEBUG_GPU)
 		gpu_debug_exit();
->>>>>>> 7da189b4
+
 	gpu_codegen_exit();
 	gpu_clipping_exit();
 	gpu_blender_aspect_exit();
