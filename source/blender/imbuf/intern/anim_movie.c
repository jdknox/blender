/*
 * ***** BEGIN GPL LICENSE BLOCK *****
 *
 * This program is free software; you can redistribute it and/or
 * modify it under the terms of the GNU General Public License
 * as published by the Free Software Foundation; either version 2
 * of the License, or (at your option) any later version.
 *
 * This program is distributed in the hope that it will be useful,
 * but WITHOUT ANY WARRANTY; without even the implied warranty of
 * MERCHANTABILITY or FITNESS FOR A PARTICULAR PURPOSE.  See the
 * GNU General Public License for more details.
 *
 * You should have received a copy of the GNU General Public License
 * along with this program; if not, write to the Free Software Foundation,
 * Inc., 51 Franklin Street, Fifth Floor, Boston, MA 02110-1301, USA.
 *
 * The Original Code is Copyright (C) 2001-2002 by NaN Holding BV.
 * All rights reserved.
 *
 * The Original Code is: all of this file.
 *
 * Contributor(s): none yet.
 *
 * ***** END GPL LICENSE BLOCK *****
 */

/** \file blender/imbuf/intern/anim_movie.c
 *  \ingroup imbuf
 */


#ifdef _WIN32
#define INC_OLE2
#include <windows.h>
#include <windowsx.h>
#include <mmsystem.h>
#include <memory.h>
#include <commdlg.h>

#ifndef FREE_WINDOWS
#include <vfw.h>
#endif

#undef AVIIF_KEYFRAME /* redefined in AVI_avi.h */
#undef AVIIF_LIST /* redefined in AVI_avi.h */

#define FIXCC(fcc) \
	{ \
		if (fcc == 0)       { fcc = mmioFOURCC('N', 'o', 'n', 'e'); } \
		if (fcc == BI_RLE8) { fcc = mmioFOURCC('R', 'l', 'e', '8'); } \
	} (void)0

#endif

#include <sys/types.h>
#include <ctype.h>
#include <stdlib.h>
#include <stdio.h>
#include <math.h>
#ifndef _WIN32
#include <dirent.h>
#else
#include <io.h>
#endif

#include "BLI_utildefines.h"
#include "BLI_string.h"
#include "BLI_path_util.h"

#include "MEM_guardedalloc.h"

#include "BKE_global.h"

#ifdef WITH_AVI
#  include "AVI_avi.h"
#endif

#ifdef WITH_QUICKTIME
#if defined(_WIN32) || defined(__APPLE__)
#include "quicktime_import.h"
#endif /* _WIN32 || __APPLE__ */
#endif /* WITH_QUICKTIME */

#include "IMB_imbuf_types.h"
#include "IMB_imbuf.h"

#include "IMB_anim.h"
#include "IMB_indexer.h"

#ifdef WITH_FFMPEG
#include <libavformat/avformat.h>
#include <libavcodec/avcodec.h>
#include <libavutil/rational.h>
#include <libswscale/swscale.h>

#include "ffmpeg_compat.h"

#endif //WITH_FFMPEG

#ifdef WITH_REDCODE
#ifdef _WIN32 /* on windows we use the ones in extern instead */
#include "libredcode/format.h"
#include "libredcode/codec.h"
#else
#include "libredcode/format.h"
#include "libredcode/codec.h"
#endif
#endif

#include "IMB_colormanagement.h"
#include "IMB_colormanagement_intern.h"

int ismovie(const char *UNUSED(filepath))
{
	return 0;
}

/* never called, just keep the linker happy */
static int startmovie(struct anim *UNUSED(anim))
{
	return 1;
}
static ImBuf *movie_fetchibuf(struct anim *UNUSED(anim), int UNUSED(position))
{
	return NULL;
}
static void free_anim_movie(struct anim *UNUSED(anim))
{
	/* pass */
}


#if defined(_WIN32)
# define PATHSEPERATOR '\\'
#else
# define PATHSEPERATOR '/'
#endif

static int an_stringdec(const char *string, char *head, char *tail, unsigned short *numlen)
{
	unsigned short len, nume, nums = 0;
	short i;
	bool found = false;

	len = strlen(string);
	nume = len;

	for (i = len - 1; i >= 0; i--) {
		if (string[i] == PATHSEPERATOR) break;
		if (isdigit(string[i])) {
			if (found) {
				nums = i;
			}
			else {
				nume = i;
				nums = i;
				found = true;
			}
		}
		else {
			if (found) break;
		}
	}
	if (found) {
		strcpy(tail, &string[nume + 1]);
		strcpy(head, string);
		head[nums] = '\0';
		*numlen = nume - nums + 1;
		return ((int)atoi(&(string[nums])));
	}
	tail[0] = '\0';
	strcpy(head, string);
	*numlen = 0;
	return true;
}


static void an_stringenc(char *string, const char *head, const char *tail, unsigned short numlen, int pic)
{
	BLI_stringenc(string, head, tail, numlen, pic);
}

#ifdef WITH_AVI
static void free_anim_avi(struct anim *anim)
{
#if defined(_WIN32) && !defined(FREE_WINDOWS)
	int i;
#endif

	if (anim == NULL) return;
	if (anim->avi == NULL) return;

	AVI_close(anim->avi);
	MEM_freeN(anim->avi);
	anim->avi = NULL;

#if defined(_WIN32) && !defined(FREE_WINDOWS)

	if (anim->pgf) {
		AVIStreamGetFrameClose(anim->pgf);
		anim->pgf = NULL;
	}

	for (i = 0; i < anim->avistreams; i++) {
		AVIStreamRelease(anim->pavi[i]);
	}
	anim->avistreams = 0;

	if (anim->pfileopen) {
		AVIFileRelease(anim->pfile);
		anim->pfileopen = 0;
		AVIFileExit();
	}
#endif

	anim->duration = 0;
}
#endif  /* WITH_AVI */

#ifdef WITH_FFMPEG
static void free_anim_ffmpeg(struct anim *anim);
#endif
#ifdef WITH_REDCODE
static void free_anim_redcode(struct anim *anim);
#endif

void IMB_free_anim(struct anim *anim)
{
	if (anim == NULL) {
		printf("free anim, anim == NULL\n");
		return;
	}

	free_anim_movie(anim);

#ifdef WITH_AVI
	free_anim_avi(anim);
#endif

#ifdef WITH_QUICKTIME
	free_anim_quicktime(anim);
#endif
#ifdef WITH_FFMPEG
	free_anim_ffmpeg(anim);
#endif
#ifdef WITH_REDCODE
	free_anim_redcode(anim);
#endif
	IMB_free_indices(anim);

	MEM_freeN(anim);
}

void IMB_close_anim(struct anim *anim)
{
	if (anim == NULL) return;

	IMB_free_anim(anim);
}

void IMB_close_anim_proxies(struct anim *anim)
{
	if (anim == NULL)
		return;

	IMB_free_indices(anim);
}

struct anim *IMB_open_anim(const char *name, int ib_flags, int streamindex, char colorspace[IM_MAX_SPACE])
{
	struct anim *anim;

	anim = (struct anim *)MEM_callocN(sizeof(struct anim), "anim struct");
	if (anim != NULL) {
		if (colorspace) {
			colorspace_set_default_role(colorspace, IM_MAX_SPACE, COLOR_ROLE_DEFAULT_BYTE);
			BLI_strncpy(anim->colorspace, colorspace, sizeof(anim->colorspace));
		}
		else {
			colorspace_set_default_role(anim->colorspace, sizeof(anim->colorspace), COLOR_ROLE_DEFAULT_BYTE);
		}

		BLI_strncpy(anim->name, name, sizeof(anim->name));
		anim->ib_flags = ib_flags;
		anim->streamindex = streamindex;
	}
	return(anim);
}

void IMB_suffix_anim(struct anim *anim, const char *suffix)
{
	BLI_strncpy(anim->suffix, suffix, sizeof(anim->suffix));
}

#ifdef WITH_AVI
static int startavi(struct anim *anim)
{

	AviError avierror;
#if defined(_WIN32) && !defined(FREE_WINDOWS)
	HRESULT hr;
	int i, firstvideo = -1;
	int streamcount;
	BYTE abFormat[1024];
	LONG l;
	LPBITMAPINFOHEADER lpbi;
	AVISTREAMINFO avis;

	streamcount = anim->streamindex;
#endif

	anim->avi = MEM_callocN(sizeof(AviMovie), "animavi");

	if (anim->avi == NULL) {
		printf("Can't open avi: %s\n", anim->name);
		return -1;
	}

	avierror = AVI_open_movie(anim->name, anim->avi);

#if defined(_WIN32) && !defined(FREE_WINDOWS)
	if (avierror == AVI_ERROR_COMPRESSION) {
		AVIFileInit();
		hr = AVIFileOpen(&anim->pfile, anim->name, OF_READ, 0L);
		if (hr == 0) {
			anim->pfileopen = 1;
			for (i = 0; i < MAXNUMSTREAMS; i++) {
				if (AVIFileGetStream(anim->pfile, &anim->pavi[i], 0L, i) != AVIERR_OK) {
					break;
				}
				
				AVIStreamInfo(anim->pavi[i], &avis, sizeof(avis));
				if ((avis.fccType == streamtypeVIDEO) && (firstvideo == -1)) {
					if (streamcount > 0) {
						streamcount--;
						continue;
					}
					anim->pgf = AVIStreamGetFrameOpen(anim->pavi[i], NULL);
					if (anim->pgf) {
						firstvideo = i;

						/* get stream length */
						anim->avi->header->TotalFrames = AVIStreamLength(anim->pavi[i]);

						/* get information about images inside the stream */
						l = sizeof(abFormat);
						AVIStreamReadFormat(anim->pavi[i], 0, &abFormat, &l);
						lpbi = (LPBITMAPINFOHEADER)abFormat;
						anim->avi->header->Height = lpbi->biHeight;
						anim->avi->header->Width = lpbi->biWidth;
					}
					else {
						FIXCC(avis.fccHandler);
						FIXCC(avis.fccType);
						printf("Can't find AVI decoder for type : %4.4hs/%4.4hs\n",
						       (LPSTR)&avis.fccType,
						       (LPSTR)&avis.fccHandler);
					}
				}
			}

			/* register number of opened avistreams */
			anim->avistreams = i;

			/*
			 * Couldn't get any video streams out of this file
			 */
			if ((anim->avistreams == 0) || (firstvideo == -1)) {
				avierror = AVI_ERROR_FORMAT;
			}
			else {
				avierror = AVI_ERROR_NONE;
				anim->firstvideo = firstvideo;
			}
		}
		else {
			AVIFileExit();
		}
	}
#endif

	if (avierror != AVI_ERROR_NONE) {
		AVI_print_error(avierror);
		printf("Error loading avi: %s\n", anim->name);
		free_anim_avi(anim);
		return -1;
	}
	
	anim->duration = anim->avi->header->TotalFrames;
	anim->params = NULL;

	anim->x = anim->avi->header->Width;
	anim->y = anim->avi->header->Height;
	anim->interlacing = 0;
	anim->orientation = 0;
	anim->framesize = anim->x * anim->y * 4;

	anim->curposition = 0;
	anim->preseek = 0;

	/*  printf("x:%d y:%d size:%d interl:%d dur:%d\n", anim->x, anim->y, anim->framesize, anim->interlacing, anim->duration);*/

	return 0;
}
#endif  /* WITH_AVI */

#ifdef WITH_AVI
static ImBuf *avi_fetchibuf(struct anim *anim, int position)
{
	ImBuf *ibuf = NULL;
	int *tmp;
	int y;
	
	if (anim == NULL) {
		return NULL;
	}

#if defined(_WIN32) && !defined(FREE_WINDOWS)
	if (anim->avistreams) {
		LPBITMAPINFOHEADER lpbi;

		if (anim->pgf) {
			lpbi = AVIStreamGetFrame(anim->pgf, position + AVIStreamStart(anim->pavi[anim->firstvideo]));
			if (lpbi) {
				ibuf = IMB_ibImageFromMemory((unsigned char *) lpbi, 100, IB_rect, anim->colorspace, "<avi_fetchibuf>");
//Oh brother...
			}
		}
	}
	else
#endif
	{
		ibuf = IMB_allocImBuf(anim->x, anim->y, 24, IB_rect);

		tmp = AVI_read_frame(anim->avi, AVI_FORMAT_RGB32, position,
		                     AVI_get_stream(anim->avi, AVIST_VIDEO, 0));
		
		if (tmp == NULL) {
			printf("Error reading frame from AVI: '%s'\n", anim->name);
			IMB_freeImBuf(ibuf);
			return NULL;
		}

		for (y = 0; y < anim->y; y++) {
			memcpy(&(ibuf->rect)[((anim->y - y) - 1) * anim->x],  &tmp[y * anim->x],
			       anim->x * 4);
		}
		
		MEM_freeN(tmp);
	}
	
	ibuf->rect_colorspace = colormanage_colorspace_get_named(anim->colorspace);

	return ibuf;
}
#endif  /* WITH_AVI */

#ifdef WITH_FFMPEG

static int startffmpeg(struct anim *anim)
{
	int i, videoStream;

	AVCodec *pCodec;
	AVFormatContext *pFormatCtx = NULL;
	AVCodecContext *pCodecCtx;
	AVRational frame_rate;
	int frs_num;
	double frs_den;
	int streamcount;

#ifdef FFMPEG_SWSCALE_COLOR_SPACE_SUPPORT
	/* The following for color space determination */
	int srcRange, dstRange, brightness, contrast, saturation;
	int *table;
	const int *inv_table;
#endif

	if (anim == NULL) return(-1);

	streamcount = anim->streamindex;

	if (avformat_open_input(&pFormatCtx, anim->name, NULL, NULL) != 0) {
		return -1;
	}

	if (avformat_find_stream_info(pFormatCtx, NULL) < 0) {
		avformat_close_input(&pFormatCtx);
		return -1;
	}

	av_dump_format(pFormatCtx, 0, anim->name, 0);


	/* Find the video stream */
	videoStream = -1;

	for (i = 0; i < pFormatCtx->nb_streams; i++)
		if (pFormatCtx->streams[i]->codec->codec_type == AVMEDIA_TYPE_VIDEO) {
			if (streamcount > 0) {
				streamcount--;
				continue;
			}
			videoStream = i;
			break;
		}

	if (videoStream == -1) {
		avformat_close_input(&pFormatCtx);
		return -1;
	}

	pCodecCtx = pFormatCtx->streams[videoStream]->codec;

	/* Find the decoder for the video stream */
	pCodec = avcodec_find_decoder(pCodecCtx->codec_id);
	if (pCodec == NULL) {
		avformat_close_input(&pFormatCtx);
		return -1;
	}

	pCodecCtx->workaround_bugs = 1;

	if (avcodec_open2(pCodecCtx, pCodec, NULL) < 0) {
		avformat_close_input(&pFormatCtx);
		return -1;
	}

	frame_rate = av_get_r_frame_rate_compat(pFormatCtx->streams[videoStream]);
	anim->duration = ceil(pFormatCtx->duration *
	                      av_q2d(frame_rate) /
	                      AV_TIME_BASE);

	frs_num = frame_rate.num;
	frs_den = frame_rate.den;

	frs_den *= AV_TIME_BASE;

	while (frs_num % 10 == 0 && frs_den >= 2.0 && frs_num > 10) {
		frs_num /= 10;
		frs_den /= 10;
	}

	anim->frs_sec = frs_num;
	anim->frs_sec_base = frs_den;

	anim->params = 0;

	anim->x = pCodecCtx->width;
	anim->y = av_get_cropped_height_from_codec(pCodecCtx);

	anim->pFormatCtx = pFormatCtx;
	anim->pCodecCtx = pCodecCtx;
	anim->pCodec = pCodec;
	anim->videoStream = videoStream;

	anim->interlacing = 0;
	anim->orientation = 0;
	anim->framesize = anim->x * anim->y * 4;

	anim->curposition = -1;
	anim->last_frame = 0;
	anim->last_pts = -1;
	anim->next_pts = -1;
	anim->next_packet.stream_index = -1;

	anim->pFrame = avcodec_alloc_frame();
	anim->pFrameComplete = false;
	anim->pFrameDeinterlaced = avcodec_alloc_frame();
	anim->pFrameRGB = avcodec_alloc_frame();

	if (avpicture_get_size(PIX_FMT_RGBA, anim->x, anim->y) !=
	    anim->x * anim->y * 4)
	{
		fprintf(stderr,
		        "ffmpeg has changed alloc scheme ... ARGHHH!\n");
		avcodec_close(anim->pCodecCtx);
		avformat_close_input(&anim->pFormatCtx);
		av_free(anim->pFrameRGB);
		av_free(anim->pFrameDeinterlaced);
		av_free(anim->pFrame);
		anim->pCodecCtx = NULL;
		return -1;
	}

	if (anim->ib_flags & IB_animdeinterlace) {
		avpicture_fill((AVPicture *) anim->pFrameDeinterlaced,
		               MEM_callocN(avpicture_get_size(
		                               anim->pCodecCtx->pix_fmt,
		                               anim->pCodecCtx->width,
		                               anim->pCodecCtx->height),
		                           "ffmpeg deinterlace"),
		               anim->pCodecCtx->pix_fmt, 
		               anim->pCodecCtx->width,
		               anim->pCodecCtx->height);
	}

	if (pCodecCtx->has_b_frames) {
		anim->preseek = 25; /* FIXME: detect gopsize ... */
	}
	else {
		anim->preseek = 0;
	}
	
	anim->img_convert_ctx = sws_getContext(
	        anim->x,
	        anim->y,
	        anim->pCodecCtx->pix_fmt,
	        anim->x,
	        anim->y,
	        PIX_FMT_RGBA,
	        SWS_FAST_BILINEAR | SWS_PRINT_INFO | SWS_FULL_CHR_H_INT,
	        NULL, NULL, NULL);
		
	if (!anim->img_convert_ctx) {
		fprintf(stderr,
		        "Can't transform color space??? Bailing out...\n");
		avcodec_close(anim->pCodecCtx);
		avformat_close_input(&anim->pFormatCtx);
		av_free(anim->pFrameRGB);
		av_free(anim->pFrameDeinterlaced);
		av_free(anim->pFrame);
		anim->pCodecCtx = NULL;
		return -1;
	}

#ifdef FFMPEG_SWSCALE_COLOR_SPACE_SUPPORT
	/* Try do detect if input has 0-255 YCbCR range (JFIF Jpeg MotionJpeg) */
	if (!sws_getColorspaceDetails(anim->img_convert_ctx, (int **)&inv_table, &srcRange,
	                              &table, &dstRange, &brightness, &contrast, &saturation))
	{
		srcRange = srcRange || anim->pCodecCtx->color_range == AVCOL_RANGE_JPEG;
		inv_table = sws_getCoefficients(anim->pCodecCtx->colorspace);

		if (sws_setColorspaceDetails(anim->img_convert_ctx, (int *)inv_table, srcRange,
		                             table, dstRange, brightness, contrast, saturation))
		{
			fprintf(stderr, "Warning: Could not set libswscale colorspace details.\n");
		}
	}
	else {
		fprintf(stderr, "Warning: Could not set libswscale colorspace details.\n");
	}
#endif
		
	return (0);
}

/* postprocess the image in anim->pFrame and do color conversion
 * and deinterlacing stuff.
 *
 * Output is anim->last_frame
 */

static void ffmpeg_postprocess(struct anim *anim)
{
	AVFrame *input = anim->pFrame;
	ImBuf *ibuf = anim->last_frame;
	int filter_y = 0;

	if (!anim->pFrameComplete) {
		return;
	}

	/* This means the data wasnt read properly, 
	 * this check stops crashing */
	if (input->data[0] == 0 && input->data[1] == 0 &&
	    input->data[2] == 0 && input->data[3] == 0)
	{
		fprintf(stderr, "ffmpeg_fetchibuf: "
		        "data not read properly...\n");
		return;
	}

	av_log(anim->pFormatCtx, AV_LOG_DEBUG, 
	       "  POSTPROC: anim->pFrame planes: %p %p %p %p\n",
	       input->data[0], input->data[1], input->data[2],
	       input->data[3]);


	if (anim->ib_flags & IB_animdeinterlace) {
		if (avpicture_deinterlace(
		        (AVPicture *)
		        anim->pFrameDeinterlaced,
		        (const AVPicture *)
		        anim->pFrame,
		        anim->pCodecCtx->pix_fmt,
		        anim->pCodecCtx->width,
		        anim->pCodecCtx->height) < 0)
		{
			filter_y = true;
		}
		else {
			input = anim->pFrameDeinterlaced;
		}
	}
	
	avpicture_fill((AVPicture *) anim->pFrameRGB,
	               (unsigned char *) ibuf->rect,
	               PIX_FMT_RGBA, anim->x, anim->y);

	if (ENDIAN_ORDER == B_ENDIAN) {
		int *dstStride   = anim->pFrameRGB->linesize;
		uint8_t **dst     = anim->pFrameRGB->data;
		int dstStride2[4] = { dstStride[0], 0, 0, 0 };
		uint8_t *dst2[4]  = { dst[0], 0, 0, 0 };
		int x, y, h, w;
		unsigned char *bottom;
		unsigned char *top;
		
		sws_scale(anim->img_convert_ctx,
		          (const uint8_t *const *)input->data,
		          input->linesize,
		          0,
		          anim->y,
		          dst2,
		          dstStride2);
		
		bottom = (unsigned char *) ibuf->rect;
		top = bottom + ibuf->x * (ibuf->y - 1) * 4;
		
		h = (ibuf->y + 1) / 2;
		w = ibuf->x;
		
		for (y = 0; y < h; y++) {
			unsigned char tmp[4];
			unsigned int *tmp_l =
			    (unsigned int *) tmp;
			
			for (x = 0; x < w; x++) {
				tmp[0] = bottom[0];
				tmp[1] = bottom[1];
				tmp[2] = bottom[2];
				tmp[3] = bottom[3];
				
				bottom[0] = top[0];
				bottom[1] = top[1];
				bottom[2] = top[2];
				bottom[3] = top[3];
				
				*(unsigned int *) top = *tmp_l;
				
				bottom += 4;
				top += 4;
			}
			top -= 8 * w;
		}
	}
	else {
		int *dstStride   = anim->pFrameRGB->linesize;
		uint8_t **dst     = anim->pFrameRGB->data;
		int dstStride2[4] = { -dstStride[0], 0, 0, 0 };
		uint8_t *dst2[4]  = { dst[0] + (anim->y - 1) * dstStride[0],
			                  0, 0, 0 };
		
		sws_scale(anim->img_convert_ctx,
		          (const uint8_t *const *)input->data,
		          input->linesize,
		          0,
		          anim->y,
		          dst2,
		          dstStride2);
	}

	if (filter_y) {
		IMB_filtery(ibuf);
	}
}

/* decode one video frame also considering the packet read into next_packet */

static int ffmpeg_decode_video_frame(struct anim *anim)
{
	int rval = 0;

	av_log(anim->pFormatCtx, AV_LOG_DEBUG, "  DECODE VIDEO FRAME\n");

	if (anim->next_packet.stream_index == anim->videoStream) {
		av_free_packet(&anim->next_packet);
		anim->next_packet.stream_index = -1;
	}
	
	while ((rval = av_read_frame(anim->pFormatCtx, &anim->next_packet)) >= 0) {
		av_log(anim->pFormatCtx, 
		       AV_LOG_DEBUG, 
		       "%sREAD: strID=%d (VID: %d) dts=%lld pts=%lld "
		       "%s\n",
		       (anim->next_packet.stream_index == anim->videoStream)
		       ? "->" : "  ",
		       anim->next_packet.stream_index, 
		       anim->videoStream,
		       (anim->next_packet.dts == AV_NOPTS_VALUE) ? -1 :
		       (long long int)anim->next_packet.dts,
		       (anim->next_packet.pts == AV_NOPTS_VALUE) ? -1 :
		       (long long int)anim->next_packet.pts,
		       (anim->next_packet.flags & AV_PKT_FLAG_KEY) ? 
		       " KEY" : "");
		if (anim->next_packet.stream_index == anim->videoStream) {
			anim->pFrameComplete = 0;

			avcodec_decode_video2(
			    anim->pCodecCtx,
			    anim->pFrame, &anim->pFrameComplete,
			    &anim->next_packet);

			if (anim->pFrameComplete) {
				anim->next_pts = av_get_pts_from_frame(
				        anim->pFormatCtx, anim->pFrame);

				av_log(anim->pFormatCtx,
				       AV_LOG_DEBUG,
				       "  FRAME DONE: next_pts=%lld "
				       "pkt_pts=%lld, guessed_pts=%lld\n",
				       (anim->pFrame->pts == AV_NOPTS_VALUE) ?
				       -1 : (long long int)anim->pFrame->pts,
				       (anim->pFrame->pkt_pts == AV_NOPTS_VALUE) ?
				       -1 : (long long int)anim->pFrame->pkt_pts,
				       (long long int)anim->next_pts);
				break;
			}
		}
		av_free_packet(&anim->next_packet);
		anim->next_packet.stream_index = -1;
	}
	
	if (rval == AVERROR_EOF) {
		/* this sets size and data fields to zero,
		 * which is necessary to decode the remaining data
		 * in the decoder engine after EOF. It also prevents a memory
		 * leak, since av_read_frame spills out a full size packet even
		 * on EOF... (and: it's save to call on NULL packets) */

		av_free_packet(&anim->next_packet);

		anim->next_packet.size = 0;
		anim->next_packet.data = 0;

		anim->pFrameComplete = 0;

		avcodec_decode_video2(
			anim->pCodecCtx,
			anim->pFrame, &anim->pFrameComplete,
			&anim->next_packet);

		if (anim->pFrameComplete) {
			anim->next_pts = av_get_pts_from_frame(
				anim->pFormatCtx, anim->pFrame);

			av_log(anim->pFormatCtx,
			       AV_LOG_DEBUG,
			       "  FRAME DONE (after EOF): next_pts=%lld "
			       "pkt_pts=%lld, guessed_pts=%lld\n",
			       (anim->pFrame->pts == AV_NOPTS_VALUE) ?
			       -1 : (long long int)anim->pFrame->pts,
			       (anim->pFrame->pkt_pts == AV_NOPTS_VALUE) ?
			       -1 : (long long int)anim->pFrame->pkt_pts,
			       (long long int)anim->next_pts);
			rval = 0;
		}
	}

	if (rval < 0) {
		anim->next_packet.stream_index = -1;

		av_log(anim->pFormatCtx,
		       AV_LOG_ERROR, "  DECODE READ FAILED: av_read_frame() "
		       "returned error: %d\n",  rval);
	}

	return (rval >= 0);
}

static void ffmpeg_decode_video_frame_scan(
        struct anim *anim, int64_t pts_to_search)
{
	/* there seem to exist *very* silly GOP lengths out in the wild... */
	int count = 1000;

	av_log(anim->pFormatCtx,
	       AV_LOG_DEBUG, 
	       "SCAN start: considering pts=%lld in search of %lld\n", 
	       (long long int)anim->next_pts, (long long int)pts_to_search);

	while (count > 0 && anim->next_pts < pts_to_search) {
		av_log(anim->pFormatCtx,
		       AV_LOG_DEBUG, 
		       "  WHILE: pts=%lld in search of %lld\n", 
		       (long long int)anim->next_pts, (long long int)pts_to_search);
		if (!ffmpeg_decode_video_frame(anim)) {
			break;
		}
		count--;
	}
	if (count == 0) {
		av_log(anim->pFormatCtx,
		       AV_LOG_ERROR, 
		       "SCAN failed: completely lost in stream, "
		       "bailing out at PTS=%lld, searching for PTS=%lld\n", 
		       (long long int)anim->next_pts, (long long int)pts_to_search);
	}
	if (anim->next_pts == pts_to_search) {
		av_log(anim->pFormatCtx,
		       AV_LOG_DEBUG, "SCAN HAPPY: we found our PTS!\n");
	}
	else {
		av_log(anim->pFormatCtx,
		       AV_LOG_ERROR, "SCAN UNHAPPY: PTS not matched!\n");
	}
}

static int match_format(const char *name, AVFormatContext *pFormatCtx)
{
	const char *p;
	int len, namelen;

	const char *names = pFormatCtx->iformat->name;

	if (!name || !names)
		return 0;

	namelen = strlen(name);
	while ((p = strchr(names, ','))) {
		len = MAX2(p - names, namelen);
		if (!BLI_strncasecmp(name, names, len))
			return 1;
		names = p + 1;
	}
	return !BLI_strcasecmp(name, names);
}

static int ffmpeg_seek_by_byte(AVFormatContext *pFormatCtx)
{
	static const char *byte_seek_list[] = { "mpegts", 0 };
	const char **p;

	if (pFormatCtx->iformat->flags & AVFMT_TS_DISCONT) {
		return true;
	}

	p = byte_seek_list;

	while (*p) {
		if (match_format(*p++, pFormatCtx)) {
			return true;
		}
	}

	return false;
}

static ImBuf *ffmpeg_fetchibuf(struct anim *anim, int position,
                               IMB_Timecode_Type tc)
{
	int64_t pts_to_search = 0;
	double frame_rate;
	double pts_time_base;
	long long st_time; 
	struct anim_index *tc_index = 0;
	AVStream *v_st;
	int new_frame_index = 0; /* To quiet gcc barking... */
	int old_frame_index = 0; /* To quiet gcc barking... */

	if (anim == NULL) return (0);

	av_log(anim->pFormatCtx, AV_LOG_DEBUG, "FETCH: pos=%d\n", position);

	if (tc != IMB_TC_NONE) {
		tc_index = IMB_anim_open_index(anim, tc);
	}

	v_st = anim->pFormatCtx->streams[anim->videoStream];

	frame_rate = av_q2d(av_get_r_frame_rate_compat(v_st));

	st_time = anim->pFormatCtx->start_time;
	pts_time_base = av_q2d(v_st->time_base);

	if (tc_index) {
		new_frame_index = IMB_indexer_get_frame_index(
		        tc_index, position);
		old_frame_index = IMB_indexer_get_frame_index(
		        tc_index, anim->curposition);
		pts_to_search = IMB_indexer_get_pts(
		        tc_index, new_frame_index);
	}
	else {
		pts_to_search = (long long) 
		                floor(((double) position) /
		                      pts_time_base / frame_rate + 0.5);

		if (st_time != AV_NOPTS_VALUE) {
			pts_to_search += st_time / pts_time_base / AV_TIME_BASE;
		}
	}

	av_log(anim->pFormatCtx, AV_LOG_DEBUG, 
	       "FETCH: looking for PTS=%lld "
	       "(pts_timebase=%g, frame_rate=%g, st_time=%lld)\n", 
	       (long long int)pts_to_search, pts_time_base, frame_rate, st_time);

	if (anim->last_frame && 
	    anim->last_pts <= pts_to_search && anim->next_pts > pts_to_search)
	{
		av_log(anim->pFormatCtx, AV_LOG_DEBUG, 
		       "FETCH: frame repeat: last: %lld next: %lld\n",
		       (long long int)anim->last_pts, 
		       (long long int)anim->next_pts);
		IMB_refImBuf(anim->last_frame);
		anim->curposition = position;
		return anim->last_frame;
	}
	 
	if (position > anim->curposition + 1 &&
	    anim->preseek &&
	    !tc_index &&
	    position - (anim->curposition + 1) < anim->preseek)
	{
		av_log(anim->pFormatCtx, AV_LOG_DEBUG, 
		       "FETCH: within preseek interval (no index)\n");

		ffmpeg_decode_video_frame_scan(anim, pts_to_search);
	}
	else if (tc_index &&
	         IMB_indexer_can_scan(tc_index, old_frame_index,
	                              new_frame_index))
	{
		av_log(anim->pFormatCtx, AV_LOG_DEBUG, 
		       "FETCH: within preseek interval "
		       "(index tells us)\n");

		ffmpeg_decode_video_frame_scan(anim, pts_to_search);
	}
	else if (position != anim->curposition + 1) {
		long long pos;
		int ret;

		if (tc_index) {
			unsigned long long dts;

			pos = IMB_indexer_get_seek_pos(
			    tc_index, new_frame_index);
			dts = IMB_indexer_get_seek_pos_dts(
			    tc_index, new_frame_index);

			av_log(anim->pFormatCtx, AV_LOG_DEBUG, 
			       "TC INDEX seek pos = %lld\n", pos);
			av_log(anim->pFormatCtx, AV_LOG_DEBUG, 
			       "TC INDEX seek dts = %llu\n", dts);

			if (ffmpeg_seek_by_byte(anim->pFormatCtx)) {
				av_log(anim->pFormatCtx, AV_LOG_DEBUG, 
				       "... using BYTE pos\n");

				ret = av_seek_frame(anim->pFormatCtx, 
				                    -1,
				                    pos, AVSEEK_FLAG_BYTE);
				av_update_cur_dts(anim->pFormatCtx, v_st, dts);
			}
			else {
				av_log(anim->pFormatCtx, AV_LOG_DEBUG, 
				       "... using DTS pos\n");
				ret = av_seek_frame(anim->pFormatCtx, 
				                    anim->videoStream,
				                    dts, AVSEEK_FLAG_BACKWARD);
			}
		}
		else {
			pos = (long long) (position - anim->preseek) *
			      AV_TIME_BASE / frame_rate;

			av_log(anim->pFormatCtx, AV_LOG_DEBUG, 
			       "NO INDEX seek pos = %lld, st_time = %lld\n", 
			       pos, (st_time != AV_NOPTS_VALUE) ? st_time : 0);

			if (pos < 0) {
				pos = 0;
			}
		
			if (st_time != AV_NOPTS_VALUE) {
				pos += st_time;
			}

			av_log(anim->pFormatCtx, AV_LOG_DEBUG, 
			       "NO INDEX final seek pos = %lld\n", pos);

			ret = av_seek_frame(anim->pFormatCtx, -1, 
			                    pos, AVSEEK_FLAG_BACKWARD);
		}

		if (ret < 0) {
			av_log(anim->pFormatCtx, AV_LOG_ERROR,
			       "FETCH: "
			       "error while seeking to DTS = %lld "
			       "(frameno = %d, PTS = %lld): errcode = %d\n",
			       pos, position, (long long int)pts_to_search, ret);
		}

		avcodec_flush_buffers(anim->pCodecCtx);

		anim->next_pts = -1;

		if (anim->next_packet.stream_index == anim->videoStream) {
			av_free_packet(&anim->next_packet);
			anim->next_packet.stream_index = -1;
		}

		/* memset(anim->pFrame, ...) ?? */

		if (ret >= 0) {
			ffmpeg_decode_video_frame_scan(anim, pts_to_search);
		}
	}
	else if (position == 0 && anim->curposition == -1) {
		/* first frame without seeking special case... */
		ffmpeg_decode_video_frame(anim);
	}
	else {
		av_log(anim->pFormatCtx, AV_LOG_DEBUG, 
		       "FETCH: no seek necessary, just continue...\n");
	}

	IMB_freeImBuf(anim->last_frame);
	anim->last_frame = IMB_allocImBuf(anim->x, anim->y, 32, IB_rect);
	anim->last_frame->rect_colorspace = colormanage_colorspace_get_named(anim->colorspace);

	ffmpeg_postprocess(anim);

	anim->last_pts = anim->next_pts;
	
	ffmpeg_decode_video_frame(anim);
	
	anim->curposition = position;
	
	IMB_refImBuf(anim->last_frame);

	return anim->last_frame;
}

static void free_anim_ffmpeg(struct anim *anim)
{
	if (anim == NULL) return;

	if (anim->pCodecCtx) {
		avcodec_close(anim->pCodecCtx);
		avformat_close_input(&anim->pFormatCtx);
		av_free(anim->pFrameRGB);
		av_free(anim->pFrame);

		if (anim->ib_flags & IB_animdeinterlace) {
			MEM_freeN(anim->pFrameDeinterlaced->data[0]);
		}
		av_free(anim->pFrameDeinterlaced);
		sws_freeContext(anim->img_convert_ctx);
		IMB_freeImBuf(anim->last_frame);
		if (anim->next_packet.stream_index != -1) {
			av_free_packet(&anim->next_packet);
		}
	}
	anim->duration = 0;
}

#endif

#ifdef WITH_REDCODE

static int startredcode(struct anim *anim)
{
	anim->redcodeCtx = redcode_open(anim->name);
	if (!anim->redcodeCtx) {
		return -1;
	}
	anim->duration = redcode_get_length(anim->redcodeCtx);
	
	return 0;
}

static ImBuf *redcode_fetchibuf(struct anim *anim, int position)
{
	struct ImBuf *ibuf;
	struct redcode_frame *frame;
	struct redcode_frame_raw *raw_frame;

	if (!anim->redcodeCtx) {
		return NULL;
	}

	frame = redcode_read_video_frame(anim->redcodeCtx, position);
	
	if (!frame) {
		return NULL;
	}

	raw_frame = redcode_decode_video_raw(frame, 1);

	redcode_free_frame(frame);

	if (!raw_frame) {
		return NULL;
	}
	
	ibuf = IMB_allocImBuf(raw_frame->width * 2,
	                      raw_frame->height * 2, 32, IB_rectfloat);

	redcode_decode_video_float(raw_frame, ibuf->rect_float, 1);

	return ibuf;
}

static void free_anim_redcode(struct anim *anim)
{
	if (anim->redcodeCtx) {
		redcode_close(anim->redcodeCtx);
		anim->redcodeCtx = 0;
	}
	anim->duration = 0;
}

#endif

/* Try next picture to read */
/* No picture, try to open next animation */
/* Succeed, remove first image from animation */

static ImBuf *anim_getnew(struct anim *anim)
{
	struct ImBuf *ibuf = NULL;

	if (anim == NULL) return(NULL);

	free_anim_movie(anim);

#ifdef WITH_AVI
	free_anim_avi(anim);
#endif

#ifdef WITH_QUICKTIME
	free_anim_quicktime(anim);
#endif
#ifdef WITH_FFMPEG
	free_anim_ffmpeg(anim);
#endif
#ifdef WITH_REDCODE
	free_anim_redcode(anim);
#endif


	if (anim->curtype != 0) return (NULL);
	anim->curtype = imb_get_anim_type(anim->name);

	switch (anim->curtype) {
		case ANIM_SEQUENCE:
			ibuf = IMB_loadiffname(anim->name, anim->ib_flags, anim->colorspace);
			if (ibuf) {
				BLI_strncpy(anim->first, anim->name, sizeof(anim->first));
				anim->duration = 1;
			}
			break;
		case ANIM_MOVIE:
			if (startmovie(anim)) return (NULL);
			ibuf = IMB_allocImBuf(anim->x, anim->y, 24, 0); /* fake */
			break;
#ifdef WITH_AVI
		case ANIM_AVI:
			if (startavi(anim)) {
				printf("couldnt start avi\n");
				return (NULL);
			}
			ibuf = IMB_allocImBuf(anim->x, anim->y, 24, 0);
			break;
#endif
#ifdef WITH_QUICKTIME
		case ANIM_QTIME:
			if (startquicktime(anim)) return (0);
			ibuf = IMB_allocImBuf(anim->x, anim->y, 24, 0);
			break;
#endif
#ifdef WITH_FFMPEG
		case ANIM_FFMPEG:
			if (startffmpeg(anim)) return (0);
			ibuf = IMB_allocImBuf(anim->x, anim->y, 24, 0);
			break;
#endif
#ifdef WITH_REDCODE
		case ANIM_REDCODE:
			if (startredcode(anim)) return (0);
			ibuf = IMB_allocImBuf(8, 8, 32, 0);
			break;
#endif
	}
	return(ibuf);
}

struct ImBuf *IMB_anim_previewframe(struct anim *anim)
{
	struct ImBuf *ibuf = NULL;
	int position = 0;
	
	ibuf = IMB_anim_absolute(anim, 0, IMB_TC_NONE, IMB_PROXY_NONE);
	if (ibuf) {
		IMB_freeImBuf(ibuf);
		position = anim->duration / 2;
		ibuf = IMB_anim_absolute(anim, position, IMB_TC_NONE,
		                         IMB_PROXY_NONE);
	}
	return ibuf;
}

struct ImBuf *IMB_anim_absolute(struct anim *anim, int position,
                                IMB_Timecode_Type tc,
                                IMB_Proxy_Size preview_size)
{
	struct ImBuf *ibuf = NULL;
	char head[256], tail[256];
	unsigned short digits;
	int pic;
	int filter_y;
	if (anim == NULL) return(NULL);

	filter_y = (anim->ib_flags & IB_animdeinterlace);

	if (preview_size == IMB_PROXY_NONE) {
		if (anim->curtype == 0) {
			ibuf = anim_getnew(anim);
			if (ibuf == NULL) {
				return(NULL);
			}

			IMB_freeImBuf(ibuf); /* ???? */
			ibuf = NULL;
		}

		if (position < 0) return(NULL);
		if (position >= anim->duration) return(NULL);
	}
	else {
		struct anim *proxy = IMB_anim_open_proxy(anim, preview_size);

		if (proxy) {
			position = IMB_anim_index_get_frame_index(
			    anim, tc, position);

			return IMB_anim_absolute(
			           proxy, position,
			           IMB_TC_NONE, IMB_PROXY_NONE);
		}
	}

	switch (anim->curtype) {
		case ANIM_SEQUENCE:
			pic = an_stringdec(anim->first, head, tail, &digits);
			pic += position;
			an_stringenc(anim->name, head, tail, digits, pic);
			ibuf = IMB_loadiffname(anim->name, IB_rect, anim->colorspace);
			if (ibuf) {
				anim->curposition = position;
			}
			break;
		case ANIM_MOVIE:
			ibuf = movie_fetchibuf(anim, position);
			if (ibuf) {
				anim->curposition = position;
				IMB_convert_rgba_to_abgr(ibuf);
			}
			break;
#ifdef WITH_AVI
		case ANIM_AVI:
			ibuf = avi_fetchibuf(anim, position);
			if (ibuf)
				anim->curposition = position;
			break;
#endif
#ifdef WITH_QUICKTIME
		case ANIM_QTIME:
			ibuf = qtime_fetchibuf(anim, position);
			if (ibuf) {
				if (ibuf->rect) {
					/* OCIO_TODO: should happen in quicktime module, but it currently doesn't have access
					 *            to color management's internals
					 */
					ibuf->rect_colorspace = colormanage_colorspace_get_named(anim->colorspace);
				}

				anim->curposition = position;
			}
			break;
#endif
#ifdef WITH_FFMPEG
		case ANIM_FFMPEG:
			ibuf = ffmpeg_fetchibuf(anim, position, tc);
			if (ibuf)
				anim->curposition = position;
			filter_y = 0; /* done internally */
			break;
#endif
#ifdef WITH_REDCODE
		case ANIM_REDCODE:
			ibuf = redcode_fetchibuf(anim, position);
			if (ibuf) anim->curposition = position;
			break;
#endif
	}

	if (ibuf) {
		if (filter_y) IMB_filtery(ibuf);
		BLI_snprintf(ibuf->name, sizeof(ibuf->name), "%s.%04d", anim->name, anim->curposition + 1);
		
	}
	return(ibuf);
}

/***/

int IMB_anim_get_duration(struct anim *anim, IMB_Timecode_Type tc)
{
	struct anim_index *idx;
	if (tc == IMB_TC_NONE) {
		return anim->duration;
	}
	
	idx = IMB_anim_open_index(anim, tc);
	if (!idx) {
		return anim->duration;
	}

	return IMB_indexer_get_duration(idx);
}

bool IMB_anim_get_fps(struct anim *anim,
                     short *frs_sec, float *frs_sec_base, bool no_av_base)
{
	if (anim->frs_sec) {
		*frs_sec = anim->frs_sec;
		*frs_sec_base = anim->frs_sec_base;
#ifdef WITH_FFMPEG
<<<<<<< HEAD
		if (no_av_base)
			*frs_sec_base /= AV_TIME_BASE;
#else
		(void)no_av_base;
=======
		if (no_av_base) {
			*frs_sec_base /= AV_TIME_BASE;
		}
#else
		UNUSED_VARS(no_av_base);
>>>>>>> 7823ca06
#endif
		return true;
	}
	return false;
}

void IMB_anim_set_preseek(struct anim *anim, int preseek)
{
	anim->preseek = preseek;
}

int IMB_anim_get_preseek(struct anim *anim)
{
	return anim->preseek;
}<|MERGE_RESOLUTION|>--- conflicted
+++ resolved
@@ -1433,18 +1433,11 @@
 		*frs_sec = anim->frs_sec;
 		*frs_sec_base = anim->frs_sec_base;
 #ifdef WITH_FFMPEG
-<<<<<<< HEAD
-		if (no_av_base)
-			*frs_sec_base /= AV_TIME_BASE;
-#else
-		(void)no_av_base;
-=======
 		if (no_av_base) {
 			*frs_sec_base /= AV_TIME_BASE;
 		}
 #else
 		UNUSED_VARS(no_av_base);
->>>>>>> 7823ca06
 #endif
 		return true;
 	}
