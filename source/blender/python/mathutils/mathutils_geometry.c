--- conflicted
+++ resolved
@@ -417,11 +417,7 @@
 "\n"
 "   Takes 2 segments (defined by 4 vectors) and returns a vector for their point of intersection or None.\n"
 "\n"
-<<<<<<< HEAD
-"   .. warning:: Despite its name, this function works on segments, and not on lines..."
-=======
 "   .. warning:: Despite its name, this function works on segments, and not on lines.\n"
->>>>>>> f6c11062
 "\n"
 "   :arg lineA_p1: First point of the first line\n"
 "   :type lineA_p1: :class:`mathutils.Vector`\n"
