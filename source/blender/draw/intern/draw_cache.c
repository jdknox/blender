--- conflicted
+++ resolved
@@ -39,56 +39,6 @@
 #include "draw_cache_impl.h"
 
 static struct DRWShapeCache {
-<<<<<<< HEAD
-	Batch *drw_single_vertice;
-	Batch *drw_fullscreen_quad;
-	Batch *drw_screenspace_circle;
-	Batch *drw_plain_axes;
-	Batch *drw_single_arrow;
-	Batch *drw_cube;
-	Batch *drw_circle;
-	Batch *drw_square;
-	Batch *drw_line;
-	Batch *drw_line_endpoints;
-	Batch *drw_empty_sphere;
-	Batch *drw_empty_cone;
-	Batch *drw_arrows;
-	Batch *drw_axis_names;
-	Batch *drw_image_plane;
-	Batch *drw_image_plane_wire;
-	Batch *drw_field_wind;
-	Batch *drw_field_force;
-	Batch *drw_field_vortex;
-	Batch *drw_field_tube_limit;
-	Batch *drw_field_cone_limit;
-	Batch *drw_lamp;
-	Batch *drw_lamp_sunrays;
-	Batch *drw_lamp_area;
-	Batch *drw_lamp_hemi;
-	Batch *drw_lamp_spot;
-	Batch *drw_lamp_spot_square;
-	Batch *drw_speaker;
-	Batch *drw_lightprobe;
-	Batch *drw_bone_octahedral;
-	Batch *drw_bone_octahedral_wire;
-	Batch *drw_bone_box;
-	Batch *drw_bone_box_wire;
-	Batch *drw_bone_wire_wire;
-	Batch *drw_bone_envelope;
-	Batch *drw_bone_envelope_distance;
-	Batch *drw_bone_envelope_wire;
-	Batch *drw_bone_envelope_head_wire;
-	Batch *drw_bone_point;
-	Batch *drw_bone_point_wire;
-	Batch *drw_bone_arrows;
-	Batch *drw_camera;
-	Batch *drw_camera_tria;
-	Batch *drw_camera_focus;
-	Batch *drw_particle_cross;
-	Batch *drw_particle_circle;
-	Batch *drw_particle_axis;
-	Batch *drw_gpencil_axes;
-=======
 	Gwn_Batch *drw_single_vertice;
 	Gwn_Batch *drw_fullscreen_quad;
 	Gwn_Batch *drw_screenspace_circle;
@@ -136,7 +86,7 @@
 	Gwn_Batch *drw_particle_cross;
 	Gwn_Batch *drw_particle_circle;
 	Gwn_Batch *drw_particle_axis;
->>>>>>> 4ceb0067
+	Gwn_Batch *drw_gpencil_axes;
 } SHC = {NULL};
 
 void DRW_shape_cache_free(void)
@@ -534,7 +484,7 @@
 }
 
 /* Grease Pencil object */
-Batch *DRW_cache_gpencil_axes_get(void)
+Gwn_Batch *DRW_cache_gpencil_axes_get(void)
 {
 	if (!SHC.drw_gpencil_axes) {
 		int axis;
@@ -639,12 +589,7 @@
 /** \name Empties
  * \{ */
 
-<<<<<<< HEAD
-/* Empties */
-Batch *DRW_cache_plain_axes_get(void)
-=======
 Gwn_Batch *DRW_cache_plain_axes_get(void)
->>>>>>> 4ceb0067
 {
 	if (!SHC.drw_plain_axes) {
 		int axis;
