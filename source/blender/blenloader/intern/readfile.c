/*
 * ***** BEGIN GPL LICENSE BLOCK *****
 *
 * This program is free software; you can redistribute it and/or
 * modify it under the terms of the GNU General Public License
 * as published by the Free Software Foundation; either version 2
 * of the License, or (at your option) any later version.
 *
 * This program is distributed in the hope that it will be useful,
 * but WITHOUT ANY WARRANTY; without even the implied warranty of
 * MERCHANTABILITY or FITNESS FOR A PARTICULAR PURPOSE.  See the
 * GNU General Public License for more details.
 *
 * You should have received a copy of the GNU General Public License
 * along with this program; if not, write to the Free Software Foundation,
 * Inc., 51 Franklin Street, Fifth Floor, Boston, MA 02110-1301, USA.
 *
 * The Original Code is Copyright (C) 2001-2002 by NaN Holding BV.
 * All rights reserved.
 *
 *
 * Contributor(s): Blender Foundation
 *
 * ***** END GPL LICENSE BLOCK *****
 *
 */

/** \file blender/blenloader/intern/readfile.c
 *  \ingroup blenloader
 */


#include "zlib.h"

#include <limits.h>
#include <stdio.h> // for printf fopen fwrite fclose sprintf FILE
#include <stdlib.h> // for getenv atoi
#include <stddef.h> // for offsetof
#include <fcntl.h> // for open
#include <string.h> // for strrchr strncmp strstr
#include <math.h> // for fabs
#include <stdarg.h> /* for va_start/end */
#include <time.h> /* for gmtime */

#include "BLI_utildefines.h"
#ifndef WIN32
#  include <unistd.h> // for read close
#else
#  include <io.h> // for open close read
#  include "winsock2.h"
#  include "BLI_winstuff.h"
#endif

/* allow readfile to use deprecated functionality */
#define DNA_DEPRECATED_ALLOW

#include "DNA_anim_types.h"
#include "DNA_armature_types.h"
#include "DNA_actuator_types.h"
#include "DNA_brush_types.h"
#include "DNA_cache_library_types.h"
#include "DNA_camera_types.h"
#include "DNA_cloth_types.h"
#include "DNA_controller_types.h"
#include "DNA_constraint_types.h"
#include "DNA_dynamicpaint_types.h"
#include "DNA_effect_types.h"
#include "DNA_fileglobal_types.h"
#include "DNA_genfile.h"
#include "DNA_group_types.h"
#include "DNA_gpencil_types.h"
#include "DNA_ipo_types.h"
#include "DNA_key_types.h"
#include "DNA_lattice_types.h"
#include "DNA_lamp_types.h"
#include "DNA_linestyle_types.h"
#include "DNA_meta_types.h"
#include "DNA_material_types.h"
#include "DNA_mesh_types.h"
#include "DNA_meshdata_types.h"
#include "DNA_nla_types.h"
#include "DNA_node_types.h"
#include "DNA_object_fluidsim.h" // NT
#include "DNA_object_types.h"
#include "DNA_packedFile_types.h"
#include "DNA_particle_types.h"
#include "DNA_property_types.h"
#include "DNA_rigidbody_types.h"
#include "DNA_text_types.h"
#include "DNA_view3d_types.h"
#include "DNA_screen_types.h"
#include "DNA_sensor_types.h"
#include "DNA_sdna_types.h"
#include "DNA_scene_types.h"
#include "DNA_sequence_types.h"
#include "DNA_smoke_types.h"
#include "DNA_speaker_types.h"
#include "DNA_sound_types.h"
#include "DNA_space_types.h"
#include "DNA_vfont_types.h"
#include "DNA_world_types.h"
#include "DNA_movieclip_types.h"
#include "DNA_mask_types.h"

#include "MEM_guardedalloc.h"

#include "BLI_endian_switch.h"
#include "BLI_blenlib.h"
#include "BLI_math.h"
#include "BLI_threads.h"
#include "BLI_mempool.h"

#include "BLF_translation.h"

#include "BKE_armature.h"
#include "BKE_brush.h"
#include "BKE_cache_library.h"
#include "BKE_cloth.h"
#include "BKE_constraint.h"
#include "BKE_context.h"
#include "BKE_curve.h"
#include "BKE_depsgraph.h"
#include "BKE_effect.h"
#include "BKE_fcurve.h"
#include "BKE_global.h" // for G
#include "BKE_group.h"
#include "BKE_library.h" // for which_libbase
#include "BKE_idcode.h"
#include "BKE_key.h"
#include "BKE_material.h"
#include "BKE_main.h" // for Main
#include "BKE_mesh.h" // for ME_ defines (patching)
#include "BKE_modifier.h"
#include "BKE_multires.h"
#include "BKE_node.h" // for tree type defines
#include "BKE_object.h"
#include "BKE_paint.h"
#include "BKE_particle.h"
#include "BKE_pointcache.h"
#include "BKE_report.h"
#include "BKE_sca.h" // for init_actuator
#include "BKE_scene.h"
#include "BKE_screen.h"
#include "BKE_sequencer.h"
#include "BKE_outliner_treehash.h"
#include "BKE_sound.h"


#include "NOD_common.h"
#include "NOD_socket.h"

#include "BLO_readfile.h"
#include "BLO_undofile.h"
#include "BLO_blend_defs.h"

#include "RE_engine.h"

#include "readfile.h"


#include <errno.h>

/*
 * Remark: still a weak point is the newaddress() function, that doesnt solve reading from
 * multiple files at the same time
 *
 * (added remark: oh, i thought that was solved? will look at that... (ton)
 *
 * READ
 * - Existing Library (Main) push or free
 * - allocate new Main
 * - load file
 * - read SDNA
 * - for each LibBlock
 *     - read LibBlock
 *     - if a Library
 *         - make a new Main
 *         - attach ID's to it
 *     - else
 *         - read associated 'direct data'
 *         - link direct data (internal and to LibBlock)
 * - read FileGlobal
 * - read USER data, only when indicated (file is ~/X.XX/startup.blend)
 * - free file
 * - per Library (per Main)
 *     - read file
 *     - read SDNA
 *     - find LibBlocks and attach IDs to Main
 *         - if external LibBlock
 *             - search all Main's
 *                 - or it's already read,
 *                 - or not read yet
 *                 - or make new Main
 *     - per LibBlock
 *         - read recursive
 *         - read associated direct data
 *         - link direct data (internal and to LibBlock)
 *     - free file
 * - per Library with unread LibBlocks
 *     - read file
 *     - read SDNA
 *     - per LibBlock
 *                - read recursive
 *                - read associated direct data
 *                - link direct data (internal and to LibBlock)
 *         - free file
 * - join all Mains
 * - link all LibBlocks and indirect pointers to libblocks
 * - initialize FileGlobal and copy pointers to Global
 */

/* use GHash for BHead name-based lookups (speeds up linking) */
#define USE_GHASH_BHEAD

/***/

typedef struct OldNew {
	void *old, *newp;
	int nr;
} OldNew;

typedef struct OldNewMap {
	OldNew *entries;
	int nentries, entriessize;
	int sorted;
	int lasthit;
} OldNewMap;


/* local prototypes */
static void *read_struct(FileData *fd, BHead *bh, const char *blockname);
static void direct_link_modifiers(FileData *fd, ListBase *lb);
static void convert_tface_mt(FileData *fd, Main *main);
static BHead *find_bhead_from_code_name(FileData *fd, const short idcode, const char *name);
static BHead *find_bhead_from_idname(FileData *fd, const char *idname);

/* this function ensures that reports are printed,
 * in the case of libraray linking errors this is important!
 *
 * bit kludge but better then doubling up on prints,
 * we could alternatively have a versions of a report function which forces printing - campbell
 */

void blo_reportf_wrap(ReportList *reports, ReportType type, const char *format, ...)
{
	char fixed_buf[1024]; /* should be long enough */
	
	va_list args;
	
	va_start(args, format);
	vsnprintf(fixed_buf, sizeof(fixed_buf), format, args);
	va_end(args);
	
	fixed_buf[sizeof(fixed_buf) - 1] = '\0';
	
	BKE_report(reports, type, fixed_buf);
	
	if (G.background == 0) {
		printf("%s\n", fixed_buf);
	}
}

/* for reporting linking messages */
static const char *library_parent_filepath(Library *lib)
{
	return lib->parent ? lib->parent->filepath : "<direct>";
}

static OldNewMap *oldnewmap_new(void) 
{
	OldNewMap *onm= MEM_callocN(sizeof(*onm), "OldNewMap");
	
	onm->entriessize = 1024;
	onm->entries = MEM_mallocN(sizeof(*onm->entries)*onm->entriessize, "OldNewMap.entries");
	
	return onm;
}

static int verg_oldnewmap(const void *v1, const void *v2)
{
	const struct OldNew *x1=v1, *x2=v2;
	
	if (x1->old > x2->old) return 1;
	else if (x1->old < x2->old) return -1;
	return 0;
}


static void oldnewmap_sort(FileData *fd) 
{
	qsort(fd->libmap->entries, fd->libmap->nentries, sizeof(OldNew), verg_oldnewmap);
	fd->libmap->sorted = 1;
}

/* nr is zero for data, and ID code for libdata */
static void oldnewmap_insert(OldNewMap *onm, void *oldaddr, void *newaddr, int nr) 
{
	OldNew *entry;
	
	if (oldaddr==NULL || newaddr==NULL) return;
	
	if (UNLIKELY(onm->nentries == onm->entriessize)) {
		onm->entriessize *= 2;
		onm->entries = MEM_reallocN(onm->entries, sizeof(*onm->entries) * onm->entriessize);
	}

	entry = &onm->entries[onm->nentries++];
	entry->old = oldaddr;
	entry->newp = newaddr;
	entry->nr = nr;
}

void blo_do_versions_oldnewmap_insert(OldNewMap *onm, void *oldaddr, void *newaddr, int nr)
{
	oldnewmap_insert(onm, oldaddr, newaddr, nr);
}

static void *oldnewmap_lookup_and_inc(OldNewMap *onm, void *addr, bool increase_users) 
{
	int i;
	
	if (addr == NULL) return NULL;
	
	if (onm->lasthit < onm->nentries-1) {
		OldNew *entry = &onm->entries[++onm->lasthit];
		
		if (entry->old == addr) {
			if (increase_users)
				entry->nr++;
			return entry->newp;
		}
	}
	
	for (i = 0; i < onm->nentries; i++) {
		OldNew *entry = &onm->entries[i];
		
		if (entry->old == addr) {
			onm->lasthit = i;
			
			if (increase_users)
				entry->nr++;
			return entry->newp;
		}
	}
	
	return NULL;
}

/* for libdata, nr has ID code, no increment */
static void *oldnewmap_liblookup(OldNewMap *onm, void *addr, void *lib)
{
	if (addr == NULL) {
		return NULL;
	}

	/* lasthit works fine for non-libdata, linking there is done in same sequence as writing */
	if (onm->sorted) {
		OldNew entry_s, *entry;

		entry_s.old = addr;

		entry = bsearch(&entry_s, onm->entries, onm->nentries, sizeof(OldNew), verg_oldnewmap);
		if (entry) {
			ID *id = entry->newp;

			if (id && (!lib || id->lib)) {
				return id;
			}
		}
	}
	else {
		/* note, this can be a bottle neck when loading some files */
		unsigned int nentries = (unsigned int)onm->nentries;
		unsigned int i;
		OldNew *entry;

		for (i = 0, entry = onm->entries; i < nentries; i++, entry++) {
			if (entry->old == addr) {
				ID *id = entry->newp;
				if (id && (!lib || id->lib)) {
					return id;
				}
			}
		}
	}

	return NULL;
}

static void oldnewmap_free_unused(OldNewMap *onm) 
{
	int i;

	for (i = 0; i < onm->nentries; i++) {
		OldNew *entry = &onm->entries[i];
		if (entry->nr == 0) {
			MEM_freeN(entry->newp);
			entry->newp = NULL;
		}
	}
}

static void oldnewmap_clear(OldNewMap *onm) 
{
	onm->nentries = 0;
	onm->lasthit = 0;
}

static void oldnewmap_free(OldNewMap *onm) 
{
	MEM_freeN(onm->entries);
	MEM_freeN(onm);
}

/***/

static void read_libraries(FileData *basefd, ListBase *mainlist);

/* ************ help functions ***************** */

static void add_main_to_main(Main *mainvar, Main *from)
{
	ListBase *lbarray[MAX_LIBARRAY], *fromarray[MAX_LIBARRAY];
	int a;
	
	set_listbasepointers(mainvar, lbarray);
	a = set_listbasepointers(from, fromarray);
	while (a--) {
		BLI_movelisttolist(lbarray[a], fromarray[a]);
	}
}

void blo_join_main(ListBase *mainlist)
{
	Main *tojoin, *mainl;
	
	mainl = mainlist->first;
	while ((tojoin = mainl->next)) {
		add_main_to_main(mainl, tojoin);
		BLI_remlink(mainlist, tojoin);
		BKE_main_free(tojoin);
	}
}

static void split_libdata(ListBase *lb, Main *first)
{
	ListBase *lbn;
	ID *id, *idnext;
	Main *mainvar;
	
	id = lb->first;
	while (id) {
		idnext = id->next;
		if (id->lib) {
			mainvar = first;
			while (mainvar) {
				if (mainvar->curlib == id->lib) {
					lbn= which_libbase(mainvar, GS(id->name));
					BLI_remlink(lb, id);
					BLI_addtail(lbn, id);
					break;
				}
				mainvar = mainvar->next;
			}
			if (mainvar == NULL) printf("error split_libdata\n");
		}
		id = idnext;
	}
}

void blo_split_main(ListBase *mainlist, Main *main)
{
	ListBase *lbarray[MAX_LIBARRAY];
	Library *lib;
	int i;
	
	mainlist->first = mainlist->last = main;
	main->next = NULL;
	
	if (BLI_listbase_is_empty(&main->library))
		return;
	
	for (lib = main->library.first; lib; lib = lib->id.next) {
		Main *libmain = BKE_main_new();
		libmain->curlib = lib;
		BLI_addtail(mainlist, libmain);
	}
	
	i = set_listbasepointers(main, lbarray);
	while (i--)
		split_libdata(lbarray[i], main->next);
}

static void read_file_version(FileData *fd, Main *main)
{
	BHead *bhead;
	
	for (bhead= blo_firstbhead(fd); bhead; bhead= blo_nextbhead(fd, bhead)) {
		if (bhead->code == GLOB) {
			FileGlobal *fg= read_struct(fd, bhead, "Global");
			if (fg) {
				main->subversionfile= fg->subversion;
				main->minversionfile= fg->minversion;
				main->minsubversionfile= fg->minsubversion;
				MEM_freeN(fg);
			}
			else if (bhead->code == ENDB)
				break;
		}
	}
}

#ifdef USE_GHASH_BHEAD
static void read_file_bhead_idname_map_create(FileData *fd)
{
	BHead *bhead;

	/* dummy values */
	bool is_link = false;
	int code_prev = ENDB;
	unsigned int reserve = 0;

	for (bhead = blo_firstbhead(fd); bhead; bhead = blo_nextbhead(fd, bhead)) {
		if (code_prev != bhead->code) {
			code_prev = bhead->code;
			is_link = BKE_idcode_is_valid(code_prev) ? BKE_idcode_is_linkable(code_prev) : false;
		}

		if (is_link) {
			reserve += 1;
		}
	}

	BLI_assert(fd->bhead_idname_hash == NULL);

	fd->bhead_idname_hash = BLI_ghash_str_new_ex(__func__, reserve);

	for (bhead = blo_firstbhead(fd); bhead; bhead = blo_nextbhead(fd, bhead)) {
		if (code_prev != bhead->code) {
			code_prev = bhead->code;
			is_link = BKE_idcode_is_valid(code_prev) ? BKE_idcode_is_linkable(code_prev) : false;
		}

		if (is_link) {
			BLI_ghash_insert(fd->bhead_idname_hash, (void *)bhead_id_name(fd, bhead), bhead);
		}
	}
}
#endif


static Main *blo_find_main(FileData *fd, const char *filepath, const char *relabase)
{
	ListBase *mainlist = fd->mainlist;
	Main *m;
	Library *lib;
	char name1[FILE_MAX];
	
	BLI_strncpy(name1, filepath, sizeof(name1));
	BLI_cleanup_path(relabase, name1);
	
//	printf("blo_find_main: relabase  %s\n", relabase);
//	printf("blo_find_main: original in  %s\n", filepath);
//	printf("blo_find_main: converted to %s\n", name1);
	
	for (m = mainlist->first; m; m = m->next) {
		const char *libname = (m->curlib) ? m->curlib->filepath : m->name;
		
		if (BLI_path_cmp(name1, libname) == 0) {
			if (G.debug & G_DEBUG) printf("blo_find_main: found library %s\n", libname);
			return m;
		}
	}
	
	m = BKE_main_new();
	BLI_addtail(mainlist, m);
	
	lib = BKE_libblock_alloc(m, ID_LI, "lib");
	BLI_strncpy(lib->name, filepath, sizeof(lib->name));
	BLI_strncpy(lib->filepath, name1, sizeof(lib->filepath));
	
	m->curlib = lib;
	
	read_file_version(fd, m);
	
	if (G.debug & G_DEBUG) printf("blo_find_main: added new lib %s\n", filepath);
	return m;
}


/* ************ FILE PARSING ****************** */

static void switch_endian_bh4(BHead4 *bhead)
{
	/* the ID_.. codes */
	if ((bhead->code & 0xFFFF)==0) bhead->code >>= 16;
	
	if (bhead->code != ENDB) {
		BLI_endian_switch_int32(&bhead->len);
		BLI_endian_switch_int32(&bhead->SDNAnr);
		BLI_endian_switch_int32(&bhead->nr);
	}
}

static void switch_endian_bh8(BHead8 *bhead)
{
	/* the ID_.. codes */
	if ((bhead->code & 0xFFFF)==0) bhead->code >>= 16;
	
	if (bhead->code != ENDB) {
		BLI_endian_switch_int32(&bhead->len);
		BLI_endian_switch_int32(&bhead->SDNAnr);
		BLI_endian_switch_int32(&bhead->nr);
	}
}

static void bh4_from_bh8(BHead *bhead, BHead8 *bhead8, int do_endian_swap)
{
	BHead4 *bhead4 = (BHead4 *) bhead;
	int64_t old;

	bhead4->code = bhead8->code;
	bhead4->len = bhead8->len;

	if (bhead4->code != ENDB) {
		/* perform a endian swap on 64bit pointers, otherwise the pointer might map to zero
		 * 0x0000000000000000000012345678 would become 0x12345678000000000000000000000000
		 */
		if (do_endian_swap) {
			BLI_endian_switch_int64(&bhead8->old);
		}
		
		/* this patch is to avoid a long long being read from not-eight aligned positions
		 * is necessary on any modern 64bit architecture) */
		memcpy(&old, &bhead8->old, 8);
		bhead4->old = (int) (old >> 3);
		
		bhead4->SDNAnr = bhead8->SDNAnr;
		bhead4->nr = bhead8->nr;
	}
}

static void bh8_from_bh4(BHead *bhead, BHead4 *bhead4)
{
	BHead8 *bhead8 = (BHead8 *) bhead;
	
	bhead8->code = bhead4->code;
	bhead8->len = bhead4->len;
	
	if (bhead8->code != ENDB) {
		bhead8->old = bhead4->old;
		bhead8->SDNAnr = bhead4->SDNAnr;
		bhead8->nr= bhead4->nr;
	}
}

static BHeadN *get_bhead(FileData *fd)
{
	BHeadN *new_bhead = NULL;
	int readsize;
	
	if (fd) {
		if (!fd->eof) {
			/* initializing to zero isn't strictly needed but shuts valgrind up
			 * since uninitialized memory gets compared */
			BHead8 bhead8 = {0};
			BHead4 bhead4 = {0};
			BHead  bhead = {0};
			
			/* First read the bhead structure.
			 * Depending on the platform the file was written on this can
			 * be a big or little endian BHead4 or BHead8 structure.
			 *
			 * As usual 'ENDB' (the last *partial* bhead of the file)
			 * needs some special handling. We don't want to EOF just yet.
			 */
			if (fd->flags & FD_FLAGS_FILE_POINTSIZE_IS_4) {
				bhead4.code = DATA;
				readsize = fd->read(fd, &bhead4, sizeof(bhead4));
				
				if (readsize == sizeof(bhead4) || bhead4.code == ENDB) {
					if (fd->flags & FD_FLAGS_SWITCH_ENDIAN) {
						switch_endian_bh4(&bhead4);
					}
					
					if (fd->flags & FD_FLAGS_POINTSIZE_DIFFERS) {
						bh8_from_bh4(&bhead, &bhead4);
					}
					else {
						memcpy(&bhead, &bhead4, sizeof(bhead));
					}
				}
				else {
					fd->eof = 1;
					bhead.len= 0;
				}
			}
			else {
				bhead8.code = DATA;
				readsize = fd->read(fd, &bhead8, sizeof(bhead8));
				
				if (readsize == sizeof(bhead8) || bhead8.code == ENDB) {
					if (fd->flags & FD_FLAGS_SWITCH_ENDIAN) {
						switch_endian_bh8(&bhead8);
					}
					
					if (fd->flags & FD_FLAGS_POINTSIZE_DIFFERS) {
						bh4_from_bh8(&bhead, &bhead8, (fd->flags & FD_FLAGS_SWITCH_ENDIAN));
					}
					else {
						memcpy(&bhead, &bhead8, sizeof(bhead));
					}
				}
				else {
					fd->eof = 1;
					bhead.len= 0;
				}
			}
			
			/* make sure people are not trying to pass bad blend files */
			if (bhead.len < 0) fd->eof = 1;
			
			/* bhead now contains the (converted) bhead structure. Now read
			 * the associated data and put everything in a BHeadN (creative naming !)
			 */
			if (!fd->eof) {
				new_bhead = MEM_mallocN(sizeof(BHeadN) + bhead.len, "new_bhead");
				if (new_bhead) {
					new_bhead->next = new_bhead->prev = NULL;
					new_bhead->bhead = bhead;
					
					readsize = fd->read(fd, new_bhead + 1, bhead.len);
					
					if (readsize != bhead.len) {
						fd->eof = 1;
						MEM_freeN(new_bhead);
						new_bhead = NULL;
					}
				}
				else {
					fd->eof = 1;
				}
			}
		}
	}

	/* We've read a new block. Now add it to the list
	 * of blocks.
	 */
	if (new_bhead) {
		BLI_addtail(&fd->listbase, new_bhead);
	}
	
	return(new_bhead);
}

BHead *blo_firstbhead(FileData *fd)
{
	BHeadN *new_bhead;
	BHead *bhead = NULL;
	
	/* Rewind the file
	 * Read in a new block if necessary
	 */
	new_bhead = fd->listbase.first;
	if (new_bhead == NULL) {
		new_bhead = get_bhead(fd);
	}
	
	if (new_bhead) {
		bhead = &new_bhead->bhead;
	}
	
	return(bhead);
}

BHead *blo_prevbhead(FileData *UNUSED(fd), BHead *thisblock)
{
	BHeadN *bheadn = (BHeadN *)POINTER_OFFSET(thisblock, -offsetof(BHeadN, bhead));
	BHeadN *prev = bheadn->prev;
	
	return (prev) ? &prev->bhead : NULL;
}

BHead *blo_nextbhead(FileData *fd, BHead *thisblock)
{
	BHeadN *new_bhead = NULL;
	BHead *bhead = NULL;
	
	if (thisblock) {
		/* bhead is actually a sub part of BHeadN
		 * We calculate the BHeadN pointer from the BHead pointer below */
		new_bhead = (BHeadN *)POINTER_OFFSET(thisblock, -offsetof(BHeadN, bhead));
		
		/* get the next BHeadN. If it doesn't exist we read in the next one */
		new_bhead = new_bhead->next;
		if (new_bhead == NULL) {
			new_bhead = get_bhead(fd);
		}
	}
	
	if (new_bhead) {
		/* here we do the reverse:
		 * go from the BHeadN pointer to the BHead pointer */
		bhead = &new_bhead->bhead;
	}
	
	return(bhead);
}

static void decode_blender_header(FileData *fd)
{
	char header[SIZEOFBLENDERHEADER], num[4];
	int readsize;
	
	/* read in the header data */
	readsize = fd->read(fd, header, sizeof(header));
	
	if (readsize == sizeof(header)) {
		if (STREQLEN(header, "BLENDER", 7)) {
			int remove_this_endian_test = 1;
			
			fd->flags |= FD_FLAGS_FILE_OK;
			
			/* what size are pointers in the file ? */
			if (header[7]=='_') {
				fd->flags |= FD_FLAGS_FILE_POINTSIZE_IS_4;
				if (sizeof(void *) != 4) {
					fd->flags |= FD_FLAGS_POINTSIZE_DIFFERS;
				}
			}
			else {
				if (sizeof(void *) != 8) {
					fd->flags |= FD_FLAGS_POINTSIZE_DIFFERS;
				}
			}
			
			/* is the file saved in a different endian
			 * than we need ?
			 */
			if (((((char *)&remove_this_endian_test)[0] == 1) ? L_ENDIAN : B_ENDIAN) != ((header[8] == 'v') ? L_ENDIAN : B_ENDIAN)) {
				fd->flags |= FD_FLAGS_SWITCH_ENDIAN;
			}
			
			/* get the version number */
			memcpy(num, header + 9, 3);
			num[3] = 0;
			fd->fileversion = atoi(num);
		}
	}
}

static int read_file_dna(FileData *fd)
{
	BHead *bhead;
	
	for (bhead = blo_firstbhead(fd); bhead; bhead = blo_nextbhead(fd, bhead)) {
		if (bhead->code == DNA1) {
			const bool do_endian_swap = (fd->flags & FD_FLAGS_SWITCH_ENDIAN) != 0;
			
			fd->filesdna = DNA_sdna_from_data(&bhead[1], bhead->len, do_endian_swap);
			if (fd->filesdna) {
				fd->compflags = DNA_struct_get_compareflags(fd->filesdna, fd->memsdna);
				/* used to retrieve ID names from (bhead+1) */
				fd->id_name_offs = DNA_elem_offset(fd->filesdna, "ID", "char", "name[]");
			}
			
			return 1;
		}
		else if (bhead->code == ENDB)
			break;
	}
	
	return 0;
}

static int fd_read_from_file(FileData *filedata, void *buffer, unsigned int size)
{
	int readsize = read(filedata->filedes, buffer, size);
	
	if (readsize < 0) {
		readsize = EOF;
	}
	else {
		filedata->seek += readsize;
	}
	
	return readsize;
}

static int fd_read_gzip_from_file(FileData *filedata, void *buffer, unsigned int size)
{
	int readsize = gzread(filedata->gzfiledes, buffer, size);
	
	if (readsize < 0) {
		readsize = EOF;
	}
	else {
		filedata->seek += readsize;
	}
	
	return (readsize);
}

static int fd_read_from_memory(FileData *filedata, void *buffer, unsigned int size)
{
	/* don't read more bytes then there are available in the buffer */
	int readsize = (int)MIN2(size, (unsigned int)(filedata->buffersize - filedata->seek));
	
	memcpy(buffer, filedata->buffer + filedata->seek, readsize);
	filedata->seek += readsize;
	
	return (readsize);
}

static int fd_read_from_memfile(FileData *filedata, void *buffer, unsigned int size)
{
	static unsigned int seek = (1<<30);	/* the current position */
	static unsigned int offset = 0;		/* size of previous chunks */
	static MemFileChunk *chunk = NULL;
	unsigned int chunkoffset, readsize, totread;
	
	if (size == 0) return 0;
	
	if (seek != (unsigned int)filedata->seek) {
		chunk = filedata->memfile->chunks.first;
		seek = 0;
		
		while (chunk) {
			if (seek + chunk->size > (unsigned) filedata->seek) break;
			seek += chunk->size;
			chunk = chunk->next;
		}
		offset = seek;
		seek = filedata->seek;
	}
	
	if (chunk) {
		totread = 0;
		
		do {
			/* first check if it's on the end if current chunk */
			if (seek-offset == chunk->size) {
				offset += chunk->size;
				chunk = chunk->next;
			}
			
			/* debug, should never happen */
			if (chunk == NULL) {
				printf("illegal read, chunk zero\n");
				return 0;
			}
			
			chunkoffset = seek-offset;
			readsize = size-totread;
			
			/* data can be spread over multiple chunks, so clamp size
			 * to within this chunk, and then it will read further in
			 * the next chunk */
			if (chunkoffset+readsize > chunk->size)
				readsize= chunk->size-chunkoffset;
			
			memcpy(POINTER_OFFSET(buffer, totread), chunk->buf + chunkoffset, readsize);
			totread += readsize;
			filedata->seek += readsize;
			seek += readsize;
		} while (totread < size);
		
		return totread;
	}
	
	return 0;
}

static FileData *filedata_new(void)
{
	FileData *fd = MEM_callocN(sizeof(FileData), "FileData");
	
	fd->filedes = -1;
	fd->gzfiledes = NULL;
	
	/* XXX, this doesn't need to be done all the time,
	 * but it keeps us re-entrant,  remove once we have
	 * a lib that provides a nice lock. - zr
	 */
	fd->memsdna = DNA_sdna_from_data(DNAstr, DNAlen, false);
	
	fd->datamap = oldnewmap_new();
	fd->globmap = oldnewmap_new();
	fd->libmap = oldnewmap_new();
	
	return fd;
}

static FileData *blo_decode_and_check(FileData *fd, ReportList *reports)
{
	decode_blender_header(fd);
	
	if (fd->flags & FD_FLAGS_FILE_OK) {
		if (!read_file_dna(fd)) {
			BKE_reportf(reports, RPT_ERROR, "Failed to read blend file '%s', incomplete", fd->relabase);
			blo_freefiledata(fd);
			fd = NULL;
		}
	}
	else {
		BKE_reportf(reports, RPT_ERROR, "Failed to read blend file '%s', not a blend file", fd->relabase);
		blo_freefiledata(fd);
		fd = NULL;
	}
	
	return fd;
}

/* cannot be called with relative paths anymore! */
/* on each new library added, it now checks for the current FileData and expands relativeness */
FileData *blo_openblenderfile(const char *filepath, ReportList *reports)
{
	gzFile gzfile;
	errno = 0;
	gzfile = BLI_gzopen(filepath, "rb");
	
	if (gzfile == (gzFile)Z_NULL) {
		BKE_reportf(reports, RPT_WARNING, "Unable to open '%s': %s",
		            filepath, errno ? strerror(errno) : TIP_("unknown error reading file"));
		return NULL;
	}
	else {
		FileData *fd = filedata_new();
		fd->gzfiledes = gzfile;
		fd->read = fd_read_gzip_from_file;
		
		/* needed for library_append and read_libraries */
		BLI_strncpy(fd->relabase, filepath, sizeof(fd->relabase));
		
		return blo_decode_and_check(fd, reports);
	}
}

static int fd_read_gzip_from_memory(FileData *filedata, void *buffer, unsigned int size)
{
	int err;

	filedata->strm.next_out = (Bytef *) buffer;
	filedata->strm.avail_out = size;

	// Inflate another chunk.
	err = inflate (&filedata->strm, Z_SYNC_FLUSH);

	if (err == Z_STREAM_END) {
		return 0;
	}
	else if (err != Z_OK) {
		printf("fd_read_gzip_from_memory: zlib error\n");
		return 0;
	}

	filedata->seek += size;

	return (size);
}

static int fd_read_gzip_from_memory_init(FileData *fd)
{

	fd->strm.next_in = (Bytef *) fd->buffer;
	fd->strm.avail_in = fd->buffersize;
	fd->strm.total_out = 0;
	fd->strm.zalloc = Z_NULL;
	fd->strm.zfree = Z_NULL;
	
	if (inflateInit2(&fd->strm, (16+MAX_WBITS)) != Z_OK)
		return 0;

	fd->read = fd_read_gzip_from_memory;
	
	return 1;
}

FileData *blo_openblendermemory(const void *mem, int memsize, ReportList *reports)
{
	if (!mem || memsize<SIZEOFBLENDERHEADER) {
		BKE_report(reports, RPT_WARNING, (mem) ? TIP_("Unable to read"): TIP_("Unable to open"));
		return NULL;
	}
	else {
		FileData *fd = filedata_new();
		const char *cp = mem;
		
		fd->buffer = mem;
		fd->buffersize = memsize;
		
		/* test if gzip */
		if (cp[0] == 0x1f && cp[1] == 0x8b) {
			if (0 == fd_read_gzip_from_memory_init(fd)) {
				blo_freefiledata(fd);
				return NULL;
			}
		}
		else
			fd->read = fd_read_from_memory;
			
		fd->flags |= FD_FLAGS_NOT_MY_BUFFER;

		return blo_decode_and_check(fd, reports);
	}
}

FileData *blo_openblendermemfile(MemFile *memfile, ReportList *reports)
{
	if (!memfile) {
		BKE_report(reports, RPT_WARNING, "Unable to open blend <memory>");
		return NULL;
	}
	else {
		FileData *fd = filedata_new();
		fd->memfile = memfile;
		
		fd->read = fd_read_from_memfile;
		fd->flags |= FD_FLAGS_NOT_MY_BUFFER;
		
		return blo_decode_and_check(fd, reports);
	}
}


void blo_freefiledata(FileData *fd)
{
	if (fd) {
		if (fd->filedes != -1) {
			close(fd->filedes);
		}
		
		if (fd->gzfiledes != NULL) {
			gzclose(fd->gzfiledes);
		}
		
		if (fd->strm.next_in) {
			if (inflateEnd (&fd->strm) != Z_OK) {
				printf("close gzip stream error\n");
			}
		}
		
		if (fd->buffer && !(fd->flags & FD_FLAGS_NOT_MY_BUFFER)) {
			MEM_freeN((void *)fd->buffer);
			fd->buffer = NULL;
		}
		
		// Free all BHeadN data blocks
		BLI_freelistN(&fd->listbase);
		
		if (fd->memsdna)
			DNA_sdna_free(fd->memsdna);
		if (fd->filesdna)
			DNA_sdna_free(fd->filesdna);
		if (fd->compflags)
			MEM_freeN(fd->compflags);
		
		if (fd->datamap)
			oldnewmap_free(fd->datamap);
		if (fd->globmap)
			oldnewmap_free(fd->globmap);
		if (fd->imamap)
			oldnewmap_free(fd->imamap);
		if (fd->movieclipmap)
			oldnewmap_free(fd->movieclipmap);
		if (fd->soundmap)
			oldnewmap_free(fd->soundmap);
		if (fd->packedmap)
			oldnewmap_free(fd->packedmap);
		if (fd->libmap && !(fd->flags & FD_FLAGS_NOT_MY_LIBMAP))
			oldnewmap_free(fd->libmap);
		if (fd->bheadmap)
			MEM_freeN(fd->bheadmap);
		
#ifdef USE_GHASH_BHEAD
		if (fd->bhead_idname_hash) {
			BLI_ghash_free(fd->bhead_idname_hash, NULL, NULL);
		}
#endif

		MEM_freeN(fd);
	}
}

/* ************ DIV ****************** */

bool BLO_has_bfile_extension(const char *str)
{
	const char *ext_test[4] = {".blend", ".ble", ".blend.gz", NULL};
	return BLI_testextensie_array(str, ext_test);
}

bool BLO_is_a_library(const char *path, char *dir, char *group)
{
	/* return ok when a blenderfile, in dir is the filename,
	 * in group the type of libdata
	 */
	int len;
	char *fd;
	
	/* if path leads to a directory we can be sure we're not in a library */
	if (BLI_is_dir(path)) return 0;

	strcpy(dir, path);
	len = strlen(dir);
	if (len < 7) return 0;
	if ((dir[len - 1] != '/') && (dir[len - 1] != '\\')) return 0;
	
	group[0] = '\0';
	dir[len - 1] = '\0';

	/* Find the last slash */
	fd = (char *)BLI_last_slash(dir);

	if (fd == NULL) return 0;
	*fd = 0;
	if (BLO_has_bfile_extension(fd+1)) {
		/* the last part of the dir is a .blend file, no group follows */
		*fd = '/'; /* put back the removed slash separating the dir and the .blend file name */
	}
	else {
		const char * const gp = fd + 1; // in case we have a .blend file, gp points to the group
		
		/* Find the last slash */
		fd = (char *)BLI_last_slash(dir);
		if (!fd || !BLO_has_bfile_extension(fd+1)) return 0;
		
		/* now we know that we are in a blend file and it is safe to 
		 * assume that gp actually points to a group */
		if (!STREQ("Screen", gp))
			BLI_strncpy(group, gp, BLO_GROUP_MAX);
	}
	return 1;
}

/* ************** OLD POINTERS ******************* */

static void *newdataadr(FileData *fd, void *adr)		/* only direct databocks */
{
	return oldnewmap_lookup_and_inc(fd->datamap, adr, true);
}

static void *newdataadr_no_us(FileData *fd, void *adr)		/* only direct databocks */
{
	return oldnewmap_lookup_and_inc(fd->datamap, adr, false);
}

static void *newglobadr(FileData *fd, void *adr)	    /* direct datablocks with global linking */
{
	return oldnewmap_lookup_and_inc(fd->globmap, adr, true);
}

static void *newimaadr(FileData *fd, void *adr)		    /* used to restore image data after undo */
{
	if (fd->imamap && adr)
		return oldnewmap_lookup_and_inc(fd->imamap, adr, true);
	return NULL;
}

static void *newmclipadr(FileData *fd, void *adr)      /* used to restore movie clip data after undo */
{
	if (fd->movieclipmap && adr)
		return oldnewmap_lookup_and_inc(fd->movieclipmap, adr, true);
	return NULL;
}

static void *newsoundadr(FileData *fd, void *adr)      /* used to restore sound data after undo */
{
	if (fd->soundmap && adr)
		return oldnewmap_lookup_and_inc(fd->soundmap, adr, true);
	return NULL;
}

static void *newpackedadr(FileData *fd, void *adr)      /* used to restore packed data after undo */
{
	if (fd->packedmap && adr)
		return oldnewmap_lookup_and_inc(fd->packedmap, adr, true);
	
	return oldnewmap_lookup_and_inc(fd->datamap, adr, true);
}


static void *newlibadr(FileData *fd, void *lib, void *adr)		/* only lib data */
{
	return oldnewmap_liblookup(fd->libmap, adr, lib);
}

void *blo_do_versions_newlibadr(FileData *fd, void *lib, void *adr)		/* only lib data */
{
	return newlibadr(fd, lib, adr);
}

static void *newlibadr_us(FileData *fd, void *lib, void *adr)	/* increases user number */
{
	ID *id = newlibadr(fd, lib, adr);
	
	if (id)
		id->us++;
	
	return id;
}

void *blo_do_versions_newlibadr_us(FileData *fd, void *lib, void *adr)	/* increases user number */
{
	return newlibadr_us(fd, lib, adr);
}

static void change_idid_adr_fd(FileData *fd, void *old, void *new)
{
	int i;
	
	for (i = 0; i < fd->libmap->nentries; i++) {
		OldNew *entry = &fd->libmap->entries[i];
		
		if (old==entry->newp && entry->nr==ID_ID) {
			entry->newp = new;
			if (new) entry->nr = GS( ((ID *)new)->name );
		}
	}
}

static void change_idid_adr(ListBase *mainlist, FileData *basefd, void *old, void *new)
{
	Main *mainptr;
	
	for (mainptr = mainlist->first; mainptr; mainptr = mainptr->next) {
		FileData *fd;
		
		if (mainptr->curlib)
			fd = mainptr->curlib->filedata;
		else
			fd = basefd;
		
		if (fd) {
			change_idid_adr_fd(fd, old, new);
		}
	}
}

/* lib linked proxy objects point to our local data, we need
 * to clear that pointer before reading the undo memfile since
 * the object might be removed, it is set again in reading
 * if the local object still exists */
void blo_clear_proxy_pointers_from_lib(Main *oldmain)
{
	Object *ob = oldmain->object.first;
	
	for (; ob; ob= ob->id.next) {
		if (ob->id.lib)
			ob->proxy_from = NULL;
	}
}

void blo_make_image_pointer_map(FileData *fd, Main *oldmain)
{
	Image *ima = oldmain->image.first;
	Scene *sce = oldmain->scene.first;
	int a;
	
	fd->imamap = oldnewmap_new();
	
	for (; ima; ima = ima->id.next) {
		if (ima->cache)
			oldnewmap_insert(fd->imamap, ima->cache, ima->cache, 0);
		if (ima->gputexture)
			oldnewmap_insert(fd->imamap, ima->gputexture, ima->gputexture, 0);
		if (ima->rr)
			oldnewmap_insert(fd->imamap, ima->rr, ima->rr, 0);
		for (a=0; a < IMA_MAX_RENDER_SLOT; a++)
			if (ima->renders[a])
				oldnewmap_insert(fd->imamap, ima->renders[a], ima->renders[a], 0);
	}
	for (; sce; sce = sce->id.next) {
		if (sce->nodetree && sce->nodetree->previews) {
			bNodeInstanceHashIterator iter;
			NODE_INSTANCE_HASH_ITER(iter, sce->nodetree->previews) {
				bNodePreview *preview = BKE_node_instance_hash_iterator_get_value(&iter);
				oldnewmap_insert(fd->imamap, preview, preview, 0);
			}
		}
	}
}

/* set old main image ibufs to zero if it has been restored */
/* this works because freeing old main only happens after this call */
void blo_end_image_pointer_map(FileData *fd, Main *oldmain)
{
	OldNew *entry = fd->imamap->entries;
	Image *ima = oldmain->image.first;
	Scene *sce = oldmain->scene.first;
	int i;
	
	/* used entries were restored, so we put them to zero */
	for (i = 0; i < fd->imamap->nentries; i++, entry++) {
		if (entry->nr > 0)
			entry->newp = NULL;
	}
	
	for (; ima; ima = ima->id.next) {
		ima->cache = newimaadr(fd, ima->cache);
		if (ima->cache == NULL) {
			ima->bindcode = 0;
			ima->tpageflag &= ~IMA_GLBIND_IS_DATA;
			ima->gputexture = NULL;
			ima->rr = NULL;
		}
		for (i = 0; i < IMA_MAX_RENDER_SLOT; i++)
			ima->renders[i] = newimaadr(fd, ima->renders[i]);
		
		ima->gputexture = newimaadr(fd, ima->gputexture);
		ima->rr = newimaadr(fd, ima->rr);
	}
	for (; sce; sce = sce->id.next) {
		if (sce->nodetree && sce->nodetree->previews) {
			bNodeInstanceHash *new_previews = BKE_node_instance_hash_new("node previews");
			bNodeInstanceHashIterator iter;
			
			/* reconstruct the preview hash, only using remaining pointers */
			NODE_INSTANCE_HASH_ITER(iter, sce->nodetree->previews) {
				bNodePreview *preview = BKE_node_instance_hash_iterator_get_value(&iter);
				if (preview) {
					bNodePreview *new_preview = newimaadr(fd, preview);
					if (new_preview) {
						bNodeInstanceKey key = BKE_node_instance_hash_iterator_get_key(&iter);
						BKE_node_instance_hash_insert(new_previews, key, new_preview);
					}
				}
			}
			BKE_node_instance_hash_free(sce->nodetree->previews, NULL);
			sce->nodetree->previews = new_previews;
		}
	}
}

void blo_make_movieclip_pointer_map(FileData *fd, Main *oldmain)
{
	MovieClip *clip = oldmain->movieclip.first;
	Scene *sce = oldmain->scene.first;
	
	fd->movieclipmap = oldnewmap_new();
	
	for (; clip; clip = clip->id.next) {
		if (clip->cache)
			oldnewmap_insert(fd->movieclipmap, clip->cache, clip->cache, 0);
		
		if (clip->tracking.camera.intrinsics)
			oldnewmap_insert(fd->movieclipmap, clip->tracking.camera.intrinsics, clip->tracking.camera.intrinsics, 0);
	}
	
	for (; sce; sce = sce->id.next) {
		if (sce->nodetree) {
			bNode *node;
			for (node = sce->nodetree->nodes.first; node; node = node->next)
				if (node->type == CMP_NODE_MOVIEDISTORTION)
					oldnewmap_insert(fd->movieclipmap, node->storage, node->storage, 0);
		}
	}
}

/* set old main movie clips caches to zero if it has been restored */
/* this works because freeing old main only happens after this call */
void blo_end_movieclip_pointer_map(FileData *fd, Main *oldmain)
{
	OldNew *entry = fd->movieclipmap->entries;
	MovieClip *clip = oldmain->movieclip.first;
	Scene *sce = oldmain->scene.first;
	int i;
	
	/* used entries were restored, so we put them to zero */
	for (i=0; i < fd->movieclipmap->nentries; i++, entry++) {
		if (entry->nr > 0)
			entry->newp = NULL;
	}
	
	for (; clip; clip = clip->id.next) {
		clip->cache = newmclipadr(fd, clip->cache);
		clip->tracking.camera.intrinsics = newmclipadr(fd, clip->tracking.camera.intrinsics);
	}
	
	for (; sce; sce = sce->id.next) {
		if (sce->nodetree) {
			bNode *node;
			for (node = sce->nodetree->nodes.first; node; node = node->next)
				if (node->type == CMP_NODE_MOVIEDISTORTION)
					node->storage = newmclipadr(fd, node->storage);
		}
	}
}

void blo_make_sound_pointer_map(FileData *fd, Main *oldmain)
{
	bSound *sound = oldmain->sound.first;
	
	fd->soundmap = oldnewmap_new();
	
	for (; sound; sound = sound->id.next) {
		if (sound->waveform)
			oldnewmap_insert(fd->soundmap, sound->waveform, sound->waveform, 0);			
	}
}

/* set old main sound caches to zero if it has been restored */
/* this works because freeing old main only happens after this call */
void blo_end_sound_pointer_map(FileData *fd, Main *oldmain)
{
	OldNew *entry = fd->soundmap->entries;
	bSound *sound = oldmain->sound.first;
	int i;
	
	/* used entries were restored, so we put them to zero */
	for (i = 0; i < fd->soundmap->nentries; i++, entry++) {
		if (entry->nr > 0)
			entry->newp = NULL;
	}
	
	for (; sound; sound = sound->id.next) {
		sound->waveform = newsoundadr(fd, sound->waveform);
	}
}

/* XXX disabled this feature - packed files also belong in temp saves and quit.blend, to make restore work */

static void insert_packedmap(FileData *fd, PackedFile *pf)
{
	oldnewmap_insert(fd->packedmap, pf, pf, 0);
	oldnewmap_insert(fd->packedmap, pf->data, pf->data, 0);
}

void blo_make_packed_pointer_map(FileData *fd, Main *oldmain)
{
	Image *ima;
	VFont *vfont;
	bSound *sound;
	Library *lib;
	
	fd->packedmap = oldnewmap_new();
	
	for (ima = oldmain->image.first; ima; ima = ima->id.next) {
		ImagePackedFile *imapf;
		if (ima->packedfile)
			insert_packedmap(fd, ima->packedfile);

		for (imapf = ima->packedfiles.first; imapf; imapf = imapf->next)
			if (imapf->packedfile)
				insert_packedmap(fd, imapf->packedfile);
	}
			
	for (vfont = oldmain->vfont.first; vfont; vfont = vfont->id.next)
		if (vfont->packedfile)
			insert_packedmap(fd, vfont->packedfile);
	
	for (sound = oldmain->sound.first; sound; sound = sound->id.next)
		if (sound->packedfile)
			insert_packedmap(fd, sound->packedfile);
	
	for (lib = oldmain->library.first; lib; lib = lib->id.next)
		if (lib->packedfile)
			insert_packedmap(fd, lib->packedfile);

}

/* set old main packed data to zero if it has been restored */
/* this works because freeing old main only happens after this call */
void blo_end_packed_pointer_map(FileData *fd, Main *oldmain)
{
	Image *ima;
	VFont *vfont;
	bSound *sound;
	Library *lib;
	OldNew *entry = fd->packedmap->entries;
	int i;
	
	/* used entries were restored, so we put them to zero */
	for (i=0; i < fd->packedmap->nentries; i++, entry++) {
		if (entry->nr > 0)
			entry->newp = NULL;
	}
	
	for (ima = oldmain->image.first; ima; ima = ima->id.next) {
		ImagePackedFile *imapf;
		ima->packedfile = newpackedadr(fd, ima->packedfile);

		for (imapf = ima->packedfiles.first; imapf; imapf = imapf->next)
			imapf->packedfile = newpackedadr(fd, imapf->packedfile);
	}
	
	for (vfont = oldmain->vfont.first; vfont; vfont = vfont->id.next)
		vfont->packedfile = newpackedadr(fd, vfont->packedfile);

	for (sound = oldmain->sound.first; sound; sound = sound->id.next)
		sound->packedfile = newpackedadr(fd, sound->packedfile);
		
	for (lib = oldmain->library.first; lib; lib = lib->id.next)
		lib->packedfile = newpackedadr(fd, lib->packedfile);
}


/* undo file support: add all library pointers in lookup */
void blo_add_library_pointer_map(ListBase *mainlist, FileData *fd)
{
	Main *ptr = mainlist->first;
	ListBase *lbarray[MAX_LIBARRAY];
	
	for (ptr = ptr->next; ptr; ptr = ptr->next) {
		int i = set_listbasepointers(ptr, lbarray);
		while (i--) {
			ID *id;
			for (id = lbarray[i]->first; id; id = id->next)
				oldnewmap_insert(fd->libmap, id, id, GS(id->name));
		}
	}
}


/* ********** END OLD POINTERS ****************** */
/* ********** READ FILE ****************** */

static void switch_endian_structs(struct SDNA *filesdna, BHead *bhead)
{
	int blocksize, nblocks;
	char *data;
	
	data = (char *)(bhead+1);
	blocksize = filesdna->typelens[ filesdna->structs[bhead->SDNAnr][0] ];
	
	nblocks = bhead->nr;
	while (nblocks--) {
		DNA_struct_switch_endian(filesdna, bhead->SDNAnr, data);
		
		data += blocksize;
	}
}

static void *read_struct(FileData *fd, BHead *bh, const char *blockname)
{
	void *temp = NULL;
	
	if (bh->len) {
		/* switch is based on file dna */
		if (bh->SDNAnr && (fd->flags & FD_FLAGS_SWITCH_ENDIAN))
			switch_endian_structs(fd->filesdna, bh);
		
		if (fd->compflags[bh->SDNAnr]) {	/* flag==0: doesn't exist anymore */
			if (fd->compflags[bh->SDNAnr] == 2) {
				temp = DNA_struct_reconstruct(fd->memsdna, fd->filesdna, fd->compflags, bh->SDNAnr, bh->nr, (bh+1));
			}
			else {
				temp = MEM_mallocN(bh->len, blockname);
				memcpy(temp, (bh+1), bh->len);
			}
		}
	}

	return temp;
}

static void link_list(FileData *fd, ListBase *lb)		/* only direct data */
{
	Link *ln, *prev;
	
	if (BLI_listbase_is_empty(lb)) return;
	
	lb->first = newdataadr(fd, lb->first);
	ln = lb->first;
	prev = NULL;
	while (ln) {
		ln->next = newdataadr(fd, ln->next);
		ln->prev = prev;
		prev = ln;
		ln = ln->next;
	}
	lb->last = prev;
}

static void link_glob_list(FileData *fd, ListBase *lb)		/* for glob data */
{
	Link *ln, *prev;
	void *poin;

	if (BLI_listbase_is_empty(lb)) return;
	poin = newdataadr(fd, lb->first);
	if (lb->first) {
		oldnewmap_insert(fd->globmap, lb->first, poin, 0);
	}
	lb->first = poin;
	
	ln = lb->first;
	prev = NULL;
	while (ln) {
		poin = newdataadr(fd, ln->next);
		if (ln->next) {
			oldnewmap_insert(fd->globmap, ln->next, poin, 0);
		}
		ln->next = poin;
		ln->prev = prev;
		prev = ln;
		ln = ln->next;
	}
	lb->last = prev;
}

static void test_pointer_array(FileData *fd, void **mat)
{
	int64_t *lpoin, *lmat;
	int *ipoin, *imat;
	size_t len;

		/* manually convert the pointer array in
		 * the old dna format to a pointer array in
		 * the new dna format.
		 */
	if (*mat) {
		len = MEM_allocN_len(*mat)/fd->filesdna->pointerlen;
			
		if (fd->filesdna->pointerlen==8 && fd->memsdna->pointerlen==4) {
			ipoin=imat= MEM_mallocN(len * 4, "newmatar");
			lpoin= *mat;
			
			while (len-- > 0) {
				if ((fd->flags & FD_FLAGS_SWITCH_ENDIAN))
					BLI_endian_switch_int64(lpoin);
				*ipoin = (int)((*lpoin) >> 3);
				ipoin++;
				lpoin++;
			}
			MEM_freeN(*mat);
			*mat = imat;
		}
		
		if (fd->filesdna->pointerlen==4 && fd->memsdna->pointerlen==8) {
			lpoin = lmat = MEM_mallocN(len * 8, "newmatar");
			ipoin = *mat;
			
			while (len-- > 0) {
				*lpoin = *ipoin;
				ipoin++;
				lpoin++;
			}
			MEM_freeN(*mat);
			*mat= lmat;
		}
	}
}

/* ************ READ ID Properties *************** */

static void IDP_DirectLinkProperty(IDProperty *prop, int switch_endian, FileData *fd);
static void IDP_LibLinkProperty(IDProperty *prop, int switch_endian, FileData *fd);

static void IDP_DirectLinkIDPArray(IDProperty *prop, int switch_endian, FileData *fd)
{
	IDProperty *array;
	int i;
	
	/* since we didn't save the extra buffer, set totallen to len */
	prop->totallen = prop->len;
	prop->data.pointer = newdataadr(fd, prop->data.pointer);

	array = (IDProperty *)prop->data.pointer;
	
	/* note!, idp-arrays didn't exist in 2.4x, so the pointer will be cleared
	 * theres not really anything we can do to correct this, at least don't crash */
	if (array == NULL) {
		prop->len = 0;
		prop->totallen = 0;
	}
	
	
	for (i = 0; i < prop->len; i++)
		IDP_DirectLinkProperty(&array[i], switch_endian, fd);
}

static void IDP_DirectLinkArray(IDProperty *prop, int switch_endian, FileData *fd)
{
	IDProperty **array;
	int i;
	
	/* since we didn't save the extra buffer, set totallen to len */
	prop->totallen = prop->len;
	prop->data.pointer = newdataadr(fd, prop->data.pointer);
	
	if (prop->subtype == IDP_GROUP) {
		test_pointer_array(fd, prop->data.pointer);
		array = prop->data.pointer;
		
		for (i = 0; i < prop->len; i++)
			IDP_DirectLinkProperty(array[i], switch_endian, fd);
	}
	else if (prop->subtype == IDP_DOUBLE) {
		if (switch_endian) {
			BLI_endian_switch_double_array(prop->data.pointer, prop->len);
		}
	}
	else {
		if (switch_endian) {
			/* also used for floats */
			BLI_endian_switch_int32_array(prop->data.pointer, prop->len);
		}
	}
}

static void IDP_DirectLinkString(IDProperty *prop, FileData *fd)
{
	/*since we didn't save the extra string buffer, set totallen to len.*/
	prop->totallen = prop->len;
	prop->data.pointer = newdataadr(fd, prop->data.pointer);
}

static void IDP_DirectLinkGroup(IDProperty *prop, int switch_endian, FileData *fd)
{
	ListBase *lb = &prop->data.group;
	IDProperty *loop;
	
	link_list(fd, lb);
	
	/*Link child id properties now*/
	for (loop=prop->data.group.first; loop; loop=loop->next) {
		IDP_DirectLinkProperty(loop, switch_endian, fd);
	}
}

static void IDP_DirectLinkProperty(IDProperty *prop, int switch_endian, FileData *fd)
{
	switch (prop->type) {
		case IDP_GROUP:
			IDP_DirectLinkGroup(prop, switch_endian, fd);
			break;
		case IDP_STRING:
			IDP_DirectLinkString(prop, fd);
			break;
		case IDP_ARRAY:
			IDP_DirectLinkArray(prop, switch_endian, fd);
			break;
		case IDP_IDPARRAY:
			IDP_DirectLinkIDPArray(prop, switch_endian, fd);
			break;
		case IDP_DOUBLE:
			/* erg, stupid doubles.  since I'm storing them
			 * in the same field as int val; val2 in the
			 * IDPropertyData struct, they have to deal with
			 * endianness specifically
			 *
			 * in theory, val and val2 would've already been swapped
			 * if switch_endian is true, so we have to first unswap
			 * them then reswap them as a single 64-bit entity.
			 */
			
			if (switch_endian) {
				BLI_endian_switch_int32(&prop->data.val);
				BLI_endian_switch_int32(&prop->data.val2);
				BLI_endian_switch_int64((int64_t *)&prop->data.val);
			}
			
			break;
	}
}

#define IDP_DirectLinkGroup_OrFree(prop, switch_endian, fd) \
       _IDP_DirectLinkGroup_OrFree(prop, switch_endian, fd, __func__)

static void _IDP_DirectLinkGroup_OrFree(IDProperty **prop, int switch_endian, FileData *fd,
                                        const char *caller_func_id)
{
	if (*prop) {
		if ((*prop)->type == IDP_GROUP) {
			IDP_DirectLinkGroup(*prop, switch_endian, fd);
		}
		else {
			/* corrupt file! */
			printf("%s: found non group data, freeing type %d!\n",
			       caller_func_id, (*prop)->type);
			/* don't risk id, data's likely corrupt. */
			// IDP_FreeProperty(*prop);
			*prop = NULL;
		}
	}
}

/* stub function */
static void IDP_LibLinkProperty(IDProperty *UNUSED(prop), int UNUSED(switch_endian), FileData *UNUSED(fd))
{
}

/* ************ READ ID *************** */

static void direct_link_id(FileData *fd, ID *id)
{
	/*link direct data of ID properties*/
	if (id->properties) {
		id->properties = newdataadr(fd, id->properties);
		/* this case means the data was written incorrectly, it should not happen */
		IDP_DirectLinkGroup_OrFree(&id->properties, (fd->flags & FD_FLAGS_SWITCH_ENDIAN), fd);
	}
}

/* ************ READ CurveMapping *************** */

/* cuma itself has been read! */
static void direct_link_curvemapping(FileData *fd, CurveMapping *cumap)
{
	int a;
	
	/* flag seems to be able to hang? Maybe old files... not bad to clear anyway */
	cumap->flag &= ~CUMA_PREMULLED;
	
	for (a = 0; a < CM_TOT; a++) {
		cumap->cm[a].curve = newdataadr(fd, cumap->cm[a].curve);
		cumap->cm[a].table = NULL;
		cumap->cm[a].premultable = NULL;
	}
}

/* ************ READ Brush *************** */
/* library brush linking after fileread */
static void lib_link_brush(FileData *fd, Main *main)
{
	Brush *brush;
	
	/* only link ID pointers */
	for (brush = main->brush.first; brush; brush = brush->id.next) {
		if (brush->id.flag & LIB_NEED_LINK) {
			brush->id.flag -= LIB_NEED_LINK;
			
			brush->mtex.tex = newlibadr_us(fd, brush->id.lib, brush->mtex.tex);
			brush->mask_mtex.tex = newlibadr_us(fd, brush->id.lib, brush->mask_mtex.tex);
			brush->clone.image = newlibadr_us(fd, brush->id.lib, brush->clone.image);
			brush->paint_curve = newlibadr_us(fd, brush->id.lib, brush->paint_curve);
		}
	}
}

static void direct_link_brush(FileData *fd, Brush *brush)
{
	/* brush itself has been read */

	/* fallof curve */
	brush->curve = newdataadr(fd, brush->curve);
	brush->gradient = newdataadr(fd, brush->gradient);

	if (brush->curve)
		direct_link_curvemapping(fd, brush->curve);
	else
		BKE_brush_curve_preset(brush, CURVE_PRESET_SHARP);

	brush->preview = NULL;
	brush->icon_imbuf = NULL;
}

/* ************ READ Palette *************** */
static void lib_link_palette(FileData *UNUSED(fd), Main *main)
{
	Palette *palette;

	/* only link ID pointers */
	for (palette = main->palettes.first; palette; palette = palette->id.next) {
		if (palette->id.flag & LIB_NEED_LINK) {
			palette->id.flag -= LIB_NEED_LINK;
		}
	}
}

static void direct_link_palette(FileData *fd, Palette *palette)
{
	/* palette itself has been read */
	link_list(fd, &palette->colors);
}

static void lib_link_paint_curve(FileData *UNUSED(fd), Main *main)
{
	PaintCurve *pc;

	/* only link ID pointers */
	for (pc = main->paintcurves.first; pc; pc = pc->id.next) {
		if (pc->id.flag & LIB_NEED_LINK) {
			pc->id.flag -= LIB_NEED_LINK;
		}
	}
}

static void direct_link_paint_curve(FileData *fd, PaintCurve *pc)
{
	pc->points = newdataadr(fd, pc->points);
}

static void direct_link_script(FileData *UNUSED(fd), Script *script)
{
	script->id.us = 1;
	SCRIPT_SET_NULL(script);
}


/* ************ READ CacheLibrary *************** */

static void lib_link_cache_modifiers_cb(void *userData, CacheLibrary *cachelib, CacheModifier *UNUSED(md), ID **idpoin)
{
	FileData *fd = userData;

	*idpoin = newlibadr(fd, cachelib->id.lib, *idpoin);
	/* hardcoded bad exception; non-object modifier data gets user count (texture, displace) */
	if (*idpoin && GS((*idpoin)->name)!=ID_OB)
		(*idpoin)->us++;
}
static void lib_link_cache_modifiers(FileData *fd, CacheLibrary *cachelib)
{
	CacheModifier *md;
	for (md = cachelib->modifiers.first; md; md = md->next) {
		BKE_cache_modifier_foreachIDLink(cachelib, md, lib_link_cache_modifiers_cb, fd);
	}
}

static void lib_link_cache_library(FileData *fd, Main *main)
{
	CacheLibrary *cachelib;
	
	for (cachelib = main->cache_library.first; cachelib; cachelib = cachelib->id.next) {
		if (cachelib->id.flag & LIB_NEED_LINK) {
			cachelib->id.flag -= LIB_NEED_LINK;
			
			lib_link_cache_modifiers(fd, cachelib);
		}
	}
}

static void direct_link_cache_modifiers(FileData *fd, ListBase *modifiers)
{
	CacheModifier *md;
	
	link_list(fd, modifiers);
	
	for (md = modifiers->first; md; md = md->next) {
		/* if modifiers disappear, or for upward compatibility */
		if (md->type >= NUM_CACHE_MODIFIER_TYPES)
			md->type = eCacheModifierType_None;
		
		
		switch (md->type) {
			case eCacheModifierType_HairSimulation: {
				HairSimCacheModifier *hsmd = (HairSimCacheModifier *)md;
				hsmd->sim_params.effector_weights = newdataadr(fd, hsmd->sim_params.effector_weights);
				hsmd->sim_params.goal_stiffness_mapping = newdataadr(fd, hsmd->sim_params.goal_stiffness_mapping);
				if (hsmd->sim_params.goal_stiffness_mapping)
					direct_link_curvemapping(fd, hsmd->sim_params.goal_stiffness_mapping);
				break;
			}
		}
	}
}

static void direct_link_cache_library(FileData *fd, CacheLibrary *cachelib)
{
	direct_link_cache_modifiers(fd, &cachelib->modifiers);
<<<<<<< HEAD
=======
	
	cachelib->archive_info = NULL; /* runtime */
>>>>>>> 33e51567
}


/* ************ READ PACKEDFILE *************** */

static PackedFile *direct_link_packedfile(FileData *fd, PackedFile *oldpf)
{
	PackedFile *pf = newpackedadr(fd, oldpf);
	
	if (pf) {
		pf->data = newpackedadr(fd, pf->data);
	}
	
	return pf;
}

/* ************ READ IMAGE PREVIEW *************** */

static PreviewImage *direct_link_preview_image(FileData *fd, PreviewImage *old_prv)
{
	PreviewImage *prv = newdataadr(fd, old_prv);
	
	if (prv) {
		int i;
		for (i = 0; i < NUM_ICON_SIZES; ++i) {
			if (prv->rect[i]) {
				prv->rect[i] = newdataadr(fd, prv->rect[i]);
			}
			prv->gputexture[i] = NULL;
		}
	}
	
	return prv;
}

/* ************ READ ANIMATION STUFF ***************** */

/* Legacy Data Support (for Version Patching) ----------------------------- */

// XXX deprecated - old animation system
static void lib_link_ipo(FileData *fd, Main *main)
{
	Ipo *ipo;
	
	for (ipo = main->ipo.first; ipo; ipo = ipo->id.next) {
		if (ipo->id.flag & LIB_NEED_LINK) {
			IpoCurve *icu;
			for (icu = ipo->curve.first; icu; icu = icu->next) {
				if (icu->driver)
					icu->driver->ob = newlibadr(fd, ipo->id.lib, icu->driver->ob);
			}
			ipo->id.flag -= LIB_NEED_LINK;
		}
	}
}

// XXX deprecated - old animation system
static void direct_link_ipo(FileData *fd, Ipo *ipo)
{
	IpoCurve *icu;

	link_list(fd, &(ipo->curve));
	
	for (icu = ipo->curve.first; icu; icu = icu->next) {
		icu->bezt = newdataadr(fd, icu->bezt);
		icu->bp = newdataadr(fd, icu->bp);
		icu->driver = newdataadr(fd, icu->driver);
	}
}

// XXX deprecated - old animation system
static void lib_link_nlastrips(FileData *fd, ID *id, ListBase *striplist)
{
	bActionStrip *strip;
	bActionModifier *amod;
	
	for (strip=striplist->first; strip; strip=strip->next) {
		strip->object = newlibadr(fd, id->lib, strip->object);
		strip->act = newlibadr_us(fd, id->lib, strip->act);
		strip->ipo = newlibadr(fd, id->lib, strip->ipo);
		for (amod = strip->modifiers.first; amod; amod = amod->next)
			amod->ob = newlibadr(fd, id->lib, amod->ob);
	}
}

// XXX deprecated - old animation system
static void direct_link_nlastrips(FileData *fd, ListBase *strips)
{
	bActionStrip *strip;
	
	link_list(fd, strips);
	
	for (strip = strips->first; strip; strip = strip->next)
		link_list(fd, &strip->modifiers);
}

// XXX deprecated - old animation system
static void lib_link_constraint_channels(FileData *fd, ID *id, ListBase *chanbase)
{
	bConstraintChannel *chan;

	for (chan=chanbase->first; chan; chan=chan->next) {
		chan->ipo = newlibadr_us(fd, id->lib, chan->ipo);
	}
}

/* Data Linking ----------------------------- */

static void lib_link_fmodifiers(FileData *fd, ID *id, ListBase *list)
{
	FModifier *fcm;
	
	for (fcm = list->first; fcm; fcm = fcm->next) {
		/* data for specific modifiers */
		switch (fcm->type) {
			case FMODIFIER_TYPE_PYTHON:
			{
				FMod_Python *data = (FMod_Python *)fcm->data;
				data->script = newlibadr(fd, id->lib, data->script);
			}
				break;
		}
	}
}

static void lib_link_fcurves(FileData *fd, ID *id, ListBase *list) 
{
	FCurve *fcu;
	
	if (list == NULL)
		return;
	
	/* relink ID-block references... */
	for (fcu = list->first; fcu; fcu = fcu->next) {
		/* driver data */
		if (fcu->driver) {
			ChannelDriver *driver = fcu->driver;
			DriverVar *dvar;
			
			for (dvar= driver->variables.first; dvar; dvar= dvar->next) {
				DRIVER_TARGETS_LOOPER(dvar)
				{
					/* only relink if still used */
					if (tarIndex < dvar->num_targets)
						dtar->id = newlibadr(fd, id->lib, dtar->id); 
					else
						dtar->id = NULL;
				}
				DRIVER_TARGETS_LOOPER_END
			}
		}
		
		/* modifiers */
		lib_link_fmodifiers(fd, id, &fcu->modifiers);
	}
}


/* NOTE: this assumes that link_list has already been called on the list */
static void direct_link_fmodifiers(FileData *fd, ListBase *list)
{
	FModifier *fcm;
	
	for (fcm = list->first; fcm; fcm = fcm->next) {
		/* relink general data */
		fcm->data  = newdataadr(fd, fcm->data);
		
		/* do relinking of data for specific types */
		switch (fcm->type) {
			case FMODIFIER_TYPE_GENERATOR:
			{
				FMod_Generator *data = (FMod_Generator *)fcm->data;
				
				data->coefficients = newdataadr(fd, data->coefficients);
				
				if (fd->flags & FD_FLAGS_SWITCH_ENDIAN) {
					BLI_endian_switch_float_array(data->coefficients, data->arraysize);
				}
			}
				break;
			case FMODIFIER_TYPE_ENVELOPE:
			{
				FMod_Envelope *data=  (FMod_Envelope *)fcm->data;
				
				data->data= newdataadr(fd, data->data);
			}
				break;
			case FMODIFIER_TYPE_PYTHON:
			{
				FMod_Python *data = (FMod_Python *)fcm->data;
				
				data->prop = newdataadr(fd, data->prop);
				IDP_DirectLinkGroup_OrFree(&data->prop, (fd->flags & FD_FLAGS_SWITCH_ENDIAN), fd);
			}
				break;
		}
	}
}

/* NOTE: this assumes that link_list has already been called on the list */
static void direct_link_fcurves(FileData *fd, ListBase *list)
{
	FCurve *fcu;
	
	/* link F-Curve data to F-Curve again (non ID-libs) */
	for (fcu = list->first; fcu; fcu = fcu->next) {
		/* curve data */
		fcu->bezt = newdataadr(fd, fcu->bezt);
		fcu->fpt = newdataadr(fd, fcu->fpt);
		
		/* rna path */
		fcu->rna_path = newdataadr(fd, fcu->rna_path);
		
		/* group */
		fcu->grp = newdataadr(fd, fcu->grp);
		
		/* clear disabled flag - allows disabled drivers to be tried again ([#32155]),
		 * but also means that another method for "reviving disabled F-Curves" exists
		 */
		fcu->flag &= ~FCURVE_DISABLED;
		
		/* driver */
		fcu->driver= newdataadr(fd, fcu->driver);
		if (fcu->driver) {
			ChannelDriver *driver= fcu->driver;
			DriverVar *dvar;
			
			/* compiled expression data will need to be regenerated (old pointer may still be set here) */
			driver->expr_comp = NULL;
			
			/* give the driver a fresh chance - the operating environment may be different now 
			 * (addons, etc. may be different) so the driver namespace may be sane now [#32155]
			 */
			driver->flag &= ~DRIVER_FLAG_INVALID;
			
			/* relink variables, targets and their paths */
			link_list(fd, &driver->variables);
			for (dvar= driver->variables.first; dvar; dvar= dvar->next) {
				DRIVER_TARGETS_LOOPER(dvar)
				{
					/* only relink the targets being used */
					if (tarIndex < dvar->num_targets)
						dtar->rna_path = newdataadr(fd, dtar->rna_path);
					else
						dtar->rna_path = NULL;
				}
				DRIVER_TARGETS_LOOPER_END
			}
		}
		
		/* modifiers */
		link_list(fd, &fcu->modifiers);
		direct_link_fmodifiers(fd, &fcu->modifiers);
	}
}


static void lib_link_action(FileData *fd, Main *main)
{
	bAction *act;
	bActionChannel *chan;

	for (act = main->action.first; act; act = act->id.next) {
		if (act->id.flag & LIB_NEED_LINK) {
			act->id.flag -= LIB_NEED_LINK;
			
// XXX deprecated - old animation system <<<
			for (chan=act->chanbase.first; chan; chan=chan->next) {
				chan->ipo = newlibadr_us(fd, act->id.lib, chan->ipo);
				lib_link_constraint_channels(fd, &act->id, &chan->constraintChannels);
			}
// >>> XXX deprecated - old animation system
			
			lib_link_fcurves(fd, &act->id, &act->curves);
		}
	}
}

static void direct_link_action(FileData *fd, bAction *act)
{
	bActionChannel *achan; // XXX deprecated - old animation system
	bActionGroup *agrp;

	link_list(fd, &act->curves);
	link_list(fd, &act->chanbase); // XXX deprecated - old animation system
	link_list(fd, &act->groups);
	link_list(fd, &act->markers);

// XXX deprecated - old animation system <<<
	for (achan = act->chanbase.first; achan; achan=achan->next) {
		achan->grp = newdataadr(fd, achan->grp);
		
		link_list(fd, &achan->constraintChannels);
	}
// >>> XXX deprecated - old animation system

	direct_link_fcurves(fd, &act->curves);
	
	for (agrp = act->groups.first; agrp; agrp= agrp->next) {
		agrp->channels.first= newdataadr(fd, agrp->channels.first);
		agrp->channels.last= newdataadr(fd, agrp->channels.last);
	}
}

static void lib_link_nladata_strips(FileData *fd, ID *id, ListBase *list)
{
	NlaStrip *strip;
	
	for (strip = list->first; strip; strip = strip->next) {
		/* check strip's children */
		lib_link_nladata_strips(fd, id, &strip->strips);
		
		/* check strip's F-Curves */
		lib_link_fcurves(fd, id, &strip->fcurves);
		
		/* reassign the counted-reference to action */
		strip->act = newlibadr_us(fd, id->lib, strip->act);
		
		/* fix action id-root (i.e. if it comes from a pre 2.57 .blend file) */
		if ((strip->act) && (strip->act->idroot == 0))
			strip->act->idroot = GS(id->name);
	}
}

static void lib_link_nladata(FileData *fd, ID *id, ListBase *list)
{
	NlaTrack *nlt;
	
	/* we only care about the NLA strips inside the tracks */
	for (nlt = list->first; nlt; nlt = nlt->next) {
		lib_link_nladata_strips(fd, id, &nlt->strips);
	}
}

/* This handles Animato NLA-Strips linking 
 * NOTE: this assumes that link_list has already been called on the list 
 */
static void direct_link_nladata_strips(FileData *fd, ListBase *list)
{
	NlaStrip *strip;
	
	for (strip = list->first; strip; strip = strip->next) {
		/* strip's child strips */
		link_list(fd, &strip->strips);
		direct_link_nladata_strips(fd, &strip->strips);
		
		/* strip's F-Curves */
		link_list(fd, &strip->fcurves);
		direct_link_fcurves(fd, &strip->fcurves);
		
		/* strip's F-Modifiers */
		link_list(fd, &strip->modifiers);
		direct_link_fmodifiers(fd, &strip->modifiers);
	}
}

/* NOTE: this assumes that link_list has already been called on the list */
static void direct_link_nladata(FileData *fd, ListBase *list)
{
	NlaTrack *nlt;
	
	for (nlt = list->first; nlt; nlt = nlt->next) {
		/* relink list of strips */
		link_list(fd, &nlt->strips);
		
		/* relink strip data */
		direct_link_nladata_strips(fd, &nlt->strips);
	}
}

/* ------- */

static void lib_link_keyingsets(FileData *fd, ID *id, ListBase *list)
{
	KeyingSet *ks;
	KS_Path *ksp;
	
	/* here, we're only interested in the ID pointer stored in some of the paths */
	for (ks = list->first; ks; ks = ks->next) {
		for (ksp = ks->paths.first; ksp; ksp = ksp->next) {
			ksp->id= newlibadr(fd, id->lib, ksp->id); 
		}
	}
}

/* NOTE: this assumes that link_list has already been called on the list */
static void direct_link_keyingsets(FileData *fd, ListBase *list)
{
	KeyingSet *ks;
	KS_Path *ksp;
	
	/* link KeyingSet data to KeyingSet again (non ID-libs) */
	for (ks = list->first; ks; ks = ks->next) {
		/* paths */
		link_list(fd, &ks->paths);
		
		for (ksp = ks->paths.first; ksp; ksp = ksp->next) {
			/* rna path */
			ksp->rna_path= newdataadr(fd, ksp->rna_path);
		}
	}
}

/* ------- */

static void lib_link_animdata(FileData *fd, ID *id, AnimData *adt)
{
	if (adt == NULL)
		return;
	
	/* link action data */
	adt->action= newlibadr_us(fd, id->lib, adt->action);
	adt->tmpact= newlibadr_us(fd, id->lib, adt->tmpact);
	
	/* fix action id-roots (i.e. if they come from a pre 2.57 .blend file) */
	if ((adt->action) && (adt->action->idroot == 0))
		adt->action->idroot = GS(id->name);
	if ((adt->tmpact) && (adt->tmpact->idroot == 0))
		adt->tmpact->idroot = GS(id->name);
	
	/* link drivers */
	lib_link_fcurves(fd, id, &adt->drivers);
	
	/* overrides don't have lib-link for now, so no need to do anything */
	
	/* link NLA-data */
	lib_link_nladata(fd, id, &adt->nla_tracks);
}

static void direct_link_animdata(FileData *fd, AnimData *adt)
{
	/* NOTE: must have called newdataadr already before doing this... */
	if (adt == NULL)
		return;
	
	/* link drivers */
	link_list(fd, &adt->drivers);
	direct_link_fcurves(fd, &adt->drivers);
	
	/* link overrides */
	// TODO...
	
	/* link NLA-data */
	link_list(fd, &adt->nla_tracks);
	direct_link_nladata(fd, &adt->nla_tracks);
	
	/* relink active track/strip - even though strictly speaking this should only be used
	 * if we're in 'tweaking mode', we need to be able to have this loaded back for
	 * undo, but also since users may not exit tweakmode before saving (#24535)
	 */
	// TODO: it's not really nice that anyone should be able to save the file in this
	//		state, but it's going to be too hard to enforce this single case...
	adt->act_track = newdataadr(fd, adt->act_track);
	adt->actstrip = newdataadr(fd, adt->actstrip);
}	

/* ************ READ MOTION PATHS *************** */

/* direct data for cache */
static void direct_link_motionpath(FileData *fd, bMotionPath *mpath)
{
	/* sanity check */
	if (mpath == NULL)
		return;
	
	/* relink points cache */
	mpath->points = newdataadr(fd, mpath->points);
}

/* ************ READ NODE TREE *************** */

static void lib_link_node_socket(FileData *fd, ID *UNUSED(id), bNodeSocket *sock)
{
	/* Link ID Properties -- and copy this comment EXACTLY for easy finding
	 * of library blocks that implement this.*/
	if (sock->prop)
		IDP_LibLinkProperty(sock->prop, (fd->flags & FD_FLAGS_SWITCH_ENDIAN), fd);
}

/* singe node tree (also used for material/scene trees), ntree is not NULL */
static void lib_link_ntree(FileData *fd, ID *id, bNodeTree *ntree)
{
	bNode *node;
	bNodeSocket *sock;
	
	if (ntree->adt) lib_link_animdata(fd, &ntree->id, ntree->adt);
	
	ntree->gpd = newlibadr_us(fd, id->lib, ntree->gpd);
	
	for (node = ntree->nodes.first; node; node = node->next) {
		/* Link ID Properties -- and copy this comment EXACTLY for easy finding
		 * of library blocks that implement this.*/
		if (node->prop)
			IDP_LibLinkProperty(node->prop, (fd->flags & FD_FLAGS_SWITCH_ENDIAN), fd);
		
		node->id= newlibadr_us(fd, id->lib, node->id);

		for (sock = node->inputs.first; sock; sock = sock->next)
			lib_link_node_socket(fd, id, sock);
		for (sock = node->outputs.first; sock; sock = sock->next)
			lib_link_node_socket(fd, id, sock);
	}
	
	for (sock = ntree->inputs.first; sock; sock = sock->next)
		lib_link_node_socket(fd, id, sock);
	for (sock = ntree->outputs.first; sock; sock = sock->next)
		lib_link_node_socket(fd, id, sock);
}

/* library ntree linking after fileread */
static void lib_link_nodetree(FileData *fd, Main *main)
{
	bNodeTree *ntree;
	
	/* only link ID pointers */
	for (ntree = main->nodetree.first; ntree; ntree = ntree->id.next) {
		if (ntree->id.flag & LIB_NEED_LINK) {
			ntree->id.flag -= LIB_NEED_LINK;
			lib_link_ntree(fd, &ntree->id, ntree);
		}
	}
}

/* get node tree stored locally in other IDs */
static bNodeTree *nodetree_from_id(ID *id)
{
	if (!id)
		return NULL;
	switch (GS(id->name)) {
		case ID_SCE: return ((Scene *)id)->nodetree;
		case ID_MA: return ((Material *)id)->nodetree;
		case ID_WO: return ((World *)id)->nodetree;
		case ID_LA: return ((Lamp *)id)->nodetree;
		case ID_TE: return ((Tex *)id)->nodetree;
		case ID_LS: return ((FreestyleLineStyle *)id)->nodetree;
	}
	return NULL;
}

/* updates group node socket identifier so that
 * external links to/from the group node are preserved.
 */
static void lib_node_do_versions_group_indices(bNode *gnode)
{
	bNodeTree *ngroup = (bNodeTree*)gnode->id;
	bNodeSocket *sock;
	bNodeLink *link;
	
	for (sock=gnode->outputs.first; sock; sock = sock->next) {
		int old_index = sock->to_index;
		
		for (link = ngroup->links.first; link; link = link->next) {
			if (link->tonode == NULL && link->fromsock->own_index == old_index) {
				strcpy(sock->identifier, link->fromsock->identifier);
				/* deprecated */
				sock->own_index = link->fromsock->own_index;
				sock->to_index = 0;
				sock->groupsock = NULL;
			}
		}
	}
	for (sock=gnode->inputs.first; sock; sock = sock->next) {
		int old_index = sock->to_index;
		
		for (link = ngroup->links.first; link; link = link->next) {
			if (link->fromnode == NULL && link->tosock->own_index == old_index) {
				strcpy(sock->identifier, link->tosock->identifier);
				/* deprecated */
				sock->own_index = link->tosock->own_index;
				sock->to_index = 0;
				sock->groupsock = NULL;
			}
		}
	}
}

/* verify types for nodes and groups, all data has to be read */
/* open = 0: appending/linking, open = 1: open new file (need to clean out dynamic
 * typedefs */
static void lib_verify_nodetree(Main *main, int UNUSED(open))
{
	bNodeTree *ntree;
	
	/* this crashes blender on undo/redo */
#if 0
		if (open == 1) {
			reinit_nodesystem();
		}
#endif
	
	/* set node->typeinfo pointers */
	FOREACH_NODETREE(main, ntree, id) {
		ntreeSetTypes(NULL, ntree);
	} FOREACH_NODETREE_END
	
	/* verify static socket templates */
	FOREACH_NODETREE(main, ntree, id) {
		bNode *node;
		for (node=ntree->nodes.first; node; node=node->next)
			node_verify_socket_templates(ntree, node);
	} FOREACH_NODETREE_END
	
	{
		bool has_old_groups = false;
		/* XXX this should actually be part of do_versions, but since we need
		 * finished library linking, it is not possible there. Instead in do_versions
		 * we have set the NTREE_DO_VERSIONS_GROUP_EXPOSE_2_56_2 flag, so at this point we can do the
		 * actual group node updates.
		 */
		for (ntree = main->nodetree.first; ntree; ntree = ntree->id.next) {
			if (ntree->flag & NTREE_DO_VERSIONS_GROUP_EXPOSE_2_56_2)
				has_old_groups = 1;
		}
		
		if (has_old_groups) {
			FOREACH_NODETREE(main, ntree, id) {
				/* updates external links for all group nodes in a tree */
				bNode *node;
				for (node = ntree->nodes.first; node; node = node->next) {
					if (node->type == NODE_GROUP) {
						bNodeTree *ngroup = (bNodeTree*)node->id;
						if (ngroup && (ngroup->flag & NTREE_DO_VERSIONS_GROUP_EXPOSE_2_56_2))
							lib_node_do_versions_group_indices(node);
					}
				}
			} FOREACH_NODETREE_END
		}
		
		for (ntree = main->nodetree.first; ntree; ntree = ntree->id.next)
			ntree->flag &= ~NTREE_DO_VERSIONS_GROUP_EXPOSE_2_56_2;
	}
	
	{
		/* Convert the previously used ntree->inputs/ntree->outputs lists to interface nodes.
		 * Pre 2.56.2 node trees automatically have all unlinked sockets exposed already
		 * (see NTREE_DO_VERSIONS_GROUP_EXPOSE_2_56_2).
		 *
		 * XXX this should actually be part of do_versions,
		 * but needs valid typeinfo pointers to create interface nodes.
		 *
		 * Note: theoretically only needed in node groups (main->nodetree),
		 * but due to a temporary bug such links could have been added in all trees,
		 * so have to clean up all of them ...
		 */
		
		FOREACH_NODETREE(main, ntree, id) {
			if (ntree->flag & NTREE_DO_VERSIONS_CUSTOMNODES_GROUP) {
				bNode *input_node = NULL, *output_node = NULL;
				int num_inputs = 0, num_outputs = 0;
				bNodeLink *link, *next_link;
				/* Only create new interface nodes for actual older files.
				 * New file versions already have input/output nodes with duplicate links,
				 * in that case just remove the invalid links.
				 */
				const bool create_io_nodes = (ntree->flag & NTREE_DO_VERSIONS_CUSTOMNODES_GROUP_CREATE_INTERFACE) != 0;
				
				float input_locx = 1000000.0f, input_locy = 0.0f;
				float output_locx = -1000000.0f, output_locy = 0.0f;
				/* rough guess, not nice but we don't have access to UI constants here ... */
				static const float offsetx = 42 + 3*20 + 20;
				/*static const float offsety = 0.0f;*/
				
				if (create_io_nodes) {
					if (ntree->inputs.first)
						input_node = nodeAddStaticNode(NULL, ntree, NODE_GROUP_INPUT);
					
					if (ntree->outputs.first)
						output_node = nodeAddStaticNode(NULL, ntree, NODE_GROUP_OUTPUT);
				}
				
				/* Redirect links from/to the node tree interface to input/output node.
				 * If the fromnode/tonode pointers are NULL, this means a link from/to
				 * the ntree interface sockets, which need to be redirected to new interface nodes.
				 */
				for (link = ntree->links.first; link; link = next_link) {
					bool free_link = false;
					next_link = link->next;
					
					if (link->fromnode == NULL) {
						if (input_node) {
							link->fromnode = input_node;
							link->fromsock = node_group_input_find_socket(input_node, link->fromsock->identifier);
							++num_inputs;
							
							if (link->tonode) {
								if (input_locx > link->tonode->locx - offsetx)
									input_locx = link->tonode->locx - offsetx;
								input_locy += link->tonode->locy;
							}
						}
						else {
							free_link = true;
						}
					}
					
					if (link->tonode == NULL) {
						if (output_node) {
							link->tonode = output_node;
							link->tosock = node_group_output_find_socket(output_node, link->tosock->identifier);
							++num_outputs;
							
							if (link->fromnode) {
								if (output_locx < link->fromnode->locx + offsetx)
									output_locx = link->fromnode->locx + offsetx;
								output_locy += link->fromnode->locy;
							}
						}
						else {
							free_link = true;
						}
					}
					
					if (free_link)
						nodeRemLink(ntree, link);
				}
				
				if (num_inputs > 0) {
					input_locy /= num_inputs;
					input_node->locx = input_locx;
					input_node->locy = input_locy;
				}
				if (num_outputs > 0) {
					output_locy /= num_outputs;
					output_node->locx = output_locx;
					output_node->locy = output_locy;
				}
				
				/* clear do_versions flags */
				ntree->flag &= ~(NTREE_DO_VERSIONS_CUSTOMNODES_GROUP | NTREE_DO_VERSIONS_CUSTOMNODES_GROUP_CREATE_INTERFACE);
			}
		}
		FOREACH_NODETREE_END
	}
	
	/* verify all group user nodes */
	for (ntree = main->nodetree.first; ntree; ntree = ntree->id.next) {
		ntreeVerifyNodes(main, &ntree->id);
	}
	
	/* make update calls where necessary */
	{
		FOREACH_NODETREE(main, ntree, id) {
			/* make an update call for the tree */
			ntreeUpdateTree(main, ntree);
		} FOREACH_NODETREE_END
	}
}

static void direct_link_node_socket(FileData *fd, bNodeSocket *sock)
{
	sock->prop = newdataadr(fd, sock->prop);
	IDP_DirectLinkGroup_OrFree(&sock->prop, (fd->flags & FD_FLAGS_SWITCH_ENDIAN), fd);
	
	sock->link = newdataadr(fd, sock->link);
	sock->typeinfo = NULL;
	sock->storage = newdataadr(fd, sock->storage);
	sock->default_value = newdataadr(fd, sock->default_value);
	sock->cache = NULL;
}

/* ntree itself has been read! */
static void direct_link_nodetree(FileData *fd, bNodeTree *ntree)
{
	/* note: writing and reading goes in sync, for speed */
	bNode *node;
	bNodeSocket *sock;
	bNodeLink *link;
	
	ntree->init = 0;		/* to set callbacks and force setting types */
	ntree->is_updating = false;
	ntree->typeinfo= NULL;
	ntree->interface_type = NULL;
	
	ntree->progress = NULL;
	ntree->execdata = NULL;
	
	ntree->adt = newdataadr(fd, ntree->adt);
	direct_link_animdata(fd, ntree->adt);
	
	ntree->id.flag &= ~(LIB_ID_RECALC|LIB_ID_RECALC_DATA);

	link_list(fd, &ntree->nodes);
	for (node = ntree->nodes.first; node; node = node->next) {
		node->typeinfo = NULL;
		
		link_list(fd, &node->inputs);
		link_list(fd, &node->outputs);
		
		node->prop = newdataadr(fd, node->prop);
		IDP_DirectLinkGroup_OrFree(&node->prop, (fd->flags & FD_FLAGS_SWITCH_ENDIAN), fd);
		
		link_list(fd, &node->internal_links);
		for (link = node->internal_links.first; link; link = link->next) {
			link->fromnode = newdataadr(fd, link->fromnode);
			link->fromsock = newdataadr(fd, link->fromsock);
			link->tonode = newdataadr(fd, link->tonode);
			link->tosock = newdataadr(fd, link->tosock);
		}
		
		if (node->type == CMP_NODE_MOVIEDISTORTION) {
			node->storage = newmclipadr(fd, node->storage);
		}
		else {
			node->storage = newdataadr(fd, node->storage);
		}
		
		if (node->storage) {
			/* could be handlerized at some point */
			if (ntree->type==NTREE_SHADER) {
				if (node->type==SH_NODE_CURVE_VEC || node->type==SH_NODE_CURVE_RGB) {
					direct_link_curvemapping(fd, node->storage);
				}
				else if (node->type==SH_NODE_SCRIPT) {
					NodeShaderScript *nss = (NodeShaderScript *) node->storage;
					nss->bytecode = newdataadr(fd, nss->bytecode);
				}
			}
			else if (ntree->type==NTREE_COMPOSIT) {
				if (ELEM(node->type, CMP_NODE_TIME, CMP_NODE_CURVE_VEC, CMP_NODE_CURVE_RGB, CMP_NODE_HUECORRECT))
					direct_link_curvemapping(fd, node->storage);
				else if (ELEM(node->type, CMP_NODE_IMAGE, CMP_NODE_VIEWER, CMP_NODE_SPLITVIEWER))
					((ImageUser *)node->storage)->ok = 1;
			}
			else if ( ntree->type==NTREE_TEXTURE) {
				if (node->type==TEX_NODE_CURVE_RGB || node->type==TEX_NODE_CURVE_TIME)
					direct_link_curvemapping(fd, node->storage);
				else if (node->type==TEX_NODE_IMAGE)
					((ImageUser *)node->storage)->ok = 1;
			}
		}
	}
	link_list(fd, &ntree->links);
	
	/* and we connect the rest */
	for (node = ntree->nodes.first; node; node = node->next) {
		node->parent = newdataadr(fd, node->parent);
		node->lasty = 0;
		
		for (sock = node->inputs.first; sock; sock = sock->next)
			direct_link_node_socket(fd, sock);
		for (sock = node->outputs.first; sock; sock = sock->next)
			direct_link_node_socket(fd, sock);
	}
	
	/* interface socket lists */
	link_list(fd, &ntree->inputs);
	link_list(fd, &ntree->outputs);
	for (sock = ntree->inputs.first; sock; sock = sock->next)
		direct_link_node_socket(fd, sock);
	for (sock = ntree->outputs.first; sock; sock = sock->next)
		direct_link_node_socket(fd, sock);
	
	for (link = ntree->links.first; link; link= link->next) {
		link->fromnode = newdataadr(fd, link->fromnode);
		link->tonode = newdataadr(fd, link->tonode);
		link->fromsock = newdataadr(fd, link->fromsock);
		link->tosock = newdataadr(fd, link->tosock);
	}
	
#if 0
	if (ntree->previews) {
		bNodeInstanceHash *new_previews = BKE_node_instance_hash_new("node previews");
		bNodeInstanceHashIterator iter;
		
		NODE_INSTANCE_HASH_ITER(iter, ntree->previews) {
			bNodePreview *preview = BKE_node_instance_hash_iterator_get_value(&iter);
			if (preview) {
				bNodePreview *new_preview = newimaadr(fd, preview);
				if (new_preview) {
					bNodeInstanceKey key = BKE_node_instance_hash_iterator_get_key(&iter);
					BKE_node_instance_hash_insert(new_previews, key, new_preview);
				}
			}
		}
		BKE_node_instance_hash_free(ntree->previews, NULL);
		ntree->previews = new_previews;
	}
#else
	/* XXX TODO */
	ntree->previews = NULL;
#endif
	
	/* type verification is in lib-link */
}

/* ************ READ ARMATURE ***************** */

/* temp struct used to transport needed info to lib_link_constraint_cb() */
typedef struct tConstraintLinkData {
	FileData *fd;
	ID *id;
} tConstraintLinkData;
/* callback function used to relink constraint ID-links */
static void lib_link_constraint_cb(bConstraint *UNUSED(con), ID **idpoin, bool is_reference, void *userdata)
{
	tConstraintLinkData *cld= (tConstraintLinkData *)userdata;
	
	/* for reference types, we need to increment the usercounts on load... */
	if (is_reference) {
		/* reference type - with usercount */
		*idpoin = newlibadr_us(cld->fd, cld->id->lib, *idpoin);
	}
	else {
		/* target type - no usercount needed */
		*idpoin = newlibadr(cld->fd, cld->id->lib, *idpoin);
	}
}

static void lib_link_constraints(FileData *fd, ID *id, ListBase *conlist)
{
	tConstraintLinkData cld;
	bConstraint *con;
	
	/* legacy fixes */
	for (con = conlist->first; con; con=con->next) {
		/* patch for error introduced by changing constraints (dunno how) */
		/* if con->data type changes, dna cannot resolve the pointer! (ton) */
		if (con->data == NULL) {
			con->type = CONSTRAINT_TYPE_NULL;
		}
		/* own ipo, all constraints have it */
		con->ipo = newlibadr_us(fd, id->lib, con->ipo); // XXX deprecated - old animation system
	}
	
	/* relink all ID-blocks used by the constraints */
	cld.fd = fd;
	cld.id = id;
	
	BKE_constraints_id_loop(conlist, lib_link_constraint_cb, &cld);
}

static void direct_link_constraints(FileData *fd, ListBase *lb)
{
	bConstraint *con;
	
	link_list(fd, lb);
	for (con=lb->first; con; con=con->next) {
		con->data = newdataadr(fd, con->data);
		
		switch (con->type) {
			case CONSTRAINT_TYPE_PYTHON:
			{
				bPythonConstraint *data= con->data;
				
				link_list(fd, &data->targets);
				
				data->prop = newdataadr(fd, data->prop);
				IDP_DirectLinkGroup_OrFree(&data->prop, (fd->flags & FD_FLAGS_SWITCH_ENDIAN), fd);
				break;
			}
			case CONSTRAINT_TYPE_SPLINEIK:
			{
				bSplineIKConstraint *data= con->data;

				data->points= newdataadr(fd, data->points);
				break;
			}
			case CONSTRAINT_TYPE_KINEMATIC:
			{
				bKinematicConstraint *data = con->data;

				con->lin_error = 0.f;
				con->rot_error = 0.f;

				/* version patch for runtime flag, was not cleared in some case */
				data->flag &= ~CONSTRAINT_IK_AUTO;
				break;
			}
			case CONSTRAINT_TYPE_CHILDOF:
			{
				/* XXX version patch, in older code this flag wasn't always set, and is inherent to type */
				if (con->ownspace == CONSTRAINT_SPACE_POSE)
					con->flag |= CONSTRAINT_SPACEONCE;
				break;
			}
		}
	}
}

static void lib_link_pose(FileData *fd, Main *bmain, Object *ob, bPose *pose)
{
	bPoseChannel *pchan;
	bArmature *arm = ob->data;
	int rebuild = 0;
	
	if (!pose || !arm)
		return;
	
	/* always rebuild to match proxy or lib changes, but on Undo */
	if (fd->memfile == NULL)
		if (ob->proxy || (ob->id.lib==NULL && arm->id.lib))
			rebuild = 1;
	
	if (ob->proxy) {
		/* sync proxy layer */
		if (pose->proxy_layer)
			arm->layer = pose->proxy_layer;
		
		/* sync proxy active bone */
		if (pose->proxy_act_bone[0]) {
			Bone *bone = BKE_armature_find_bone_name(arm, pose->proxy_act_bone);
			if (bone)
				arm->act_bone = bone;
		}
	}
	
	for (pchan = pose->chanbase.first; pchan; pchan=pchan->next) {
		lib_link_constraints(fd, (ID *)ob, &pchan->constraints);
		
		/* hurms... loop in a loop, but yah... later... (ton) */
		pchan->bone = BKE_armature_find_bone_name(arm, pchan->name);
		
		pchan->custom = newlibadr_us(fd, arm->id.lib, pchan->custom);
		if (pchan->bone == NULL)
			rebuild= 1;
		else if (ob->id.lib==NULL && arm->id.lib) {
			/* local pose selection copied to armature, bit hackish */
			pchan->bone->flag &= ~BONE_SELECTED;
			pchan->bone->flag |= pchan->selectflag;
		}
	}
	
	if (rebuild) {
		DAG_id_tag_update_ex(bmain, &ob->id, OB_RECALC_OB | OB_RECALC_DATA | OB_RECALC_TIME);
		pose->flag |= POSE_RECALC;
	}
}

static void lib_link_armature(FileData *fd, Main *main)
{
	bArmature *arm;
	
	for (arm = main->armature.first; arm; arm = arm->id.next) {
		if (arm->id.flag & LIB_NEED_LINK) {
			if (arm->adt) lib_link_animdata(fd, &arm->id, arm->adt);
			arm->id.flag -= LIB_NEED_LINK;
		}
	}
}

static void direct_link_bones(FileData *fd, Bone *bone)
{
	Bone *child;
	
	bone->parent = newdataadr(fd, bone->parent);
	bone->prop = newdataadr(fd, bone->prop);
	IDP_DirectLinkGroup_OrFree(&bone->prop, (fd->flags & FD_FLAGS_SWITCH_ENDIAN), fd);
		
	bone->flag &= ~BONE_DRAW_ACTIVE;
	
	link_list(fd, &bone->childbase);
	
	for (child=bone->childbase.first; child; child=child->next)
		direct_link_bones(fd, child);
}

static void direct_link_armature(FileData *fd, bArmature *arm)
{
	Bone *bone;
	
	link_list(fd, &arm->bonebase);
	arm->edbo = NULL;
	arm->sketch = NULL;
	
	arm->adt = newdataadr(fd, arm->adt);
	direct_link_animdata(fd, arm->adt);
	
	for (bone = arm->bonebase.first; bone; bone = bone->next) {
		direct_link_bones(fd, bone);
	}
	
	arm->act_bone = newdataadr(fd, arm->act_bone);
	arm->act_edbone = NULL;
}

/* ************ READ CAMERA ***************** */

static void lib_link_camera(FileData *fd, Main *main)
{
	Camera *ca;
	
	for (ca = main->camera.first; ca; ca = ca->id.next) {
		if (ca->id.flag & LIB_NEED_LINK) {
			if (ca->adt) lib_link_animdata(fd, &ca->id, ca->adt);
			
			ca->ipo = newlibadr_us(fd, ca->id.lib, ca->ipo); // XXX deprecated - old animation system
			
			ca->dof_ob = newlibadr_us(fd, ca->id.lib, ca->dof_ob);
			
			ca->id.flag -= LIB_NEED_LINK;
		}
	}
}

static void direct_link_camera(FileData *fd, Camera *ca)
{
	ca->adt = newdataadr(fd, ca->adt);
	direct_link_animdata(fd, ca->adt);
}


/* ************ READ LAMP ***************** */

static void lib_link_lamp(FileData *fd, Main *main)
{
	Lamp *la;
	MTex *mtex;
	int a;
	
	for (la = main->lamp.first; la; la = la->id.next) {
		if (la->id.flag & LIB_NEED_LINK) {
			if (la->adt) lib_link_animdata(fd, &la->id, la->adt);
			
			for (a = 0; a < MAX_MTEX; a++) {
				mtex = la->mtex[a];
				if (mtex) {
					mtex->tex = newlibadr_us(fd, la->id.lib, mtex->tex);
					mtex->object = newlibadr(fd, la->id.lib, mtex->object);
				}
			}
			
			la->ipo = newlibadr_us(fd, la->id.lib, la->ipo); // XXX deprecated - old animation system
			
			if (la->nodetree) {
				lib_link_ntree(fd, &la->id, la->nodetree);
				la->nodetree->id.lib = la->id.lib;
			}
			
			la->id.flag -= LIB_NEED_LINK;
		}
	}
}

static void direct_link_lamp(FileData *fd, Lamp *la)
{
	int a;
	
	la->adt = newdataadr(fd, la->adt);
	direct_link_animdata(fd, la->adt);
	
	for (a=0; a<MAX_MTEX; a++) {
		la->mtex[a] = newdataadr(fd, la->mtex[a]);
	}
	
	la->curfalloff = newdataadr(fd, la->curfalloff);
	if (la->curfalloff)
		direct_link_curvemapping(fd, la->curfalloff);

	la->nodetree= newdataadr(fd, la->nodetree);
	if (la->nodetree) {
		direct_link_id(fd, &la->nodetree->id);
		direct_link_nodetree(fd, la->nodetree);
	}
	
	la->preview = direct_link_preview_image(fd, la->preview);
}

/* ************ READ keys ***************** */

void blo_do_versions_key_uidgen(Key *key)
{
	KeyBlock *block;

	key->uidgen = 1;
	for (block = key->block.first; block; block = block->next) {
		block->uid = key->uidgen++;
	}
}

static void lib_link_key(FileData *fd, Main *main)
{
	Key *key;
	
	for (key = main->key.first; key; key = key->id.next) {
		/*check if we need to generate unique ids for the shapekeys*/
		if (!key->uidgen) {
			blo_do_versions_key_uidgen(key);
		}
		
		if (key->id.flag & LIB_NEED_LINK) {
			if (key->adt) lib_link_animdata(fd, &key->id, key->adt);
			
			key->ipo = newlibadr_us(fd, key->id.lib, key->ipo); // XXX deprecated - old animation system
			key->from = newlibadr(fd, key->id.lib, key->from);
			/* versioning: initialize from_extra */
			if (!key->from_extra.type && key->from) {
				BKE_key_set_from_id(key, key->from);
			}
			
			key->id.flag -= LIB_NEED_LINK;
		}
	}
}

static void switch_endian_keyblock(Key *key, KeyBlock *kb)
{
	int elemsize, a, b;
	char *data;
	
	elemsize = key->elemsize;
	data = kb->data;
	
	for (a = 0; a < kb->totelem; a++) {
		const char *cp = key->elemstr;
		char *poin = data;
		
		while (cp[0]) {  /* cp[0] == amount */
			switch (cp[1]) {  /* cp[1] = type */
				case IPO_FLOAT:
				case IPO_BPOINT:
				case IPO_BEZTRIPLE:
					b = cp[0];
					BLI_endian_switch_float_array((float *)poin, b);
					poin += sizeof(float) * b;
					break;
			}
			
			cp += 2;
		}
		data += elemsize;
	}
}

static void direct_link_key(FileData *fd, Key *key)
{
	KeyBlock *kb;
	
	link_list(fd, &(key->block));
	
	key->adt = newdataadr(fd, key->adt);
	direct_link_animdata(fd, key->adt);
	
	key->refkey= newdataadr(fd, key->refkey);
	
	for (kb = key->block.first; kb; kb = kb->next) {
		kb->data = newdataadr(fd, kb->data);
		
		if (fd->flags & FD_FLAGS_SWITCH_ENDIAN)
			switch_endian_keyblock(key, kb);
	}
}

/* ************ READ mball ***************** */

static void lib_link_mball(FileData *fd, Main *main)
{
	MetaBall *mb;
	int a;
	
	for (mb = main->mball.first; mb; mb = mb->id.next) {
		if (mb->id.flag & LIB_NEED_LINK) {
			if (mb->adt) lib_link_animdata(fd, &mb->id, mb->adt);
			
			for (a = 0; a < mb->totcol; a++) 
				mb->mat[a] = newlibadr_us(fd, mb->id.lib, mb->mat[a]);
			
			mb->ipo = newlibadr_us(fd, mb->id.lib, mb->ipo); // XXX deprecated - old animation system
			
			mb->id.flag -= LIB_NEED_LINK;
		}
	}
}

static void direct_link_mball(FileData *fd, MetaBall *mb)
{
	mb->adt = newdataadr(fd, mb->adt);
	direct_link_animdata(fd, mb->adt);
	
	mb->mat = newdataadr(fd, mb->mat);
	test_pointer_array(fd, (void **)&mb->mat);
	
	link_list(fd, &(mb->elems));
	
	BLI_listbase_clear(&mb->disp);
	mb->editelems = NULL;
/*	mb->edit_elems.first= mb->edit_elems.last= NULL;*/
	mb->lastelem = NULL;
}

/* ************ READ WORLD ***************** */

static void lib_link_world(FileData *fd, Main *main)
{
	World *wrld;
	MTex *mtex;
	int a;
	
	for (wrld = main->world.first; wrld; wrld = wrld->id.next) {
		if (wrld->id.flag & LIB_NEED_LINK) {
			if (wrld->adt) lib_link_animdata(fd, &wrld->id, wrld->adt);
			
			wrld->ipo = newlibadr_us(fd, wrld->id.lib, wrld->ipo); // XXX deprecated - old animation system
			
			for (a=0; a < MAX_MTEX; a++) {
				mtex = wrld->mtex[a];
				if (mtex) {
					mtex->tex = newlibadr_us(fd, wrld->id.lib, mtex->tex);
					mtex->object = newlibadr(fd, wrld->id.lib, mtex->object);
				}
			}
			
			if (wrld->nodetree) {
				lib_link_ntree(fd, &wrld->id, wrld->nodetree);
				wrld->nodetree->id.lib = wrld->id.lib;
			}
			
			wrld->id.flag -= LIB_NEED_LINK;
		}
	}
}

static void direct_link_world(FileData *fd, World *wrld)
{
	int a;
	
	wrld->adt = newdataadr(fd, wrld->adt);
	direct_link_animdata(fd, wrld->adt);
	
	for (a = 0; a < MAX_MTEX; a++) {
		wrld->mtex[a] = newdataadr(fd, wrld->mtex[a]);
	}
	
	wrld->nodetree = newdataadr(fd, wrld->nodetree);
	if (wrld->nodetree) {
		direct_link_id(fd, &wrld->nodetree->id);
		direct_link_nodetree(fd, wrld->nodetree);
	}
	
	wrld->preview = direct_link_preview_image(fd, wrld->preview);
	BLI_listbase_clear(&wrld->gpumaterial);
}


/* ************ READ VFONT ***************** */

static void lib_link_vfont(FileData *UNUSED(fd), Main *main)
{
	VFont *vf;
	
	for (vf = main->vfont.first; vf; vf = vf->id.next) {
		if (vf->id.flag & LIB_NEED_LINK) {
			vf->id.flag -= LIB_NEED_LINK;
		}
	}
}

static void direct_link_vfont(FileData *fd, VFont *vf)
{
	vf->data = NULL;
	vf->temp_pf = NULL;
	vf->packedfile = direct_link_packedfile(fd, vf->packedfile);
}

/* ************ READ TEXT ****************** */

static void lib_link_text(FileData *UNUSED(fd), Main *main)
{
	Text *text;
	
	for (text = main->text.first; text; text = text->id.next) {
		if (text->id.flag & LIB_NEED_LINK) {
			text->id.flag -= LIB_NEED_LINK;
		}
	}
}

static void direct_link_text(FileData *fd, Text *text)
{
	TextLine *ln;
	
	text->name = newdataadr(fd, text->name);
	
	text->undo_pos = -1;
	text->undo_len = TXT_INIT_UNDO;
	text->undo_buf = MEM_mallocN(text->undo_len, "undo buf");
	
	text->compiled = NULL;
	
#if 0
	if (text->flags & TXT_ISEXT) {
		BKE_text_reload(text);
		}
		/* else { */
#endif
	
	link_list(fd, &text->lines);
	
	text->curl = newdataadr(fd, text->curl);
	text->sell = newdataadr(fd, text->sell);
	
	for (ln = text->lines.first; ln; ln = ln->next) {
		ln->line = newdataadr(fd, ln->line);
		ln->format = NULL;
		
		if (ln->len != (int) strlen(ln->line)) {
			printf("Error loading text, line lengths differ\n");
			ln->len = strlen(ln->line);
		}
	}
	
	text->flags = (text->flags) & ~TXT_ISEXT;
	
	text->id.us = 1;
}

/* ************ READ IMAGE ***************** */

static void lib_link_image(FileData *fd, Main *main)
{
	Image *ima;
	
	for (ima = main->image.first; ima; ima = ima->id.next) {
		if (ima->id.flag & LIB_NEED_LINK) {
			if (ima->id.properties) IDP_LibLinkProperty(ima->id.properties, (fd->flags & FD_FLAGS_SWITCH_ENDIAN), fd);
			
			ima->id.flag -= LIB_NEED_LINK;
		}
	}
}

static void direct_link_image(FileData *fd, Image *ima)
{
	ImagePackedFile *imapf;

	/* for undo system, pointers could be restored */
	if (fd->imamap)
		ima->cache = newimaadr(fd, ima->cache);
	else
		ima->cache = NULL;

	/* if not restored, we keep the binded opengl index */
	if (!ima->cache) {
		ima->bindcode = 0;
		ima->tpageflag &= ~IMA_GLBIND_IS_DATA;
		ima->gputexture = NULL;
		ima->rr = NULL;
	}

	ima->repbind = NULL;
	
	/* undo system, try to restore render buffers */
	if (fd->imamap) {
		int a;
		
		for (a = 0; a < IMA_MAX_RENDER_SLOT; a++)
			ima->renders[a] = newimaadr(fd, ima->renders[a]);
	}
	else {
		memset(ima->renders, 0, sizeof(ima->renders));
		ima->last_render_slot = ima->render_slot;
	}

	link_list(fd, &(ima->views));
	link_list(fd, &(ima->packedfiles));

	for (imapf = ima->packedfiles.first; imapf; imapf = imapf->next) {
		imapf->packedfile = direct_link_packedfile(fd, imapf->packedfile);
	}

	ima->anims.first = ima->anims.last = NULL;
	ima->packedfile = direct_link_packedfile(fd, ima->packedfile);
	ima->preview = direct_link_preview_image(fd, ima->preview);
	ima->stereo3d_format = newdataadr(fd, ima->stereo3d_format);
	ima->ok = 1;
}


/* ************ READ CURVE ***************** */

static void lib_link_curve(FileData *fd, Main *main)
{
	Curve *cu;
	int a;
	
	for (cu = main->curve.first; cu; cu = cu->id.next) {
		if (cu->id.flag & LIB_NEED_LINK) {
			if (cu->adt) lib_link_animdata(fd, &cu->id, cu->adt);
			
			for (a = 0; a < cu->totcol; a++) 
				cu->mat[a] = newlibadr_us(fd, cu->id.lib, cu->mat[a]);
			
			cu->bevobj = newlibadr(fd, cu->id.lib, cu->bevobj);
			cu->taperobj = newlibadr(fd, cu->id.lib, cu->taperobj);
			cu->textoncurve = newlibadr(fd, cu->id.lib, cu->textoncurve);
			cu->vfont = newlibadr_us(fd, cu->id.lib, cu->vfont);
			cu->vfontb = newlibadr_us(fd, cu->id.lib, cu->vfontb);
			cu->vfonti = newlibadr_us(fd, cu->id.lib, cu->vfonti);
			cu->vfontbi = newlibadr_us(fd, cu->id.lib, cu->vfontbi);
			
			cu->ipo = newlibadr_us(fd, cu->id.lib, cu->ipo); // XXX deprecated - old animation system
			cu->key = newlibadr_us(fd, cu->id.lib, cu->key);
			
			cu->id.flag -= LIB_NEED_LINK;
		}
	}
}


static void switch_endian_knots(Nurb *nu)
{
	if (nu->knotsu) {
		BLI_endian_switch_float_array(nu->knotsu, KNOTSU(nu));
	}
	if (nu->knotsv) {
		BLI_endian_switch_float_array(nu->knotsv, KNOTSV(nu));
	}
}

static void direct_link_curve(FileData *fd, Curve *cu)
{
	Nurb *nu;
	TextBox *tb;
	
	cu->adt= newdataadr(fd, cu->adt);
	direct_link_animdata(fd, cu->adt);
	
	cu->mat = newdataadr(fd, cu->mat);
	test_pointer_array(fd, (void **)&cu->mat);
	cu->str = newdataadr(fd, cu->str);
	cu->strinfo= newdataadr(fd, cu->strinfo);
	cu->tb = newdataadr(fd, cu->tb);

	if (cu->vfont == NULL) {
		link_list(fd, &(cu->nurb));
	}
	else {
		cu->nurb.first=cu->nurb.last= NULL;
		
		tb = MEM_callocN(MAXTEXTBOX*sizeof(TextBox), "TextBoxread");
		if (cu->tb) {
			memcpy(tb, cu->tb, cu->totbox*sizeof(TextBox));
			MEM_freeN(cu->tb);
			cu->tb = tb;
		}
		else {
			cu->totbox = 1;
			cu->actbox = 1;
			cu->tb = tb;
			cu->tb[0].w = cu->linewidth;
		}
		if (cu->wordspace == 0.0f) cu->wordspace = 1.0f;
	}

	cu->editnurb = NULL;
	cu->editfont = NULL;
	
	for (nu = cu->nurb.first; nu; nu = nu->next) {
		nu->bezt = newdataadr(fd, nu->bezt);
		nu->bp = newdataadr(fd, nu->bp);
		nu->knotsu = newdataadr(fd, nu->knotsu);
		nu->knotsv = newdataadr(fd, nu->knotsv);
		if (cu->vfont == NULL) nu->charidx= nu->mat_nr;
		
		if (fd->flags & FD_FLAGS_SWITCH_ENDIAN) {
			switch_endian_knots(nu);
		}
	}
	cu->bb = NULL;
}

/* ************ READ TEX ***************** */

static void lib_link_texture(FileData *fd, Main *main)
{
	Tex *tex;
	
	for (tex = main->tex.first; tex; tex = tex->id.next) {
		if (tex->id.flag & LIB_NEED_LINK) {
			if (tex->adt) lib_link_animdata(fd, &tex->id, tex->adt);
			
			tex->ima = newlibadr_us(fd, tex->id.lib, tex->ima);
			tex->ipo = newlibadr_us(fd, tex->id.lib, tex->ipo);
			if (tex->env)
				tex->env->object = newlibadr(fd, tex->id.lib, tex->env->object);
			if (tex->pd)
				tex->pd->object = newlibadr(fd, tex->id.lib, tex->pd->object);
			if (tex->vd)
				tex->vd->object = newlibadr(fd, tex->id.lib, tex->vd->object);
			if (tex->ot)
				tex->ot->object = newlibadr(fd, tex->id.lib, tex->ot->object);
			
			if (tex->nodetree) {
				lib_link_ntree(fd, &tex->id, tex->nodetree);
				tex->nodetree->id.lib = tex->id.lib;
			}
			
			tex->id.flag -= LIB_NEED_LINK;
		}
	}
}

static void direct_link_texture(FileData *fd, Tex *tex)
{
	tex->adt = newdataadr(fd, tex->adt);
	direct_link_animdata(fd, tex->adt);

	tex->coba = newdataadr(fd, tex->coba);
	tex->env = newdataadr(fd, tex->env);
	if (tex->env) {
		tex->env->ima = NULL;
		memset(tex->env->cube, 0, 6 * sizeof(void *));
		tex->env->ok= 0;
	}
	tex->pd = newdataadr(fd, tex->pd);
	if (tex->pd) {
		tex->pd->point_tree = NULL;
		tex->pd->coba = newdataadr(fd, tex->pd->coba);
		tex->pd->falloff_curve = newdataadr(fd, tex->pd->falloff_curve);
		if (tex->pd->falloff_curve) {
			direct_link_curvemapping(fd, tex->pd->falloff_curve);
		}
	}
	
	tex->vd = newdataadr(fd, tex->vd);
	if (tex->vd) {
		tex->vd->dataset = NULL;
		tex->vd->ok = 0;
	}
	else {
		if (tex->type == TEX_VOXELDATA)
			tex->vd = MEM_callocN(sizeof(VoxelData), "direct_link_texture VoxelData");
	}
	
	tex->ot = newdataadr(fd, tex->ot);
	
	tex->nodetree = newdataadr(fd, tex->nodetree);
	if (tex->nodetree) {
		direct_link_id(fd, &tex->nodetree->id);
		direct_link_nodetree(fd, tex->nodetree);
	}
	
	tex->preview = direct_link_preview_image(fd, tex->preview);
	
	tex->iuser.ok = 1;
}



/* ************ READ MATERIAL ***************** */

static void lib_link_material(FileData *fd, Main *main)
{
	Material *ma;
	MTex *mtex;
	int a;
	
	for (ma = main->mat.first; ma; ma = ma->id.next) {
		if (ma->id.flag & LIB_NEED_LINK) {
			if (ma->adt) lib_link_animdata(fd, &ma->id, ma->adt);
			
			/* Link ID Properties -- and copy this comment EXACTLY for easy finding
			 * of library blocks that implement this.*/
			if (ma->id.properties) IDP_LibLinkProperty(ma->id.properties, (fd->flags & FD_FLAGS_SWITCH_ENDIAN), fd);
			
			ma->ipo = newlibadr_us(fd, ma->id.lib, ma->ipo);
			ma->group = newlibadr_us(fd, ma->id.lib, ma->group);
			
			for (a = 0; a < MAX_MTEX; a++) {
				mtex = ma->mtex[a];
				if (mtex) {
					mtex->tex = newlibadr_us(fd, ma->id.lib, mtex->tex);
					mtex->object = newlibadr(fd, ma->id.lib, mtex->object);
				}
			}
			
			if (ma->nodetree) {
				lib_link_ntree(fd, &ma->id, ma->nodetree);
				ma->nodetree->id.lib = ma->id.lib;
			}
			
			ma->id.flag -= LIB_NEED_LINK;
		}
	}
}

static void direct_link_material(FileData *fd, Material *ma)
{
	int a;
	
	ma->adt = newdataadr(fd, ma->adt);
	direct_link_animdata(fd, ma->adt);
	
	for (a = 0; a < MAX_MTEX; a++) {
		ma->mtex[a] = newdataadr(fd, ma->mtex[a]);
	}
	ma->texpaintslot = NULL;

	ma->ramp_col = newdataadr(fd, ma->ramp_col);
	ma->ramp_spec = newdataadr(fd, ma->ramp_spec);
	
	ma->nodetree = newdataadr(fd, ma->nodetree);
	if (ma->nodetree) {
		direct_link_id(fd, &ma->nodetree->id);
		direct_link_nodetree(fd, ma->nodetree);
	}
	
	ma->preview = direct_link_preview_image(fd, ma->preview);
	BLI_listbase_clear(&ma->gpumaterial);
}

/* ************ READ PARTICLE SETTINGS ***************** */
/* update this also to writefile.c */
static const char *ptcache_data_struct[] = {
	"", // BPHYS_DATA_INDEX
	"", // BPHYS_DATA_LOCATION
	"", // BPHYS_DATA_VELOCITY
	"", // BPHYS_DATA_ROTATION
	"", // BPHYS_DATA_AVELOCITY / BPHYS_DATA_XCONST */
	"", // BPHYS_DATA_SIZE:
	"", // BPHYS_DATA_TIMES:
	"BoidData" // case BPHYS_DATA_BOIDS:
};
static void direct_link_pointcache(FileData *fd, PointCache *cache)
{
	if ((cache->flag & PTCACHE_DISK_CACHE)==0) {
		PTCacheMem *pm;
		PTCacheExtra *extra;
		int i;
		
		link_list(fd, &cache->mem_cache);
		
		pm = cache->mem_cache.first;
		
		for (; pm; pm=pm->next) {
			for (i=0; i<BPHYS_TOT_DATA; i++) {
				pm->data[i] = newdataadr(fd, pm->data[i]);
				
				/* the cache saves non-struct data without DNA */
				if (pm->data[i] && ptcache_data_struct[i][0]=='\0' && (fd->flags & FD_FLAGS_SWITCH_ENDIAN)) {
					int tot = (BKE_ptcache_data_size (i) * pm->totpoint) / sizeof(int); /* data_size returns bytes */
					int *poin = pm->data[i];
					
					BLI_endian_switch_int32_array(poin, tot);
				}
			}
			
			link_list(fd, &pm->extradata);
			
			for (extra=pm->extradata.first; extra; extra=extra->next)
				extra->data = newdataadr(fd, extra->data);
		}
	}
	else
		BLI_listbase_clear(&cache->mem_cache);
	
	cache->flag &= ~PTCACHE_SIMULATION_VALID;
	cache->simframe = 0;
	cache->edit = NULL;
	cache->free_edit = NULL;
	cache->cached_frames = NULL;
}

static void direct_link_pointcache_list(FileData *fd, ListBase *ptcaches, PointCache **ocache, int force_disk)
{
	if (ptcaches->first) {
		PointCache *cache= NULL;
		link_list(fd, ptcaches);
		for (cache=ptcaches->first; cache; cache=cache->next) {
			direct_link_pointcache(fd, cache);
			if (force_disk) {
				cache->flag |= PTCACHE_DISK_CACHE;
				cache->step = 1;
			}
		}
		
		*ocache = newdataadr(fd, *ocache);
	}
	else if (*ocache) {
		/* old "single" caches need to be linked too */
		*ocache = newdataadr(fd, *ocache);
		direct_link_pointcache(fd, *ocache);
		if (force_disk) {
			(*ocache)->flag |= PTCACHE_DISK_CACHE;
			(*ocache)->step = 1;
		}
		
		ptcaches->first = ptcaches->last = *ocache;
	}
}

static void lib_link_partdeflect(FileData *fd, ID *id, PartDeflect *pd)
{
	if (pd && pd->tex)
		pd->tex = newlibadr_us(fd, id->lib, pd->tex);
	if (pd && pd->f_source)
		pd->f_source = newlibadr_us(fd, id->lib, pd->f_source);
}

static void lib_link_particlesettings(FileData *fd, Main *main)
{
	ParticleSettings *part;
	ParticleDupliWeight *dw;
	MTex *mtex;
	int a;
	
	for (part = main->particle.first; part; part = part->id.next) {
		if (part->id.flag & LIB_NEED_LINK) {
			if (part->adt) lib_link_animdata(fd, &part->id, part->adt);
			part->ipo = newlibadr_us(fd, part->id.lib, part->ipo); // XXX deprecated - old animation system
			
			part->dup_ob = newlibadr(fd, part->id.lib, part->dup_ob);
			part->dup_group = newlibadr(fd, part->id.lib, part->dup_group);
			part->eff_group = newlibadr(fd, part->id.lib, part->eff_group);
			part->bb_ob = newlibadr(fd, part->id.lib, part->bb_ob);
			
			lib_link_partdeflect(fd, &part->id, part->pd);
			lib_link_partdeflect(fd, &part->id, part->pd2);
			
			if (part->effector_weights)
				part->effector_weights->group = newlibadr(fd, part->id.lib, part->effector_weights->group);
			
			if (part->dupliweights.first && part->dup_group) {
				int index_ok = 0;
				/* check for old files without indices (all indexes 0) */
				if (BLI_listbase_is_single(&part->dupliweights)) {
					/* special case for only one object in the group */
					index_ok = 1;
				}
				else {
					for (dw = part->dupliweights.first; dw; dw = dw->next) {
						if (dw->index > 0) {
							index_ok = 1;
							break;
						}
					}
				}

				if (index_ok) {
					/* if we have indexes, let's use them */
					for (dw = part->dupliweights.first; dw; dw = dw->next) {
						GroupObject *go = (GroupObject *)BLI_findlink(&part->dup_group->gobject, dw->index);
						dw->ob = go ? go->ob : NULL;
					}
				}
				else {
					/* otherwise try to get objects from own library (won't work on library linked groups) */
					for (dw = part->dupliweights.first; dw; dw = dw->next) {
						dw->ob = newlibadr(fd, part->id.lib, dw->ob);
					}
				}
			}
			else {
				BLI_listbase_clear(&part->dupliweights);
			}
			
			if (part->boids) {
				BoidState *state = part->boids->states.first;
				BoidRule *rule;
				for (; state; state=state->next) {
					rule = state->rules.first;
					for (; rule; rule=rule->next) {
						switch (rule->type) {
							case eBoidRuleType_Goal:
							case eBoidRuleType_Avoid:
							{
								BoidRuleGoalAvoid *brga = (BoidRuleGoalAvoid*)rule;
								brga->ob = newlibadr(fd, part->id.lib, brga->ob);
								break;
							}
							case eBoidRuleType_FollowLeader:
							{
								BoidRuleFollowLeader *brfl = (BoidRuleFollowLeader*)rule;
								brfl->ob = newlibadr(fd, part->id.lib, brfl->ob);
								break;
							}
						}
					}
				}
			}

			for (a = 0; a < MAX_MTEX; a++) {
				mtex= part->mtex[a];
				if (mtex) {
					mtex->tex = newlibadr_us(fd, part->id.lib, mtex->tex);
					mtex->object = newlibadr(fd, part->id.lib, mtex->object);
				}
			}
			
			part->id.flag -= LIB_NEED_LINK;
		}
	}
}

static void direct_link_partdeflect(PartDeflect *pd)
{
	if (pd) pd->rng = NULL;
}

static void direct_link_particlesettings(FileData *fd, ParticleSettings *part)
{
	int a;
	
	part->adt = newdataadr(fd, part->adt);
	part->pd = newdataadr(fd, part->pd);
	part->pd2 = newdataadr(fd, part->pd2);

	direct_link_animdata(fd, part->adt);
	direct_link_partdeflect(part->pd);
	direct_link_partdeflect(part->pd2);

	part->clumpcurve = newdataadr(fd, part->clumpcurve);
	if (part->clumpcurve)
		direct_link_curvemapping(fd, part->clumpcurve);
	part->roughcurve = newdataadr(fd, part->roughcurve);
	if (part->roughcurve)
		direct_link_curvemapping(fd, part->roughcurve);

	part->effector_weights = newdataadr(fd, part->effector_weights);
	if (!part->effector_weights)
		part->effector_weights = BKE_add_effector_weights(part->eff_group);

	link_list(fd, &part->dupliweights);

	part->boids = newdataadr(fd, part->boids);
	part->fluid = newdataadr(fd, part->fluid);

	if (part->boids) {
		BoidState *state;
		link_list(fd, &part->boids->states);
		
		for (state=part->boids->states.first; state; state=state->next) {
			link_list(fd, &state->rules);
			link_list(fd, &state->conditions);
			link_list(fd, &state->actions);
		}
	}
	for (a = 0; a < MAX_MTEX; a++) {
		part->mtex[a] = newdataadr(fd, part->mtex[a]);
	}
}

static void lib_link_particlesystems(FileData *fd, Object *ob, ID *id, ListBase *particles)
{
	ParticleSystem *psys, *psysnext;

	for (psys=particles->first; psys; psys=psysnext) {
		psysnext = psys->next;
		
		psys->part = newlibadr_us(fd, id->lib, psys->part);
		if (psys->part) {
			ParticleTarget *pt = psys->targets.first;
			
			for (; pt; pt=pt->next)
				pt->ob=newlibadr(fd, id->lib, pt->ob);
			
			psys->parent = newlibadr(fd, id->lib, psys->parent);
			psys->target_ob = newlibadr(fd, id->lib, psys->target_ob);
			
			if (psys->clmd) {
				/* XXX - from reading existing code this seems correct but intended usage of
				 * pointcache should /w cloth should be added in 'ParticleSystem' - campbell */
				psys->clmd->point_cache = psys->pointcache;
				psys->clmd->ptcaches.first = psys->clmd->ptcaches.last= NULL;
				psys->clmd->coll_parms->group = newlibadr(fd, id->lib, psys->clmd->coll_parms->group);
				psys->clmd->modifier.error = NULL;
			}
		}
		else {
			/* particle modifier must be removed before particle system */
			ParticleSystemModifierData *psmd = psys_get_modifier(ob, psys);
			BLI_remlink(&ob->modifiers, psmd);
			modifier_free((ModifierData *)psmd);
			
			BLI_remlink(particles, psys);
			MEM_freeN(psys);
		}
		
		psys->key = newlibadr_us(fd, id->lib, psys->key);
	}
}
static void direct_link_particlesystems(FileData *fd, ListBase *particles)
{
	ParticleSystem *psys;
	ParticleData *pa;
	int a;
	
	for (psys=particles->first; psys; psys=psys->next) {
		psys->particles=newdataadr(fd, psys->particles);
		
		if (psys->particles && psys->particles->hair) {
			for (a=0, pa=psys->particles; a<psys->totpart; a++, pa++)
				pa->hair=newdataadr(fd, pa->hair);
		}
		
		if (psys->particles && psys->particles->keys) {
			for (a=0, pa=psys->particles; a<psys->totpart; a++, pa++) {
				pa->keys= NULL;
				pa->totkey= 0;
			}
			
			psys->flag &= ~PSYS_KEYED;
		}
		
		if (psys->particles && psys->particles->boid) {
			pa = psys->particles;
			pa->boid = newdataadr(fd, pa->boid);
			for (a=1, pa++; a<psys->totpart; a++, pa++)
				pa->boid = (pa-1)->boid + 1;
		}
		else if (psys->particles) {
			for (a=0, pa=psys->particles; a<psys->totpart; a++, pa++)
				pa->boid = NULL;
		}
		
		psys->fluid_springs = newdataadr(fd, psys->fluid_springs);
		
		psys->child = newdataadr(fd, psys->child);
		psys->effectors = NULL;
		
		link_list(fd, &psys->targets);
		
		psys->edit = NULL;
		psys->free_edit = NULL;
		psys->pathcache = NULL;
		psys->childcache = NULL;
		BLI_listbase_clear(&psys->pathcachebufs);
		BLI_listbase_clear(&psys->childcachebufs);
		psys->pdd = NULL;
		psys->renderdata = NULL;
		
		direct_link_pointcache_list(fd, &psys->ptcaches, &psys->pointcache, 0);
		
		if (psys->clmd) {
			psys->clmd = newdataadr(fd, psys->clmd);
			psys->clmd->clothObject = NULL;
			psys->clmd->hairdata = NULL;
			
			psys->clmd->sim_parms= newdataadr(fd, psys->clmd->sim_parms);
			psys->clmd->coll_parms= newdataadr(fd, psys->clmd->coll_parms);
			
			if (psys->clmd->sim_parms) {
				psys->clmd->sim_parms->effector_weights = NULL;
				if (psys->clmd->sim_parms->presets > 10)
					psys->clmd->sim_parms->presets = 0;
			}
			
			psys->hair_in_dm = psys->hair_out_dm = NULL;
			psys->clmd->solver_result = NULL;
			
			psys->clmd->point_cache = psys->pointcache;
		}
		
		psys->tree = NULL;
		psys->bvhtree = NULL;
	}
	return;
}

/* ************ READ MESH ***************** */

static void lib_link_mtface(FileData *fd, Mesh *me, MTFace *mtface, int totface)
{
	MTFace *tf= mtface;
	int i;
	
	/* Add pseudo-references (not fake users!) to images used by texface. A
	 * little bogus; it would be better if each mesh consistently added one ref
	 * to each image it used. - z0r */
	for (i = 0; i < totface; i++, tf++) {
		tf->tpage= newlibadr(fd, me->id.lib, tf->tpage);
		if (tf->tpage && tf->tpage->id.us==0)
			tf->tpage->id.us= 1;
	}
}

static void lib_link_customdata_mtface(FileData *fd, Mesh *me, CustomData *fdata, int totface)
{
	int i;
	for (i = 0; i < fdata->totlayer; i++) {
		CustomDataLayer *layer = &fdata->layers[i];
		
		if (layer->type == CD_MTFACE)
			lib_link_mtface(fd, me, layer->data, totface);
	}

}

static void lib_link_customdata_mtpoly(FileData *fd, Mesh *me, CustomData *pdata, int totface)
{
	int i;

	for (i=0; i < pdata->totlayer; i++) {
		CustomDataLayer *layer = &pdata->layers[i];
		
		if (layer->type == CD_MTEXPOLY) {
			MTexPoly *tf= layer->data;
			int j;
			
			for (j = 0; j < totface; j++, tf++) {
				tf->tpage = newlibadr(fd, me->id.lib, tf->tpage);
				if (tf->tpage && tf->tpage->id.us == 0) {
					tf->tpage->id.us = 1;
				}
			}
		}
	}
}

static void lib_link_mesh(FileData *fd, Main *main)
{
	Mesh *me;
	
	for (me = main->mesh.first; me; me = me->id.next) {
		if (me->id.flag & LIB_NEED_LINK) {
			int i;
			
			/* Link ID Properties -- and copy this comment EXACTLY for easy finding
			 * of library blocks that implement this.*/
			if (me->id.properties) IDP_LibLinkProperty(me->id.properties, (fd->flags & FD_FLAGS_SWITCH_ENDIAN), fd);
			if (me->adt) lib_link_animdata(fd, &me->id, me->adt);
			
			/* this check added for python created meshes */
			if (me->mat) {
				for (i = 0; i < me->totcol; i++) {
					me->mat[i] = newlibadr_us(fd, me->id.lib, me->mat[i]);
				}
			}
			else {
				me->totcol = 0;
			}

			me->ipo = newlibadr_us(fd, me->id.lib, me->ipo); // XXX: deprecated: old anim sys
			me->key = newlibadr_us(fd, me->id.lib, me->key);
			me->texcomesh = newlibadr_us(fd, me->id.lib, me->texcomesh);
			
			lib_link_customdata_mtface(fd, me, &me->fdata, me->totface);
			lib_link_customdata_mtpoly(fd, me, &me->pdata, me->totpoly);
			if (me->mr && me->mr->levels.first)
				lib_link_customdata_mtface(fd, me, &me->mr->fdata,
							   ((MultiresLevel*)me->mr->levels.first)->totface);
		}
	}

	/* convert texface options to material */
	convert_tface_mt(fd, main);

	for (me = main->mesh.first; me; me = me->id.next) {
		if (me->id.flag & LIB_NEED_LINK) {
			/*check if we need to convert mfaces to mpolys*/
			if (me->totface && !me->totpoly) {
				/* temporarily switch main so that reading from
				 * external CustomData works */
				Main *gmain = G.main;
				G.main = main;
				
				BKE_mesh_do_versions_convert_mfaces_to_mpolys(me);
				
				G.main = gmain;
			}

			/*
			 * Re-tessellate, even if the polys were just created from tessfaces, this
			 * is important because it:
			 *  - fill the CD_ORIGINDEX layer
			 *  - gives consistency of tessface between loading from a file and
			 *    converting an edited BMesh back into a mesh (i.e. it replaces
			 *    quad tessfaces in a loaded mesh immediately, instead of lazily
			 *    waiting until edit mode has been entered/exited, making it easier
			 *    to recognize problems that would otherwise only show up after edits).
			 */
#ifdef USE_TESSFACE_DEFAULT
			BKE_mesh_tessface_calc(me);
#else
			BKE_mesh_tessface_clear(me);
#endif

			me->id.flag -= LIB_NEED_LINK;
		}
	}
}

static void direct_link_dverts(FileData *fd, int count, MDeformVert *mdverts)
{
	int i;
	
	if (mdverts == NULL) {
		return;
	}
	
	for (i = count; i > 0; i--, mdverts++) {
		/*convert to vgroup allocation system*/
		MDeformWeight *dw;
		if (mdverts->dw && (dw = newdataadr(fd, mdverts->dw))) {
			const ssize_t dw_len = mdverts->totweight * sizeof(MDeformWeight);
			void *dw_tmp = MEM_mallocN(dw_len, "direct_link_dverts");
			memcpy(dw_tmp, dw, dw_len);
			mdverts->dw = dw_tmp;
			MEM_freeN(dw);
		}
		else {
			mdverts->dw = NULL;
			mdverts->totweight = 0;
		}
	}
}

static void direct_link_mdisps(FileData *fd, int count, MDisps *mdisps, int external)
{
	if (mdisps) {
		int i;
		
		for (i = 0; i < count; ++i) {
			mdisps[i].disps = newdataadr(fd, mdisps[i].disps);
			mdisps[i].hidden = newdataadr(fd, mdisps[i].hidden);
			
			if (mdisps[i].totdisp && !mdisps[i].level) {
				/* this calculation is only correct for loop mdisps;
				 * if loading pre-BMesh face mdisps this will be
				 * overwritten with the correct value in
				 * bm_corners_to_loops() */
				float gridsize = sqrtf(mdisps[i].totdisp);
				mdisps[i].level = (int)(logf(gridsize - 1.0f) / (float)M_LN2) + 1;
			}
			
			if ((fd->flags & FD_FLAGS_SWITCH_ENDIAN) && (mdisps[i].disps)) {
				/* DNA_struct_switch_endian doesn't do endian swap for (*disps)[] */
				/* this does swap for data written at write_mdisps() - readfile.c */
				BLI_endian_switch_float_array(*mdisps[i].disps, mdisps[i].totdisp * 3);
			}
			if (!external && !mdisps[i].disps)
				mdisps[i].totdisp = 0;
		}
	}
}

static void direct_link_grid_paint_mask(FileData *fd, int count, GridPaintMask *grid_paint_mask)
{
	if (grid_paint_mask) {
		int i;
		
		for (i = 0; i < count; ++i) {
			GridPaintMask *gpm = &grid_paint_mask[i];
			if (gpm->data)
				gpm->data = newdataadr(fd, gpm->data);
		}
	}
}

/*this isn't really a public api function, so prototyped here*/
static void direct_link_customdata(FileData *fd, CustomData *data, int count)
{
	int i = 0;
	
	data->layers = newdataadr(fd, data->layers);
	
	/* annoying workaround for bug [#31079] loading legacy files with
	 * no polygons _but_ have stale customdata */
	if (UNLIKELY(count == 0 && data->layers == NULL && data->totlayer != 0)) {
		CustomData_reset(data);
		return;
	}
	
	data->external = newdataadr(fd, data->external);
	
	while (i < data->totlayer) {
		CustomDataLayer *layer = &data->layers[i];
		
		if (layer->flag & CD_FLAG_EXTERNAL)
			layer->flag &= ~CD_FLAG_IN_MEMORY;

		layer->flag &= ~CD_FLAG_NOFREE;
		
		if (CustomData_verify_versions(data, i)) {
			layer->data = newdataadr(fd, layer->data);
			if (layer->type == CD_MDISPS)
				direct_link_mdisps(fd, count, layer->data, layer->flag & CD_FLAG_EXTERNAL);
			else if (layer->type == CD_GRID_PAINT_MASK)
				direct_link_grid_paint_mask(fd, count, layer->data);
			i++;
		}
	}
	
	CustomData_update_typemap(data);
}

static void direct_link_mesh(FileData *fd, Mesh *mesh)
{
	mesh->mat= newdataadr(fd, mesh->mat);
	test_pointer_array(fd, (void **)&mesh->mat);
	
	mesh->mvert = newdataadr(fd, mesh->mvert);
	mesh->medge = newdataadr(fd, mesh->medge);
	mesh->mface = newdataadr(fd, mesh->mface);
	mesh->mloop = newdataadr(fd, mesh->mloop);
	mesh->mpoly = newdataadr(fd, mesh->mpoly);
	mesh->tface = newdataadr(fd, mesh->tface);
	mesh->mtface = newdataadr(fd, mesh->mtface);
	mesh->mcol = newdataadr(fd, mesh->mcol);
	mesh->dvert = newdataadr(fd, mesh->dvert);
	mesh->mloopcol = newdataadr(fd, mesh->mloopcol);
	mesh->mloopuv = newdataadr(fd, mesh->mloopuv);
	mesh->mtpoly = newdataadr(fd, mesh->mtpoly);
	mesh->mselect = newdataadr(fd, mesh->mselect);
	
	/* animdata */
	mesh->adt = newdataadr(fd, mesh->adt);
	direct_link_animdata(fd, mesh->adt);
	
	/* normally direct_link_dverts should be called in direct_link_customdata,
	 * but for backwards compat in do_versions to work we do it here */
	direct_link_dverts(fd, mesh->totvert, mesh->dvert);
	
	direct_link_customdata(fd, &mesh->vdata, mesh->totvert);
	direct_link_customdata(fd, &mesh->edata, mesh->totedge);
	direct_link_customdata(fd, &mesh->fdata, mesh->totface);
	direct_link_customdata(fd, &mesh->ldata, mesh->totloop);
	direct_link_customdata(fd, &mesh->pdata, mesh->totpoly);

	mesh->bb = NULL;
	mesh->edit_btmesh = NULL;
	
	/* happens with old files */
	if (mesh->mselect == NULL) {
		mesh->totselect = 0;
	}

	if (mesh->mloopuv || mesh->mtpoly) {
		/* for now we have to ensure texpoly and mloopuv layers are aligned
		 * in the future we may allow non-aligned layers */
		BKE_mesh_cd_validate(mesh);
	}

	/* Multires data */
	mesh->mr= newdataadr(fd, mesh->mr);
	if (mesh->mr) {
		MultiresLevel *lvl;
		
		link_list(fd, &mesh->mr->levels);
		lvl = mesh->mr->levels.first;
		
		direct_link_customdata(fd, &mesh->mr->vdata, lvl->totvert);
		direct_link_dverts(fd, lvl->totvert, CustomData_get(&mesh->mr->vdata, 0, CD_MDEFORMVERT));
		direct_link_customdata(fd, &mesh->mr->fdata, lvl->totface);
		
		mesh->mr->edge_flags = newdataadr(fd, mesh->mr->edge_flags);
		mesh->mr->edge_creases = newdataadr(fd, mesh->mr->edge_creases);
		
		mesh->mr->verts = newdataadr(fd, mesh->mr->verts);
		
		/* If mesh has the same number of vertices as the
		 * highest multires level, load the current mesh verts
		 * into multires and discard the old data. Needed
		 * because some saved files either do not have a verts
		 * array, or the verts array contains out-of-date
		 * data. */
		if (mesh->totvert == ((MultiresLevel*)mesh->mr->levels.last)->totvert) {
			if (mesh->mr->verts)
				MEM_freeN(mesh->mr->verts);
			mesh->mr->verts = MEM_dupallocN(mesh->mvert);
		}
			
		for (; lvl; lvl = lvl->next) {
			lvl->verts = newdataadr(fd, lvl->verts);
			lvl->faces = newdataadr(fd, lvl->faces);
			lvl->edges = newdataadr(fd, lvl->edges);
			lvl->colfaces = newdataadr(fd, lvl->colfaces);
		}
	}

	/* if multires is present but has no valid vertex data,
	 * there's no way to recover it; silently remove multires */
	if (mesh->mr && !mesh->mr->verts) {
		multires_free(mesh->mr);
		mesh->mr = NULL;
	}
	
	if ((fd->flags & FD_FLAGS_SWITCH_ENDIAN) && mesh->tface) {
		TFace *tf = mesh->tface;
		int i;
		
		for (i = 0; i < mesh->totface; i++, tf++) {
			BLI_endian_switch_uint32_array(tf->col, 4);
		}
	}
}

/* ************ READ LATTICE ***************** */

static void lib_link_latt(FileData *fd, Main *main)
{
	Lattice *lt;
	
	for (lt = main->latt.first; lt; lt = lt->id.next) {
		if (lt->id.flag & LIB_NEED_LINK) {
			if (lt->adt) lib_link_animdata(fd, &lt->id, lt->adt);
			
			lt->ipo = newlibadr_us(fd, lt->id.lib, lt->ipo); // XXX deprecated - old animation system
			lt->key = newlibadr_us(fd, lt->id.lib, lt->key);
			
			lt->id.flag -= LIB_NEED_LINK;
		}
	}
}

static void direct_link_latt(FileData *fd, Lattice *lt)
{
	lt->def = newdataadr(fd, lt->def);
	
	lt->dvert = newdataadr(fd, lt->dvert);
	direct_link_dverts(fd, lt->pntsu*lt->pntsv*lt->pntsw, lt->dvert);
	
	lt->editlatt = NULL;
	
	lt->adt = newdataadr(fd, lt->adt);
	direct_link_animdata(fd, lt->adt);
}


/* ************ READ OBJECT ***************** */

static void lib_link_modifiers__linkModifiers(void *userData, Object *ob,
                                              ID **idpoin)
{
	FileData *fd = userData;

	*idpoin = newlibadr(fd, ob->id.lib, *idpoin);
	/* hardcoded bad exception; non-object modifier data gets user count (texture, displace) */
	if (*idpoin && GS((*idpoin)->name)!=ID_OB)
		(*idpoin)->us++;
}
static void lib_link_modifiers(FileData *fd, Object *ob)
{
	modifiers_foreachIDLink(ob, lib_link_modifiers__linkModifiers, fd);
}

static void lib_link_object(FileData *fd, Main *main)
{
	Object *ob;
	PartEff *paf;
	bSensor *sens;
	bController *cont;
	bActuator *act;
	void *poin;
	int warn=0, a;
	
	for (ob = main->object.first; ob; ob = ob->id.next) {
		if (ob->id.flag & LIB_NEED_LINK) {
			if (ob->id.properties) IDP_LibLinkProperty(ob->id.properties, (fd->flags & FD_FLAGS_SWITCH_ENDIAN), fd);
			if (ob->adt) lib_link_animdata(fd, &ob->id, ob->adt);
			
// XXX deprecated - old animation system <<<
			ob->ipo = newlibadr_us(fd, ob->id.lib, ob->ipo);
			ob->action = newlibadr_us(fd, ob->id.lib, ob->action);
// >>> XXX deprecated - old animation system

			ob->parent = newlibadr(fd, ob->id.lib, ob->parent);
			ob->track = newlibadr(fd, ob->id.lib, ob->track);
			ob->poselib = newlibadr_us(fd, ob->id.lib, ob->poselib);
			ob->dup_group = newlibadr_us(fd, ob->id.lib, ob->dup_group);
			ob->cache_library = newlibadr_us(fd, ob->id.lib, ob->cache_library);
			
			ob->proxy = newlibadr_us(fd, ob->id.lib, ob->proxy);
			if (ob->proxy) {
				/* paranoia check, actually a proxy_from pointer should never be written... */
				if (ob->proxy->id.lib == NULL) {
					ob->proxy->proxy_from = NULL;
					ob->proxy = NULL;
					
					if (ob->id.lib)
						printf("Proxy lost from  object %s lib %s\n", ob->id.name + 2, ob->id.lib->name);
					else
						printf("Proxy lost from  object %s lib <NONE>\n", ob->id.name + 2);
				}
				else {
					/* this triggers object_update to always use a copy */
					ob->proxy->proxy_from = ob;
				}
			}
			ob->proxy_group = newlibadr(fd, ob->id.lib, ob->proxy_group);
			
			poin = ob->data;
			ob->data = newlibadr_us(fd, ob->id.lib, ob->data);
			
			if (ob->data==NULL && poin!=NULL) {
				if (ob->id.lib)
					printf("Can't find obdata of %s lib %s\n", ob->id.name + 2, ob->id.lib->name);
				else
					printf("Object %s lost data.\n", ob->id.name + 2);
				
				ob->type = OB_EMPTY;
				warn = 1;
				
				if (ob->pose) {
					/* we can't call #BKE_pose_free() here because of library linking
					 * freeing will recurse down into every pose constraints ID pointers
					 * which are not always valid, so for now free directly and suffer
					 * some leaked memory rather then crashing immediately
					 * while bad this _is_ an exceptional case - campbell */
#if 0
					BKE_pose_free(ob->pose);
#else
					MEM_freeN(ob->pose);
#endif
					ob->pose= NULL;
					ob->mode &= ~OB_MODE_POSE;
				}
			}
			for (a=0; a < ob->totcol; a++) 
				ob->mat[a] = newlibadr_us(fd, ob->id.lib, ob->mat[a]);
			
			/* When the object is local and the data is library its possible
			 * the material list size gets out of sync. [#22663] */
			if (ob->data && ob->id.lib != ((ID *)ob->data)->lib) {
				const short *totcol_data = give_totcolp(ob);
				/* Only expand so as not to loose any object materials that might be set. */
				if (totcol_data && (*totcol_data > ob->totcol)) {
					/* printf("'%s' %d -> %d\n", ob->id.name, ob->totcol, *totcol_data); */
					BKE_material_resize_object(ob, *totcol_data, false);
				}
			}
			
			ob->gpd = newlibadr_us(fd, ob->id.lib, ob->gpd);
			ob->duplilist = NULL;
			
			ob->id.flag -= LIB_NEED_LINK;
			/* if id.us==0 a new base will be created later on */
			
			/* WARNING! Also check expand_object(), should reflect the stuff below. */
			lib_link_pose(fd, main, ob, ob->pose);
			lib_link_constraints(fd, &ob->id, &ob->constraints);
			
// XXX deprecated - old animation system <<<
			lib_link_constraint_channels(fd, &ob->id, &ob->constraintChannels);
			lib_link_nlastrips(fd, &ob->id, &ob->nlastrips);
// >>> XXX deprecated - old animation system
			
			for (paf = ob->effect.first; paf; paf = paf->next) {
				if (paf->type == EFF_PARTICLE) {
					paf->group = newlibadr_us(fd, ob->id.lib, paf->group);
				}
			}
			
			for (sens = ob->sensors.first; sens; sens = sens->next) {
				for (a = 0; a < sens->totlinks; a++)
					sens->links[a] = newglobadr(fd, sens->links[a]);

				if (sens->type == SENS_MESSAGE) {
					bMessageSensor *ms = sens->data;
					ms->fromObject =
						newlibadr(fd, ob->id.lib, ms->fromObject);
				}
			}
			
			for (cont = ob->controllers.first; cont; cont = cont->next) {
				for (a=0; a < cont->totlinks; a++)
					cont->links[a] = newglobadr(fd, cont->links[a]);
				
				if (cont->type == CONT_PYTHON) {
					bPythonCont *pc = cont->data;
					pc->text = newlibadr(fd, ob->id.lib, pc->text);
				}
				cont->slinks = NULL;
				cont->totslinks = 0;
			}
			
			for (act = ob->actuators.first; act; act = act->next) {
				if (act->type == ACT_SOUND) {
					bSoundActuator *sa = act->data;
					sa->sound= newlibadr_us(fd, ob->id.lib, sa->sound);
				}
				else if (act->type == ACT_GAME) {
					/* bGameActuator *ga= act->data; */
				}
				else if (act->type == ACT_CAMERA) {
					bCameraActuator *ca = act->data;
					ca->ob= newlibadr(fd, ob->id.lib, ca->ob);
				}
					/* leave this one, it's obsolete but necessary to read for conversion */
				else if (act->type == ACT_ADD_OBJECT) {
					bAddObjectActuator *eoa = act->data;
					if (eoa) eoa->ob= newlibadr(fd, ob->id.lib, eoa->ob);
				}
				else if (act->type == ACT_OBJECT) {
					bObjectActuator *oa = act->data;
					if (oa == NULL) {
						init_actuator(act);
					}
					else {
						oa->reference = newlibadr(fd, ob->id.lib, oa->reference);
					}
				}
				else if (act->type == ACT_EDIT_OBJECT) {
					bEditObjectActuator *eoa = act->data;
					if (eoa == NULL) {
						init_actuator(act);
					}
					else {
						eoa->ob= newlibadr(fd, ob->id.lib, eoa->ob);
						eoa->me= newlibadr(fd, ob->id.lib, eoa->me);
					}
				}
				else if (act->type == ACT_SCENE) {
					bSceneActuator *sa = act->data;
					sa->camera= newlibadr(fd, ob->id.lib, sa->camera);
					sa->scene= newlibadr(fd, ob->id.lib, sa->scene);
				}
				else if (act->type == ACT_ACTION) {
					bActionActuator *aa = act->data;
					aa->act= newlibadr_us(fd, ob->id.lib, aa->act);
				}
				else if (act->type == ACT_SHAPEACTION) {
					bActionActuator *aa = act->data;
					aa->act= newlibadr_us(fd, ob->id.lib, aa->act);
				}
				else if (act->type == ACT_PROPERTY) {
					bPropertyActuator *pa = act->data;
					pa->ob= newlibadr(fd, ob->id.lib, pa->ob);
				}
				else if (act->type == ACT_MESSAGE) {
					bMessageActuator *ma = act->data;
					ma->toObject= newlibadr(fd, ob->id.lib, ma->toObject);
				}
				else if (act->type == ACT_2DFILTER) {
					bTwoDFilterActuator *_2dfa = act->data; 
					_2dfa->text= newlibadr(fd, ob->id.lib, _2dfa->text);
				}
				else if (act->type == ACT_PARENT) {
					bParentActuator *parenta = act->data; 
					parenta->ob = newlibadr(fd, ob->id.lib, parenta->ob);
				}
				else if (act->type == ACT_STATE) {
					/* bStateActuator *statea = act->data; */
				}
				else if (act->type == ACT_ARMATURE) {
					bArmatureActuator *arma= act->data;
					arma->target= newlibadr(fd, ob->id.lib, arma->target);
					arma->subtarget= newlibadr(fd, ob->id.lib, arma->subtarget);
				}
				else if (act->type == ACT_STEERING) {
					bSteeringActuator *steeringa = act->data; 
					steeringa->target = newlibadr(fd, ob->id.lib, steeringa->target);
					steeringa->navmesh = newlibadr(fd, ob->id.lib, steeringa->navmesh);
				}
				else if (act->type == ACT_MOUSE) {
					/* bMouseActuator *moa= act->data; */
				}
			}
			
			{
				FluidsimModifierData *fluidmd = (FluidsimModifierData *)modifiers_findByType(ob, eModifierType_Fluidsim);
				
				if (fluidmd && fluidmd->fss)
					fluidmd->fss->ipo = newlibadr_us(fd, ob->id.lib, fluidmd->fss->ipo);
			}
			
			{
				SmokeModifierData *smd = (SmokeModifierData *)modifiers_findByType(ob, eModifierType_Smoke);
				
				if (smd && (smd->type == MOD_SMOKE_TYPE_DOMAIN) && smd->domain) {
					smd->domain->flags |= MOD_SMOKE_FILE_LOAD; /* flag for refreshing the simulation after loading */
				}
			}
			
			/* texture field */
			if (ob->pd)
				lib_link_partdeflect(fd, &ob->id, ob->pd);
			
			if (ob->soft)
				ob->soft->effector_weights->group = newlibadr(fd, ob->id.lib, ob->soft->effector_weights->group);
			
			lib_link_particlesystems(fd, ob, &ob->id, &ob->particlesystem);
			lib_link_modifiers(fd, ob);

			if (ob->rigidbody_constraint) {
				ob->rigidbody_constraint->ob1 = newlibadr(fd, ob->id.lib, ob->rigidbody_constraint->ob1);
				ob->rigidbody_constraint->ob2 = newlibadr(fd, ob->id.lib, ob->rigidbody_constraint->ob2);
			}

			{
				LodLevel *level;
				for (level = ob->lodlevels.first; level; level = level->next) {
					level->source = newlibadr(fd, ob->id.lib, level->source);

					if (!level->source && level == ob->lodlevels.first)
						level->source = ob;
				}
			}
		}
	}
	
	if (warn) {
		BKE_report(fd->reports, RPT_WARNING, "Warning in console");
	}
}


static void direct_link_pose(FileData *fd, bPose *pose)
{
	bPoseChannel *pchan;

	if (!pose)
		return;

	link_list(fd, &pose->chanbase);
	link_list(fd, &pose->agroups);

	pose->chanhash = NULL;

	for (pchan = pose->chanbase.first; pchan; pchan=pchan->next) {
		pchan->bone = NULL;
		pchan->parent = newdataadr(fd, pchan->parent);
		pchan->child = newdataadr(fd, pchan->child);
		pchan->custom_tx = newdataadr(fd, pchan->custom_tx);
		
		direct_link_constraints(fd, &pchan->constraints);
		
		pchan->prop = newdataadr(fd, pchan->prop);
		IDP_DirectLinkGroup_OrFree(&pchan->prop, (fd->flags & FD_FLAGS_SWITCH_ENDIAN), fd);
		
		pchan->mpath = newdataadr(fd, pchan->mpath);
		if (pchan->mpath)
			direct_link_motionpath(fd, pchan->mpath);
		
		BLI_listbase_clear(&pchan->iktree);
		BLI_listbase_clear(&pchan->siktree);
		
		/* in case this value changes in future, clamp else we get undefined behavior */
		CLAMP(pchan->rotmode, ROT_MODE_MIN, ROT_MODE_MAX);
	}
	pose->ikdata = NULL;
	if (pose->ikparam != NULL) {
		pose->ikparam = newdataadr(fd, pose->ikparam);
	}
}

static void direct_link_modifiers(FileData *fd, ListBase *lb)
{
	ModifierData *md;
	
	link_list(fd, lb);
	
	for (md=lb->first; md; md=md->next) {
		md->error = NULL;
		md->scene = NULL;
		
		/* if modifiers disappear, or for upward compatibility */
		if (NULL == modifierType_getInfo(md->type))
			md->type = eModifierType_None;
			
		if (md->type == eModifierType_Subsurf) {
			SubsurfModifierData *smd = (SubsurfModifierData *)md;
			
			smd->emCache = smd->mCache = NULL;
		}
		else if (md->type == eModifierType_Armature) {
			ArmatureModifierData *amd = (ArmatureModifierData *)md;
			
			amd->prevCos = NULL;
		}
		else if (md->type == eModifierType_Cloth) {
			ClothModifierData *clmd = (ClothModifierData *)md;
			
			clmd->clothObject = NULL;
			clmd->hairdata = NULL;
			
			clmd->sim_parms= newdataadr(fd, clmd->sim_parms);
			clmd->coll_parms= newdataadr(fd, clmd->coll_parms);
			
			direct_link_pointcache_list(fd, &clmd->ptcaches, &clmd->point_cache, 0);
			
			if (clmd->sim_parms) {
				if (clmd->sim_parms->presets > 10)
					clmd->sim_parms->presets = 0;
				
				clmd->sim_parms->reset = 0;
				
				clmd->sim_parms->effector_weights = newdataadr(fd, clmd->sim_parms->effector_weights);
				
				if (!clmd->sim_parms->effector_weights) {
					clmd->sim_parms->effector_weights = BKE_add_effector_weights(NULL);
				}
			}
			
			clmd->solver_result = NULL;
		}
		else if (md->type == eModifierType_Fluidsim) {
			FluidsimModifierData *fluidmd = (FluidsimModifierData *)md;
			
			fluidmd->fss = newdataadr(fd, fluidmd->fss);
			if (fluidmd->fss) {
				fluidmd->fss->fmd = fluidmd;
				fluidmd->fss->meshVelocities = NULL;
			}
		}
		else if (md->type == eModifierType_Smoke) {
			SmokeModifierData *smd = (SmokeModifierData *)md;
			
			if (smd->type == MOD_SMOKE_TYPE_DOMAIN) {
				smd->flow = NULL;
				smd->coll = NULL;
				smd->domain = newdataadr(fd, smd->domain);
				smd->domain->smd = smd;
				
				smd->domain->fluid = NULL;
				smd->domain->fluid_mutex = BLI_rw_mutex_alloc();
				smd->domain->wt = NULL;
				smd->domain->shadow = NULL;
				smd->domain->tex = NULL;
				smd->domain->tex_shadow = NULL;
				smd->domain->tex_wt = NULL;
				
				smd->domain->effector_weights = newdataadr(fd, smd->domain->effector_weights);
				if (!smd->domain->effector_weights)
					smd->domain->effector_weights = BKE_add_effector_weights(NULL);
				
				direct_link_pointcache_list(fd, &(smd->domain->ptcaches[0]), &(smd->domain->point_cache[0]), 1);
				
				/* Smoke uses only one cache from now on, so store pointer convert */
				if (smd->domain->ptcaches[1].first || smd->domain->point_cache[1]) {
					if (smd->domain->point_cache[1]) {
						PointCache *cache = newdataadr(fd, smd->domain->point_cache[1]);
						if (cache->flag & PTCACHE_FAKE_SMOKE) {
							/* Smoke was already saved in "new format" and this cache is a fake one. */
						}
						else {
							printf("High resolution smoke cache not available due to pointcache update. Please reset the simulation.\n");
						}
						BKE_ptcache_free(cache);
					}
					BLI_listbase_clear(&smd->domain->ptcaches[1]);
					smd->domain->point_cache[1] = NULL;
				}
			}
			else if (smd->type == MOD_SMOKE_TYPE_FLOW) {
				smd->domain = NULL;
				smd->coll = NULL;
				smd->flow = newdataadr(fd, smd->flow);
				smd->flow->smd = smd;
				smd->flow->dm = NULL;
				smd->flow->verts_old = NULL;
				smd->flow->numverts = 0;
				smd->flow->psys = newdataadr(fd, smd->flow->psys);
			}
			else if (smd->type == MOD_SMOKE_TYPE_COLL) {
				smd->flow = NULL;
				smd->domain = NULL;
				smd->coll = newdataadr(fd, smd->coll);
				if (smd->coll) {
					smd->coll->smd = smd;
					smd->coll->verts_old = NULL;
					smd->coll->numverts = 0;
					smd->coll->dm = NULL;
				}
				else {
					smd->type = 0;
					smd->flow = NULL;
					smd->domain = NULL;
					smd->coll = NULL;
				}
			}
		}
		else if (md->type == eModifierType_DynamicPaint) {
			DynamicPaintModifierData *pmd = (DynamicPaintModifierData *)md;
			
			if (pmd->canvas) {
				pmd->canvas = newdataadr(fd, pmd->canvas);
				pmd->canvas->pmd = pmd;
				pmd->canvas->dm = NULL;
				pmd->canvas->flags &= ~MOD_DPAINT_BAKING; /* just in case */
				
				if (pmd->canvas->surfaces.first) {
					DynamicPaintSurface *surface;
					link_list(fd, &pmd->canvas->surfaces);
					
					for (surface=pmd->canvas->surfaces.first; surface; surface=surface->next) {
						surface->canvas = pmd->canvas;
						surface->data = NULL;
						direct_link_pointcache_list(fd, &(surface->ptcaches), &(surface->pointcache), 1);
						
						if (!(surface->effector_weights = newdataadr(fd, surface->effector_weights)))
							surface->effector_weights = BKE_add_effector_weights(NULL);
					}
				}
			}
			if (pmd->brush) {
				pmd->brush = newdataadr(fd, pmd->brush);
				pmd->brush->pmd = pmd;
				pmd->brush->psys = newdataadr(fd, pmd->brush->psys);
				pmd->brush->paint_ramp = newdataadr(fd, pmd->brush->paint_ramp);
				pmd->brush->vel_ramp = newdataadr(fd, pmd->brush->vel_ramp);
				pmd->brush->dm = NULL;
			}
		}
		else if (md->type == eModifierType_Collision) {
			CollisionModifierData *collmd = (CollisionModifierData *)md;
#if 0
			// TODO: CollisionModifier should use pointcache 
			// + have proper reset events before enabling this
			collmd->x = newdataadr(fd, collmd->x);
			collmd->xnew = newdataadr(fd, collmd->xnew);
			collmd->mfaces = newdataadr(fd, collmd->mfaces);
			
			collmd->current_x = MEM_callocN(sizeof(MVert)*collmd->numverts, "current_x");
			collmd->current_xnew = MEM_callocN(sizeof(MVert)*collmd->numverts, "current_xnew");
			collmd->current_v = MEM_callocN(sizeof(MVert)*collmd->numverts, "current_v");
#endif
			
			collmd->x = NULL;
			collmd->xnew = NULL;
			collmd->current_x = NULL;
			collmd->current_xnew = NULL;
			collmd->current_v = NULL;
			collmd->time_x = collmd->time_xnew = -1000;
			collmd->numverts = 0;
			collmd->bvhtree = NULL;
			collmd->mfaces = NULL;
			
		}
		else if (md->type == eModifierType_Surface) {
			SurfaceModifierData *surmd = (SurfaceModifierData *)md;
			
			surmd->dm = NULL;
			surmd->bvhtree = NULL;
			surmd->x = NULL;
			surmd->v = NULL;
			surmd->numverts = 0;
		}
		else if (md->type == eModifierType_Hook) {
			HookModifierData *hmd = (HookModifierData *)md;
			
			hmd->indexar = newdataadr(fd, hmd->indexar);
			if (fd->flags & FD_FLAGS_SWITCH_ENDIAN) {
				BLI_endian_switch_int32_array(hmd->indexar, hmd->totindex);
			}

			hmd->curfalloff = newdataadr(fd, hmd->curfalloff);
			if (hmd->curfalloff) {
				direct_link_curvemapping(fd, hmd->curfalloff);
			}
		}
		else if (md->type == eModifierType_ParticleSystem) {
			ParticleSystemModifierData *psmd = (ParticleSystemModifierData *)md;
			
			psmd->dm= NULL;
			psmd->psys= newdataadr(fd, psmd->psys);
			psmd->flag &= ~eParticleSystemFlag_psys_updated;
			psmd->flag |= eParticleSystemFlag_file_loaded;
		}
		else if (md->type == eModifierType_Explode) {
			ExplodeModifierData *psmd = (ExplodeModifierData *)md;
			
			psmd->facepa = NULL;
		}
		else if (md->type == eModifierType_MeshDeform) {
			MeshDeformModifierData *mmd = (MeshDeformModifierData *)md;
			
			mmd->bindinfluences = newdataadr(fd, mmd->bindinfluences);
			mmd->bindoffsets = newdataadr(fd, mmd->bindoffsets);
			mmd->bindcagecos = newdataadr(fd, mmd->bindcagecos);
			mmd->dyngrid = newdataadr(fd, mmd->dyngrid);
			mmd->dyninfluences = newdataadr(fd, mmd->dyninfluences);
			mmd->dynverts = newdataadr(fd, mmd->dynverts);
			
			mmd->bindweights = newdataadr(fd, mmd->bindweights);
			mmd->bindcos = newdataadr(fd, mmd->bindcos);
			
			if (fd->flags & FD_FLAGS_SWITCH_ENDIAN) {
				if (mmd->bindoffsets)  BLI_endian_switch_int32_array(mmd->bindoffsets, mmd->totvert + 1);
				if (mmd->bindcagecos)  BLI_endian_switch_float_array(mmd->bindcagecos, mmd->totcagevert * 3);
				if (mmd->dynverts)     BLI_endian_switch_int32_array(mmd->dynverts, mmd->totvert);
				if (mmd->bindweights)  BLI_endian_switch_float_array(mmd->bindweights, mmd->totvert);
				if (mmd->bindcos)      BLI_endian_switch_float_array(mmd->bindcos, mmd->totcagevert * 3);
			}
		}
		else if (md->type == eModifierType_Ocean) {
			OceanModifierData *omd = (OceanModifierData *)md;
			omd->oceancache = NULL;
			omd->ocean = NULL;
			omd->refresh = (MOD_OCEAN_REFRESH_ADD|MOD_OCEAN_REFRESH_RESET|MOD_OCEAN_REFRESH_SIM);
		}
		else if (md->type == eModifierType_Warp) {
			WarpModifierData *tmd = (WarpModifierData *)md;
			
			tmd->curfalloff= newdataadr(fd, tmd->curfalloff);
			if (tmd->curfalloff)
				direct_link_curvemapping(fd, tmd->curfalloff);
		}
		else if (md->type == eModifierType_WeightVGEdit) {
			WeightVGEditModifierData *wmd = (WeightVGEditModifierData *)md;
			
			wmd->cmap_curve = newdataadr(fd, wmd->cmap_curve);
			if (wmd->cmap_curve)
				direct_link_curvemapping(fd, wmd->cmap_curve);
		}
		else if (md->type == eModifierType_LaplacianDeform) {
			LaplacianDeformModifierData *lmd = (LaplacianDeformModifierData *)md;

			lmd->vertexco = newdataadr(fd, lmd->vertexco);
			if (fd->flags & FD_FLAGS_SWITCH_ENDIAN) {
				BLI_endian_switch_float_array(lmd->vertexco, lmd->total_verts * 3);
			}
			lmd->cache_system = NULL;
		}
		else if (md->type == eModifierType_CorrectiveSmooth) {
			CorrectiveSmoothModifierData *csmd = (CorrectiveSmoothModifierData*)md;

			if (csmd->bind_coords) {
				csmd->bind_coords = newdataadr(fd, csmd->bind_coords);
				if (fd->flags & FD_FLAGS_SWITCH_ENDIAN) {
					BLI_endian_switch_float_array((float *)csmd->bind_coords, csmd->bind_coords_num * 3);
				}
			}

			/* runtime only */
			csmd->delta_cache = NULL;
			csmd->delta_cache_num = 0;
		}
	}
}

static void direct_link_object(FileData *fd, Object *ob)
{
	PartEff *paf;
	bProperty *prop;
	bSensor *sens;
	bController *cont;
	bActuator *act;
	
	/* weak weak... this was only meant as draw flag, now is used in give_base_to_objects too */
	ob->flag &= ~OB_FROMGROUP;

	/* This is a transient flag; clear in order to avoid unneeded object update pending from
	 * time when file was saved.
	 */
	ob->recalc = 0;

	/* loading saved files with editmode enabled works, but for undo we like
	 * to stay in object mode during undo presses so keep editmode disabled.
	 *
	 * Also when linking in a file don't allow edit and pose modes.
	 * See [#34776, #42780] for more information.
	 */
	if (fd->memfile || (ob->id.flag & (LIB_EXTERN | LIB_INDIRECT))) {
		ob->mode &= ~(OB_MODE_EDIT | OB_MODE_PARTICLE_EDIT);
		if (!fd->memfile) {
			ob->mode &= ~OB_MODE_POSE;
		}
	}
	
	ob->adt = newdataadr(fd, ob->adt);
	direct_link_animdata(fd, ob->adt);
	
	ob->pose = newdataadr(fd, ob->pose);
	direct_link_pose(fd, ob->pose);
	
	ob->mpath = newdataadr(fd, ob->mpath);
	if (ob->mpath)
		direct_link_motionpath(fd, ob->mpath);
	
	link_list(fd, &ob->defbase);
	link_list(fd, &ob->fmaps);
// XXX deprecated - old animation system <<<
	direct_link_nlastrips(fd, &ob->nlastrips);
	link_list(fd, &ob->constraintChannels);
// >>> XXX deprecated - old animation system
	
	ob->mat= newdataadr(fd, ob->mat);
	test_pointer_array(fd, (void **)&ob->mat);
	ob->matbits= newdataadr(fd, ob->matbits);
	
	/* do it here, below old data gets converted */
	direct_link_modifiers(fd, &ob->modifiers);
	
	ob->dup_cache = NULL;
	
	link_list(fd, &ob->effect);
	paf= ob->effect.first;
	while (paf) {
		if (paf->type == EFF_PARTICLE) {
			paf->keys = NULL;
		}
		if (paf->type == EFF_WAVE) {
			WaveEff *wav = (WaveEff*) paf;
			PartEff *next = paf->next;
			WaveModifierData *wmd = (WaveModifierData*) modifier_new(eModifierType_Wave);
			
			wmd->damp = wav->damp;
			wmd->flag = wav->flag;
			wmd->height = wav->height;
			wmd->lifetime = wav->lifetime;
			wmd->narrow = wav->narrow;
			wmd->speed = wav->speed;
			wmd->startx = wav->startx;
			wmd->starty = wav->startx;
			wmd->timeoffs = wav->timeoffs;
			wmd->width = wav->width;
			
			BLI_addtail(&ob->modifiers, wmd);
			
			BLI_remlink(&ob->effect, paf);
			MEM_freeN(paf);
			
			paf = next;
			continue;
		}
		if (paf->type == EFF_BUILD) {
			BuildEff *baf = (BuildEff*) paf;
			PartEff *next = paf->next;
			BuildModifierData *bmd = (BuildModifierData*) modifier_new(eModifierType_Build);
			
			bmd->start = baf->sfra;
			bmd->length = baf->len;
			bmd->randomize = 0;
			bmd->seed = 1;
			
			BLI_addtail(&ob->modifiers, bmd);
			
			BLI_remlink(&ob->effect, paf);
			MEM_freeN(paf);
			
			paf = next;
			continue;
		}
		paf = paf->next;
	}
	
	ob->pd= newdataadr(fd, ob->pd);
	direct_link_partdeflect(ob->pd);
	ob->soft= newdataadr(fd, ob->soft);
	if (ob->soft) {
		SoftBody *sb = ob->soft;
		
		sb->bpoint = NULL;	// init pointers so it gets rebuilt nicely
		sb->bspring = NULL;
		sb->scratch = NULL;
		/* although not used anymore */
		/* still have to be loaded to be compatible with old files */
		sb->keys = newdataadr(fd, sb->keys);
		test_pointer_array(fd, (void **)&sb->keys);
		if (sb->keys) {
			int a;
			for (a = 0; a < sb->totkey; a++) {
				sb->keys[a] = newdataadr(fd, sb->keys[a]);
			}
		}
		
		sb->effector_weights = newdataadr(fd, sb->effector_weights);
		if (!sb->effector_weights)
			sb->effector_weights = BKE_add_effector_weights(NULL);
		
		direct_link_pointcache_list(fd, &sb->ptcaches, &sb->pointcache, 0);
	}
	ob->bsoft = newdataadr(fd, ob->bsoft);
	ob->fluidsimSettings= newdataadr(fd, ob->fluidsimSettings); /* NT */
	
	ob->rigidbody_object = newdataadr(fd, ob->rigidbody_object);
	if (ob->rigidbody_object) {
		RigidBodyOb *rbo = ob->rigidbody_object;
		
		/* must nullify the references to physics sim objects, since they no-longer exist 
		 * (and will need to be recalculated) 
		 */
		rbo->physics_object = NULL;
		rbo->physics_shape = NULL;
	}
	ob->rigidbody_constraint = newdataadr(fd, ob->rigidbody_constraint);
	if (ob->rigidbody_constraint)
		ob->rigidbody_constraint->physics_constraint = NULL;

	link_list(fd, &ob->particlesystem);
	direct_link_particlesystems(fd, &ob->particlesystem);
	
	link_list(fd, &ob->prop);
	for (prop = ob->prop.first; prop; prop = prop->next) {
		prop->poin = newdataadr(fd, prop->poin);
		if (prop->poin == NULL) 
			prop->poin = &prop->data;
	}

	link_list(fd, &ob->sensors);
	for (sens = ob->sensors.first; sens; sens = sens->next) {
		sens->data = newdataadr(fd, sens->data);
		sens->links = newdataadr(fd, sens->links);
		test_pointer_array(fd, (void **)&sens->links);
	}

	direct_link_constraints(fd, &ob->constraints);

	link_glob_list(fd, &ob->controllers);
	if (ob->init_state) {
		/* if a known first state is specified, set it so that the game will start ok */
		ob->state = ob->init_state;
	}
	else if (!ob->state) {
		ob->state = 1;
	}
	for (cont = ob->controllers.first; cont; cont = cont->next) {
		cont->data = newdataadr(fd, cont->data);
		cont->links = newdataadr(fd, cont->links);
		test_pointer_array(fd, (void **)&cont->links);
		if (cont->state_mask == 0)
			cont->state_mask = 1;
	}

	link_glob_list(fd, &ob->actuators);
	for (act = ob->actuators.first; act; act = act->next) {
		act->data = newdataadr(fd, act->data);
	}

	link_list(fd, &ob->hooks);
	while (ob->hooks.first) {
		ObHook *hook = ob->hooks.first;
		HookModifierData *hmd = (HookModifierData *)modifier_new(eModifierType_Hook);
		
		hook->indexar= newdataadr(fd, hook->indexar);
		if (fd->flags & FD_FLAGS_SWITCH_ENDIAN) {
			BLI_endian_switch_int32_array(hook->indexar, hook->totindex);
		}
		
		/* Do conversion here because if we have loaded
		 * a hook we need to make sure it gets converted
		 * and freed, regardless of version.
		 */
		copy_v3_v3(hmd->cent, hook->cent);
		hmd->falloff = hook->falloff;
		hmd->force = hook->force;
		hmd->indexar = hook->indexar;
		hmd->object = hook->parent;
		memcpy(hmd->parentinv, hook->parentinv, sizeof(hmd->parentinv));
		hmd->totindex = hook->totindex;
		
		BLI_addhead(&ob->modifiers, hmd);
		BLI_remlink(&ob->hooks, hook);
		
		modifier_unique_name(&ob->modifiers, (ModifierData*)hmd);
		
		MEM_freeN(hook);
	}
	
	ob->iuser = newdataadr(fd, ob->iuser);
	if (ob->type == OB_EMPTY && ob->empty_drawtype == OB_EMPTY_IMAGE && !ob->iuser) {
		BKE_object_empty_draw_type_set(ob, ob->empty_drawtype);
	}

	ob->customdata_mask = 0;
	ob->bb = NULL;
	ob->derivedDeform = NULL;
	ob->derivedFinal = NULL;
	BLI_listbase_clear(&ob->gpulamp);
	link_list(fd, &ob->pc_ids);

	/* Runtime curve data  */
	ob->curve_cache = NULL;

	/* in case this value changes in future, clamp else we get undefined behavior */
	CLAMP(ob->rotmode, ROT_MODE_MIN, ROT_MODE_MAX);

	if (ob->sculpt) {
		ob->sculpt = MEM_callocN(sizeof(SculptSession), "reload sculpt session");
	}

	link_list(fd, &ob->lodlevels);
	ob->currentlod = ob->lodlevels.first;
}

/* ************ READ SCENE ***************** */

/* patch for missing scene IDs, can't be in do-versions */
static void composite_patch(bNodeTree *ntree, Scene *scene)
{
	bNode *node;
	
	for (node = ntree->nodes.first; node; node = node->next) {
		if (node->id==NULL && node->type == CMP_NODE_R_LAYERS)
			node->id = &scene->id;
	}
}

static void link_paint(FileData *fd, Scene *sce, Paint *p)
{
	if (p) {
		p->brush = newlibadr_us(fd, sce->id.lib, p->brush);
		p->palette = newlibadr_us(fd, sce->id.lib, p->palette);
		p->paint_cursor = NULL;
	}
}

static void lib_link_sequence_modifiers(FileData *fd, Scene *scene, ListBase *lb)
{
	SequenceModifierData *smd;

	for (smd = lb->first; smd; smd = smd->next) {
		if (smd->mask_id)
			smd->mask_id = newlibadr_us(fd, scene->id.lib, smd->mask_id);
	}
}

/* check for cyclic set-scene,
 * libs can cause this case which is normally prevented, see (T#####) */
#define USE_SETSCENE_CHECK

#ifdef USE_SETSCENE_CHECK
/**
 * A version of #BKE_scene_validate_setscene with special checks for linked libs.
 */
static bool scene_validate_setscene__liblink(Scene *sce, const int totscene)
{
	Scene *sce_iter;
	int a;

	if (sce->set == NULL) return 1;

	for (a = 0, sce_iter = sce; sce_iter->set; sce_iter = sce_iter->set, a++) {
		if (sce_iter->id.flag & LIB_NEED_LINK) {
			return 1;
		}

		if (a > totscene) {
			sce->set = NULL;
			return 0;
		}
	}

	return 1;
}
#endif

static void lib_link_scene(FileData *fd, Main *main)
{
	Scene *sce;
	Base *base, *next;
	Sequence *seq;
	SceneRenderLayer *srl;
	TimeMarker *marker;
	FreestyleModuleConfig *fmc;
	FreestyleLineSet *fls;

#ifdef USE_SETSCENE_CHECK
	bool need_check_set = false;
	int totscene = 0;
#endif
	
	for (sce = main->scene.first; sce; sce = sce->id.next) {
		if (sce->id.flag & LIB_NEED_LINK) {
			/* Link ID Properties -- and copy this comment EXACTLY for easy finding
			 * of library blocks that implement this.*/
			if (sce->id.properties) IDP_LibLinkProperty(sce->id.properties, (fd->flags & FD_FLAGS_SWITCH_ENDIAN), fd);
			if (sce->adt) lib_link_animdata(fd, &sce->id, sce->adt);
			
			lib_link_keyingsets(fd, &sce->id, &sce->keyingsets);
			
			sce->camera = newlibadr(fd, sce->id.lib, sce->camera);
			sce->world = newlibadr_us(fd, sce->id.lib, sce->world);
			sce->set = newlibadr(fd, sce->id.lib, sce->set);
			sce->gpd = newlibadr_us(fd, sce->id.lib, sce->gpd);
			
			link_paint(fd, sce, &sce->toolsettings->sculpt->paint);
			link_paint(fd, sce, &sce->toolsettings->vpaint->paint);
			link_paint(fd, sce, &sce->toolsettings->wpaint->paint);
			link_paint(fd, sce, &sce->toolsettings->imapaint.paint);
			link_paint(fd, sce, &sce->toolsettings->uvsculpt->paint);

			if (sce->toolsettings->sculpt)
				sce->toolsettings->sculpt->gravity_object =
						newlibadr_us(fd, sce->id.lib, sce->toolsettings->sculpt->gravity_object);

			if (sce->toolsettings->imapaint.stencil)
				sce->toolsettings->imapaint.stencil =
				        newlibadr_us(fd, sce->id.lib, sce->toolsettings->imapaint.stencil);

			if (sce->toolsettings->imapaint.clone)
				sce->toolsettings->imapaint.clone =
				        newlibadr_us(fd, sce->id.lib, sce->toolsettings->imapaint.clone);

			if (sce->toolsettings->imapaint.canvas)
				sce->toolsettings->imapaint.canvas =
				        newlibadr_us(fd, sce->id.lib, sce->toolsettings->imapaint.canvas);
			
			sce->toolsettings->skgen_template = newlibadr(fd, sce->id.lib, sce->toolsettings->skgen_template);
			
			sce->toolsettings->particle.shape_object = newlibadr(fd, sce->id.lib, sce->toolsettings->particle.shape_object);
			
			for (base = sce->base.first; base; base = next) {
				next = base->next;
				
				/* base->object= newlibadr_us(fd, sce->id.lib, base->object); */
				base->object = newlibadr_us(fd, sce->id.lib, base->object);
				
				if (base->object == NULL) {
					blo_reportf_wrap(fd->reports, RPT_WARNING, TIP_("LIB ERROR: object lost from scene: '%s'"),
					                 sce->id.name + 2);
					BLI_remlink(&sce->base, base);
					if (base == sce->basact) sce->basact = NULL;
					MEM_freeN(base);
				}
			}
			
			SEQ_BEGIN (sce->ed, seq)
			{
				if (seq->ipo) seq->ipo = newlibadr_us(fd, sce->id.lib, seq->ipo);
				seq->scene_sound = NULL;
				if (seq->scene) {
					seq->scene = newlibadr(fd, sce->id.lib, seq->scene);
					if (seq->scene) {
						seq->scene_sound = BKE_sound_scene_add_scene_sound_defaults(sce, seq);
					}
				}
				if (seq->clip) {
					seq->clip = newlibadr(fd, sce->id.lib, seq->clip);
					if (seq->clip) {
						seq->clip->id.us++;
					}
				}
				if (seq->mask) {
					seq->mask = newlibadr(fd, sce->id.lib, seq->mask);
					if (seq->mask) {
						seq->mask->id.us++;
					}
				}
				if (seq->scene_camera) {
					seq->scene_camera = newlibadr(fd, sce->id.lib, seq->scene_camera);
				}
				if (seq->sound) {
					seq->scene_sound = NULL;
					if (seq->type == SEQ_TYPE_SOUND_HD) {
						seq->type = SEQ_TYPE_SOUND_RAM;
					}
					else {
						seq->sound = newlibadr(fd, sce->id.lib, seq->sound);
					}
					if (seq->sound) {
						seq->sound->id.us++;
						seq->scene_sound = BKE_sound_add_scene_sound_defaults(sce, seq);
					}
				}
				seq->anims.first = seq->anims.last = NULL;

				lib_link_sequence_modifiers(fd, sce, &seq->modifiers);
			}
			SEQ_END

#ifdef DURIAN_CAMERA_SWITCH
			for (marker = sce->markers.first; marker; marker = marker->next) {
				if (marker->camera) {
					marker->camera = newlibadr(fd, sce->id.lib, marker->camera);
				}
			}
#else
			(void)marker;
#endif
			
			BKE_sequencer_update_muting(sce->ed);
			BKE_sequencer_update_sound_bounds_all(sce);
			
			
			/* rigidbody world relies on it's linked groups */
			if (sce->rigidbody_world) {
				RigidBodyWorld *rbw = sce->rigidbody_world;
				if (rbw->group)
					rbw->group = newlibadr(fd, sce->id.lib, rbw->group);
				if (rbw->constraints)
					rbw->constraints = newlibadr(fd, sce->id.lib, rbw->constraints);
				if (rbw->effector_weights)
					rbw->effector_weights->group = newlibadr(fd, sce->id.lib, rbw->effector_weights->group);
			}
			
			if (sce->nodetree) {
				lib_link_ntree(fd, &sce->id, sce->nodetree);
				sce->nodetree->id.lib = sce->id.lib;
				composite_patch(sce->nodetree, sce);
			}
			
			for (srl = sce->r.layers.first; srl; srl = srl->next) {
				srl->mat_override = newlibadr_us(fd, sce->id.lib, srl->mat_override);
				srl->light_override = newlibadr_us(fd, sce->id.lib, srl->light_override);
				for (fmc = srl->freestyleConfig.modules.first; fmc; fmc = fmc->next) {
					fmc->script = newlibadr(fd, sce->id.lib, fmc->script);
				}
				for (fls = srl->freestyleConfig.linesets.first; fls; fls = fls->next) {
					fls->linestyle = newlibadr_us(fd, sce->id.lib, fls->linestyle);
					fls->group = newlibadr_us(fd, sce->id.lib, fls->group);
				}
			}
			/*Game Settings: Dome Warp Text*/
			sce->gm.dome.warptext = newlibadr(fd, sce->id.lib, sce->gm.dome.warptext);
			
			/* Motion Tracking */
			sce->clip = newlibadr_us(fd, sce->id.lib, sce->clip);

#ifdef USE_SETSCENE_CHECK
			if (sce->set != NULL) {
				/* link flag for scenes with set would be reset later,
				 * so this way we only check cyclic for newly linked scenes.
				 */
				need_check_set = true;
			}
			else {
				/* postpone un-setting the flag until we've checked the set-scene */
				sce->id.flag &= ~LIB_NEED_LINK;
			}
#else
			sce->id.flag &= ~LIB_NEED_LINK;
#endif
		}

#ifdef USE_SETSCENE_CHECK
		totscene++;
#endif
	}

#ifdef USE_SETSCENE_CHECK
	if (need_check_set) {
		for (sce = main->scene.first; sce; sce = sce->id.next) {
			if (sce->id.flag & LIB_NEED_LINK) {
				sce->id.flag &= ~LIB_NEED_LINK;
				if (!scene_validate_setscene__liblink(sce, totscene)) {
					printf("Found cyclic background scene when linking %s\n", sce->id.name + 2);
				}
			}
		}
	}
#endif
}

#undef USE_SETSCENE_CHECK


static void link_recurs_seq(FileData *fd, ListBase *lb)
{
	Sequence *seq;
	
	link_list(fd, lb);
	
	for (seq = lb->first; seq; seq = seq->next) {
		if (seq->seqbase.first)
			link_recurs_seq(fd, &seq->seqbase);
	}
}

static void direct_link_paint(FileData *fd, Paint *p)
{
	if (p->num_input_samples < 1)
		p->num_input_samples = 1;

	p->cavity_curve = newdataadr(fd, p->cavity_curve);
	if (p->cavity_curve)
		direct_link_curvemapping(fd, p->cavity_curve);
	else
		BKE_paint_cavity_curve_preset(p, CURVE_PRESET_LINE);
}

static void direct_link_paint_helper(FileData *fd, Paint **paint)
{
	/* TODO. is this needed */
	(*paint) = newdataadr(fd, (*paint));

	if (*paint) {
		direct_link_paint(fd, *paint);
	}
}

static void direct_link_sequence_modifiers(FileData *fd, ListBase *lb)
{
	SequenceModifierData *smd;

	link_list(fd, lb);

	for (smd = lb->first; smd; smd = smd->next) {
		if (smd->mask_sequence)
			smd->mask_sequence = newdataadr(fd, smd->mask_sequence);

		if (smd->type == seqModifierType_Curves) {
			CurvesModifierData *cmd = (CurvesModifierData *) smd;

			direct_link_curvemapping(fd, &cmd->curve_mapping);
		}
		else if (smd->type == seqModifierType_HueCorrect) {
			HueCorrectModifierData *hcmd = (HueCorrectModifierData *) smd;

			direct_link_curvemapping(fd, &hcmd->curve_mapping);
		}
	}
}

static void direct_link_view_settings(FileData *fd, ColorManagedViewSettings *view_settings)
{
	view_settings->curve_mapping = newdataadr(fd, view_settings->curve_mapping);

	if (view_settings->curve_mapping)
		direct_link_curvemapping(fd, view_settings->curve_mapping);
}

static void direct_link_scene(FileData *fd, Scene *sce)
{
	Editing *ed;
	Sequence *seq;
	MetaStack *ms;
	RigidBodyWorld *rbw;
	SceneRenderLayer *srl;
	
	sce->theDag = NULL;
	sce->obedit = NULL;
	sce->stats = NULL;
	sce->fps_info = NULL;
	sce->customdata_mask_modal = 0;
	sce->lay_updated = 0;
	
	BKE_sound_create_scene(sce);
	
	/* set users to one by default, not in lib-link, this will increase it for compo nodes */
	sce->id.us = 1;
	
	link_list(fd, &(sce->base));
	
	sce->adt = newdataadr(fd, sce->adt);
	direct_link_animdata(fd, sce->adt);
	
	link_list(fd, &sce->keyingsets);
	direct_link_keyingsets(fd, &sce->keyingsets);
	
	sce->basact = newdataadr(fd, sce->basact);
	
	sce->toolsettings= newdataadr(fd, sce->toolsettings);
	if (sce->toolsettings) {
		direct_link_paint_helper(fd, (Paint**)&sce->toolsettings->sculpt);
		direct_link_paint_helper(fd, (Paint**)&sce->toolsettings->vpaint);
		direct_link_paint_helper(fd, (Paint**)&sce->toolsettings->wpaint);
		direct_link_paint_helper(fd, (Paint**)&sce->toolsettings->uvsculpt);
		
		direct_link_paint(fd, &sce->toolsettings->imapaint.paint);

		sce->toolsettings->imapaint.paintcursor = NULL;
		sce->toolsettings->particle.paintcursor = NULL;
		sce->toolsettings->particle.scene = NULL;
		sce->toolsettings->particle.object = NULL;

		/* in rare cases this is needed, see [#33806] */
		if (sce->toolsettings->vpaint) {
			sce->toolsettings->vpaint->vpaint_prev = NULL;
			sce->toolsettings->vpaint->tot = 0;
		}
		if (sce->toolsettings->wpaint) {
			sce->toolsettings->wpaint->wpaint_prev = NULL;
			sce->toolsettings->wpaint->tot = 0;
		}
	}

	if (sce->ed) {
		ListBase *old_seqbasep = &sce->ed->seqbase;
		
		ed = sce->ed = newdataadr(fd, sce->ed);
		
		ed->act_seq = newdataadr(fd, ed->act_seq);
		
		/* recursive link sequences, lb will be correctly initialized */
		link_recurs_seq(fd, &ed->seqbase);
		
		SEQ_BEGIN (ed, seq)
		{
			seq->seq1= newdataadr(fd, seq->seq1);
			seq->seq2= newdataadr(fd, seq->seq2);
			seq->seq3= newdataadr(fd, seq->seq3);
			
			/* a patch: after introduction of effects with 3 input strips */
			if (seq->seq3 == NULL) seq->seq3 = seq->seq2;
			
			seq->effectdata = newdataadr(fd, seq->effectdata);
			seq->stereo3d_format = newdataadr(fd, seq->stereo3d_format);
			
			if (seq->type & SEQ_TYPE_EFFECT)
				seq->flag |= SEQ_EFFECT_NOT_LOADED;
			
			if (seq->type == SEQ_TYPE_SPEED) {
				SpeedControlVars *s = seq->effectdata;
				s->frameMap = NULL;
			}

			seq->prop = newdataadr(fd, seq->prop);
			IDP_DirectLinkGroup_OrFree(&seq->prop, (fd->flags & FD_FLAGS_SWITCH_ENDIAN), fd);

			seq->strip = newdataadr(fd, seq->strip);
			if (seq->strip && seq->strip->done==0) {
				seq->strip->done = true;
				
				if (ELEM(seq->type, SEQ_TYPE_IMAGE, SEQ_TYPE_MOVIE, SEQ_TYPE_SOUND_RAM, SEQ_TYPE_SOUND_HD)) {
					seq->strip->stripdata = newdataadr(fd, seq->strip->stripdata);
				}
				else {
					seq->strip->stripdata = NULL;
				}
				if (seq->flag & SEQ_USE_CROP) {
					seq->strip->crop = newdataadr(
						fd, seq->strip->crop);
				}
				else {
					seq->strip->crop = NULL;
				}
				if (seq->flag & SEQ_USE_TRANSFORM) {
					seq->strip->transform = newdataadr(
						fd, seq->strip->transform);
				}
				else {
					seq->strip->transform = NULL;
				}
				if (seq->flag & SEQ_USE_PROXY) {
					seq->strip->proxy = newdataadr(
						fd, seq->strip->proxy);
					seq->strip->proxy->anim = NULL;
				}
				else {
					seq->strip->proxy = NULL;
				}

				/* need to load color balance to it could be converted to modifier */
				seq->strip->color_balance = newdataadr(fd, seq->strip->color_balance);
			}

			direct_link_sequence_modifiers(fd, &seq->modifiers);
		}
		SEQ_END
		
		/* link metastack, slight abuse of structs here, have to restore pointer to internal part in struct */
		{
			Sequence temp;
			void *poin;
			intptr_t offset;
			
			offset = ((intptr_t)&(temp.seqbase)) - ((intptr_t)&temp);
			
			/* root pointer */
			if (ed->seqbasep == old_seqbasep) {
				ed->seqbasep = &ed->seqbase;
			}
			else {
				poin = POINTER_OFFSET(ed->seqbasep, -offset);
				
				poin = newdataadr(fd, poin);
				if (poin)
					ed->seqbasep = (ListBase *)POINTER_OFFSET(poin, offset);
				else
					ed->seqbasep = &ed->seqbase;
			}
			/* stack */
			link_list(fd, &(ed->metastack));
			
			for (ms = ed->metastack.first; ms; ms= ms->next) {
				ms->parseq = newdataadr(fd, ms->parseq);
				
				if (ms->oldbasep == old_seqbasep)
					ms->oldbasep= &ed->seqbase;
				else {
					poin = POINTER_OFFSET(ms->oldbasep, -offset);
					poin = newdataadr(fd, poin);
					if (poin) 
						ms->oldbasep = (ListBase *)POINTER_OFFSET(poin, offset);
					else 
						ms->oldbasep = &ed->seqbase;
				}
			}
		}
	}
	
	sce->r.avicodecdata = newdataadr(fd, sce->r.avicodecdata);
	if (sce->r.avicodecdata) {
		sce->r.avicodecdata->lpFormat = newdataadr(fd, sce->r.avicodecdata->lpFormat);
		sce->r.avicodecdata->lpParms = newdataadr(fd, sce->r.avicodecdata->lpParms);
	}
	
	sce->r.qtcodecdata = newdataadr(fd, sce->r.qtcodecdata);
	if (sce->r.qtcodecdata) {
		sce->r.qtcodecdata->cdParms = newdataadr(fd, sce->r.qtcodecdata->cdParms);
	}
	if (sce->r.ffcodecdata.properties) {
		sce->r.ffcodecdata.properties = newdataadr(fd, sce->r.ffcodecdata.properties);
		IDP_DirectLinkGroup_OrFree(&sce->r.ffcodecdata.properties, (fd->flags & FD_FLAGS_SWITCH_ENDIAN), fd);
	}
	
	link_list(fd, &(sce->markers));
	link_list(fd, &(sce->transform_spaces));
	link_list(fd, &(sce->r.layers));
	link_list(fd, &(sce->r.views));

	for (srl = sce->r.layers.first; srl; srl = srl->next) {
		link_list(fd, &(srl->freestyleConfig.modules));
	}
	for (srl = sce->r.layers.first; srl; srl = srl->next) {
		link_list(fd, &(srl->freestyleConfig.linesets));
	}
	
	sce->nodetree = newdataadr(fd, sce->nodetree);
	if (sce->nodetree) {
		direct_link_id(fd, &sce->nodetree->id);
		direct_link_nodetree(fd, sce->nodetree);
	}

	direct_link_view_settings(fd, &sce->view_settings);
	
	sce->rigidbody_world = newdataadr(fd, sce->rigidbody_world);
	rbw = sce->rigidbody_world;
	if (rbw) {
		/* must nullify the reference to physics sim object, since it no-longer exist 
		 * (and will need to be recalculated) 
		 */
		rbw->physics_world = NULL;
		rbw->objects = NULL;
		rbw->numbodies = 0;

		/* set effector weights */
		rbw->effector_weights = newdataadr(fd, rbw->effector_weights);
		if (!rbw->effector_weights)
			rbw->effector_weights = BKE_add_effector_weights(NULL);

		/* link cache */
		direct_link_pointcache_list(fd, &rbw->ptcaches, &rbw->pointcache, false);
		/* make sure simulation starts from the beginning after loading file */
		if (rbw->pointcache) {
			rbw->ltime = (float)rbw->pointcache->startframe;
		}
	}
}

/* ************ READ WM ***************** */

static void direct_link_windowmanager(FileData *fd, wmWindowManager *wm)
{
	wmWindow *win;
	
	wm->id.us = 1;
	link_list(fd, &wm->windows);
	
	for (win = wm->windows.first; win; win = win->next) {
		win->ghostwin = NULL;
		win->eventstate = NULL;
		win->curswin = NULL;
		win->tweak = NULL;
#ifdef WIN32
		win->ime_data = NULL;
#endif
		
		BLI_listbase_clear(&win->queue);
		BLI_listbase_clear(&win->handlers);
		BLI_listbase_clear(&win->modalhandlers);
		BLI_listbase_clear(&win->subwindows);
		BLI_listbase_clear(&win->gesture);
		BLI_listbase_clear(&win->drawdata);
		
		win->drawmethod = -1;
		win->drawfail = 0;
		win->active = 0;

		win->cursor      = 0;
		win->lastcursor  = 0;
		win->modalcursor = 0;
		win->stereo3d_format = newdataadr(fd, win->stereo3d_format);
	}
	
	BLI_listbase_clear(&wm->timers);
	BLI_listbase_clear(&wm->operators);
	BLI_listbase_clear(&wm->paintcursors);
	BLI_listbase_clear(&wm->queue);
	BKE_reports_init(&wm->reports, RPT_STORE);
	
	BLI_listbase_clear(&wm->keyconfigs);
	wm->defaultconf = NULL;
	wm->addonconf = NULL;
	wm->userconf = NULL;
	
	BLI_listbase_clear(&wm->jobs);
	BLI_listbase_clear(&wm->drags);
	
	wm->windrawable = NULL;
	wm->winactive = NULL;
	wm->initialized = 0;
	wm->op_undo_depth = 0;
	wm->is_interface_locked = 0;
}

static void lib_link_windowmanager(FileData *fd, Main *main)
{
	wmWindowManager *wm;
	wmWindow *win;
	
	for (wm = main->wm.first; wm; wm = wm->id.next) {
		if (wm->id.flag & LIB_NEED_LINK) {
			for (win = wm->windows.first; win; win = win->next)
				win->screen = newlibadr(fd, NULL, win->screen);
			
			wm->id.flag -= LIB_NEED_LINK;
		}
	}
}

/* ****************** READ GREASE PENCIL ***************** */

/* relink's grease pencil data's refs */
static void lib_link_gpencil(FileData *fd, Main *main)
{
	bGPdata *gpd;
	
	for (gpd = main->gpencil.first; gpd; gpd = gpd->id.next) {
		if (gpd->id.flag & LIB_NEED_LINK) {
			gpd->id.flag -= LIB_NEED_LINK;
			
			if (gpd->adt)
				lib_link_animdata(fd, &gpd->id, gpd->adt);
		}
	}
}

/* relinks grease-pencil data - used for direct_link and old file linkage */
static void direct_link_gpencil(FileData *fd, bGPdata *gpd)
{
	bGPDlayer *gpl;
	bGPDframe *gpf;
	bGPDstroke *gps;
	
	/* we must firstly have some grease-pencil data to link! */
	if (gpd == NULL)
		return;
	
	/* relink animdata */
	gpd->adt = newdataadr(fd, gpd->adt);
	direct_link_animdata(fd, gpd->adt);
	
	/* relink layers */
	link_list(fd, &gpd->layers);
	
	for (gpl = gpd->layers.first; gpl; gpl = gpl->next) {
		/* relink frames */
		link_list(fd, &gpl->frames);
		gpl->actframe = newdataadr(fd, gpl->actframe);
		
		for (gpf = gpl->frames.first; gpf; gpf = gpf->next) {
			/* relink strokes (and their points) */
			link_list(fd, &gpf->strokes);
			
			for (gps = gpf->strokes.first; gps; gps = gps->next) {
				gps->points = newdataadr(fd, gps->points);
			}
		}
	}
}

/* ****************** READ SCREEN ***************** */

/* note: file read without screens option G_FILE_NO_UI; 
 * check lib pointers in call below */
static void lib_link_screen(FileData *fd, Main *main)
{
	bScreen *sc;
	ScrArea *sa;
	
	for (sc = main->screen.first; sc; sc = sc->id.next) {
		if (sc->id.flag & LIB_NEED_LINK) {
			sc->id.us = 1;
			sc->scene = newlibadr(fd, sc->id.lib, sc->scene);

			/* this should not happen, but apparently it does somehow. Until we figure out the cause,
			 * just assign first available scene */
			if (!sc->scene)
				sc->scene = main->scene.first;

			sc->animtimer = NULL; /* saved in rare cases */
			
			for (sa = sc->areabase.first; sa; sa = sa->next) {
				SpaceLink *sl;
				
				sa->full = newlibadr(fd, sc->id.lib, sa->full);
				
				for (sl = sa->spacedata.first; sl; sl= sl->next) {
					if (sl->spacetype == SPACE_VIEW3D) {
						View3D *v3d = (View3D*) sl;
						BGpic *bgpic = NULL;
						
						v3d->camera= newlibadr(fd, sc->id.lib, v3d->camera);
						v3d->ob_centre= newlibadr(fd, sc->id.lib, v3d->ob_centre);
						
						/* should be do_versions but not easy adding into the listbase */
						if (v3d->bgpic) {
							v3d->bgpic = newlibadr(fd, sc->id.lib, v3d->bgpic);
							BLI_addtail(&v3d->bgpicbase, bgpic);
							v3d->bgpic = NULL;
						}
						
						for (bgpic = v3d->bgpicbase.first; bgpic; bgpic = bgpic->next) {
							bgpic->ima = newlibadr_us(fd, sc->id.lib, bgpic->ima);
							bgpic->clip = newlibadr_us(fd, sc->id.lib, bgpic->clip);
						}
						if (v3d->localvd) {
							v3d->localvd->camera = newlibadr(fd, sc->id.lib, v3d->localvd->camera);
						}
					}
					else if (sl->spacetype == SPACE_IPO) {
						SpaceIpo *sipo = (SpaceIpo *)sl;
						bDopeSheet *ads = sipo->ads;
						
						if (ads) {
							ads->source = newlibadr(fd, sc->id.lib, ads->source);
							ads->filter_grp = newlibadr(fd, sc->id.lib, ads->filter_grp);
						}
						sipo->backdrop_camera = newlibadr(fd, sc->id.lib, sipo->backdrop_camera);
					}
					else if (sl->spacetype == SPACE_BUTS) {
						SpaceButs *sbuts = (SpaceButs *)sl;
						sbuts->pinid = newlibadr(fd, sc->id.lib, sbuts->pinid);
					}
					else if (sl->spacetype == SPACE_FILE) {
						;
					}
					else if (sl->spacetype == SPACE_ACTION) {
						SpaceAction *saction = (SpaceAction *)sl;
						bDopeSheet *ads = &saction->ads;
						
						if (ads) {
							ads->source = newlibadr(fd, sc->id.lib, ads->source);
							ads->filter_grp = newlibadr(fd, sc->id.lib, ads->filter_grp);
						}
						
						saction->action = newlibadr(fd, sc->id.lib, saction->action);
					}
					else if (sl->spacetype == SPACE_IMAGE) {
						SpaceImage *sima = (SpaceImage *)sl;
						
						sima->image = newlibadr_us(fd, sc->id.lib, sima->image);
						sima->mask_info.mask = newlibadr_us(fd, sc->id.lib, sima->mask_info.mask);

						/* NOTE: pre-2.5, this was local data not lib data, but now we need this as lib data
						 * so fingers crossed this works fine!
						 */
						sima->gpd = newlibadr_us(fd, sc->id.lib, sima->gpd);
					}
					else if (sl->spacetype == SPACE_SEQ) {
						SpaceSeq *sseq = (SpaceSeq *)sl;
						
						/* NOTE: pre-2.5, this was local data not lib data, but now we need this as lib data
						 * so fingers crossed this works fine!
						 */
						sseq->gpd = newlibadr_us(fd, sc->id.lib, sseq->gpd);

					}
					else if (sl->spacetype == SPACE_NLA) {
						SpaceNla *snla= (SpaceNla *)sl;
						bDopeSheet *ads= snla->ads;
						
						if (ads) {
							ads->source = newlibadr(fd, sc->id.lib, ads->source);
							ads->filter_grp = newlibadr(fd, sc->id.lib, ads->filter_grp);
						}
					}
					else if (sl->spacetype == SPACE_TEXT) {
						SpaceText *st= (SpaceText *)sl;
						
						st->text= newlibadr(fd, sc->id.lib, st->text);
					}
					else if (sl->spacetype == SPACE_SCRIPT) {
						SpaceScript *scpt = (SpaceScript *)sl;
						/*scpt->script = NULL; - 2.45 set to null, better re-run the script */
						if (scpt->script) {
							scpt->script = newlibadr(fd, sc->id.lib, scpt->script);
							if (scpt->script) {
								SCRIPT_SET_NULL(scpt->script);
							}
						}
					}
					else if (sl->spacetype == SPACE_OUTLINER) {
						SpaceOops *so= (SpaceOops *)sl;
						so->search_tse.id = newlibadr(fd, NULL, so->search_tse.id);
						
						if (so->treestore) {
							TreeStoreElem *tselem;
							BLI_mempool_iter iter;

							BLI_mempool_iternew(so->treestore, &iter);
							while ((tselem = BLI_mempool_iterstep(&iter))) {
								tselem->id = newlibadr(fd, NULL, tselem->id);
							}
							if (so->treehash) {
								/* rebuild hash table, because it depends on ids too */
								BKE_outliner_treehash_rebuild_from_treestore(so->treehash, so->treestore);
							}
						}
					}
					else if (sl->spacetype == SPACE_NODE) {
						SpaceNode *snode = (SpaceNode *)sl;
						bNodeTreePath *path, *path_next;
						bNodeTree *ntree;
						
						/* node tree can be stored locally in id too, link this first */
						snode->id = newlibadr(fd, sc->id.lib, snode->id);
						snode->from = newlibadr(fd, sc->id.lib, snode->from);
						
						ntree = nodetree_from_id(snode->id);
						if (ntree)
							snode->nodetree = ntree;
						else {
							snode->nodetree = newlibadr_us(fd, sc->id.lib, snode->nodetree);
						}
						
						for (path = snode->treepath.first; path; path = path->next) {
							if (path == snode->treepath.first) {
								/* first nodetree in path is same as snode->nodetree */
								path->nodetree = snode->nodetree;
							}
							else
								path->nodetree = newlibadr_us(fd, sc->id.lib, path->nodetree);
							
							if (!path->nodetree)
								break;
						}
						
						/* remaining path entries are invalid, remove */
						for (; path; path = path_next) {
							path_next = path->next;
							
							BLI_remlink(&snode->treepath, path);
							MEM_freeN(path);
						}
						
						/* edittree is just the last in the path,
						 * set this directly since the path may have been shortened above */
						if (snode->treepath.last) {
							path = snode->treepath.last;
							snode->edittree = path->nodetree;
						}
						else
							snode->edittree = NULL;
					}
					else if (sl->spacetype == SPACE_CLIP) {
						SpaceClip *sclip = (SpaceClip *)sl;
						
						sclip->clip = newlibadr_us(fd, sc->id.lib, sclip->clip);
						sclip->mask_info.mask = newlibadr_us(fd, sc->id.lib, sclip->mask_info.mask);
					}
					else if (sl->spacetype == SPACE_LOGIC) {
						SpaceLogic *slogic = (SpaceLogic *)sl;
						
						slogic->gpd = newlibadr_us(fd, sc->id.lib, slogic->gpd);
					}
				}
			}
			sc->id.flag -= LIB_NEED_LINK;
		}
	}
}

/* how to handle user count on pointer restore */
typedef enum ePointerUserMode {
	USER_IGNORE = 0,  /* ignore user count */
	USER_ONE    = 1,  /* ensure at least one user (fake also counts) */
	USER_REAL   = 2,  /* ensure at least one real user (fake user ignored) */
} ePointerUserMode;

static bool restore_pointer(ID *id, ID *newid, ePointerUserMode user)
{
	if (STREQ(newid->name + 2, id->name + 2)) {
		if (newid->lib == id->lib) {
			if (user == USER_ONE) {
				if (newid->us == 0) {
					newid->us++;
				}
			}
			else if (user == USER_REAL) {
				id_us_ensure_real(newid);
			}
			return true;
		}
	}
	return false;
}

/**
 * Only for undo files, or to restore a screen after reading without UI...
 *
 * user
 * - USER_IGNORE: no usercount change
 * - USER_ONE: ensure a user
 * - USER_REAL: ensure a real user (even if a fake one is set)
 */
static void *restore_pointer_by_name(Main *mainp, ID *id, ePointerUserMode user)
{
	if (id) {
		ListBase *lb = which_libbase(mainp, GS(id->name));
		if (lb) {	// there's still risk of checking corrupt mem (freed Ids in oops)
			ID *idn = lb->first;
			
			for (; idn; idn = idn->next) {
				if (restore_pointer(id, idn, user))
					break;
			}
			
			return idn;
		}
	}
	return NULL;
}

static void lib_link_seq_clipboard_pt_restore(ID *id, Main *newmain)
{
	if (id) {
		/* clipboard must ensure this */
		BLI_assert(id->newid != NULL);
		id->newid = restore_pointer_by_name(newmain, (ID *)id->newid, USER_ONE);
	}
}
static int lib_link_seq_clipboard_cb(Sequence *seq, void *arg_pt)
{
	Main *newmain = (Main *)arg_pt;

	lib_link_seq_clipboard_pt_restore((ID *)seq->scene, newmain);
	lib_link_seq_clipboard_pt_restore((ID *)seq->scene_camera, newmain);
	lib_link_seq_clipboard_pt_restore((ID *)seq->clip, newmain);
	lib_link_seq_clipboard_pt_restore((ID *)seq->mask, newmain);
	lib_link_seq_clipboard_pt_restore((ID *)seq->sound, newmain);
	return 1;
}

static void lib_link_clipboard_restore(Main *newmain)
{
	/* update IDs stored in sequencer clipboard */
	BKE_sequencer_base_recursive_apply(&seqbase_clipboard, lib_link_seq_clipboard_cb, newmain);
}

/* called from kernel/blender.c */
/* used to link a file (without UI) to the current UI */
/* note that it assumes the old pointers in UI are still valid, so old Main is not freed */
void blo_lib_link_screen_restore(Main *newmain, bScreen *curscreen, Scene *curscene)
{
	wmWindow *win;
	wmWindowManager *wm;
	bScreen *sc;
	ScrArea *sa;
	
	/* first windowmanager */
	for (wm = newmain->wm.first; wm; wm = wm->id.next) {
		for (win= wm->windows.first; win; win= win->next) {
			win->screen = restore_pointer_by_name(newmain, (ID *)win->screen, USER_ONE);
			
			if (win->screen == NULL)
				win->screen = curscreen;
			
			win->screen->winid = win->winid;
		}
	}
	
	
	for (sc = newmain->screen.first; sc; sc = sc->id.next) {
		Scene *oldscene = sc->scene;
		
		sc->scene= restore_pointer_by_name(newmain, (ID *)sc->scene, USER_ONE);
		if (sc->scene == NULL)
			sc->scene = curscene;
		
		/* keep cursor location through undo */
		copy_v3_v3(sc->scene->cursor, oldscene->cursor);
		
		for (sa = sc->areabase.first; sa; sa = sa->next) {
			SpaceLink *sl;
			
			for (sl = sa->spacedata.first; sl; sl = sl->next) {
				if (sl->spacetype == SPACE_VIEW3D) {
					View3D *v3d = (View3D *)sl;
					BGpic *bgpic;
					ARegion *ar;
					
					if (v3d->scenelock)
						v3d->camera = NULL; /* always get from scene */
					else
						v3d->camera = restore_pointer_by_name(newmain, (ID *)v3d->camera, USER_ONE);
					if (v3d->camera == NULL)
						v3d->camera = sc->scene->camera;
					v3d->ob_centre = restore_pointer_by_name(newmain, (ID *)v3d->ob_centre, USER_ONE);
					
					for (bgpic= v3d->bgpicbase.first; bgpic; bgpic= bgpic->next) {
						if ((bgpic->ima = restore_pointer_by_name(newmain, (ID *)bgpic->ima, USER_IGNORE))) {
							id_us_plus((ID *)bgpic->ima);
						}
						if ((bgpic->clip = restore_pointer_by_name(newmain, (ID *)bgpic->clip, USER_IGNORE))) {
							id_us_plus((ID *)bgpic->clip);
						}
					}
					if (v3d->localvd) {
						/*Base *base;*/
						
						v3d->localvd->camera = sc->scene->camera;
						
						/* localview can become invalid during undo/redo steps, so we exit it when no could be found */
#if 0					/* XXX  regionlocalview ? */
						for (base= sc->scene->base.first; base; base= base->next) {
							if (base->lay & v3d->lay) break;
						}
						if (base==NULL) {
							v3d->lay= v3d->localvd->lay;
							v3d->layact= v3d->localvd->layact;
							MEM_freeN(v3d->localvd); 
							v3d->localvd= NULL;
						}
#endif
					}
					else if (v3d->scenelock) {
						v3d->lay = sc->scene->lay;
					}
					
					/* not very nice, but could help */
					if ((v3d->layact & v3d->lay) == 0) v3d->layact = v3d->lay;

					/* free render engines for now */
					for (ar = sa->regionbase.first; ar; ar = ar->next) {
						RegionView3D *rv3d= ar->regiondata;
						
						if (rv3d && rv3d->render_engine) {
							RE_engine_free(rv3d->render_engine);
							rv3d->render_engine = NULL;
						}
					}
				}
				else if (sl->spacetype == SPACE_IPO) {
					SpaceIpo *sipo = (SpaceIpo *)sl;
					bDopeSheet *ads = sipo->ads;
					
					if (ads) {
						ads->source = restore_pointer_by_name(newmain, (ID *)ads->source, USER_ONE);
						
						if (ads->filter_grp)
							ads->filter_grp = restore_pointer_by_name(newmain, (ID *)ads->filter_grp, USER_IGNORE);
					}
					sipo->backdrop_camera = restore_pointer_by_name(newmain, (ID *)sipo->backdrop_camera, USER_IGNORE);
					
					/* force recalc of list of channels (i.e. includes calculating F-Curve colors)
					 * thus preventing the "black curves" problem post-undo
					 */
					sipo->flag |= SIPO_TEMP_NEEDCHANSYNC;
				}
				else if (sl->spacetype == SPACE_BUTS) {
					SpaceButs *sbuts = (SpaceButs *)sl;
					sbuts->pinid = restore_pointer_by_name(newmain, sbuts->pinid, USER_IGNORE);

					/* TODO: restore path pointers: T40046
					 * (complicated because this contains data pointers too, not just ID)*/
					MEM_SAFE_FREE(sbuts->path);
				}
				else if (sl->spacetype == SPACE_FILE) {
					SpaceFile *sfile = (SpaceFile *)sl;
					sfile->op = NULL;
				}
				else if (sl->spacetype == SPACE_ACTION) {
					SpaceAction *saction = (SpaceAction *)sl;
					
					saction->action = restore_pointer_by_name(newmain, (ID *)saction->action, USER_ONE);
					saction->ads.source = restore_pointer_by_name(newmain, (ID *)saction->ads.source, USER_ONE);
					
					if (saction->ads.filter_grp)
						saction->ads.filter_grp = restore_pointer_by_name(newmain, (ID *)saction->ads.filter_grp, USER_IGNORE);
						
					
					/* force recalc of list of channels, potentially updating the active action 
					 * while we're at it (as it can only be updated that way) [#28962] 
					 */
					saction->flag |= SACTION_TEMP_NEEDCHANSYNC;
				}
				else if (sl->spacetype == SPACE_IMAGE) {
					SpaceImage *sima = (SpaceImage *)sl;
					
					sima->image = restore_pointer_by_name(newmain, (ID *)sima->image, USER_REAL);
					
					/* this will be freed, not worth attempting to find same scene,
					 * since it gets initialized later */
					sima->iuser.scene = NULL;
					
					sima->scopes.waveform_1 = NULL;
					sima->scopes.waveform_2 = NULL;
					sima->scopes.waveform_3 = NULL;
					sima->scopes.vecscope = NULL;
					sima->scopes.ok = 0;
					
					/* NOTE: pre-2.5, this was local data not lib data, but now we need this as lib data
					 * so assume that here we're doing for undo only...
					 */
					sima->gpd = restore_pointer_by_name(newmain, (ID *)sima->gpd, USER_ONE);
					sima->mask_info.mask = restore_pointer_by_name(newmain, (ID *)sima->mask_info.mask, USER_REAL);
				}
				else if (sl->spacetype == SPACE_SEQ) {
					SpaceSeq *sseq = (SpaceSeq *)sl;
					
					/* NOTE: pre-2.5, this was local data not lib data, but now we need this as lib data
					 * so assume that here we're doing for undo only...
					 */
					sseq->gpd = restore_pointer_by_name(newmain, (ID *)sseq->gpd, USER_ONE);
				}
				else if (sl->spacetype == SPACE_NLA) {
					SpaceNla *snla = (SpaceNla *)sl;
					bDopeSheet *ads = snla->ads;
					
					if (ads) {
						ads->source = restore_pointer_by_name(newmain, (ID *)ads->source, USER_ONE);
						
						if (ads->filter_grp)
							ads->filter_grp = restore_pointer_by_name(newmain, (ID *)ads->filter_grp, USER_IGNORE);
					}
				}
				else if (sl->spacetype == SPACE_TEXT) {
					SpaceText *st = (SpaceText *)sl;
					
					st->text = restore_pointer_by_name(newmain, (ID *)st->text, USER_ONE);
					if (st->text == NULL) st->text = newmain->text.first;
				}
				else if (sl->spacetype == SPACE_SCRIPT) {
					SpaceScript *scpt = (SpaceScript *)sl;
					
					scpt->script = restore_pointer_by_name(newmain, (ID *)scpt->script, USER_ONE);
					
					/*sc->script = NULL; - 2.45 set to null, better re-run the script */
					if (scpt->script) {
						SCRIPT_SET_NULL(scpt->script);
					}
				}
				else if (sl->spacetype == SPACE_OUTLINER) {
					SpaceOops *so= (SpaceOops *)sl;
					
					so->search_tse.id = restore_pointer_by_name(newmain, so->search_tse.id, USER_IGNORE);
					
					if (so->treestore) {
						TreeStoreElem *tselem;
						BLI_mempool_iter iter;

						BLI_mempool_iternew(so->treestore, &iter);
						while ((tselem = BLI_mempool_iterstep(&iter))) {
							tselem->id = restore_pointer_by_name(newmain, tselem->id, USER_IGNORE);
						}
						if (so->treehash) {
							/* rebuild hash table, because it depends on ids too */
							BKE_outliner_treehash_rebuild_from_treestore(so->treehash, so->treestore);
						}
					}
				}
				else if (sl->spacetype == SPACE_NODE) {
					SpaceNode *snode= (SpaceNode *)sl;
					bNodeTreePath *path, *path_next;
					bNodeTree *ntree;
					
					/* node tree can be stored locally in id too, link this first */
					snode->id = restore_pointer_by_name(newmain, snode->id, USER_ONE);
					snode->from = restore_pointer_by_name(newmain, snode->from, USER_IGNORE);
					
					ntree = nodetree_from_id(snode->id);
					if (ntree)
						snode->nodetree = ntree;
					else
						snode->nodetree = restore_pointer_by_name(newmain, (ID*)snode->nodetree, USER_REAL);
					
					for (path = snode->treepath.first; path; path = path->next) {
						if (path == snode->treepath.first) {
							/* first nodetree in path is same as snode->nodetree */
							path->nodetree = snode->nodetree;
						}
						else
							path->nodetree= restore_pointer_by_name(newmain, (ID*)path->nodetree, USER_REAL);
						
						if (!path->nodetree)
							break;
					}
					
					/* remaining path entries are invalid, remove */
					for (; path; path = path_next) {
						path_next = path->next;
						
						BLI_remlink(&snode->treepath, path);
						MEM_freeN(path);
					}
					
					/* edittree is just the last in the path,
					 * set this directly since the path may have been shortened above */
					if (snode->treepath.last) {
						path = snode->treepath.last;
						snode->edittree = path->nodetree;
					}
					else
						snode->edittree = NULL;
				}
				else if (sl->spacetype == SPACE_CLIP) {
					SpaceClip *sclip = (SpaceClip *)sl;
					
					sclip->clip = restore_pointer_by_name(newmain, (ID *)sclip->clip, USER_REAL);
					sclip->mask_info.mask = restore_pointer_by_name(newmain, (ID *)sclip->mask_info.mask, USER_REAL);
					
					sclip->scopes.ok = 0;
				}
				else if (sl->spacetype == SPACE_LOGIC) {
					SpaceLogic *slogic = (SpaceLogic *)sl;
					
					slogic->gpd = restore_pointer_by_name(newmain, (ID *)slogic->gpd, USER_ONE);
				}
			}
		}
	}

	/* update IDs stored in all possible clipboards */
	lib_link_clipboard_restore(newmain);
}

static void direct_link_region(FileData *fd, ARegion *ar, int spacetype)
{
	Panel *pa;
	uiList *ui_list;

	link_list(fd, &ar->panels);

	for (pa = ar->panels.first; pa; pa = pa->next) {
		pa->paneltab = newdataadr(fd, pa->paneltab);
		pa->runtime_flag = 0;
		pa->activedata = NULL;
		pa->type = NULL;
	}

	link_list(fd, &ar->panels_category_active);

	link_list(fd, &ar->ui_lists);

	for (ui_list = ar->ui_lists.first; ui_list; ui_list = ui_list->next) {
		ui_list->type = NULL;
		ui_list->dyn_data = NULL;
		ui_list->properties = newdataadr(fd, ui_list->properties);
		IDP_DirectLinkGroup_OrFree(&ui_list->properties, (fd->flags & FD_FLAGS_SWITCH_ENDIAN), fd);
	}

	link_list(fd, &ar->ui_previews);

	if (spacetype == SPACE_EMPTY) {
		/* unkown space type, don't leak regiondata */
		ar->regiondata = NULL;
	}
	else {
		ar->regiondata = newdataadr(fd, ar->regiondata);
		if (ar->regiondata) {
			if (spacetype == SPACE_VIEW3D) {
				RegionView3D *rv3d = ar->regiondata;

				rv3d->localvd = newdataadr(fd, rv3d->localvd);
				rv3d->clipbb = newdataadr(fd, rv3d->clipbb);

				rv3d->depths = NULL;
				rv3d->gpuoffscreen = NULL;
				rv3d->render_engine = NULL;
				rv3d->sms = NULL;
				rv3d->smooth_timer = NULL;
				rv3d->compositor = NULL;
			}
		}
	}
	
	ar->v2d.tab_offset = NULL;
	ar->v2d.tab_num = 0;
	ar->v2d.tab_cur = 0;
	ar->v2d.sms = NULL;
	BLI_listbase_clear(&ar->panels_category);
	BLI_listbase_clear(&ar->handlers);
	BLI_listbase_clear(&ar->uiblocks);
	BLI_listbase_clear(&ar->widgetmaps);
	ar->headerstr = NULL;
	ar->swinid = 0;
	ar->type = NULL;
	ar->swap = 0;
	ar->do_draw = 0;
	ar->regiontimer = NULL;
	memset(&ar->drawrct, 0, sizeof(ar->drawrct));
}

/* for the saved 2.50 files without regiondata */
/* and as patch for 2.48 and older */
void blo_do_versions_view3d_split_250(View3D *v3d, ListBase *regions)
{
	ARegion *ar;
	
	for (ar = regions->first; ar; ar = ar->next) {
		if (ar->regiontype==RGN_TYPE_WINDOW && ar->regiondata==NULL) {
			RegionView3D *rv3d;
			
			rv3d = ar->regiondata = MEM_callocN(sizeof(RegionView3D), "region v3d patch");
			rv3d->persp = (char)v3d->persp;
			rv3d->view = (char)v3d->view;
			rv3d->dist = v3d->dist;
			copy_v3_v3(rv3d->ofs, v3d->ofs);
			copy_qt_qt(rv3d->viewquat, v3d->viewquat);
		}
	}
	
	/* this was not initialized correct always */
	if (v3d->twtype == 0)
		v3d->twtype = V3D_MANIP_TRANSLATE;
}

static bool direct_link_screen(FileData *fd, bScreen *sc)
{
	ScrArea *sa;
	ScrVert *sv;
	ScrEdge *se;
	bool wrong_id = false;
	
	link_list(fd, &(sc->vertbase));
	link_list(fd, &(sc->edgebase));
	link_list(fd, &(sc->areabase));
	sc->regionbase.first = sc->regionbase.last= NULL;
	sc->context = NULL;
	
	sc->mainwin = sc->subwinactive= 0;	/* indices */
	sc->swap = 0;

	/* edges */
	for (se = sc->edgebase.first; se; se = se->next) {
		se->v1 = newdataadr(fd, se->v1);
		se->v2 = newdataadr(fd, se->v2);
		if ((intptr_t)se->v1 > (intptr_t)se->v2) {
			sv = se->v1;
			se->v1 = se->v2;
			se->v2 = sv;
		}
		
		if (se->v1 == NULL) {
			printf("Error reading Screen %s... removing it.\n", sc->id.name+2);
			BLI_remlink(&sc->edgebase, se);
			wrong_id = true;
		}
	}
	
	/* areas */
	for (sa = sc->areabase.first; sa; sa = sa->next) {
		SpaceLink *sl;
		ARegion *ar;
		
		link_list(fd, &(sa->spacedata));
		link_list(fd, &(sa->regionbase));
		
		BLI_listbase_clear(&sa->handlers);
		sa->type = NULL;	/* spacetype callbacks */
		sa->region_active_win = -1;

		/* if we do not have the spacetype registered (game player), we cannot
		 * free it, so don't allocate any new memory for such spacetypes. */
		if (!BKE_spacetype_exists(sa->spacetype))
			sa->spacetype = SPACE_EMPTY;
		
		for (ar = sa->regionbase.first; ar; ar = ar->next)
			direct_link_region(fd, ar, sa->spacetype);
		
		/* accident can happen when read/save new file with older version */
		/* 2.50: we now always add spacedata for info */
		if (sa->spacedata.first==NULL) {
			SpaceInfo *sinfo= MEM_callocN(sizeof(SpaceInfo), "spaceinfo");
			sa->spacetype= sinfo->spacetype= SPACE_INFO;
			BLI_addtail(&sa->spacedata, sinfo);
		}
		/* add local view3d too */
		else if (sa->spacetype == SPACE_VIEW3D)
			blo_do_versions_view3d_split_250(sa->spacedata.first, &sa->regionbase);

		/* incase we set above */
		sa->butspacetype = sa->spacetype;

		for (sl = sa->spacedata.first; sl; sl = sl->next) {
			link_list(fd, &(sl->regionbase));

			/* if we do not have the spacetype registered (game player), we cannot
			 * free it, so don't allocate any new memory for such spacetypes. */
			if (!BKE_spacetype_exists(sl->spacetype))
				sl->spacetype = SPACE_EMPTY;

			for (ar = sl->regionbase.first; ar; ar = ar->next)
				direct_link_region(fd, ar, sl->spacetype);
			
			if (sl->spacetype == SPACE_VIEW3D) {
				View3D *v3d= (View3D*) sl;
				BGpic *bgpic;
				
				v3d->flag |= V3D_INVALID_BACKBUF;
				
				link_list(fd, &v3d->bgpicbase);
				
				/* should be do_versions except this doesnt fit well there */
				if (v3d->bgpic) {
					bgpic = newdataadr(fd, v3d->bgpic);
					BLI_addtail(&v3d->bgpicbase, bgpic);
					v3d->bgpic = NULL;
				}
			
				for (bgpic = v3d->bgpicbase.first; bgpic; bgpic = bgpic->next)
					bgpic->iuser.ok = 1;
				
				if (v3d->gpd) {
					v3d->gpd = newdataadr(fd, v3d->gpd);
					direct_link_gpencil(fd, v3d->gpd);
				}
				v3d->localvd = newdataadr(fd, v3d->localvd);
				BLI_listbase_clear(&v3d->afterdraw_transp);
				BLI_listbase_clear(&v3d->afterdraw_nodepth);
				BLI_listbase_clear(&v3d->afterdraw_xray);
				BLI_listbase_clear(&v3d->afterdraw_xraytransp);
				v3d->properties_storage = NULL;
				v3d->defmaterial = NULL;
				
				/* render can be quite heavy, set to solid on load */
				if (v3d->drawtype == OB_RENDER)
					v3d->drawtype = OB_SOLID;

				if (v3d->fx_settings.dof)
					v3d->fx_settings.dof = newdataadr(fd, v3d->fx_settings.dof);
				if (v3d->fx_settings.ssao)
					v3d->fx_settings.ssao = newdataadr(fd, v3d->fx_settings.ssao);
				
				blo_do_versions_view3d_split_250(v3d, &sl->regionbase);
			}
			else if (sl->spacetype == SPACE_IPO) {
				SpaceIpo *sipo = (SpaceIpo *)sl;
				
				sipo->ads = newdataadr(fd, sipo->ads);
				BLI_listbase_clear(&sipo->ghostCurves);
			}
			else if (sl->spacetype == SPACE_NLA) {
				SpaceNla *snla = (SpaceNla *)sl;
				
				snla->ads = newdataadr(fd, snla->ads);
			}
			else if (sl->spacetype == SPACE_OUTLINER) {
				SpaceOops *soops = (SpaceOops *) sl;
				
				/* use newdataadr_no_us and do not free old memory avoiding double
				 * frees and use of freed memory. this could happen because of a
				 * bug fixed in revision 58959 where the treestore memory address
				 * was not unique */
				TreeStore *ts = newdataadr_no_us(fd, soops->treestore);
				soops->treestore = NULL;
				if (ts) {
					TreeStoreElem *elems = newdataadr_no_us(fd, ts->data);
					
					soops->treestore = BLI_mempool_create(sizeof(TreeStoreElem), ts->usedelem,
					                                      512, BLI_MEMPOOL_ALLOW_ITER);
					if (ts->usedelem && elems) {
						int i;
						for (i = 0; i < ts->usedelem; i++) {
							TreeStoreElem *new_elem = BLI_mempool_alloc(soops->treestore);
							*new_elem = elems[i];
						}
					}
					/* we only saved what was used */
					soops->storeflag |= SO_TREESTORE_CLEANUP;	// at first draw
				}
				soops->treehash = NULL;
				soops->tree.first = soops->tree.last= NULL;
			}
			else if (sl->spacetype == SPACE_IMAGE) {
				SpaceImage *sima = (SpaceImage *)sl;
				
				sima->cumap = newdataadr(fd, sima->cumap);
				if (sima->cumap)
					direct_link_curvemapping(fd, sima->cumap);
				
				sima->iuser.scene = NULL;
				sima->iuser.ok = 1;
				sima->scopes.waveform_1 = NULL;
				sima->scopes.waveform_2 = NULL;
				sima->scopes.waveform_3 = NULL;
				sima->scopes.vecscope = NULL;
				sima->scopes.ok = 0;
				
				/* WARNING: gpencil data is no longer stored directly in sima after 2.5 
				 * so sacrifice a few old files for now to avoid crashes with new files!
				 * committed: r28002 */
#if 0
				sima->gpd = newdataadr(fd, sima->gpd);
				if (sima->gpd)
					direct_link_gpencil(fd, sima->gpd);
#endif
			}
			else if (sl->spacetype == SPACE_NODE) {
				SpaceNode *snode = (SpaceNode *)sl;
				
				if (snode->gpd) {
					snode->gpd = newdataadr(fd, snode->gpd);
					direct_link_gpencil(fd, snode->gpd);
				}
				
				link_list(fd, &snode->treepath);
				snode->edittree = NULL;
				BLI_listbase_clear(&snode->linkdrag);
			}
			else if (sl->spacetype == SPACE_TEXT) {
				SpaceText *st= (SpaceText *)sl;
				
				st->drawcache = NULL;
				st->scroll_accum[0] = 0.0f;
				st->scroll_accum[1] = 0.0f;
			}
			else if (sl->spacetype == SPACE_TIME) {
				SpaceTime *stime = (SpaceTime *)sl;
				BLI_listbase_clear(&stime->caches);
			}
			else if (sl->spacetype == SPACE_LOGIC) {
				SpaceLogic *slogic = (SpaceLogic *)sl;
				
				/* XXX: this is new stuff, which shouldn't be directly linking to gpd... */
				if (slogic->gpd) {
					slogic->gpd = newdataadr(fd, slogic->gpd);
					direct_link_gpencil(fd, slogic->gpd);
				}
			}
			else if (sl->spacetype == SPACE_SEQ) {
				SpaceSeq *sseq = (SpaceSeq *)sl;
				
				/* grease pencil data is not a direct data and can't be linked from direct_link*
				 * functions, it should be linked from lib_link* functions instead
				 *
				 * otherwise it'll lead to lost grease data on open because it'll likely be
				 * read from file after all other users of grease pencil and newdataadr would
				 * simple return NULL here (sergey)
				 */
#if 0
				if (sseq->gpd) {
					sseq->gpd = newdataadr(fd, sseq->gpd);
					direct_link_gpencil(fd, sseq->gpd);
				}
#endif
				sseq->scopes.reference_ibuf = NULL;
				sseq->scopes.zebra_ibuf = NULL;
				sseq->scopes.waveform_ibuf = NULL;
				sseq->scopes.sep_waveform_ibuf = NULL;
				sseq->scopes.vector_ibuf = NULL;
				sseq->scopes.histogram_ibuf = NULL;

			}
			else if (sl->spacetype == SPACE_BUTS) {
				SpaceButs *sbuts = (SpaceButs *)sl;
				
				sbuts->path= NULL;
				sbuts->texuser= NULL;
				sbuts->mainbo = sbuts->mainb;
				sbuts->mainbuser = sbuts->mainb;
			}
			else if (sl->spacetype == SPACE_CONSOLE) {
				SpaceConsole *sconsole = (SpaceConsole *)sl;
				ConsoleLine *cl, *cl_next;
				
				link_list(fd, &sconsole->scrollback);
				link_list(fd, &sconsole->history);
				
				//for (cl= sconsole->scrollback.first; cl; cl= cl->next)
				//	cl->line= newdataadr(fd, cl->line);
				
				/* comma expressions, (e.g. expr1, expr2, expr3) evaluate each expression,
				 * from left to right.  the right-most expression sets the result of the comma
				 * expression as a whole*/
				for (cl = sconsole->history.first; cl; cl = cl_next) {
					cl_next = cl->next;
					cl->line = newdataadr(fd, cl->line);
					if (cl->line) {
						/* the allocted length is not written, so reset here */
						cl->len_alloc = cl->len + 1;
					}
					else {
						BLI_remlink(&sconsole->history, cl);
						MEM_freeN(cl);
					}
				}
			}
			else if (sl->spacetype == SPACE_FILE) {
				SpaceFile *sfile = (SpaceFile *)sl;
				
				/* this sort of info is probably irrelevant for reloading...
				 * plus, it isn't saved to files yet!
				 */
				sfile->folders_prev = sfile->folders_next = NULL;
				sfile->files = NULL;
				sfile->layout = NULL;
				sfile->op = NULL;
				sfile->params = newdataadr(fd, sfile->params);
			}
			else if (sl->spacetype == SPACE_CLIP) {
				SpaceClip *sclip = (SpaceClip *)sl;
				
				sclip->scopes.track_search = NULL;
				sclip->scopes.track_preview = NULL;
				sclip->scopes.ok = 0;
			}
		}
		
		BLI_listbase_clear(&sa->actionzones);
		
		sa->v1 = newdataadr(fd, sa->v1);
		sa->v2 = newdataadr(fd, sa->v2);
		sa->v3 = newdataadr(fd, sa->v3);
		sa->v4 = newdataadr(fd, sa->v4);
	}
	
	return wrong_id;
}

/* ********** READ LIBRARY *************** */


static void direct_link_library(FileData *fd, Library *lib, Main *main)
{
	Main *newmain;
	
	/* check if the library was already read */
	for (newmain = fd->mainlist->first; newmain; newmain = newmain->next) {
		if (newmain->curlib) {
			if (BLI_path_cmp(newmain->curlib->filepath, lib->filepath) == 0) {
				blo_reportf_wrap(fd->reports, RPT_WARNING,
				                 TIP_("Library '%s', '%s' had multiple instances, save and reload!"),
				                 lib->name, lib->filepath);
				
				change_idid_adr(fd->mainlist, fd, lib, newmain->curlib);
/*				change_idid_adr_fd(fd, lib, newmain->curlib); */
				
				BLI_remlink(&main->library, lib);
				MEM_freeN(lib);
				
				
				return;
			}
		}
	}
	/* make sure we have full path in lib->filepath */
	BLI_strncpy(lib->filepath, lib->name, sizeof(lib->name));
	BLI_cleanup_path(fd->relabase, lib->filepath);
	
//	printf("direct_link_library: name %s\n", lib->name);
//	printf("direct_link_library: filepath %s\n", lib->filepath);
	
	lib->packedfile = direct_link_packedfile(fd, lib->packedfile);
	
	/* new main */
	newmain = BKE_main_new();
	BLI_addtail(fd->mainlist, newmain);
	newmain->curlib = lib;
	
	lib->parent = NULL;
}

static void lib_link_library(FileData *UNUSED(fd), Main *main)
{
	Library *lib;
	for (lib = main->library.first; lib; lib = lib->id.next) {
		lib->id.us = 1;
	}
}

/* Always call this once you have loaded new library data to set the relative paths correctly in relation to the blend file */
static void fix_relpaths_library(const char *basepath, Main *main)
{
	Library *lib;
	/* BLO_read_from_memory uses a blank filename */
	if (basepath == NULL || basepath[0] == '\0') {
		for (lib = main->library.first; lib; lib= lib->id.next) {
			/* when loading a linked lib into a file which has not been saved,
			 * there is nothing we can be relative to, so instead we need to make
			 * it absolute. This can happen when appending an object with a relative
			 * link into an unsaved blend file. See [#27405].
			 * The remap relative option will make it relative again on save - campbell */
			if (BLI_path_is_rel(lib->name)) {
				BLI_strncpy(lib->name, lib->filepath, sizeof(lib->name));
			}
		}
	}
	else {
		for (lib = main->library.first; lib; lib = lib->id.next) {
			/* Libraries store both relative and abs paths, recreate relative paths,
			 * relative to the blend file since indirectly linked libs will be relative to their direct linked library */
			if (BLI_path_is_rel(lib->name)) {  /* if this is relative to begin with? */
				BLI_strncpy(lib->name, lib->filepath, sizeof(lib->name));
				BLI_path_rel(lib->name, basepath);
			}
		}
	}
}

/* ************ READ SPEAKER ***************** */

static void lib_link_speaker(FileData *fd, Main *main)
{
	Speaker *spk;
	
	for (spk = main->speaker.first; spk; spk = spk->id.next) {
		if (spk->id.flag & LIB_NEED_LINK) {
			if (spk->adt) lib_link_animdata(fd, &spk->id, spk->adt);
			
			spk->sound= newlibadr(fd, spk->id.lib, spk->sound);
			if (spk->sound) {
				spk->sound->id.us++;
			}
			
			spk->id.flag -= LIB_NEED_LINK;
		}
	}
}

static void direct_link_speaker(FileData *fd, Speaker *spk)
{
	spk->adt = newdataadr(fd, spk->adt);
	direct_link_animdata(fd, spk->adt);

#if 0
	spk->sound = newdataadr(fd, spk->sound);
	direct_link_sound(fd, spk->sound);
#endif
}

/* ************** READ SOUND ******************* */

static void direct_link_sound(FileData *fd, bSound *sound)
{
	sound->handle = NULL;
	sound->playback_handle = NULL;

	/* versioning stuff, if there was a cache, then we enable caching: */
	if (sound->cache) {
		sound->flags |= SOUND_FLAGS_CACHING;
		sound->cache = NULL;
	}

	if (fd->soundmap) {
		sound->waveform = newsoundadr(fd, sound->waveform);
	}	
	else {
		sound->waveform = NULL;
	}
		
	if (sound->spinlock) {
		sound->spinlock = MEM_mallocN(sizeof(SpinLock), "sound_spinlock");
		BLI_spin_init(sound->spinlock);
	}
	/* clear waveform loading flag */
	sound->flags &= ~SOUND_FLAGS_WAVEFORM_LOADING;

	sound->packedfile = direct_link_packedfile(fd, sound->packedfile);
	sound->newpackedfile = direct_link_packedfile(fd, sound->newpackedfile);
}

static void lib_link_sound(FileData *fd, Main *main)
{
	bSound *sound;
	
	for (sound = main->sound.first; sound; sound = sound->id.next) {
		if (sound->id.flag & LIB_NEED_LINK) {
			sound->id.flag -= LIB_NEED_LINK;
			sound->ipo = newlibadr_us(fd, sound->id.lib, sound->ipo); // XXX deprecated - old animation system
			
			BKE_sound_load(main, sound);
		}
	}
}
/* ***************** READ GROUP *************** */

static void direct_link_group(FileData *fd, Group *group)
{
	link_list(fd, &group->gobject);
}

static void lib_link_group(FileData *fd, Main *main)
{
	Group *group;
	GroupObject *go;
	int add_us;
	
	for (group = main->group.first; group; group = group->id.next) {
		if (group->id.flag & LIB_NEED_LINK) {
			group->id.flag -= LIB_NEED_LINK;
			
			add_us = 0;
			
			for (go = group->gobject.first; go; go = go->next) {
				go->ob= newlibadr(fd, group->id.lib, go->ob);
				if (go->ob) {
					go->ob->flag |= OB_FROMGROUP;
					/* if group has an object, it increments user... */
					add_us = 1;
					if (go->ob->id.us == 0)
						go->ob->id.us = 1;
				}
			}
			if (add_us) group->id.us++;
			BKE_group_object_unlink(group, NULL, NULL, NULL);	/* removes NULL entries */
		}
	}
}

/* ***************** READ MOVIECLIP *************** */

static void direct_link_movieReconstruction(FileData *fd, MovieTrackingReconstruction *reconstruction)
{
	reconstruction->cameras = newdataadr(fd, reconstruction->cameras);
}

static void direct_link_movieTracks(FileData *fd, ListBase *tracksbase)
{
	MovieTrackingTrack *track;
	
	link_list(fd, tracksbase);
	
	for (track = tracksbase->first; track; track = track->next) {
		track->markers = newdataadr(fd, track->markers);
	}
}

static void direct_link_moviePlaneTracks(FileData *fd, ListBase *plane_tracks_base)
{
	MovieTrackingPlaneTrack *plane_track;

	link_list(fd, plane_tracks_base);

	for (plane_track = plane_tracks_base->first;
	     plane_track;
	     plane_track = plane_track->next)
	{
		int i;

		plane_track->point_tracks = newdataadr(fd, plane_track->point_tracks);

		for (i = 0; i < plane_track->point_tracksnr; i++) {
			plane_track->point_tracks[i] = newdataadr(fd, plane_track->point_tracks[i]);
		}

		plane_track->markers = newdataadr(fd, plane_track->markers);
	}
}

static void direct_link_movieclip(FileData *fd, MovieClip *clip)
{
	MovieTracking *tracking = &clip->tracking;
	MovieTrackingObject *object;

	clip->adt= newdataadr(fd, clip->adt);

	if (fd->movieclipmap) clip->cache = newmclipadr(fd, clip->cache);
	else clip->cache = NULL;

	if (fd->movieclipmap) clip->tracking.camera.intrinsics = newmclipadr(fd, clip->tracking.camera.intrinsics);
	else clip->tracking.camera.intrinsics = NULL;

	direct_link_movieTracks(fd, &tracking->tracks);
	direct_link_moviePlaneTracks(fd, &tracking->plane_tracks);
	direct_link_movieReconstruction(fd, &tracking->reconstruction);

	clip->tracking.act_track = newdataadr(fd, clip->tracking.act_track);
	clip->tracking.act_plane_track = newdataadr(fd, clip->tracking.act_plane_track);

	clip->anim = NULL;
	clip->tracking_context = NULL;
	clip->tracking.stats = NULL;

	clip->tracking.stabilization.ok = 0;
	clip->tracking.stabilization.rot_track = newdataadr(fd, clip->tracking.stabilization.rot_track);

	clip->tracking.dopesheet.ok = 0;
	BLI_listbase_clear(&clip->tracking.dopesheet.channels);
	BLI_listbase_clear(&clip->tracking.dopesheet.coverage_segments);

	link_list(fd, &tracking->objects);
	
	for (object = tracking->objects.first; object; object = object->next) {
		direct_link_movieTracks(fd, &object->tracks);
		direct_link_moviePlaneTracks(fd, &object->plane_tracks);
		direct_link_movieReconstruction(fd, &object->reconstruction);
	}
}

static void lib_link_movieTracks(FileData *fd, MovieClip *clip, ListBase *tracksbase)
{
	MovieTrackingTrack *track;

	for (track = tracksbase->first; track; track = track->next) {
		track->gpd = newlibadr_us(fd, clip->id.lib, track->gpd);
	}
}

static void lib_link_moviePlaneTracks(FileData *fd, MovieClip *clip, ListBase *tracksbase)
{
	MovieTrackingPlaneTrack *plane_track;

	for (plane_track = tracksbase->first; plane_track; plane_track = plane_track->next) {
		plane_track->image = newlibadr_us(fd, clip->id.lib, plane_track->image);
	}
}

static void lib_link_movieclip(FileData *fd, Main *main)
{
	MovieClip *clip;
	
	for (clip = main->movieclip.first; clip; clip = clip->id.next) {
		if (clip->id.flag & LIB_NEED_LINK) {
			MovieTracking *tracking = &clip->tracking;
			MovieTrackingObject *object;

			if (clip->adt)
				lib_link_animdata(fd, &clip->id, clip->adt);
			
			clip->gpd = newlibadr_us(fd, clip->id.lib, clip->gpd);
			
			lib_link_movieTracks(fd, clip, &tracking->tracks);
			lib_link_moviePlaneTracks(fd, clip, &tracking->plane_tracks);

			for (object = tracking->objects.first; object; object = object->next) {
				lib_link_movieTracks(fd, clip, &object->tracks);
			}

			clip->id.flag -= LIB_NEED_LINK;
		}
	}
}

/* ***************** READ MOVIECLIP *************** */

static void direct_link_mask(FileData *fd, Mask *mask)
{
	MaskLayer *masklay;

	mask->adt = newdataadr(fd, mask->adt);

	link_list(fd, &mask->masklayers);

	for (masklay = mask->masklayers.first; masklay; masklay = masklay->next) {
		MaskSpline *spline;
		MaskLayerShape *masklay_shape;

		link_list(fd, &masklay->splines);

		for (spline = masklay->splines.first; spline; spline = spline->next) {
			int i;

			spline->points = newdataadr(fd, spline->points);

			for (i = 0; i < spline->tot_point; i++) {
				MaskSplinePoint *point = &spline->points[i];

				if (point->tot_uw)
					point->uw = newdataadr(fd, point->uw);
			}
		}

		link_list(fd, &masklay->splines_shapes);

		for (masklay_shape = masklay->splines_shapes.first; masklay_shape; masklay_shape = masklay_shape->next) {
			masklay_shape->data = newdataadr(fd, masklay_shape->data);

			if (masklay_shape->tot_vert) {
				if (fd->flags & FD_FLAGS_SWITCH_ENDIAN) {
					BLI_endian_switch_float_array(masklay_shape->data,
					                              masklay_shape->tot_vert * sizeof(float) * MASK_OBJECT_SHAPE_ELEM_SIZE);

				}
			}
		}

		masklay->act_spline = newdataadr(fd, masklay->act_spline);
		masklay->act_point = newdataadr(fd, masklay->act_point);
	}
}

static void lib_link_mask_parent(FileData *fd, Mask *mask, MaskParent *parent)
{
	parent->id = newlibadr_us(fd, mask->id.lib, parent->id);
}

static void lib_link_mask(FileData *fd, Main *main)
{
	Mask *mask;

	mask = main->mask.first;
	while (mask) {
		if (mask->id.flag & LIB_NEED_LINK) {
			MaskLayer *masklay;

			if (mask->adt)
				lib_link_animdata(fd, &mask->id, mask->adt);

			for (masklay = mask->masklayers.first; masklay; masklay = masklay->next) {
				MaskSpline *spline;

				spline = masklay->splines.first;
				while (spline) {
					int i;

					for (i = 0; i < spline->tot_point; i++) {
						MaskSplinePoint *point = &spline->points[i];

						lib_link_mask_parent(fd, mask, &point->parent);
					}

					lib_link_mask_parent(fd, mask, &spline->parent);

					spline = spline->next;
				}
			}

			mask->id.flag -= LIB_NEED_LINK;
		}
		mask = mask->id.next;
	}
}

/* ************ READ LINE STYLE ***************** */

static void lib_link_linestyle(FileData *fd, Main *main)
{
	FreestyleLineStyle *linestyle;
	LineStyleModifier *m;
	MTex *mtex;
	int a;

	linestyle = main->linestyle.first;
	while (linestyle) {
		if (linestyle->id.flag & LIB_NEED_LINK) {
			linestyle->id.flag -= LIB_NEED_LINK;

			if (linestyle->id.properties)
				IDP_LibLinkProperty(linestyle->id.properties, (fd->flags & FD_FLAGS_SWITCH_ENDIAN), fd);
			if (linestyle->adt)
				lib_link_animdata(fd, &linestyle->id, linestyle->adt);
			for (m = linestyle->color_modifiers.first; m; m = m->next) {
				switch (m->type) {
				case LS_MODIFIER_DISTANCE_FROM_OBJECT:
					{
						LineStyleColorModifier_DistanceFromObject *cm = (LineStyleColorModifier_DistanceFromObject *)m;
						cm->target = newlibadr(fd, linestyle->id.lib, cm->target);
					}
					break;
				}
			}
			for (m = linestyle->alpha_modifiers.first; m; m = m->next) {
				switch (m->type) {
				case LS_MODIFIER_DISTANCE_FROM_OBJECT:
					{
						LineStyleAlphaModifier_DistanceFromObject *am = (LineStyleAlphaModifier_DistanceFromObject *)m;
						am->target = newlibadr(fd, linestyle->id.lib, am->target);
					}
					break;
				}
			}
			for (m = linestyle->thickness_modifiers.first; m; m = m->next) {
				switch (m->type) {
				case LS_MODIFIER_DISTANCE_FROM_OBJECT:
					{
						LineStyleThicknessModifier_DistanceFromObject *tm = (LineStyleThicknessModifier_DistanceFromObject *)m;
						tm->target = newlibadr(fd, linestyle->id.lib, tm->target);
					}
					break;
				}
			}
			for (a=0; a < MAX_MTEX; a++) {
				mtex = linestyle->mtex[a];
				if (mtex) {
					mtex->tex = newlibadr_us(fd, linestyle->id.lib, mtex->tex);
					mtex->object = newlibadr(fd, linestyle->id.lib, mtex->object);
				}
			}
			if (linestyle->nodetree) {
				lib_link_ntree(fd, &linestyle->id, linestyle->nodetree);
				linestyle->nodetree->id.lib = linestyle->id.lib;
			}
		}
		linestyle = linestyle->id.next;
	}
}

static void direct_link_linestyle_color_modifier(FileData *fd, LineStyleModifier *modifier)
{
	switch (modifier->type) {
	case LS_MODIFIER_ALONG_STROKE:
		{
			LineStyleColorModifier_AlongStroke *m = (LineStyleColorModifier_AlongStroke *)modifier;
			m->color_ramp = newdataadr(fd, m->color_ramp);
		}
		break;
	case LS_MODIFIER_DISTANCE_FROM_CAMERA:
		{
			LineStyleColorModifier_DistanceFromCamera *m = (LineStyleColorModifier_DistanceFromCamera *)modifier;
			m->color_ramp = newdataadr(fd, m->color_ramp);
		}
		break;
	case LS_MODIFIER_DISTANCE_FROM_OBJECT:
		{
			LineStyleColorModifier_DistanceFromObject *m = (LineStyleColorModifier_DistanceFromObject *)modifier;
			m->color_ramp = newdataadr(fd, m->color_ramp);
		}
		break;
	case LS_MODIFIER_MATERIAL:
		{
			LineStyleColorModifier_Material *m = (LineStyleColorModifier_Material *)modifier;
			m->color_ramp = newdataadr(fd, m->color_ramp);
		}
		break;
	}
}

static void direct_link_linestyle_alpha_modifier(FileData *fd, LineStyleModifier *modifier)
{
	switch (modifier->type) {
	case LS_MODIFIER_ALONG_STROKE:
		{
			LineStyleAlphaModifier_AlongStroke *m = (LineStyleAlphaModifier_AlongStroke *)modifier;
			m->curve = newdataadr(fd, m->curve);
			direct_link_curvemapping(fd, m->curve);
		}
		break;
	case LS_MODIFIER_DISTANCE_FROM_CAMERA:
		{
			LineStyleAlphaModifier_DistanceFromCamera *m = (LineStyleAlphaModifier_DistanceFromCamera *)modifier;
			m->curve = newdataadr(fd, m->curve);
			direct_link_curvemapping(fd, m->curve);
		}
		break;
	case LS_MODIFIER_DISTANCE_FROM_OBJECT:
		{
			LineStyleAlphaModifier_DistanceFromObject *m = (LineStyleAlphaModifier_DistanceFromObject *)modifier;
			m->curve = newdataadr(fd, m->curve);
			direct_link_curvemapping(fd, m->curve);
		}
		break;
	case LS_MODIFIER_MATERIAL:
		{
			LineStyleAlphaModifier_Material *m = (LineStyleAlphaModifier_Material *)modifier;
			m->curve = newdataadr(fd, m->curve);
			direct_link_curvemapping(fd, m->curve);
		}
		break;
	}
}

static void direct_link_linestyle_thickness_modifier(FileData *fd, LineStyleModifier *modifier)
{
	switch (modifier->type) {
	case LS_MODIFIER_ALONG_STROKE:
		{
			LineStyleThicknessModifier_AlongStroke *m = (LineStyleThicknessModifier_AlongStroke *)modifier;
			m->curve = newdataadr(fd, m->curve);
			direct_link_curvemapping(fd, m->curve);
		}
		break;
	case LS_MODIFIER_DISTANCE_FROM_CAMERA:
		{
			LineStyleThicknessModifier_DistanceFromCamera *m = (LineStyleThicknessModifier_DistanceFromCamera *)modifier;
			m->curve = newdataadr(fd, m->curve);
			direct_link_curvemapping(fd, m->curve);
		}
		break;
	case LS_MODIFIER_DISTANCE_FROM_OBJECT:
		{
			LineStyleThicknessModifier_DistanceFromObject *m = (LineStyleThicknessModifier_DistanceFromObject *)modifier;
			m->curve = newdataadr(fd, m->curve);
			direct_link_curvemapping(fd, m->curve);
		}
		break;
	case LS_MODIFIER_MATERIAL:
		{
			LineStyleThicknessModifier_Material *m = (LineStyleThicknessModifier_Material *)modifier;
			m->curve = newdataadr(fd, m->curve);
			direct_link_curvemapping(fd, m->curve);
		}
		break;
	}
}

static void direct_link_linestyle_geometry_modifier(FileData *UNUSED(fd), LineStyleModifier *UNUSED(modifier))
{
}

static void direct_link_linestyle(FileData *fd, FreestyleLineStyle *linestyle)
{
	int a;
	LineStyleModifier *modifier;

	linestyle->adt= newdataadr(fd, linestyle->adt);
	direct_link_animdata(fd, linestyle->adt);
	link_list(fd, &linestyle->color_modifiers);
	for (modifier = linestyle->color_modifiers.first; modifier; modifier = modifier->next)
		direct_link_linestyle_color_modifier(fd, modifier);
	link_list(fd, &linestyle->alpha_modifiers);
	for (modifier = linestyle->alpha_modifiers.first; modifier; modifier = modifier->next)
		direct_link_linestyle_alpha_modifier(fd, modifier);
	link_list(fd, &linestyle->thickness_modifiers);
	for (modifier = linestyle->thickness_modifiers.first; modifier; modifier = modifier->next)
		direct_link_linestyle_thickness_modifier(fd, modifier);
	link_list(fd, &linestyle->geometry_modifiers);
	for (modifier = linestyle->geometry_modifiers.first; modifier; modifier = modifier->next)
		direct_link_linestyle_geometry_modifier(fd, modifier);
	for (a = 0; a < MAX_MTEX; a++) {
		linestyle->mtex[a] = newdataadr(fd, linestyle->mtex[a]);
	}
	linestyle->nodetree = newdataadr(fd, linestyle->nodetree);
	if (linestyle->nodetree) {
		direct_link_id(fd, &linestyle->nodetree->id);
		direct_link_nodetree(fd, linestyle->nodetree);
	}
}

/* ************** GENERAL & MAIN ******************** */


static const char *dataname(short id_code)
{
	switch (id_code) {
		case ID_OB: return "Data from OB";
		case ID_ME: return "Data from ME";
		case ID_IP: return "Data from IP";
		case ID_SCE: return "Data from SCE";
		case ID_MA: return "Data from MA";
		case ID_TE: return "Data from TE";
		case ID_CU: return "Data from CU";
		case ID_GR: return "Data from GR";
		case ID_AR: return "Data from AR";
		case ID_AC: return "Data from AC";
		case ID_LI: return "Data from LI";
		case ID_MB: return "Data from MB";
		case ID_IM: return "Data from IM";
		case ID_LT: return "Data from LT";
		case ID_LA: return "Data from LA";
		case ID_CA: return "Data from CA";
		case ID_KE: return "Data from KE";
		case ID_WO: return "Data from WO";
		case ID_SCR: return "Data from SCR";
		case ID_VF: return "Data from VF";
		case ID_TXT	: return "Data from TXT";
		case ID_SPK: return "Data from SPK";
		case ID_SO: return "Data from SO";
		case ID_NT: return "Data from NT";
		case ID_BR: return "Data from BR";
		case ID_PA: return "Data from PA";
		case ID_PAL: return "Data from PAL";
		case ID_PC: return "Data from PCRV";
		case ID_GD: return "Data from GD";
		case ID_WM: return "Data from WM";
		case ID_MC: return "Data from MC";
		case ID_MSK: return "Data from MSK";
		case ID_LS: return "Data from LS";
		case ID_CL: return "Data from CL";
	}
	return "Data from Lib Block";
	
}

static BHead *read_data_into_oldnewmap(FileData *fd, BHead *bhead, const char *allocname)
{
	bhead = blo_nextbhead(fd, bhead);
	
	while (bhead && bhead->code==DATA) {
		void *data;
#if 0
		/* XXX DUMB DEBUGGING OPTION TO GIVE NAMES for guarded malloc errors */
		short *sp = fd->filesdna->structs[bhead->SDNAnr];
		char *tmp = malloc(100);
		allocname = fd->filesdna->types[ sp[0] ];
		strcpy(tmp, allocname);
		data = read_struct(fd, bhead, tmp);
#else
		data = read_struct(fd, bhead, allocname);
#endif
		
		if (data) {
			oldnewmap_insert(fd->datamap, bhead->old, data, 0);
		}
		
		bhead = blo_nextbhead(fd, bhead);
	}
	
	return bhead;
}

static BHead *read_libblock(FileData *fd, Main *main, BHead *bhead, int flag, ID **r_id)
{
	/* this routine reads a libblock and its direct data. Use link functions
	 * to connect it all
	 */
	ID *id;
	ListBase *lb;
	const char *allocname;
	bool wrong_id = false;
	
	/* read libblock */
	id = read_struct(fd, bhead, "lib block");
	if (r_id)
		*r_id = id;
	if (!id)
		return blo_nextbhead(fd, bhead);
	
	oldnewmap_insert(fd->libmap, bhead->old, id, bhead->code);	/* for ID_ID check */
	
	/* do after read_struct, for dna reconstruct */
	if (bhead->code == ID_ID) {
		lb = which_libbase(main, GS(id->name));
	}
	else {
		lb = which_libbase(main, bhead->code);
	}
	
	BLI_addtail(lb, id);
	
	/* clear first 8 bits */
	id->flag = (id->flag & 0xFF00) | flag | LIB_NEED_LINK;
	id->lib = main->curlib;
	if (id->flag & LIB_FAKEUSER) id->us= 1;
	else id->us = 0;
	id->icon_id = 0;
	id->flag &= ~(LIB_ID_RECALC|LIB_ID_RECALC_DATA|LIB_DOIT);
	
	/* this case cannot be direct_linked: it's just the ID part */
	if (bhead->code == ID_ID) {
		return blo_nextbhead(fd, bhead);
	}
	
	/* need a name for the mallocN, just for debugging and sane prints on leaks */
	allocname = dataname(GS(id->name));
	
	/* read all data into fd->datamap */
	bhead = read_data_into_oldnewmap(fd, bhead, allocname);
	
	/* init pointers direct data */
	direct_link_id(fd, id);
	
	switch (GS(id->name)) {
		case ID_WM:
			direct_link_windowmanager(fd, (wmWindowManager *)id);
			break;
		case ID_SCR:
			wrong_id = direct_link_screen(fd, (bScreen *)id);
			break;
		case ID_SCE:
			direct_link_scene(fd, (Scene *)id);
			break;
		case ID_OB:
			direct_link_object(fd, (Object *)id);
			break;
		case ID_ME:
			direct_link_mesh(fd, (Mesh *)id);
			break;
		case ID_CU:
			direct_link_curve(fd, (Curve *)id);
			break;
		case ID_MB:
			direct_link_mball(fd, (MetaBall *)id);
			break;
		case ID_MA:
			direct_link_material(fd, (Material *)id);
			break;
		case ID_TE:
			direct_link_texture(fd, (Tex *)id);
			break;
		case ID_IM:
			direct_link_image(fd, (Image *)id);
			break;
		case ID_LA:
			direct_link_lamp(fd, (Lamp *)id);
			break;
		case ID_VF:
			direct_link_vfont(fd, (VFont *)id);
			break;
		case ID_TXT:
			direct_link_text(fd, (Text *)id);
			break;
		case ID_IP:
			direct_link_ipo(fd, (Ipo *)id);
			break;
		case ID_KE:
			direct_link_key(fd, (Key *)id);
			break;
		case ID_LT:
			direct_link_latt(fd, (Lattice *)id);
			break;
		case ID_WO:
			direct_link_world(fd, (World *)id);
			break;
		case ID_LI:
			direct_link_library(fd, (Library *)id, main);
			break;
		case ID_CA:
			direct_link_camera(fd, (Camera *)id);
			break;
		case ID_SPK:
			direct_link_speaker(fd, (Speaker *)id);
			break;
		case ID_SO:
			direct_link_sound(fd, (bSound *)id);
			break;
		case ID_GR:
			direct_link_group(fd, (Group *)id);
			break;
		case ID_AR:
			direct_link_armature(fd, (bArmature*)id);
			break;
		case ID_AC:
			direct_link_action(fd, (bAction*)id);
			break;
		case ID_NT:
			direct_link_nodetree(fd, (bNodeTree*)id);
			break;
		case ID_BR:
			direct_link_brush(fd, (Brush*)id);
			break;
		case ID_PA:
			direct_link_particlesettings(fd, (ParticleSettings*)id);
			break;
		case ID_SCRIPT:
			direct_link_script(fd, (Script*)id);
			break;
		case ID_GD:
			direct_link_gpencil(fd, (bGPdata *)id);
			break;
		case ID_MC:
			direct_link_movieclip(fd, (MovieClip *)id);
			break;
		case ID_MSK:
			direct_link_mask(fd, (Mask *)id);
			break;
		case ID_LS:
			direct_link_linestyle(fd, (FreestyleLineStyle *)id);
			break;
		case ID_PAL:
			direct_link_palette(fd, (Palette *)id);
			break;
		case ID_PC:
			direct_link_paint_curve(fd, (PaintCurve *)id);
			break;
		case ID_CL:
			direct_link_cache_library(fd, (CacheLibrary *)id);
			break;
	}
	
	oldnewmap_free_unused(fd->datamap);
	oldnewmap_clear(fd->datamap);
	
	if (wrong_id) {
		BKE_libblock_free(main, id);
	}
	
	return (bhead);
}

/* note, this has to be kept for reading older files... */
/* also version info is written here */
static BHead *read_global(BlendFileData *bfd, FileData *fd, BHead *bhead)
{
	FileGlobal *fg = read_struct(fd, bhead, "Global");
	
	/* copy to bfd handle */
	bfd->main->subversionfile = fg->subversion;
	bfd->main->minversionfile = fg->minversion;
	bfd->main->minsubversionfile = fg->minsubversion;
	bfd->main->build_commit_timestamp = fg->build_commit_timestamp;
	BLI_strncpy(bfd->main->build_hash, fg->build_hash, sizeof(bfd->main->build_hash));
	
	bfd->fileflags = fg->fileflags;
	bfd->globalf = fg->globalf;
	BLI_strncpy(bfd->filename, fg->filename, sizeof(bfd->filename));
	
	/* error in 2.65 and older: main->name was not set if you save from startup (not after loading file) */
	if (bfd->filename[0] == 0) {
		if (fd->fileversion < 265 || (fd->fileversion == 265 && fg->subversion < 1))
			if ((G.fileflags & G_FILE_RECOVER)==0)
				BLI_strncpy(bfd->filename, bfd->main->name, sizeof(bfd->filename));
		
		/* early 2.50 version patch - filename not in FileGlobal struct at all */
		if (fd->fileversion <= 250)
			BLI_strncpy(bfd->filename, bfd->main->name, sizeof(bfd->filename));
	}
	
	if (G.fileflags & G_FILE_RECOVER)
		BLI_strncpy(fd->relabase, fg->filename, sizeof(fd->relabase));
	
	bfd->curscreen = fg->curscreen;
	bfd->curscene = fg->curscene;
	
	MEM_freeN(fg);
	
	fd->globalf = bfd->globalf;
	fd->fileflags = bfd->fileflags;
	
	return blo_nextbhead(fd, bhead);
}

/* note, this has to be kept for reading older files... */
static void link_global(FileData *fd, BlendFileData *bfd)
{
	bfd->curscreen = newlibadr(fd, NULL, bfd->curscreen);
	bfd->curscene = newlibadr(fd, NULL, bfd->curscene);
	// this happens in files older than 2.35
	if (bfd->curscene == NULL) {
		if (bfd->curscreen) bfd->curscene = bfd->curscreen->scene;
	}
}

static void convert_tface_mt(FileData *fd, Main *main)
{
	Main *gmain;
	
	/* this is a delayed do_version (so it can create new materials) */
	if (main->versionfile < 259 || (main->versionfile == 259 && main->subversionfile < 3)) {
		//XXX hack, material.c uses G.main all over the place, instead of main
		// temporarily set G.main to the current main
		gmain = G.main;
		G.main = main;
		
		if (!(do_version_tface(main))) {
			BKE_report(fd->reports, RPT_WARNING, "Texface conversion problem (see error in console)");
		}
		
		//XXX hack, material.c uses G.main allover the place, instead of main
		G.main = gmain;
	}
}

/* initialize userdef with non-UI dependency stuff */
/* other initializers (such as theme color defaults) go to resources.c */
static void do_versions_userdef(FileData *fd, BlendFileData *bfd)
{
	Main *bmain = bfd->main;
	UserDef *user = bfd->user;
	
	if (user == NULL) return;
	
	if (MAIN_VERSION_OLDER(bmain, 266, 4)) {
		bTheme *btheme;
		
		/* themes for Node and Sequence editor were not using grid color, but back. we copy this over then */
		for (btheme = user->themes.first; btheme; btheme = btheme->next) {
			copy_v4_v4_char(btheme->tnode.grid, btheme->tnode.back);
			copy_v4_v4_char(btheme->tseq.grid, btheme->tseq.back);
		}
	}

	if (!DNA_struct_elem_find(fd->filesdna, "UserDef", "WalkNavigation", "walk_navigation")) {
		user->walk_navigation.mouse_speed = 1.0f;
		user->walk_navigation.walk_speed = 2.5f;       /* m/s */
		user->walk_navigation.walk_speed_factor = 5.0f;
		user->walk_navigation.view_height =  1.6f;   /* m */
		user->walk_navigation.jump_height = 0.4f;      /* m */
		user->walk_navigation.teleport_time = 0.2f; /* s */
	}
}

static void do_versions(FileData *fd, Library *lib, Main *main)
{
	/* WATCH IT!!!: pointers from libdata have not been converted */
	
	if (G.debug & G_DEBUG) {
		char build_commit_datetime[32];
		time_t temp_time = main->build_commit_timestamp;
		struct tm *tm = gmtime(&temp_time);
		if (LIKELY(tm)) {
			strftime(build_commit_datetime, sizeof(build_commit_datetime), "%Y-%m-%d %H:%M", tm);
		}
		else {
			BLI_strncpy(build_commit_datetime, "date-unknown", sizeof(build_commit_datetime));
		}

		printf("read file %s\n  Version %d sub %d date %s hash %s\n",
		       fd->relabase, main->versionfile, main->subversionfile,
		       build_commit_datetime, main->build_hash);
	}
	
	blo_do_versions_pre250(fd, lib, main);
	blo_do_versions_250(fd, lib, main);
	blo_do_versions_260(fd, lib, main);
	blo_do_versions_270(fd, lib, main);

	/* WATCH IT!!!: pointers from libdata have not been converted yet here! */
	/* WATCH IT 2!: Userdef struct init see do_versions_userdef() above! */

	/* don't forget to set version number in BKE_blender.h! */
}

#if 0 // XXX: disabled for now... we still don't have this in the right place in the loading code for it to work
static void do_versions_after_linking(FileData *fd, Library *lib, Main *main)
{
	/* old Animation System (using IPO's) needs to be converted to the new Animato system */
	if (main->versionfile < 250)
		do_versions_ipos_to_animato(main);
}
#endif

static void lib_link_all(FileData *fd, Main *main)
{
	oldnewmap_sort(fd);
	
	/* No load UI for undo memfiles */
	if (fd->memfile == NULL) {
		lib_link_windowmanager(fd, main);
	}
	/* DO NOT skip screens here, 3Dview may contains pointers to other ID data (like bgpic)! See T41411. */
	lib_link_screen(fd, main);
	lib_link_scene(fd, main);
	lib_link_object(fd, main);
	lib_link_curve(fd, main);
	lib_link_mball(fd, main);
	lib_link_material(fd, main);
	lib_link_texture(fd, main);
	lib_link_image(fd, main);
	lib_link_ipo(fd, main);		// XXX deprecated... still needs to be maintained for version patches still
	lib_link_key(fd, main);
	lib_link_world(fd, main);
	lib_link_lamp(fd, main);
	lib_link_latt(fd, main);
	lib_link_text(fd, main);
	lib_link_camera(fd, main);
	lib_link_speaker(fd, main);
	lib_link_sound(fd, main);
	lib_link_group(fd, main);
	lib_link_armature(fd, main);
	lib_link_action(fd, main);
	lib_link_vfont(fd, main);
	lib_link_nodetree(fd, main);	/* has to be done after scene/materials, this will verify group nodes */
	lib_link_brush(fd, main);
	lib_link_palette(fd, main);
	lib_link_paint_curve(fd, main);
	lib_link_particlesettings(fd, main);
	lib_link_movieclip(fd, main);
	lib_link_mask(fd, main);
	lib_link_linestyle(fd, main);
	lib_link_gpencil(fd, main);
	lib_link_cache_library(fd, main);

	lib_link_mesh(fd, main);		/* as last: tpage images with users at zero */
	
	lib_link_library(fd, main);		/* only init users */
}

static void direct_link_keymapitem(FileData *fd, wmKeyMapItem *kmi)
{
	kmi->properties = newdataadr(fd, kmi->properties);
	IDP_DirectLinkGroup_OrFree(&kmi->properties, (fd->flags & FD_FLAGS_SWITCH_ENDIAN), fd);
	kmi->ptr = NULL;
	kmi->flag &= ~KMI_UPDATE;
}

static BHead *read_userdef(BlendFileData *bfd, FileData *fd, BHead *bhead)
{
	UserDef *user;
	wmKeyMap *keymap;
	wmKeyMapItem *kmi;
	wmKeyMapDiffItem *kmdi;
	bAddon *addon;
	
	bfd->user = user= read_struct(fd, bhead, "user def");
	
	/* User struct has separate do-version handling */
	user->versionfile = bfd->main->versionfile;
	user->subversionfile = bfd->main->subversionfile;
	
	/* read all data into fd->datamap */
	bhead = read_data_into_oldnewmap(fd, bhead, "user def");
	
	if (user->keymaps.first) {
		/* backwards compatibility */
		user->user_keymaps= user->keymaps;
		user->keymaps.first= user->keymaps.last= NULL;
	}
	
	link_list(fd, &user->themes);
	link_list(fd, &user->user_keymaps);
	link_list(fd, &user->addons);
	link_list(fd, &user->autoexec_paths);

	for (keymap=user->user_keymaps.first; keymap; keymap=keymap->next) {
		keymap->modal_items= NULL;
		keymap->poll = NULL;
		keymap->flag &= ~KEYMAP_UPDATE;
		
		link_list(fd, &keymap->diff_items);
		link_list(fd, &keymap->items);
		
		for (kmdi=keymap->diff_items.first; kmdi; kmdi=kmdi->next) {
			kmdi->remove_item= newdataadr(fd, kmdi->remove_item);
			kmdi->add_item= newdataadr(fd, kmdi->add_item);
			
			if (kmdi->remove_item)
				direct_link_keymapitem(fd, kmdi->remove_item);
			if (kmdi->add_item)
				direct_link_keymapitem(fd, kmdi->add_item);
		}
		
		for (kmi=keymap->items.first; kmi; kmi=kmi->next)
			direct_link_keymapitem(fd, kmi);
	}

	for (addon = user->addons.first; addon; addon = addon->next) {
		addon->prop = newdataadr(fd, addon->prop);
		IDP_DirectLinkGroup_OrFree(&addon->prop, (fd->flags & FD_FLAGS_SWITCH_ENDIAN), fd);
	}

	// XXX
	user->uifonts.first = user->uifonts.last= NULL;
	
	link_list(fd, &user->uistyles);
	
	/* free fd->datamap again */
	oldnewmap_free_unused(fd->datamap);
	oldnewmap_clear(fd->datamap);
	
	return bhead;
}

BlendFileData *blo_read_file_internal(FileData *fd, const char *filepath)
{
	BHead *bhead = blo_firstbhead(fd);
	BlendFileData *bfd;
	ListBase mainlist = {NULL, NULL};
	
	bfd = MEM_callocN(sizeof(BlendFileData), "blendfiledata");
	bfd->main = BKE_main_new();
	BLI_addtail(&mainlist, bfd->main);
	fd->mainlist = &mainlist;
	
	bfd->main->versionfile = fd->fileversion;
	
	bfd->type = BLENFILETYPE_BLEND;
	BLI_strncpy(bfd->main->name, filepath, sizeof(bfd->main->name));

	while (bhead) {
		switch (bhead->code) {
		case DATA:
		case DNA1:
		case TEST: /* used as preview since 2.5x */
		case REND:
			bhead = blo_nextbhead(fd, bhead);
			break;
		case GLOB:
			bhead = read_global(bfd, fd, bhead);
			break;
		case USER:
			bhead = read_userdef(bfd, fd, bhead);
			break;
		case ENDB:
			bhead = NULL;
			break;
		
		case ID_LI:
			/* skip library datablocks in undo, this works together with
			 * BLO_read_from_memfile, where the old main->library is restored
			 * overwriting  the libraries from the memory file. previously
			 * it did not save ID_LI/ID_ID blocks in this case, but they are
			 * needed to make quit.blend recover them correctly. */
			if (fd->memfile)
				bhead = blo_nextbhead(fd, bhead);
			else
				bhead = read_libblock(fd, bfd->main, bhead, LIB_LOCAL, NULL);
			break;
		case ID_ID:
			/* same as above */
			if (fd->memfile)
				bhead = blo_nextbhead(fd, bhead);
			else
				/* always adds to the most recently loaded
				 * ID_LI block, see direct_link_library.
				 * this is part of the file format definition. */
				bhead = read_libblock(fd, mainlist.last, bhead, LIB_READ+LIB_EXTERN, NULL);
			break;
			
			/* in 2.50+ files, the file identifier for screens is patched, forward compatibility */
		case ID_SCRN:
			bhead->code = ID_SCR;
			/* deliberate pass on to default */
		default:
			bhead = read_libblock(fd, bfd->main, bhead, LIB_LOCAL, NULL);
		}
	}
	
	/* do before read_libraries, but skip undo case */
	if (fd->memfile==NULL)
		do_versions(fd, NULL, bfd->main);
	
	do_versions_userdef(fd, bfd);
	
	read_libraries(fd, &mainlist);
	
	blo_join_main(&mainlist);
	
	lib_link_all(fd, bfd->main);
	//do_versions_after_linking(fd, NULL, bfd->main); // XXX: not here (or even in this function at all)! this causes crashes on many files - Aligorith (July 04, 2010)
	lib_verify_nodetree(bfd->main, true);
	fix_relpaths_library(fd->relabase, bfd->main); /* make all relative paths, relative to the open blend file */
	
	link_global(fd, bfd);	/* as last */
	
	return bfd;
}

/* ************* APPEND LIBRARY ************** */

struct BHeadSort {
	BHead *bhead;
	void *old;
};

static int verg_bheadsort(const void *v1, const void *v2)
{
	const struct BHeadSort *x1=v1, *x2=v2;
	
	if (x1->old > x2->old) return 1;
	else if (x1->old < x2->old) return -1;
	return 0;
}

static void sort_bhead_old_map(FileData *fd)
{
	BHead *bhead;
	struct BHeadSort *bhs;
	int tot = 0;
	
	for (bhead = blo_firstbhead(fd); bhead; bhead = blo_nextbhead(fd, bhead))
		tot++;
	
	fd->tot_bheadmap = tot;
	if (tot == 0) return;
	
	bhs = fd->bheadmap = MEM_mallocN(tot * sizeof(struct BHeadSort), "BHeadSort");
	
	for (bhead = blo_firstbhead(fd); bhead; bhead = blo_nextbhead(fd, bhead), bhs++) {
		bhs->bhead = bhead;
		bhs->old = bhead->old;
	}
	
	qsort(fd->bheadmap, tot, sizeof(struct BHeadSort), verg_bheadsort);
}

static BHead *find_previous_lib(FileData *fd, BHead *bhead)
{
	/* skip library datablocks in undo, see comment in read_libblock */
	if (fd->memfile)
		return NULL;

	for (; bhead; bhead = blo_prevbhead(fd, bhead)) {
		if (bhead->code == ID_LI)
			break;
	}

	return bhead;
}

static BHead *find_bhead(FileData *fd, void *old)
{
#if 0
	BHead *bhead;
#endif
	struct BHeadSort *bhs, bhs_s;
	
	if (!old)
		return NULL;

	if (fd->bheadmap == NULL)
		sort_bhead_old_map(fd);
	
	bhs_s.old = old;
	bhs = bsearch(&bhs_s, fd->bheadmap, fd->tot_bheadmap, sizeof(struct BHeadSort), verg_bheadsort);

	if (bhs)
		return bhs->bhead;
	
#if 0
	for (bhead = blo_firstbhead(fd); bhead; bhead= blo_nextbhead(fd, bhead)) {
		if (bhead->old == old)
			return bhead;
	}
#endif

	return NULL;
}

static BHead *find_bhead_from_code_name(FileData *fd, const short idcode, const char *name)
{
#ifdef USE_GHASH_BHEAD

	char idname_full[MAX_ID_NAME];

	*((short *)idname_full) = idcode;
	BLI_strncpy(idname_full + 2, name, sizeof(idname_full) - 2);

	return BLI_ghash_lookup(fd->bhead_idname_hash, idname_full);

#else
	BHead *bhead;

	for (bhead = blo_firstbhead(fd); bhead; bhead = blo_nextbhead(fd, bhead)) {
		if (bhead->code == idcode) {
			const char *idname_test = bhead_id_name(fd, bhead);
			if (STREQ(idname_test + 2, name)) {
				return bhead;
			}
		}
		else if (bhead->code == ENDB) {
			break;
		}
	}

	return NULL;
#endif
}

static BHead *find_bhead_from_idname(FileData *fd, const char *idname)
{
#ifdef USE_GHASH_BHEAD
	return BLI_ghash_lookup(fd->bhead_idname_hash, idname);
#else
	return find_bhead_from_code_name(fd, GS(idname), idname + 2);
#endif
}

const char *bhead_id_name(const FileData *fd, const BHead *bhead)
{
	return (const char *)POINTER_OFFSET(bhead, sizeof(*bhead) + fd->id_name_offs);
}

static ID *is_yet_read(FileData *fd, Main *mainvar, BHead *bhead)
{
	const char *idname= bhead_id_name(fd, bhead);
	/* which_libbase can be NULL, intentionally not using idname+2 */
	return BLI_findstring(which_libbase(mainvar, GS(idname)), idname, offsetof(ID, name));
}

static void expand_doit_library(void *fdhandle, Main *mainvar, void *old)
{
	BHead *bhead;
	FileData *fd = fdhandle;
	ID *id;
	
	bhead = find_bhead(fd, old);
	if (bhead) {
		/* from another library? */
		if (bhead->code == ID_ID) {
			BHead *bheadlib= find_previous_lib(fd, bhead);
			
			if (bheadlib) {
				Library *lib = read_struct(fd, bheadlib, "Library");
				Main *ptr = blo_find_main(fd, lib->name, fd->relabase);
				
				if (ptr->curlib == NULL) {
					const char *idname= bhead_id_name(fd, bhead);
					
					blo_reportf_wrap(fd->reports, RPT_WARNING, TIP_("LIB ERROR: Data refers to main .blend file: '%s' from %s"),
					                 idname, mainvar->curlib->filepath);
					return;
				}
				else
					id = is_yet_read(fd, ptr, bhead);
				
				if (id == NULL) {
					read_libblock(fd, ptr, bhead, LIB_READ+LIB_INDIRECT, NULL);
					// commented because this can print way too much
					// if (G.debug & G_DEBUG) printf("expand_doit: other lib %s\n", lib->name);
					
					/* for outliner dependency only */
					ptr->curlib->parent = mainvar->curlib;
				}
				else {
					/* The line below was commented by Ton (I assume), when Hos did the merge from the orange branch. rev 6568
					 * This line is NEEDED, the case is that you have 3 blend files...
					 * user.blend, lib.blend and lib_indirect.blend - if user.blend already references a "tree" from
					 * lib_indirect.blend but lib.blend does too, linking in a Scene or Group from lib.blend can result in an
					 * empty without the dupli group referenced. Once you save and reload the group would appear. - Campbell */
					/* This crashes files, must look further into it */
					
					/* Update: the issue is that in file reading, the oldnewmap is OK, but for existing data, it has to be
					 * inserted in the map to be found! */
					
					/* Update: previously it was checking for id->flag & LIB_PRE_EXISTING, however that does not affect file
					 * reading. For file reading we may need to insert it into the libmap as well, because you might have
					 * two files indirectly linking the same datablock, and in that case we need this in the libmap for the
					 * fd of both those files.
					 *
					 * The crash that this check avoided earlier was because bhead->code wasn't properly passed in, making
					 * change_idid_adr not detect the mapping was for an ID_ID datablock. */
					oldnewmap_insert(fd->libmap, bhead->old, id, bhead->code);
					change_idid_adr_fd(fd, bhead->old, id);
					
					// commented because this can print way too much
					// if (G.debug & G_DEBUG) printf("expand_doit: already linked: %s lib: %s\n", id->name, lib->name);
				}
				
				MEM_freeN(lib);
			}
		}
		else {
			id = is_yet_read(fd, mainvar, bhead);
			if (id == NULL) {
				read_libblock(fd, mainvar, bhead, LIB_TESTIND, NULL);
			}
			else {
				/* this is actually only needed on UI call? when ID was already read before, and another append
				 * happens which invokes same ID... in that case the lookup table needs this entry */
				oldnewmap_insert(fd->libmap, bhead->old, id, bhead->code);
				// commented because this can print way too much
				// if (G.debug & G_DEBUG) printf("expand: already read %s\n", id->name);
			}
		}
	}
}

static void (*expand_doit)(void *, Main *, void *);

// XXX deprecated - old animation system
static void expand_ipo(FileData *fd, Main *mainvar, Ipo *ipo)
{
	IpoCurve *icu;
	for (icu = ipo->curve.first; icu; icu = icu->next) {
		if (icu->driver)
			expand_doit(fd, mainvar, icu->driver->ob);
	}
}

// XXX deprecated - old animation system
static void expand_constraint_channels(FileData *fd, Main *mainvar, ListBase *chanbase)
{
	bConstraintChannel *chan;
	for (chan = chanbase->first; chan; chan = chan->next) {
		expand_doit(fd, mainvar, chan->ipo);
	}
}

static void expand_fmodifiers(FileData *fd, Main *mainvar, ListBase *list)
{
	FModifier *fcm;
	
	for (fcm = list->first; fcm; fcm = fcm->next) {
		/* library data for specific F-Modifier types */
		switch (fcm->type) {
			case FMODIFIER_TYPE_PYTHON:
			{
				FMod_Python *data = (FMod_Python *)fcm->data;
				
				expand_doit(fd, mainvar, data->script);
			}
				break;
		}
	}
}

static void expand_fcurves(FileData *fd, Main *mainvar, ListBase *list)
{
	FCurve *fcu;
	
	for (fcu = list->first; fcu; fcu = fcu->next) {
		/* Driver targets if there is a driver */
		if (fcu->driver) {
			ChannelDriver *driver = fcu->driver;
			DriverVar *dvar;
			
			for (dvar = driver->variables.first; dvar; dvar = dvar->next) {
				DRIVER_TARGETS_LOOPER(dvar) 
				{
					// TODO: only expand those that are going to get used?
					expand_doit(fd, mainvar, dtar->id);
				}
				DRIVER_TARGETS_LOOPER_END
			}
		}
		
		/* F-Curve Modifiers */
		expand_fmodifiers(fd, mainvar, &fcu->modifiers);
	}
}

static void expand_action(FileData *fd, Main *mainvar, bAction *act)
{
	bActionChannel *chan;
	
	// XXX deprecated - old animation system --------------
	for (chan=act->chanbase.first; chan; chan=chan->next) {
		expand_doit(fd, mainvar, chan->ipo);
		expand_constraint_channels(fd, mainvar, &chan->constraintChannels);
	}
	// ---------------------------------------------------
	
	/* F-Curves in Action */
	expand_fcurves(fd, mainvar, &act->curves);
}

static void expand_keyingsets(FileData *fd, Main *mainvar, ListBase *list)
{
	KeyingSet *ks;
	KS_Path *ksp;
	
	/* expand the ID-pointers in KeyingSets's paths */
	for (ks = list->first; ks; ks = ks->next) {
		for (ksp = ks->paths.first; ksp; ksp = ksp->next) {
			expand_doit(fd, mainvar, ksp->id);
		}
	}
}

static void expand_animdata_nlastrips(FileData *fd, Main *mainvar, ListBase *list)
{
	NlaStrip *strip;
	
	for (strip= list->first; strip; strip= strip->next) {
		/* check child strips */
		expand_animdata_nlastrips(fd, mainvar, &strip->strips);
		
		/* check F-Curves */
		expand_fcurves(fd, mainvar, &strip->fcurves);
		
		/* check F-Modifiers */
		expand_fmodifiers(fd, mainvar, &strip->modifiers);
		
		/* relink referenced action */
		expand_doit(fd, mainvar, strip->act);
	}
}

static void expand_animdata(FileData *fd, Main *mainvar, AnimData *adt)
{
	NlaTrack *nlt;
	
	/* own action */
	expand_doit(fd, mainvar, adt->action);
	expand_doit(fd, mainvar, adt->tmpact);
	
	/* drivers - assume that these F-Curves have driver data to be in this list... */
	expand_fcurves(fd, mainvar, &adt->drivers);
	
	/* nla-data - referenced actions */
	for (nlt = adt->nla_tracks.first; nlt; nlt = nlt->next) 
		expand_animdata_nlastrips(fd, mainvar, &nlt->strips);
}	

static void expand_particlesettings(FileData *fd, Main *mainvar, ParticleSettings *part)
{
	int a;
	
	expand_doit(fd, mainvar, part->dup_ob);
	expand_doit(fd, mainvar, part->dup_group);
	expand_doit(fd, mainvar, part->eff_group);
	expand_doit(fd, mainvar, part->bb_ob);
	
	if (part->adt)
		expand_animdata(fd, mainvar, part->adt);
	
	for (a = 0; a < MAX_MTEX; a++) {
		if (part->mtex[a]) {
			expand_doit(fd, mainvar, part->mtex[a]->tex);
			expand_doit(fd, mainvar, part->mtex[a]->object);
		}
	}
}

static void expand_group(FileData *fd, Main *mainvar, Group *group)
{
	GroupObject *go;
	
	for (go = group->gobject.first; go; go = go->next) {
		expand_doit(fd, mainvar, go->ob);
	}
}

static void expand_key(FileData *fd, Main *mainvar, Key *key)
{
	expand_doit(fd, mainvar, key->ipo); // XXX deprecated - old animation system
	
	if (key->adt)
		expand_animdata(fd, mainvar, key->adt);
}

static void expand_nodetree(FileData *fd, Main *mainvar, bNodeTree *ntree)
{
	bNode *node;
	
	if (ntree->adt)
		expand_animdata(fd, mainvar, ntree->adt);
		
	if (ntree->gpd)
		expand_doit(fd, mainvar, ntree->gpd);
	
	for (node = ntree->nodes.first; node; node = node->next) {
		if (node->id && node->type != CMP_NODE_R_LAYERS)
			expand_doit(fd, mainvar, node->id);
	}

}

static void expand_texture(FileData *fd, Main *mainvar, Tex *tex)
{
	expand_doit(fd, mainvar, tex->ima);
	expand_doit(fd, mainvar, tex->ipo); // XXX deprecated - old animation system
	
	if (tex->adt)
		expand_animdata(fd, mainvar, tex->adt);
	
	if (tex->nodetree)
		expand_nodetree(fd, mainvar, tex->nodetree);
}

static void expand_brush(FileData *fd, Main *mainvar, Brush *brush)
{
	expand_doit(fd, mainvar, brush->mtex.tex);
	expand_doit(fd, mainvar, brush->mask_mtex.tex);
	expand_doit(fd, mainvar, brush->clone.image);
	expand_doit(fd, mainvar, brush->paint_curve);
}

static void expand_material(FileData *fd, Main *mainvar, Material *ma)
{
	int a;
	
	for (a = 0; a < MAX_MTEX; a++) {
		if (ma->mtex[a]) {
			expand_doit(fd, mainvar, ma->mtex[a]->tex);
			expand_doit(fd, mainvar, ma->mtex[a]->object);
		}
	}
	
	expand_doit(fd, mainvar, ma->ipo); // XXX deprecated - old animation system
	
	if (ma->adt)
		expand_animdata(fd, mainvar, ma->adt);
	
	if (ma->nodetree)
		expand_nodetree(fd, mainvar, ma->nodetree);
	
	if (ma->group)
		expand_doit(fd, mainvar, ma->group);
}

static void expand_lamp(FileData *fd, Main *mainvar, Lamp *la)
{
	int a;
	
	for (a = 0; a < MAX_MTEX; a++) {
		if (la->mtex[a]) {
			expand_doit(fd, mainvar, la->mtex[a]->tex);
			expand_doit(fd, mainvar, la->mtex[a]->object);
		}
	}
	
	expand_doit(fd, mainvar, la->ipo); // XXX deprecated - old animation system
	
	if (la->adt)
		expand_animdata(fd, mainvar, la->adt);
	
	if (la->nodetree)
		expand_nodetree(fd, mainvar, la->nodetree);
}

static void expand_lattice(FileData *fd, Main *mainvar, Lattice *lt)
{
	expand_doit(fd, mainvar, lt->ipo); // XXX deprecated - old animation system
	expand_doit(fd, mainvar, lt->key);
	
	if (lt->adt)
		expand_animdata(fd, mainvar, lt->adt);
}


static void expand_world(FileData *fd, Main *mainvar, World *wrld)
{
	int a;
	
	for (a = 0; a < MAX_MTEX; a++) {
		if (wrld->mtex[a]) {
			expand_doit(fd, mainvar, wrld->mtex[a]->tex);
			expand_doit(fd, mainvar, wrld->mtex[a]->object);
		}
	}
	
	expand_doit(fd, mainvar, wrld->ipo); // XXX deprecated - old animation system
	
	if (wrld->adt)
		expand_animdata(fd, mainvar, wrld->adt);
	
	if (wrld->nodetree)
		expand_nodetree(fd, mainvar, wrld->nodetree);
}


static void expand_mball(FileData *fd, Main *mainvar, MetaBall *mb)
{
	int a;
	
	for (a = 0; a < mb->totcol; a++) {
		expand_doit(fd, mainvar, mb->mat[a]);
	}
	
	if (mb->adt)
		expand_animdata(fd, mainvar, mb->adt);
}

static void expand_curve(FileData *fd, Main *mainvar, Curve *cu)
{
	int a;
	
	for (a = 0; a < cu->totcol; a++) {
		expand_doit(fd, mainvar, cu->mat[a]);
	}
	
	expand_doit(fd, mainvar, cu->vfont);
	expand_doit(fd, mainvar, cu->vfontb);
	expand_doit(fd, mainvar, cu->vfonti);
	expand_doit(fd, mainvar, cu->vfontbi);
	expand_doit(fd, mainvar, cu->key);
	expand_doit(fd, mainvar, cu->ipo); // XXX deprecated - old animation system
	expand_doit(fd, mainvar, cu->bevobj);
	expand_doit(fd, mainvar, cu->taperobj);
	expand_doit(fd, mainvar, cu->textoncurve);
	
	if (cu->adt)
		expand_animdata(fd, mainvar, cu->adt);
}

static void expand_mesh(FileData *fd, Main *mainvar, Mesh *me)
{
	CustomDataLayer *layer;
	TFace *tf;
	int a, i;
	
	if (me->adt)
		expand_animdata(fd, mainvar, me->adt);
		
	for (a = 0; a < me->totcol; a++) {
		expand_doit(fd, mainvar, me->mat[a]);
	}
	
	expand_doit(fd, mainvar, me->key);
	expand_doit(fd, mainvar, me->texcomesh);
	
	if (me->tface) {
		tf = me->tface;
		for (i=0; i<me->totface; i++, tf++) {
			if (tf->tpage)
				expand_doit(fd, mainvar, tf->tpage);
		}
	}

	if (me->mface && !me->mpoly) {
		MTFace *mtf;

		for (a = 0; a < me->fdata.totlayer; a++) {
			layer = &me->fdata.layers[a];

			if (layer->type == CD_MTFACE) {
				mtf = (MTFace *) layer->data;
				for (i = 0; i < me->totface; i++, mtf++) {
					if (mtf->tpage)
						expand_doit(fd, mainvar, mtf->tpage);
				}
			}
		}
	}
	else {
		MTexPoly *mtp;

		for (a = 0; a < me->pdata.totlayer; a++) {
			layer = &me->pdata.layers[a];

			if (layer->type == CD_MTEXPOLY) {
				mtp = (MTexPoly *) layer->data;

				for (i = 0; i < me->totpoly; i++, mtp++) {
					if (mtp->tpage)
						expand_doit(fd, mainvar, mtp->tpage);
				}
			}
		}
	}
}

/* temp struct used to transport needed info to expand_constraint_cb() */
typedef struct tConstraintExpandData {
	FileData *fd;
	Main *mainvar;
} tConstraintExpandData;
/* callback function used to expand constraint ID-links */
static void expand_constraint_cb(bConstraint *UNUSED(con), ID **idpoin, bool UNUSED(is_reference), void *userdata)
{
	tConstraintExpandData *ced = (tConstraintExpandData *)userdata;
	expand_doit(ced->fd, ced->mainvar, *idpoin);
}

static void expand_constraints(FileData *fd, Main *mainvar, ListBase *lb)
{
	tConstraintExpandData ced;
	bConstraint *curcon;
	
	/* relink all ID-blocks used by the constraints */
	ced.fd = fd;
	ced.mainvar = mainvar;
	
	BKE_constraints_id_loop(lb, expand_constraint_cb, &ced);
	
	/* deprecated manual expansion stuff */
	for (curcon = lb->first; curcon; curcon = curcon->next) {
		if (curcon->ipo)
			expand_doit(fd, mainvar, curcon->ipo); // XXX deprecated - old animation system
	}
}

#if 0 /* Disabled as it doesn't actually do anything except recurse... */
static void expand_bones(FileData *fd, Main *mainvar, Bone *bone)
{
	Bone *curBone;
	
	for (curBone = bone->childbase.first; curBone; curBone=curBone->next) {
		expand_bones(fd, mainvar, curBone);
	}
}
#endif

static void expand_pose(FileData *fd, Main *mainvar, bPose *pose)
{
	bPoseChannel *chan;
	
	if (!pose)
		return;
	
	for (chan = pose->chanbase.first; chan; chan = chan->next) {
		expand_constraints(fd, mainvar, &chan->constraints);
		expand_doit(fd, mainvar, chan->custom);
	}
}

static void expand_armature(FileData *fd, Main *mainvar, bArmature *arm)
{	
	if (arm->adt)
		expand_animdata(fd, mainvar, arm->adt);
	
#if 0 /* Disabled as this currently only recurses down the chain doing nothing */
	{
		Bone *curBone;
		
		for (curBone = arm->bonebase.first; curBone; curBone=curBone->next) {
			expand_bones(fd, mainvar, curBone);
		}
	}
#endif
}

static void expand_object_expandModifiers(void *userData, Object *UNUSED(ob),
                                          ID **idpoin)
{
	struct { FileData *fd; Main *mainvar; } *data= userData;
	
	FileData *fd = data->fd;
	Main *mainvar = data->mainvar;
	
	expand_doit(fd, mainvar, *idpoin);
}

static void expand_object(FileData *fd, Main *mainvar, Object *ob)
{
	ParticleSystem *psys;
	bSensor *sens;
	bController *cont;
	bActuator *act;
	bActionStrip *strip;
	PartEff *paf;
	int a;
	
	expand_doit(fd, mainvar, ob->data);
	
	/* expand_object_expandModifier() */
	if (ob->modifiers.first) {
		struct { FileData *fd; Main *mainvar; } data;
		data.fd = fd;
		data.mainvar = mainvar;
		
		modifiers_foreachIDLink(ob, expand_object_expandModifiers, (void *)&data);
	}
	
	expand_pose(fd, mainvar, ob->pose);
	expand_doit(fd, mainvar, ob->poselib);
	expand_constraints(fd, mainvar, &ob->constraints);
	
	expand_doit(fd, mainvar, ob->gpd);
	
// XXX deprecated - old animation system (for version patching only)
	expand_doit(fd, mainvar, ob->ipo);
	expand_doit(fd, mainvar, ob->action);
	
	expand_constraint_channels(fd, mainvar, &ob->constraintChannels);
	
	for (strip=ob->nlastrips.first; strip; strip=strip->next) {
		expand_doit(fd, mainvar, strip->object);
		expand_doit(fd, mainvar, strip->act);
		expand_doit(fd, mainvar, strip->ipo);
	}
// XXX deprecated - old animation system (for version patching only)
	
	if (ob->adt)
		expand_animdata(fd, mainvar, ob->adt);
	
	for (a = 0; a < ob->totcol; a++) {
		expand_doit(fd, mainvar, ob->mat[a]);
	}
	
	paf = blo_do_version_give_parteff_245(ob);
	if (paf && paf->group) 
		expand_doit(fd, mainvar, paf->group);
	
	if (ob->dup_group)
		expand_doit(fd, mainvar, ob->dup_group);
	if (ob->cache_library)
		expand_doit(fd, mainvar, ob->cache_library);
	
	if (ob->proxy)
		expand_doit(fd, mainvar, ob->proxy);
	if (ob->proxy_group)
		expand_doit(fd, mainvar, ob->proxy_group);
	
	for (psys = ob->particlesystem.first; psys; psys = psys->next)
		expand_doit(fd, mainvar, psys->part);
	
	for (sens = ob->sensors.first; sens; sens = sens->next) {
		if (sens->type == SENS_MESSAGE) {
			bMessageSensor *ms = sens->data;
			expand_doit(fd, mainvar, ms->fromObject);
		}
	}
	
	for (cont = ob->controllers.first; cont; cont = cont->next) {
		if (cont->type == CONT_PYTHON) {
			bPythonCont *pc = cont->data;
			expand_doit(fd, mainvar, pc->text);
		}
	}
	
	for (act = ob->actuators.first; act; act = act->next) {
		if (act->type == ACT_SOUND) {
			bSoundActuator *sa = act->data;
			expand_doit(fd, mainvar, sa->sound);
		}
		else if (act->type == ACT_CAMERA) {
			bCameraActuator *ca = act->data;
			expand_doit(fd, mainvar, ca->ob);
		}
		else if (act->type == ACT_EDIT_OBJECT) {
			bEditObjectActuator *eoa = act->data;
			if (eoa) {
				expand_doit(fd, mainvar, eoa->ob);
				expand_doit(fd, mainvar, eoa->me);
			}
		}
		else if (act->type == ACT_OBJECT) {
			bObjectActuator *oa = act->data;
			expand_doit(fd, mainvar, oa->reference);
		}
		else if (act->type == ACT_ADD_OBJECT) {
			bAddObjectActuator *aoa = act->data;
			expand_doit(fd, mainvar, aoa->ob);
		}
		else if (act->type == ACT_SCENE) {
			bSceneActuator *sa = act->data;
			expand_doit(fd, mainvar, sa->camera);
			expand_doit(fd, mainvar, sa->scene);
		}
		else if (act->type == ACT_2DFILTER) {
			bTwoDFilterActuator *tdfa = act->data;
			expand_doit(fd, mainvar, tdfa->text);
		}
		else if (act->type == ACT_ACTION) {
			bActionActuator *aa = act->data;
			expand_doit(fd, mainvar, aa->act);
		}
		else if (act->type == ACT_SHAPEACTION) {
			bActionActuator *aa = act->data;
			expand_doit(fd, mainvar, aa->act);
		}
		else if (act->type == ACT_PROPERTY) {
			bPropertyActuator *pa = act->data;
			expand_doit(fd, mainvar, pa->ob);
		}
		else if (act->type == ACT_MESSAGE) {
			bMessageActuator *ma = act->data;
			expand_doit(fd, mainvar, ma->toObject);
		}
		else if (act->type==ACT_PARENT) {
			bParentActuator *pa = act->data;
			expand_doit(fd, mainvar, pa->ob);
		}
		else if (act->type == ACT_ARMATURE) {
			bArmatureActuator *arma = act->data;
			expand_doit(fd, mainvar, arma->target);
		}
		else if (act->type == ACT_STEERING) {
			bSteeringActuator *sta = act->data;
			expand_doit(fd, mainvar, sta->target);
			expand_doit(fd, mainvar, sta->navmesh);
		}
	}
	
	if (ob->pd && ob->pd->tex)
		expand_doit(fd, mainvar, ob->pd->tex);

	if (ob->rigidbody_constraint) {
		expand_doit(fd, mainvar, ob->rigidbody_constraint->ob1);
		expand_doit(fd, mainvar, ob->rigidbody_constraint->ob2);
	}

	if (ob->currentlod) {
		LodLevel *level;
		for (level = ob->lodlevels.first; level; level = level->next) {
			expand_doit(fd, mainvar, level->source);
		}
	}
}

static void expand_scene(FileData *fd, Main *mainvar, Scene *sce)
{
	Base *base;
	SceneRenderLayer *srl;
	FreestyleModuleConfig *module;
	FreestyleLineSet *lineset;
	
	for (base = sce->base.first; base; base = base->next) {
		expand_doit(fd, mainvar, base->object);
	}
	expand_doit(fd, mainvar, sce->camera);
	expand_doit(fd, mainvar, sce->world);
	
	if (sce->adt)
		expand_animdata(fd, mainvar, sce->adt);
	expand_keyingsets(fd, mainvar, &sce->keyingsets);
	
	if (sce->set)
		expand_doit(fd, mainvar, sce->set);
	
	if (sce->nodetree)
		expand_nodetree(fd, mainvar, sce->nodetree);
	
	for (srl = sce->r.layers.first; srl; srl = srl->next) {
		expand_doit(fd, mainvar, srl->mat_override);
		expand_doit(fd, mainvar, srl->light_override);
		for (module = srl->freestyleConfig.modules.first; module; module = module->next) {
			if (module->script)
				expand_doit(fd, mainvar, module->script);
		}
		for (lineset = srl->freestyleConfig.linesets.first; lineset; lineset = lineset->next) {
			if (lineset->group)
				expand_doit(fd, mainvar, lineset->group);
			expand_doit(fd, mainvar, lineset->linestyle);
		}
	}
	
	if (sce->r.dometext)
		expand_doit(fd, mainvar, sce->gm.dome.warptext);
	
	if (sce->gpd)
		expand_doit(fd, mainvar, sce->gpd);
		
	if (sce->ed) {
		Sequence *seq;
		
		SEQ_BEGIN (sce->ed, seq)
		{
			if (seq->scene) expand_doit(fd, mainvar, seq->scene);
			if (seq->scene_camera) expand_doit(fd, mainvar, seq->scene_camera);
			if (seq->clip) expand_doit(fd, mainvar, seq->clip);
			if (seq->mask) expand_doit(fd, mainvar, seq->mask);
			if (seq->sound) expand_doit(fd, mainvar, seq->sound);
		}
		SEQ_END
	}
	
	if (sce->rigidbody_world) {
		expand_doit(fd, mainvar, sce->rigidbody_world->group);
		expand_doit(fd, mainvar, sce->rigidbody_world->constraints);
	}

#ifdef DURIAN_CAMERA_SWITCH
	{
		TimeMarker *marker;
		
		for (marker = sce->markers.first; marker; marker = marker->next) {
			if (marker->camera) {
				expand_doit(fd, mainvar, marker->camera);
			}
		}
	}
#endif

	expand_doit(fd, mainvar, sce->clip);
}

static void expand_camera(FileData *fd, Main *mainvar, Camera *ca)
{
	expand_doit(fd, mainvar, ca->ipo); // XXX deprecated - old animation system
	
	if (ca->adt)
		expand_animdata(fd, mainvar, ca->adt);
}

static void expand_speaker(FileData *fd, Main *mainvar, Speaker *spk)
{
	expand_doit(fd, mainvar, spk->sound);

	if (spk->adt)
		expand_animdata(fd, mainvar, spk->adt);
}

static void expand_sound(FileData *fd, Main *mainvar, bSound *snd)
{
	expand_doit(fd, mainvar, snd->ipo); // XXX deprecated - old animation system
}

static void expand_movieclip(FileData *fd, Main *mainvar, MovieClip *clip)
{
	if (clip->adt)
		expand_animdata(fd, mainvar, clip->adt);
}

static void expand_mask_parent(FileData *fd, Main *mainvar, MaskParent *parent)
{
	if (parent->id) {
		expand_doit(fd, mainvar, parent->id);
	}
}

static void expand_mask(FileData *fd, Main *mainvar, Mask *mask)
{
	MaskLayer *mask_layer;

	if (mask->adt)
		expand_animdata(fd, mainvar, mask->adt);

	for (mask_layer = mask->masklayers.first; mask_layer; mask_layer = mask_layer->next) {
		MaskSpline *spline;

		for (spline = mask_layer->splines.first; spline; spline = spline->next) {
			int i;

			for (i = 0; i < spline->tot_point; i++) {
				MaskSplinePoint *point = &spline->points[i];

				expand_mask_parent(fd, mainvar, &point->parent);
			}

			expand_mask_parent(fd, mainvar, &spline->parent);
		}
	}
}

static void expand_linestyle(FileData *fd, Main *mainvar, FreestyleLineStyle *linestyle)
{
	int a;
	LineStyleModifier *m;

	for (a = 0; a < MAX_MTEX; a++) {
		if (linestyle->mtex[a]) {
			expand_doit(fd, mainvar, linestyle->mtex[a]->tex);
			expand_doit(fd, mainvar, linestyle->mtex[a]->object);
		}
	}
	if (linestyle->nodetree)
		expand_nodetree(fd, mainvar, linestyle->nodetree);

	if (linestyle->adt)
		expand_animdata(fd, mainvar, linestyle->adt);
	for (m = linestyle->color_modifiers.first; m; m = m->next) {
		if (m->type == LS_MODIFIER_DISTANCE_FROM_OBJECT)
			expand_doit(fd, mainvar, ((LineStyleColorModifier_DistanceFromObject *)m)->target);
	}
	for (m = linestyle->alpha_modifiers.first; m; m = m->next) {
		if (m->type == LS_MODIFIER_DISTANCE_FROM_OBJECT)
			expand_doit(fd, mainvar, ((LineStyleAlphaModifier_DistanceFromObject *)m)->target);
	}
	for (m = linestyle->thickness_modifiers.first; m; m = m->next) {
		if (m->type == LS_MODIFIER_DISTANCE_FROM_OBJECT)
			expand_doit(fd, mainvar, ((LineStyleThicknessModifier_DistanceFromObject *)m)->target);
	}
}

static void expand_gpencil(FileData *fd, Main *mainvar, bGPdata *gpd)
{
	if (gpd->adt)
		expand_animdata(fd, mainvar, gpd->adt);
}

static void expand_cache_library(FileData *UNUSED(fd), Main *UNUSED(mainvar), CacheLibrary *UNUSED(cachelib))
{
}

void BLO_main_expander(void (*expand_doit_func)(void *, Main *, void *))
{
	expand_doit = expand_doit_func;
}

void BLO_expand_main(void *fdhandle, Main *mainvar)
{
	ListBase *lbarray[MAX_LIBARRAY];
	FileData *fd = fdhandle;
	ID *id;
	int a;
	bool do_it = true;
	
	while (do_it) {
		do_it = false;
		
		a = set_listbasepointers(mainvar, lbarray);
		while (a--) {
			id = lbarray[a]->first;
			while (id) {
				if (id->flag & LIB_NEED_EXPAND) {
					switch (GS(id->name)) {
					case ID_OB:
						expand_object(fd, mainvar, (Object *)id);
						break;
					case ID_ME:
						expand_mesh(fd, mainvar, (Mesh *)id);
						break;
					case ID_CU:
						expand_curve(fd, mainvar, (Curve *)id);
						break;
					case ID_MB:
						expand_mball(fd, mainvar, (MetaBall *)id);
						break;
					case ID_SCE:
						expand_scene(fd, mainvar, (Scene *)id);
						break;
					case ID_MA:
						expand_material(fd, mainvar, (Material *)id);
						break;
					case ID_TE:
						expand_texture(fd, mainvar, (Tex *)id);
						break;
					case ID_WO:
						expand_world(fd, mainvar, (World *)id);
						break;
					case ID_LT:
						expand_lattice(fd, mainvar, (Lattice *)id);
						break;
					case ID_LA:
						expand_lamp(fd, mainvar, (Lamp *)id);
						break;
					case ID_KE:
						expand_key(fd, mainvar, (Key *)id);
						break;
					case ID_CA:
						expand_camera(fd, mainvar, (Camera *)id);
						break;
					case ID_SPK:
						expand_speaker(fd, mainvar, (Speaker *)id);
						break;
					case ID_SO:
						expand_sound(fd, mainvar, (bSound *)id);
						break;
					case ID_AR:
						expand_armature(fd, mainvar, (bArmature *)id);
						break;
					case ID_AC:
						expand_action(fd, mainvar, (bAction *)id); // XXX deprecated - old animation system
						break;
					case ID_GR:
						expand_group(fd, mainvar, (Group *)id);
						break;
					case ID_NT:
						expand_nodetree(fd, mainvar, (bNodeTree *)id);
						break;
					case ID_BR:
						expand_brush(fd, mainvar, (Brush *)id);
						break;
					case ID_IP:
						expand_ipo(fd, mainvar, (Ipo *)id); // XXX deprecated - old animation system
						break;
					case ID_PA:
						expand_particlesettings(fd, mainvar, (ParticleSettings *)id);
						break;
					case ID_MC:
						expand_movieclip(fd, mainvar, (MovieClip *)id);
						break;
					case ID_MSK:
						expand_mask(fd, mainvar, (Mask *)id);
						break;
					case ID_LS:
						expand_linestyle(fd, mainvar, (FreestyleLineStyle *)id);
						break;
					case ID_GD:
						expand_gpencil(fd, mainvar, (bGPdata *)id);
						break;
					case ID_CL:
						expand_cache_library(fd, mainvar, (CacheLibrary *)id);
						break;
					}
					
					do_it = true;
					id->flag -= LIB_NEED_EXPAND;
					
				}
				id = id->next;
			}
		}
	}
}


/* ***************************** */
	
static bool object_in_any_scene(Main *mainvar, Object *ob)
{
	Scene *sce;
	
	for (sce= mainvar->scene.first; sce; sce= sce->id.next) {
		if (BKE_scene_base_find(sce, ob))
			return 1;
	}
	
	return 0;
}

static void give_base_to_objects(Main *mainvar, Scene *sce, Library *lib, const short idcode, const bool is_link, const short active_lay)
{
	Object *ob;
	Base *base;
	const bool is_group_append = (is_link == false && idcode == ID_GR);

	/* give all objects which are LIB_INDIRECT a base, or for a group when *lib has been set */
	for (ob = mainvar->object.first; ob; ob = ob->id.next) {
		if (ob->id.flag & LIB_INDIRECT) {
			/* IF below is quite confusing!
			 * if we are appending, but this object wasnt just added along with a group,
			 * then this is already used indirectly in the scene somewhere else and we didnt just append it.
			 *
			 * (ob->id.flag & LIB_PRE_EXISTING)==0 means that this is a newly appended object - Campbell */
			if (is_group_append==0 || (ob->id.flag & LIB_PRE_EXISTING)==0) {
				bool do_it = false;
				
				if (ob->id.us == 0) {
					do_it = true;
				}
				else if (idcode==ID_GR) {
					if ((is_link == false) && (ob->id.lib == lib)) {
						if ((ob->flag & OB_FROMGROUP) && object_in_any_scene(mainvar, ob)==0) {
							do_it = true;
						}
					}
				}
				else {
					/* when appending, make sure any indirectly loaded objects
					 * get a base else they cant be accessed at all [#27437] */
					if ((is_link == false) && (ob->id.lib == lib)) {
						/* we may be appending from a scene where we already
						 *  have a linked object which is not in any scene [#27616] */
						if ((ob->id.flag & LIB_PRE_EXISTING)==0) {
							if (object_in_any_scene(mainvar, ob)==0) {
								do_it = true;
							}
						}
					}
				}
				
				if (do_it) {
					base = MEM_callocN(sizeof(Base), "add_ext_base");
					BLI_addtail(&sce->base, base);
					
					if (active_lay) ob->lay = sce->lay;
					
					base->lay = ob->lay;
					base->object = ob;
					base->flag = ob->flag;

					CLAMP_MIN(ob->id.us, 0);
					ob->id.us += 1;
					
					ob->id.flag -= LIB_INDIRECT;
					ob->id.flag |= LIB_EXTERN;
				}
			}
		}
	}
}

static void give_base_to_groups(Main *mainvar, Scene *scene)
{
	Group *group;
	
	/* give all objects which are tagged a base */
	for (group = mainvar->group.first; group; group = group->id.next) {
		if (group->id.flag & LIB_DOIT) {
			Base *base;
			Object *ob;

			/* any indirect group should not have been tagged */
			BLI_assert((group->id.flag & LIB_INDIRECT)==0);
			
			/* BKE_object_add(...) messes with the selection */
			ob = BKE_object_add_only_object(mainvar, OB_EMPTY, group->id.name + 2);
			ob->type = OB_EMPTY;
			ob->lay = scene->lay;
			
			/* assign the base */
			base = BKE_scene_base_add(scene, ob);
			base->flag |= SELECT;
			base->object->flag= base->flag;
			DAG_id_tag_update(&ob->id, OB_RECALC_OB | OB_RECALC_DATA | OB_RECALC_TIME);
			scene->basact = base;
			
			/* assign the group */
			ob->dup_group = group;
			ob->transflag |= OB_DUPLIGROUP;
			rename_id(&ob->id, group->id.name + 2);
			copy_v3_v3(ob->loc, scene->cursor);
		}
	}
}

/* returns true if the item was found
 * but it may already have already been appended/linked */
static ID *append_named_part(Main *mainl, FileData *fd, const char *idname, const short idcode)
{
	BHead *bhead = find_bhead_from_code_name(fd, idcode, idname);
	ID *id;

	if (bhead) {
		id = is_yet_read(fd, mainl, bhead);
		if (id == NULL) {
			/* not read yet */
			read_libblock(fd, mainl, bhead, LIB_TESTEXT, &id);

			if (id) {
				/* sort by name in list */
				ListBase *lb = which_libbase(mainl, idcode);
				id_sort_by_name(lb, id);
			}
		}
		else {
			/* already linked */
			if (G.debug)
				printf("append: already linked\n");
			oldnewmap_insert(fd->libmap, bhead->old, id, bhead->code);
			if (id->flag & LIB_INDIRECT) {
				id->flag -= LIB_INDIRECT;
				id->flag |= LIB_EXTERN;
			}
		}
	}
	else {
		id = NULL;
	}
	
	/* if we found the id but the id is NULL, this is really bad */
	BLI_assert((bhead != NULL) == (id != NULL));
	
	return id;
}

/* simple reader for copy/paste buffers */
void BLO_library_append_all(Main *mainl, BlendHandle *bh)
{
	FileData *fd = (FileData *)(bh);
	BHead *bhead;
	ID *id = NULL;
	
	for (bhead = blo_firstbhead(fd); bhead; bhead = blo_nextbhead(fd, bhead)) {
		if (bhead->code == ENDB)
			break;
		if (bhead->code == ID_OB)
			read_libblock(fd, mainl, bhead, LIB_TESTIND, &id);
			
		if (id) {
			/* sort by name in list */
			ListBase *lb = which_libbase(mainl, GS(id->name));
			id_sort_by_name(lb, id);
		}
	}
}


static ID *append_named_part_ex(const bContext *C, Main *mainl, FileData *fd, const char *idname, const int idcode, const int flag)
{
	ID *id= append_named_part(mainl, fd, idname, idcode);

	if (id && (GS(id->name) == ID_OB)) {	/* loose object: give a base */
		Scene *scene = CTX_data_scene(C); /* can be NULL */
		if (scene) {
			Base *base;
			Object *ob;
			
			base= MEM_callocN(sizeof(Base), "app_nam_part");
			BLI_addtail(&scene->base, base);
			
			ob = (Object *)id;
			
			/* link at active layer (view3d if available in context, else scene one */
			if ((flag & FILE_ACTIVELAY)) {
				View3D *v3d = CTX_wm_view3d(C);
				ob->lay = BKE_screen_view3d_layer_active(v3d, scene);
			}
			
			ob->mode = OB_MODE_OBJECT;
			base->lay = ob->lay;
			base->object = ob;
			ob->id.us++;
			
			if (flag & FILE_AUTOSELECT) {
				base->flag |= SELECT;
				base->object->flag = base->flag;
				/* do NOT make base active here! screws up GUI stuff, if you want it do it on src/ level */
			}
		}
	}
	else if (id && (GS(id->name) == ID_GR)) {
		/* tag as needing to be instanced */
		if (flag & FILE_GROUP_INSTANCE)
			id->flag |= LIB_DOIT;
	}
	
	return id;
}

ID *BLO_library_append_named_part(Main *mainl, BlendHandle **bh, const char *idname, const int idcode)
{
	FileData *fd = (FileData*)(*bh);
	return append_named_part(mainl, fd, idname, idcode);
}

ID *BLO_library_append_named_part_ex(const bContext *C, Main *mainl, BlendHandle **bh, const char *idname, const int idcode, const short flag)
{
	FileData *fd = (FileData*)(*bh);
	return append_named_part_ex(C, mainl, fd, idname, idcode, flag);
}

static void append_id_part(FileData *fd, Main *mainvar, ID *id, ID **r_id)
{
	BHead *bhead = find_bhead_from_idname(fd, id->name);

	if (bhead) {
		id->flag &= ~LIB_READ;
		id->flag |= LIB_NEED_EXPAND;
		// printf("read lib block %s\n", id->name);
		read_libblock(fd, mainvar, bhead, id->flag, r_id);
	}
}

/* common routine to append/link something from a library */

static Main *library_append_begin(Main *mainvar, FileData **fd, const char *filepath)
{
	Main *mainl;

	(*fd)->mainlist = MEM_callocN(sizeof(ListBase), "FileData.mainlist");
	
	/* clear for group instancing tag */
	BKE_main_id_tag_listbase(&(mainvar->group), false);

	/* make mains */
	blo_split_main((*fd)->mainlist, mainvar);
	
	/* which one do we need? */
	mainl = blo_find_main(*fd, filepath, G.main->name);
	
	/* needed for do_version */
	mainl->versionfile = (*fd)->fileversion;
	read_file_version(*fd, mainl);
#ifdef USE_GHASH_BHEAD
	read_file_bhead_idname_map_create(*fd);
#endif
	
	return mainl;
}

Main *BLO_library_append_begin(Main *mainvar, BlendHandle **bh, const char *filepath)
{
	FileData *fd = (FileData*)(*bh);
	return library_append_begin(mainvar, &fd, filepath);
}


/* Context == NULL signifies not to do any scene manipulation */
static void library_append_end(const bContext *C, Main *mainl, FileData **fd, int idcode, short flag)
{
	Main *mainvar;
	Library *curlib;
	
	/* expander now is callback function */
	BLO_main_expander(expand_doit_library);
	
	/* make main consistent */
	BLO_expand_main(*fd, mainl);
	
	/* do this when expand found other libs */
	read_libraries(*fd, (*fd)->mainlist);
	
	curlib = mainl->curlib;
	
	/* make the lib path relative if required */
	if (flag & FILE_RELPATH) {
		/* use the full path, this could have been read by other library even */
		BLI_strncpy(curlib->name, curlib->filepath, sizeof(curlib->name));
		
		/* uses current .blend file as reference */
		BLI_path_rel(curlib->name, G.main->name);
	}
	
	blo_join_main((*fd)->mainlist);
	mainvar = (*fd)->mainlist->first;
	MEM_freeN((*fd)->mainlist);
	mainl = NULL; /* blo_join_main free's mainl, cant use anymore */
	
	lib_link_all(*fd, mainvar);
	lib_verify_nodetree(mainvar, false);
	fix_relpaths_library(G.main->name, mainvar); /* make all relative paths, relative to the open blend file */
	
	if (C) {
		Scene *scene = CTX_data_scene(C);
		
		/* give a base to loose objects. If group append, do it for objects too */
		if (scene) {
			const bool is_link = (flag & FILE_LINK) != 0;
			if (idcode == ID_SCE) {
				/* don't instance anything when linking in scenes, assume the scene its self instances the data */
			}
			else {
				give_base_to_objects(mainvar, scene, curlib, idcode, is_link, flag & FILE_ACTIVELAY);
				
				if (flag & FILE_GROUP_INSTANCE) {
					give_base_to_groups(mainvar, scene);
				}
			}
		}
		else {
			printf("library_append_end, scene is NULL (objects wont get bases)\n");
		}
	}

	/* clear group instancing tag */
	BKE_main_id_tag_listbase(&(mainvar->group), false);
	
	/* has been removed... erm, why? s..ton) */
	/* 20040907: looks like they are give base already in append_named_part(); -Nathan L */
	/* 20041208: put back. It only linked direct, not indirect objects (ton) */
	
	/* patch to prevent switch_endian happens twice */
	if ((*fd)->flags & FD_FLAGS_SWITCH_ENDIAN) {
		blo_freefiledata(*fd);
		*fd = NULL;
	}
}

void BLO_library_append_end(const bContext *C, struct Main *mainl, BlendHandle **bh, int idcode, short flag)
{
	FileData *fd = (FileData*)(*bh);
	library_append_end(C, mainl, &fd, idcode, flag);
	*bh = (BlendHandle*)fd;
}

void *BLO_library_read_struct(FileData *fd, BHead *bh, const char *blockname)
{
	return read_struct(fd, bh, blockname);
}

/* ************* READ LIBRARY ************** */

static int mainvar_count_libread_blocks(Main *mainvar)
{
	ListBase *lbarray[MAX_LIBARRAY];
	int a, tot = 0;
	
	a = set_listbasepointers(mainvar, lbarray);
	while (a--) {
		ID *id;
		
		for (id = lbarray[a]->first; id; id = id->next) {
			if (id->flag & LIB_READ)
				tot++;
		}
	}
	return tot;
}

static void read_libraries(FileData *basefd, ListBase *mainlist)
{
	Main *mainl = mainlist->first;
	Main *mainptr;
	ListBase *lbarray[MAX_LIBARRAY];
	int a;
	bool do_it = true;
	
	/* expander now is callback function */
	BLO_main_expander(expand_doit_library);
	
	while (do_it) {
		do_it = false;
		
		/* test 1: read libdata */
		mainptr= mainl->next;
		while (mainptr) {
			int tot = mainvar_count_libread_blocks(mainptr);
			
			// printf("found LIB_READ %s\n", mainptr->curlib->name);
			if (tot) {
				FileData *fd = mainptr->curlib->filedata;
				
				if (fd == NULL) {
					
					/* printf and reports for now... its important users know this */
					
					/* if packed file... */
					if (mainptr->curlib->packedfile) {
						PackedFile *pf = mainptr->curlib->packedfile;
						
						blo_reportf_wrap(
						        basefd->reports, RPT_INFO, TIP_("Read packed library:  '%s', parent '%s'"),
						        mainptr->curlib->name,
						        library_parent_filepath(mainptr->curlib));
						fd = blo_openblendermemory(pf->data, pf->size, basefd->reports);
						
						
						/* needed for library_append and read_libraries */
						BLI_strncpy(fd->relabase, mainptr->curlib->filepath, sizeof(fd->relabase));
					}
					else {
						blo_reportf_wrap(
						        basefd->reports, RPT_INFO, TIP_("Read library:  '%s', '%s', parent '%s'"),
						        mainptr->curlib->filepath,
						        mainptr->curlib->name,
						        library_parent_filepath(mainptr->curlib));
						fd = blo_openblenderfile(mainptr->curlib->filepath, basefd->reports);
					}
					/* allow typing in a new lib path */
					if (G.debug_value == -666) {
						while (fd == NULL) {
							char newlib_path[FILE_MAX] = {0};
							printf("Missing library...'\n");
							printf("	current file: %s\n", G.main->name);
							printf("	absolute lib: %s\n", mainptr->curlib->filepath);
							printf("	relative lib: %s\n", mainptr->curlib->name);
							printf("  enter a new path:\n");
							
							if (scanf("%s", newlib_path) > 0) {
								BLI_strncpy(mainptr->curlib->name, newlib_path, sizeof(mainptr->curlib->name));
								BLI_strncpy(mainptr->curlib->filepath, newlib_path, sizeof(mainptr->curlib->filepath));
								BLI_cleanup_path(G.main->name, mainptr->curlib->filepath);
								
								fd = blo_openblenderfile(mainptr->curlib->filepath, basefd->reports);

								if (fd) {
									fd->mainlist = mainlist;
									printf("found: '%s', party on macuno!\n", mainptr->curlib->filepath);
								}
							}
						}
					}
					
					if (fd) {
						/* share the mainlist, so all libraries are added immediately in a
						 * single list. it used to be that all FileData's had their own list,
						 * but with indirectly linking this meant we didn't catch duplicate
						 * libraries properly */
						fd->mainlist = mainlist;

						fd->reports = basefd->reports;
						
						if (fd->libmap)
							oldnewmap_free(fd->libmap);
						
						fd->libmap = oldnewmap_new();
						
						mainptr->curlib->filedata = fd;
						mainptr->versionfile=  fd->fileversion;
						
						/* subversion */
						read_file_version(fd, mainptr);
#ifdef USE_GHASH_BHEAD
						read_file_bhead_idname_map_create(fd);
#endif

					}
					else {
						mainptr->curlib->filedata = NULL;
					}
					
					if (fd == NULL) {
						blo_reportf_wrap(basefd->reports, RPT_WARNING, TIP_("Cannot find lib '%s'"),
						                 mainptr->curlib->filepath);
					}
				}
				if (fd) {
					do_it = true;
					a = set_listbasepointers(mainptr, lbarray);
					while (a--) {
						ID *id = lbarray[a]->first;
						
						while (id) {
							ID *idn = id->next;
							if (id->flag & LIB_READ) {
								ID *realid = NULL;
								BLI_remlink(lbarray[a], id);
								
								append_id_part(fd, mainptr, id, &realid);
								if (!realid) {
									blo_reportf_wrap(
									        fd->reports, RPT_WARNING,
									        TIP_("LIB ERROR: %s: '%s' missing from '%s', parent '%s'"),
									        BKE_idcode_to_name(GS(id->name)),
									        id->name + 2,
									        mainptr->curlib->filepath,
									        library_parent_filepath(mainptr->curlib));
								}
								
								change_idid_adr(mainlist, basefd, id, realid);
								
								MEM_freeN(id);
							}
							id = idn;
						}
					}
					
					BLO_expand_main(fd, mainptr);
				}
			}
			
			mainptr = mainptr->next;
		}
	}
	
	/* test if there are unread libblocks */
	for (mainptr = mainl->next; mainptr; mainptr = mainptr->next) {
		a = set_listbasepointers(mainptr, lbarray);
		while (a--) {
			ID *id, *idn = NULL;
			
			for (id = lbarray[a]->first; id; id = idn) {
				idn = id->next;
				if (id->flag & LIB_READ) {
					BLI_remlink(lbarray[a], id);
					blo_reportf_wrap(
					        basefd->reports, RPT_WARNING,
					        TIP_("LIB ERROR: %s: '%s' unread lib block missing from '%s', parent '%s'"),
					        BKE_idcode_to_name(GS(id->name)),
					        id->name + 2,
					        mainptr->curlib->filepath,
					        library_parent_filepath(mainptr->curlib));
					change_idid_adr(mainlist, basefd, id, NULL);
					
					MEM_freeN(id);
				}
			}
		}
	}
	
	/* do versions, link, and free */
	for (mainptr = mainl->next; mainptr; mainptr = mainptr->next) {
		/* some mains still have to be read, then
		 * versionfile is still zero! */
		if (mainptr->versionfile) {
			if (mainptr->curlib->filedata) // can be zero... with shift+f1 append
				do_versions(mainptr->curlib->filedata, mainptr->curlib, mainptr);
			else
				do_versions(basefd, NULL, mainptr);
		}
		
		if (mainptr->curlib->filedata)
			lib_link_all(mainptr->curlib->filedata, mainptr);
		
		if (mainptr->curlib->filedata) blo_freefiledata(mainptr->curlib->filedata);
		mainptr->curlib->filedata = NULL;
	}
}


/* reading runtime */

BlendFileData *blo_read_blendafterruntime(int file, const char *name, int actualsize, ReportList *reports)
{
	BlendFileData *bfd = NULL;
	FileData *fd = filedata_new();
	fd->filedes = file;
	fd->buffersize = actualsize;
	fd->read = fd_read_from_file;
	
	/* needed for library_append and read_libraries */
	BLI_strncpy(fd->relabase, name, sizeof(fd->relabase));
	
	fd = blo_decode_and_check(fd, reports);
	if (!fd)
		return NULL;
	
	fd->reports = reports;
	bfd = blo_read_file_internal(fd, "");
	blo_freefiledata(fd);
	
	return bfd;
}<|MERGE_RESOLUTION|>--- conflicted
+++ resolved
@@ -2050,11 +2050,8 @@
 static void direct_link_cache_library(FileData *fd, CacheLibrary *cachelib)
 {
 	direct_link_cache_modifiers(fd, &cachelib->modifiers);
-<<<<<<< HEAD
-=======
 	
 	cachelib->archive_info = NULL; /* runtime */
->>>>>>> 33e51567
 }
 
 
