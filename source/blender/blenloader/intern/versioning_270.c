/*
 * ***** BEGIN GPL LICENSE BLOCK *****
 *
 * This program is free software; you can redistribute it and/or
 * modify it under the terms of the GNU General Public License
 * as published by the Free Software Foundation; either version 2
 * of the License, or (at your option) any later version.
 *
 * This program is distributed in the hope that it will be useful,
 * but WITHOUT ANY WARRANTY; without even the implied warranty of
 * MERCHANTABILITY or FITNESS FOR A PARTICULAR PURPOSE.  See the
 * GNU General Public License for more details.
 *
 * You should have received a copy of the GNU General Public License
 * along with this program; if not, write to the Free Software Foundation,
 * Inc., 51 Franklin Street, Fifth Floor, Boston, MA 02110-1301, USA.
 *
 * Contributor(s): Blender Foundation
 *
 * ***** END GPL LICENSE BLOCK *****
 *
 */

/** \file blender/blenloader/intern/versioning_270.c
 *  \ingroup blenloader
 */

#include "BLI_utildefines.h"
#include "BLI_compiler_attrs.h"

/* for MinGW32 definition of NULL, could use BLI_blenlib.h instead too */
#include <stddef.h>

/* allow readfile to use deprecated functionality */
#define DNA_DEPRECATED_ALLOW

#include "DNA_anim_types.h"
#include "DNA_armature_types.h"
#include "DNA_brush_types.h"
#include "DNA_camera_types.h"
#include "DNA_cloth_types.h"
#include "DNA_constraint_types.h"
#include "DNA_gpencil_types.h"
#include "DNA_sdna_types.h"
#include "DNA_sequence_types.h"
#include "DNA_space_types.h"
#include "DNA_screen_types.h"
#include "DNA_object_force.h"
#include "DNA_object_types.h"
#include "DNA_mask_types.h"
#include "DNA_mesh_types.h"
#include "DNA_modifier_types.h"
#include "DNA_particle_types.h"
#include "DNA_linestyle_types.h"
#include "DNA_actuator_types.h"
#include "DNA_view3d_types.h"
#include "DNA_smoke_types.h"
#include "DNA_rigidbody_types.h"

#include "DNA_genfile.h"

#include "BKE_animsys.h"
#include "BKE_colortools.h"
#include "BKE_library.h"
#include "BKE_main.h"
#include "BKE_mask.h"
#include "BKE_modifier.h"
#include "BKE_node.h"
#include "BKE_scene.h"
#include "BKE_sequencer.h"
#include "BKE_screen.h"
#include "BKE_tracking.h"
#include "BKE_gpencil.h"

#include "BLI_math.h"
#include "BLI_listbase.h"
#include "BLI_string.h"

#include "BLO_readfile.h"

#include "NOD_common.h"
#include "NOD_socket.h"

#include "readfile.h"

#include "MEM_guardedalloc.h"

/**
 * Setup rotation stabilization from ancient single track spec.
 * Former Version of 2D stabilization used a single tracking marker to determine the rotation
 * to be compensated. Now several tracks can contribute to rotation detection and this feature
 * is enabled by the MovieTrackingTrack#flag on a per track base.
 */
static void migrate_single_rot_stabilization_track_settings(MovieTrackingStabilization *stab)
{
	if (stab->rot_track) {
		if (!(stab->rot_track->flag & TRACK_USE_2D_STAB_ROT)) {
			stab->tot_rot_track++;
			stab->rot_track->flag |= TRACK_USE_2D_STAB_ROT;
		}
	}
	stab->rot_track = NULL; /* this field is now ignored */
}

static void do_version_constraints_radians_degrees_270_1(ListBase *lb)
{
	bConstraint *con;

	for (con = lb->first; con; con = con->next) {
		if (con->type == CONSTRAINT_TYPE_TRANSFORM) {
			bTransformConstraint *data = (bTransformConstraint *)con->data;
			const float deg_to_rad_f = DEG2RADF(1.0f);

			if (data->from == TRANS_ROTATION) {
				mul_v3_fl(data->from_min, deg_to_rad_f);
				mul_v3_fl(data->from_max, deg_to_rad_f);
			}

			if (data->to == TRANS_ROTATION) {
				mul_v3_fl(data->to_min, deg_to_rad_f);
				mul_v3_fl(data->to_max, deg_to_rad_f);
			}
		}
	}
}

static void do_version_constraints_radians_degrees_270_5(ListBase *lb)
{
	bConstraint *con;

	for (con = lb->first; con; con = con->next) {
		if (con->type == CONSTRAINT_TYPE_TRANSFORM) {
			bTransformConstraint *data = (bTransformConstraint *)con->data;

			if (data->from == TRANS_ROTATION) {
				copy_v3_v3(data->from_min_rot, data->from_min);
				copy_v3_v3(data->from_max_rot, data->from_max);
			}
			else if (data->from == TRANS_SCALE) {
				copy_v3_v3(data->from_min_scale, data->from_min);
				copy_v3_v3(data->from_max_scale, data->from_max);
			}

			if (data->to == TRANS_ROTATION) {
				copy_v3_v3(data->to_min_rot, data->to_min);
				copy_v3_v3(data->to_max_rot, data->to_max);
			}
			else if (data->to == TRANS_SCALE) {
				copy_v3_v3(data->to_min_scale, data->to_min);
				copy_v3_v3(data->to_max_scale, data->to_max);
			}
		}
	}
}

static void do_version_constraints_stretch_to_limits(ListBase *lb)
{
	bConstraint *con;

	for (con = lb->first; con; con = con->next) {
		if (con->type == CONSTRAINT_TYPE_STRETCHTO) {
			bStretchToConstraint *data = (bStretchToConstraint *)con->data;
			data->bulge_min = 1.0f;
			data->bulge_max = 1.0f;
		}
	}
}

static void do_version_action_editor_properties_region(ListBase *regionbase)
{
	ARegion *ar;
	
	for (ar = regionbase->first; ar; ar = ar->next) {
		if (ar->regiontype == RGN_TYPE_UI) {
			/* already exists */
			return;
		}
		else if (ar->regiontype == RGN_TYPE_WINDOW) {
			/* add new region here */
			ARegion *arnew = MEM_callocN(sizeof(ARegion), "buttons for action");
			
			BLI_insertlinkbefore(regionbase, ar, arnew);
			
			arnew->regiontype = RGN_TYPE_UI;
			arnew->alignment = RGN_ALIGN_RIGHT;
			arnew->flag = RGN_FLAG_HIDDEN;
			
			return;
		}
	}
}

static void do_version_bones_super_bbone(ListBase *lb)
{
	for (Bone *bone = lb->first; bone; bone = bone->next) {
		bone->scaleIn = 1.0f;
		bone->scaleOut = 1.0f;
		
		do_version_bones_super_bbone(&bone->childbase);
	}
}

/* TODO(sergey): Consider making it somewhat more generic function in BLI_anim.h. */
static void anim_change_prop_name(FCurve *fcu,
                                  const char *prefix,
                                  const char *old_prop_name,
                                  const char *new_prop_name)
{
	const char *old_path = BLI_sprintfN("%s.%s", prefix, old_prop_name);
	if (STREQ(fcu->rna_path, old_path)) {
		MEM_freeN(fcu->rna_path);
		fcu->rna_path = BLI_sprintfN("%s.%s", prefix, new_prop_name);
	}
	MEM_freeN((char *)old_path);
}

static void do_version_hue_sat_node(bNodeTree *ntree, bNode *node)
{
	if (node->storage == NULL) {
		return;
	}

	/* Make sure new sockets are properly created. */
	node_verify_socket_templates(ntree, node);
	/* Convert value from old storage to new sockets. */
	NodeHueSat *nhs = node->storage;
	bNodeSocket *hue = nodeFindSocket(node, SOCK_IN, "Hue"),
	            *saturation = nodeFindSocket(node, SOCK_IN, "Saturation"),
	            *value = nodeFindSocket(node, SOCK_IN, "Value");
	((bNodeSocketValueFloat *)hue->default_value)->value = nhs->hue;
	((bNodeSocketValueFloat *)saturation->default_value)->value = nhs->sat;
	((bNodeSocketValueFloat *)value->default_value)->value = nhs->val;
	/* Take care of possible animation. */
	AnimData *adt = BKE_animdata_from_id(&ntree->id);
	if (adt != NULL && adt->action != NULL) {
		const char *prefix = BLI_sprintfN("nodes[\"%s\"]", node->name);
		for (FCurve *fcu = adt->action->curves.first; fcu != NULL; fcu = fcu->next) {
			if (STRPREFIX(fcu->rna_path, prefix)) {
				anim_change_prop_name(fcu, prefix, "color_hue", "inputs[1].default_value");
				anim_change_prop_name(fcu, prefix, "color_saturation", "inputs[2].default_value");
				anim_change_prop_name(fcu, prefix, "color_value", "inputs[3].default_value");
			}
		}
		MEM_freeN((char *)prefix);
	}
	/* Free storage, it is no longer used. */
	MEM_freeN(node->storage);
	node->storage = NULL;
}

<<<<<<< HEAD
/**
 * \brief Before lib-link versioning for new workspace design.
 *
 * Adds a workspace for each screen of the old file and adds the needed workspace-layout to wrap the screen.
 * Rest of the conversion is done in #do_version_workspaces_after_lib_link.
 *
 * Note that some of the created workspaces might be deleted again in case of reading the default startup.blend.
 */
static void do_version_workspaces_before_lib_link(Main *main)
{
	BLI_assert(BLI_listbase_is_empty(&main->workspaces));

	for (bScreen *screen = main->screen.first; screen; screen = screen->id.next) {
		WorkSpace *ws = BKE_workspace_add(main, screen->id.name + 2);
		WorkSpaceLayout *layout = BKE_workspace_layout_add(ws, screen);

		BKE_workspace_active_layout_set(ws, layout);

		/* For compatibility, the workspace should be activated that represents the active
		 * screen of the old file. This is done in blo_do_versions_after_linking_270. */
	}

	for (wmWindowManager *wm = main->wm.first; wm; wm = wm->id.next) {
		for (wmWindow *win = wm->windows.first; win; win = win->next) {
			win->workspace_hook = BKE_workspace_hook_new();
		}
	}
}

/**
 * \brief After lib-link versioning for new workspace design.
 *
 *  *  Active screen isn't stored directly in window anymore, but in the active workspace.
 *     We already created a new workspace for each screen in #do_version_workspaces_before_lib_link,
 *     here we need to find and activate the workspace that contains the active screen of the old file.
 *  *  Active scene isn't stored in screen anymore, but in window.
 */
static void do_version_workspaces_after_lib_link(Main *main)
{
	for (wmWindowManager *wm = main->wm.first; wm; wm = wm->id.next) {
		for (wmWindow *win = wm->windows.first; win; win = win->next) {
			bScreen *screen = win->screen;
			WorkSpace *workspace = BLI_findstring(&main->workspaces, screen->id.name + 2, offsetof(ID, name) + 2);
			ListBase *layout_types = BKE_workspace_layout_types_get(workspace);
			ListBase *layouts = BKE_workspace_hook_layouts_get(win->workspace_hook);
			WorkSpaceLayout *layout = BKE_workspace_layout_add_from_type(workspace, layout_types->first, screen);

			BLI_assert(BLI_listbase_count(layout_types) == 1);
			BLI_addhead(layouts, layout);
			BKE_workspace_active_layout_set(workspace, layout); /* TODO */
			win->scene = screen->scene;

			/* Deprecated from now on! */
			win->screen = NULL;
			screen->scene = NULL;
		}
	}
}

=======
>>>>>>> d642b254
void blo_do_versions_270(FileData *fd, Library *UNUSED(lib), Main *main)
{
	if (!MAIN_VERSION_ATLEAST(main, 270, 0)) {

		if (!DNA_struct_elem_find(fd->filesdna, "BevelModifierData", "float", "profile")) {
			Object *ob;

			for (ob = main->object.first; ob; ob = ob->id.next) {
				ModifierData *md;
				for (md = ob->modifiers.first; md; md = md->next) {
					if (md->type == eModifierType_Bevel) {
						BevelModifierData *bmd = (BevelModifierData *)md;
						bmd->profile = 0.5f;
						bmd->val_flags = MOD_BEVEL_AMT_OFFSET;
					}
				}
			}
		}

		/* nodes don't use fixed node->id any more, clean up */
		FOREACH_NODETREE(main, ntree, id) {
			if (ntree->type == NTREE_COMPOSIT) {
				bNode *node;
				for (node = ntree->nodes.first; node; node = node->next) {
					if (ELEM(node->type, CMP_NODE_COMPOSITE, CMP_NODE_OUTPUT_FILE)) {
						node->id = NULL;
					}
				}
			}
		} FOREACH_NODETREE_END

		{
			bScreen *screen;

			for (screen = main->screen.first; screen; screen = screen->id.next) {
				ScrArea *area;
				for (area = screen->areabase.first; area; area = area->next) {
					SpaceLink *space_link;
					for (space_link = area->spacedata.first; space_link; space_link = space_link->next) {
						if (space_link->spacetype == SPACE_CLIP) {
							SpaceClip *space_clip = (SpaceClip *) space_link;
							if (space_clip->mode != SC_MODE_MASKEDIT) {
								space_clip->mode = SC_MODE_TRACKING;
							}
						}
					}
				}
			}
		}

		if (!DNA_struct_elem_find(fd->filesdna, "MovieTrackingSettings", "float", "default_weight")) {
			MovieClip *clip;
			for (clip = main->movieclip.first; clip; clip = clip->id.next) {
				clip->tracking.settings.default_weight = 1.0f;
			}
		}
	}

	if (!MAIN_VERSION_ATLEAST(main, 270, 1)) {
		Scene *sce;
		Object *ob;

		/* Update Transform constraint (another deg -> rad stuff). */
		for (ob = main->object.first; ob; ob = ob->id.next) {
			do_version_constraints_radians_degrees_270_1(&ob->constraints);

			if (ob->pose) {
				/* Bones constraints! */
				bPoseChannel *pchan;
				for (pchan = ob->pose->chanbase.first; pchan; pchan = pchan->next) {
					do_version_constraints_radians_degrees_270_1(&pchan->constraints);
				}
			}
		}

		for (sce = main->scene.first; sce; sce = sce->id.next) {
			if (sce->r.raytrace_structure == R_RAYSTRUCTURE_BLIBVH) {
				sce->r.raytrace_structure = R_RAYSTRUCTURE_AUTO;
			}
		}
	}

	if (!MAIN_VERSION_ATLEAST(main, 270, 2)) {
		Mesh *me;

		/* Mesh smoothresh deg->rad. */
		for (me = main->mesh.first; me; me = me->id.next) {
			me->smoothresh = DEG2RADF(me->smoothresh);
		}
	}

	if (!MAIN_VERSION_ATLEAST(main, 270, 3)) {
		FreestyleLineStyle *linestyle;

		for (linestyle = main->linestyle.first; linestyle; linestyle = linestyle->id.next) {
			linestyle->flag |= LS_NO_SORTING;
			linestyle->sort_key = LS_SORT_KEY_DISTANCE_FROM_CAMERA;
			linestyle->integration_type = LS_INTEGRATION_MEAN;
		}
	}

	if (!MAIN_VERSION_ATLEAST(main, 270, 4)) {
		/* ui_previews were not handled correctly when copying areas, leading to corrupted files (see T39847).
		 * This will always reset situation to a valid state.
		 */
		bScreen *sc;

		for (sc = main->screen.first; sc; sc = sc->id.next) {
			ScrArea *sa;
			for (sa = sc->areabase.first; sa; sa = sa->next) {
				SpaceLink *sl;

				for (sl = sa->spacedata.first; sl; sl = sl->next) {
					ARegion *ar;
					ListBase *lb = (sl == sa->spacedata.first) ? &sa->regionbase : &sl->regionbase;

					for (ar = lb->first; ar; ar = ar->next) {
						BLI_listbase_clear(&ar->ui_previews);
					}
				}
			}
		}
	}

	if (!MAIN_VERSION_ATLEAST(main, 270, 5)) {
		Object *ob;

		/* Update Transform constraint (again :|). */
		for (ob = main->object.first; ob; ob = ob->id.next) {
			do_version_constraints_radians_degrees_270_5(&ob->constraints);

			if (ob->pose) {
				/* Bones constraints! */
				bPoseChannel *pchan;
				for (pchan = ob->pose->chanbase.first; pchan; pchan = pchan->next) {
					do_version_constraints_radians_degrees_270_5(&pchan->constraints);
				}
			}
		}
	}

	if (!MAIN_VERSION_ATLEAST(main, 271, 0)) {
		if (!DNA_struct_elem_find(fd->filesdna, "Material", "int", "mode2")) {
			Material *ma;

			for (ma = main->mat.first; ma; ma = ma->id.next)
				ma->mode2 = MA_CASTSHADOW;
		}

		if (!DNA_struct_elem_find(fd->filesdna, "RenderData", "BakeData", "bake")) {
			Scene *sce;

			for (sce = main->scene.first; sce; sce = sce->id.next) {
				sce->r.bake.flag = R_BAKE_CLEAR;
				sce->r.bake.width = 512;
				sce->r.bake.height = 512;
				sce->r.bake.margin = 16;
				sce->r.bake.normal_space = R_BAKE_SPACE_TANGENT;
				sce->r.bake.normal_swizzle[0] = R_BAKE_POSX;
				sce->r.bake.normal_swizzle[1] = R_BAKE_POSY;
				sce->r.bake.normal_swizzle[2] = R_BAKE_POSZ;
				BLI_strncpy(sce->r.bake.filepath, U.renderdir, sizeof(sce->r.bake.filepath));

				sce->r.bake.im_format.planes = R_IMF_PLANES_RGBA;
				sce->r.bake.im_format.imtype = R_IMF_IMTYPE_PNG;
				sce->r.bake.im_format.depth = R_IMF_CHAN_DEPTH_8;
				sce->r.bake.im_format.quality = 90;
				sce->r.bake.im_format.compress = 15;
			}
		}

		if (!DNA_struct_elem_find(fd->filesdna, "FreestyleLineStyle", "float", "texstep")) {
			FreestyleLineStyle *linestyle;

			for (linestyle = main->linestyle.first; linestyle; linestyle = linestyle->id.next) {
				linestyle->flag |= LS_TEXTURE;
				linestyle->texstep = 1.0;
			}
		}

		{
			Scene *scene;
			for (scene = main->scene.first; scene; scene = scene->id.next) {
				int num_layers = BLI_listbase_count(&scene->r.layers);
				scene->r.actlay = min_ff(scene->r.actlay, num_layers - 1);
			}
		}
	}

	if (!MAIN_VERSION_ATLEAST(main, 271, 1)) {
		if (!DNA_struct_elem_find(fd->filesdna, "Material", "float", "line_col[4]")) {
			Material *mat;

			for (mat = main->mat.first; mat; mat = mat->id.next) {
				mat->line_col[0] = mat->line_col[1] = mat->line_col[2] = 0.0f;
				mat->line_col[3] = mat->alpha;
			}
		}

		if (!DNA_struct_elem_find(fd->filesdna, "RenderData", "int", "preview_start_resolution")) {
			Scene *scene;
			for (scene = main->scene.first; scene; scene = scene->id.next) {
				scene->r.preview_start_resolution = 64;
			}
		}
	}

	if (!MAIN_VERSION_ATLEAST(main, 271, 2)) {
		/* init up & track axis property of trackto actuators */
		Object *ob;

		for (ob = main->object.first; ob; ob = ob->id.next) {
			bActuator *act;
			for (act = ob->actuators.first; act; act = act->next) {
				if (act->type == ACT_EDIT_OBJECT) {
					bEditObjectActuator *eoact = act->data;
					eoact->trackflag = ob->trackflag;
					/* if trackflag is pointing +-Z axis then upflag should point Y axis.
					 * Rest of trackflag cases, upflag should be point z axis */
					if ((ob->trackflag == OB_POSZ) || (ob->trackflag == OB_NEGZ)) {
						eoact->upflag = 1;
					}
					else {
						eoact->upflag = 2;
					}
				}
			}
		}
	}

	if (!MAIN_VERSION_ATLEAST(main, 271, 3)) {
		Brush *br;

		for (br = main->brush.first; br; br = br->id.next) {
			br->fill_threshold = 0.2f;
		}

		if (!DNA_struct_elem_find(fd->filesdna, "BevelModifierData", "int", "mat")) {
			Object *ob;
			for (ob = main->object.first; ob; ob = ob->id.next) {
				ModifierData *md;

				for (md = ob->modifiers.first; md; md = md->next) {
					if (md->type == eModifierType_Bevel) {
						BevelModifierData *bmd = (BevelModifierData *)md;
						bmd->mat = -1;
					}
				}
			}
		}
	}

	if (!MAIN_VERSION_ATLEAST(main, 271, 6)) {
		Object *ob;
		for (ob = main->object.first; ob; ob = ob->id.next) {
			ModifierData *md;

			for (md = ob->modifiers.first; md; md = md->next) {
				if (md->type == eModifierType_ParticleSystem) {
					ParticleSystemModifierData *pmd = (ParticleSystemModifierData *)md;
					if (pmd->psys && pmd->psys->clmd) {
						pmd->psys->clmd->sim_parms->vel_damping = 1.0f;
					}
				}
			}
		}
	}

	if (!MAIN_VERSION_ATLEAST(main, 272, 0)) {
		if (!DNA_struct_elem_find(fd->filesdna, "RenderData", "int", "preview_start_resolution")) {
			Scene *scene;
			for (scene = main->scene.first; scene; scene = scene->id.next) {
				scene->r.preview_start_resolution = 64;
			}
		}
	}

	if (!MAIN_VERSION_ATLEAST(main, 272, 1)) {
		Brush *br;
		for (br = main->brush.first; br; br = br->id.next) {
			if ((br->ob_mode & OB_MODE_SCULPT) && ELEM(br->sculpt_tool, SCULPT_TOOL_GRAB, SCULPT_TOOL_SNAKE_HOOK))
				br->alpha = 1.0f;
		}
	}

	if (!MAIN_VERSION_ATLEAST(main, 272, 2)) {
		if (!DNA_struct_elem_find(fd->filesdna, "Image", "float", "gen_color")) {
			Image *image;
			for (image = main->image.first; image != NULL; image = image->id.next) {
				image->gen_color[3] = 1.0f;
			}
		}

		if (!DNA_struct_elem_find(fd->filesdna, "bStretchToConstraint", "float", "bulge_min")) {
			Object *ob;

			/* Update Transform constraint (again :|). */
			for (ob = main->object.first; ob; ob = ob->id.next) {
				do_version_constraints_stretch_to_limits(&ob->constraints);

				if (ob->pose) {
					/* Bones constraints! */
					bPoseChannel *pchan;
					for (pchan = ob->pose->chanbase.first; pchan; pchan = pchan->next) {
						do_version_constraints_stretch_to_limits(&pchan->constraints);
					}
				}
			}
		}
	}

	if (!MAIN_VERSION_ATLEAST(main, 273, 1)) {
#define	BRUSH_RAKE (1 << 7)
#define BRUSH_RANDOM_ROTATION (1 << 25)

		Brush *br;

		for (br = main->brush.first; br; br = br->id.next) {
			if (br->flag & BRUSH_RAKE) {
				br->mtex.brush_angle_mode |= MTEX_ANGLE_RAKE;
				br->mask_mtex.brush_angle_mode |= MTEX_ANGLE_RAKE;
			}
			else if (br->flag & BRUSH_RANDOM_ROTATION) {
				br->mtex.brush_angle_mode |= MTEX_ANGLE_RANDOM;
				br->mask_mtex.brush_angle_mode |= MTEX_ANGLE_RANDOM;
			}
			br->mtex.random_angle = 2.0 * M_PI;
			br->mask_mtex.random_angle = 2.0 * M_PI;
		}
	}

#undef BRUSH_RAKE
#undef BRUSH_RANDOM_ROTATION

	/* Customizable Safe Areas */
	if (!MAIN_VERSION_ATLEAST(main, 273, 2)) {
		if (!DNA_struct_elem_find(fd->filesdna, "Scene", "DisplaySafeAreas", "safe_areas")) {
			Scene *scene;

			for (scene = main->scene.first; scene; scene = scene->id.next) {
				copy_v2_fl2(scene->safe_areas.title, 3.5f / 100.0f, 3.5f / 100.0f);
				copy_v2_fl2(scene->safe_areas.action, 10.0f / 100.0f, 5.0f / 100.0f);
				copy_v2_fl2(scene->safe_areas.title_center, 17.5f / 100.0f, 5.0f / 100.0f);
				copy_v2_fl2(scene->safe_areas.action_center, 15.0f / 100.0f, 5.0f / 100.0f);
			}
		}
	}
	
	if (!MAIN_VERSION_ATLEAST(main, 273, 3)) {
		ParticleSettings *part;
		for (part = main->particle.first; part; part = part->id.next) {
			if (part->clumpcurve)
				part->child_flag |= PART_CHILD_USE_CLUMP_CURVE;
			if (part->roughcurve)
				part->child_flag |= PART_CHILD_USE_ROUGH_CURVE;
		}
	}

	if (!MAIN_VERSION_ATLEAST(main, 273, 6)) {
		if (!DNA_struct_elem_find(fd->filesdna, "ClothSimSettings", "float", "bending_damping")) {
			Object *ob;
			ModifierData *md;
			for (ob = main->object.first; ob; ob = ob->id.next) {
				for (md = ob->modifiers.first; md; md = md->next) {
					if (md->type == eModifierType_Cloth) {
						ClothModifierData *clmd = (ClothModifierData *)md;
						clmd->sim_parms->bending_damping = 0.5f;
					}
					else if (md->type == eModifierType_ParticleSystem) {
						ParticleSystemModifierData *pmd = (ParticleSystemModifierData *)md;
						if (pmd->psys->clmd) {
							pmd->psys->clmd->sim_parms->bending_damping = 0.5f;
						}
					}
				}
			}
		}

		if (!DNA_struct_elem_find(fd->filesdna, "ParticleSettings", "float", "clump_noise_size")) {
			ParticleSettings *part;
			for (part = main->particle.first; part; part = part->id.next) {
				part->clump_noise_size = 1.0f;
			}
		}

		if (!DNA_struct_elem_find(fd->filesdna, "ParticleSettings", "int", "kink_extra_steps")) {
			ParticleSettings *part;
			for (part = main->particle.first; part; part = part->id.next) {
				part->kink_extra_steps = 4;
			}
		}

		if (!DNA_struct_elem_find(fd->filesdna, "MTex", "float", "kinkampfac")) {
			ParticleSettings *part;
			for (part = main->particle.first; part; part = part->id.next) {
				int a;
				for (a = 0; a < MAX_MTEX; a++) {
					MTex *mtex = part->mtex[a];
					if (mtex) {
						mtex->kinkampfac = 1.0f;
					}
				}
			}
		}

		if (!DNA_struct_elem_find(fd->filesdna, "HookModifierData", "char", "flag")) {
			Object *ob;

			for (ob = main->object.first; ob; ob = ob->id.next) {
				ModifierData *md;
				for (md = ob->modifiers.first; md; md = md->next) {
					if (md->type == eModifierType_Hook) {
						HookModifierData *hmd = (HookModifierData *)md;
						hmd->falloff_type = eHook_Falloff_InvSquare;
					}
				}
			}
		}

		if (!DNA_struct_elem_find(fd->filesdna, "NodePlaneTrackDeformData", "char", "flag")) {
			FOREACH_NODETREE(main, ntree, id) {
				if (ntree->type == NTREE_COMPOSIT) {
					bNode *node;
					for (node = ntree->nodes.first; node; node = node->next) {
						if (ELEM(node->type, CMP_NODE_PLANETRACKDEFORM)) {
							NodePlaneTrackDeformData *data = node->storage;
							data->flag = 0;
							data->motion_blur_samples = 16;
							data->motion_blur_shutter = 0.5f;
						}
					}
				}
			}
			FOREACH_NODETREE_END
		}

		if (!DNA_struct_elem_find(fd->filesdna, "Camera", "GPUDOFSettings", "gpu_dof")) {
			Camera *ca;
			for (ca = main->camera.first; ca; ca = ca->id.next) {
				ca->gpu_dof.fstop = 128.0f;
				ca->gpu_dof.focal_length = 1.0f;
				ca->gpu_dof.focus_distance = 1.0f;
				ca->gpu_dof.sensor = 1.0f;
			}
		}
	}

	if (!MAIN_VERSION_ATLEAST(main, 273, 8)) {
		Object *ob;
		for (ob = main->object.first; ob != NULL; ob = ob->id.next) {
			ModifierData *md;
			for (md = ob->modifiers.last; md != NULL; md = md->prev) {
				if (modifier_unique_name(&ob->modifiers, md)) {
					printf("Warning: Object '%s' had several modifiers with the "
					       "same name, renamed one of them to '%s'.\n",
					       ob->id.name + 2, md->name);
				}
			}
		}
	}

	if (!MAIN_VERSION_ATLEAST(main, 273, 9)) {
		bScreen *scr;
		ScrArea *sa;
		SpaceLink *sl;
		ARegion *ar;

		/* Make sure sequencer preview area limits zoom */
		for (scr = main->screen.first; scr; scr = scr->id.next) {
			for (sa = scr->areabase.first; sa; sa = sa->next) {
				for (sl = sa->spacedata.first; sl; sl = sl->next) {
					if (sl->spacetype == SPACE_SEQ) {
						for (ar = sl->regionbase.first; ar; ar = ar->next) {
							if (ar->regiontype == RGN_TYPE_PREVIEW) {
								ar->v2d.keepzoom |= V2D_LIMITZOOM;
								ar->v2d.minzoom = 0.001f;
								ar->v2d.maxzoom = 1000.0f;
								break;
							}
						}
					}
				}
			}
		}
	}

	if (!MAIN_VERSION_ATLEAST(main, 274, 1)) {
		/* particle systems need to be forced to redistribute for jitter mode fix */
		{
			Object *ob;
			ParticleSystem *psys;
			for (ob = main->object.first; ob; ob = ob->id.next) {
				for (psys = ob->particlesystem.first; psys; psys = psys->next) {
					if ((psys->pointcache->flag & PTCACHE_BAKED) == 0) {
						psys->recalc |= PSYS_RECALC_RESET;
					}
				}
			}
		}

		/* hysteresis setted to 10% but not actived */
		if (!DNA_struct_elem_find(fd->filesdna, "LodLevel", "int", "obhysteresis")) {
			Object *ob;
			for (ob = main->object.first; ob; ob = ob->id.next) {
				LodLevel *level;
				for (level = ob->lodlevels.first; level; level = level->next) {
					level->obhysteresis = 10;
				}
			}
		}

		if (!DNA_struct_elem_find(fd->filesdna, "GameData", "int", "scehysteresis")) {
			Scene *scene;
			for (scene = main->scene.first; scene; scene = scene->id.next) {
				scene->gm.scehysteresis = 10;
			}
		}
	}

	if (!MAIN_VERSION_ATLEAST(main, 274, 2)) {
		FOREACH_NODETREE(main, ntree, id) {
			bNode *node;
			bNodeSocket *sock;

			for (node = ntree->nodes.first; node; node = node->next) {
				if (node->type == SH_NODE_MATERIAL) {
					for (sock = node->inputs.first; sock; sock = sock->next) {
						if (STREQ(sock->name, "Refl")) {
							BLI_strncpy(sock->name, "DiffuseIntensity", sizeof(sock->name));
						}
					}
				}
				else if (node->type == SH_NODE_MATERIAL_EXT) {
					for (sock = node->outputs.first; sock; sock = sock->next) {
						if (STREQ(sock->name, "Refl")) {
							BLI_strncpy(sock->name, "DiffuseIntensity", sizeof(sock->name));
						}
						else if (STREQ(sock->name, "Ray Mirror")) {
							BLI_strncpy(sock->name, "Reflectivity", sizeof(sock->name));
						}
					}
				}
			}
		} FOREACH_NODETREE_END
	}

	if (!MAIN_VERSION_ATLEAST(main, 274, 4)) {
		SceneRenderView *srv;
		wmWindowManager *wm;
		bScreen *screen;
		wmWindow *win;
		Scene *scene;
		Camera *cam;
		Image *ima;

		for (scene = main->scene.first; scene; scene = scene->id.next) {
			Sequence *seq;

			BKE_scene_add_render_view(scene, STEREO_LEFT_NAME);
			srv = scene->r.views.first;
			BLI_strncpy(srv->suffix, STEREO_LEFT_SUFFIX, sizeof(srv->suffix));

			BKE_scene_add_render_view(scene, STEREO_RIGHT_NAME);
			srv = scene->r.views.last;
			BLI_strncpy(srv->suffix, STEREO_RIGHT_SUFFIX, sizeof(srv->suffix));

			SEQ_BEGIN (scene->ed, seq)
			{
				seq->stereo3d_format = MEM_callocN(sizeof(Stereo3dFormat), "Stereo Display 3d Format");

#define SEQ_USE_PROXY_CUSTOM_DIR (1 << 19)
#define SEQ_USE_PROXY_CUSTOM_FILE (1 << 21)
				if (seq->strip && seq->strip->proxy && !seq->strip->proxy->storage) {
					if (seq->flag & SEQ_USE_PROXY_CUSTOM_DIR)
						seq->strip->proxy->storage = SEQ_STORAGE_PROXY_CUSTOM_DIR;
					if (seq->flag & SEQ_USE_PROXY_CUSTOM_FILE)
						seq->strip->proxy->storage = SEQ_STORAGE_PROXY_CUSTOM_FILE;
				}
#undef SEQ_USE_PROXY_CUSTOM_DIR
#undef SEQ_USE_PROXY_CUSTOM_FILE

			}
			SEQ_END
		}

		for (screen = main->screen.first; screen; screen = screen->id.next) {
			ScrArea *sa;
			for (sa = screen->areabase.first; sa; sa = sa->next) {
				SpaceLink *sl;

				for (sl = sa->spacedata.first; sl; sl = sl->next) {
					switch (sl->spacetype) {
						case SPACE_VIEW3D:
						{
							View3D *v3d = (View3D *)sl;
							v3d->stereo3d_camera = STEREO_3D_ID;
							v3d->stereo3d_flag |= V3D_S3D_DISPPLANE;
							v3d->stereo3d_convergence_alpha = 0.15f;
							v3d->stereo3d_volume_alpha = 0.05f;
							break;
						}
						case SPACE_IMAGE:
						{
							SpaceImage *sima = (SpaceImage *) sl;
							sima->iuser.flag |= IMA_SHOW_STEREO;
							break;
						}
					}
				}
			}
		}

		for (cam = main->camera.first; cam; cam = cam->id.next) {
			cam->stereo.interocular_distance = 0.065f;
			cam->stereo.convergence_distance = 30.0f * 0.065f;
		}

		for (ima = main->image.first; ima; ima = ima->id.next) {
			ima->stereo3d_format = MEM_callocN(sizeof(Stereo3dFormat), "Image Stereo 3d Format");

			if (ima->packedfile) {
				ImagePackedFile *imapf = MEM_mallocN(sizeof(ImagePackedFile), "Image Packed File");
				BLI_addtail(&ima->packedfiles, imapf);

				imapf->packedfile = ima->packedfile;
				BLI_strncpy(imapf->filepath, ima->name, FILE_MAX);
				ima->packedfile = NULL;
			}
		}

		for (wm = main->wm.first; wm; wm = wm->id.next) {
			for (win = wm->windows.first; win; win = win->next) {
				win->stereo3d_format = MEM_callocN(sizeof(Stereo3dFormat), "Stereo Display 3d Format");
			}
		}
	}

	if (!MAIN_VERSION_ATLEAST(main, 274, 6)) {
		bScreen *screen;

		if (!DNA_struct_elem_find(fd->filesdna, "FileSelectParams", "int", "thumbnail_size")) {
			for (screen = main->screen.first; screen; screen = screen->id.next) {
				ScrArea *sa;

				for (sa = screen->areabase.first; sa; sa = sa->next) {
					SpaceLink *sl;

					for (sl = sa->spacedata.first; sl; sl = sl->next) {
						if (sl->spacetype == SPACE_FILE) {
							SpaceFile *sfile = (SpaceFile *)sl;

							if (sfile->params) {
								sfile->params->thumbnail_size = 128;
							}
						}
					}
				}
			}
		}

		if (!DNA_struct_elem_find(fd->filesdna, "RenderData", "short", "simplify_subsurf_render")) {
			Scene *scene;
			for (scene = main->scene.first; scene != NULL; scene = scene->id.next) {
				scene->r.simplify_subsurf_render = scene->r.simplify_subsurf;
				scene->r.simplify_particles_render = scene->r.simplify_particles;
			}
		}

		if (!DNA_struct_elem_find(fd->filesdna, "DecimateModifierData", "float", "defgrp_factor")) {
			Object *ob;

			for (ob = main->object.first; ob; ob = ob->id.next) {
				ModifierData *md;
				for (md = ob->modifiers.first; md; md = md->next) {
					if (md->type == eModifierType_Decimate) {
						DecimateModifierData *dmd = (DecimateModifierData *)md;
						dmd->defgrp_factor = 1.0f;
					}
				}
			}
		}
	}

	if (!MAIN_VERSION_ATLEAST(main, 275, 3)) {
		Brush *br;
#define BRUSH_TORUS (1 << 1)
		for (br = main->brush.first; br; br = br->id.next) {
			br->flag &= ~BRUSH_TORUS;
		}
#undef BRUSH_TORUS
	}

	if (!MAIN_VERSION_ATLEAST(main, 276, 2)) {
		if (!DNA_struct_elem_find(fd->filesdna, "bPoseChannel", "float", "custom_scale")) {
			Object *ob;

			for (ob = main->object.first; ob; ob = ob->id.next) {
				if (ob->pose) {
					bPoseChannel *pchan;
					for (pchan = ob->pose->chanbase.first; pchan; pchan = pchan->next) {
						pchan->custom_scale = 1.0f;
					}
				}
			}
		}

		{
			bScreen *screen;
#define RV3D_VIEW_PERSPORTHO	 7
			for (screen = main->screen.first; screen; screen = screen->id.next) {
				ScrArea *sa;
				for (sa = screen->areabase.first; sa; sa = sa->next) {
					SpaceLink *sl;
					for (sl = sa->spacedata.first; sl; sl = sl->next) {
						if (sl->spacetype == SPACE_VIEW3D) {
							ARegion *ar;
							ListBase *lb = (sl == sa->spacedata.first) ? &sa->regionbase : &sl->regionbase;
							for (ar = lb->first; ar; ar = ar->next) {
								if (ar->regiontype == RGN_TYPE_WINDOW) {
									if (ar->regiondata) {
										RegionView3D *rv3d = ar->regiondata;
										if (rv3d->view == RV3D_VIEW_PERSPORTHO) {
											rv3d->view = RV3D_VIEW_USER;
										}
									}
								}
							}
							break;
						}
					}
				}
			}
#undef RV3D_VIEW_PERSPORTHO
		}

		{
			Lamp *lamp;
#define LA_YF_PHOTON	5
			for (lamp = main->lamp.first; lamp; lamp = lamp->id.next) {
				if (lamp->type == LA_YF_PHOTON) {
					lamp->type = LA_LOCAL;
				}
			}
#undef LA_YF_PHOTON
		}

		{
			Object *ob;
			for (ob = main->object.first; ob; ob = ob->id.next) {
				if (ob->body_type == OB_BODY_TYPE_CHARACTER && (ob->gameflag & OB_BOUNDS) && ob->collision_boundtype == OB_BOUND_TRIANGLE_MESH) {
					ob->boundtype = ob->collision_boundtype = OB_BOUND_BOX;
				}
			}
		}

	}

	if (!MAIN_VERSION_ATLEAST(main, 276, 3)) {
		if (!DNA_struct_elem_find(fd->filesdna, "RenderData", "CurveMapping", "mblur_shutter_curve")) {
			Scene *scene;
			for (scene = main->scene.first; scene != NULL; scene = scene->id.next) {
				CurveMapping *curve_mapping = &scene->r.mblur_shutter_curve;
				curvemapping_set_defaults(curve_mapping, 1, 0.0f, 0.0f, 1.0f, 1.0f);
				curvemapping_initialize(curve_mapping);
				curvemap_reset(curve_mapping->cm,
				               &curve_mapping->clipr,
				               CURVE_PRESET_MAX,
				               CURVEMAP_SLOPE_POS_NEG);
			}
		}
	}

	if (!MAIN_VERSION_ATLEAST(main, 276, 4)) {
		for (Scene *scene = main->scene.first; scene; scene = scene->id.next) {
			ToolSettings *ts = scene->toolsettings;
			
			if (ts->gp_sculpt.brush[0].size == 0) {
				GP_BrushEdit_Settings *gset = &ts->gp_sculpt;
				GP_EditBrush_Data *brush;
				
				brush = &gset->brush[GP_EDITBRUSH_TYPE_SMOOTH];
				brush->size = 25;
				brush->strength = 0.3f;
				brush->flag = GP_EDITBRUSH_FLAG_USE_FALLOFF | GP_EDITBRUSH_FLAG_SMOOTH_PRESSURE;
				
				brush = &gset->brush[GP_EDITBRUSH_TYPE_THICKNESS];
				brush->size = 25;
				brush->strength = 0.5f;
				brush->flag = GP_EDITBRUSH_FLAG_USE_FALLOFF;
				
				brush = &gset->brush[GP_EDITBRUSH_TYPE_GRAB];
				brush->size = 50;
				brush->strength = 0.3f;
				brush->flag = GP_EDITBRUSH_FLAG_USE_FALLOFF;
				
				brush = &gset->brush[GP_EDITBRUSH_TYPE_PUSH];
				brush->size = 25;
				brush->strength = 0.3f;
				brush->flag = GP_EDITBRUSH_FLAG_USE_FALLOFF;
				
				brush = &gset->brush[GP_EDITBRUSH_TYPE_TWIST];
				brush->size = 50;
				brush->strength = 0.3f; // XXX?
				brush->flag = GP_EDITBRUSH_FLAG_USE_FALLOFF;
				
				brush = &gset->brush[GP_EDITBRUSH_TYPE_PINCH];
				brush->size = 50;
				brush->strength = 0.5f; // XXX?
				brush->flag = GP_EDITBRUSH_FLAG_USE_FALLOFF;
				
				brush = &gset->brush[GP_EDITBRUSH_TYPE_RANDOMIZE];
				brush->size = 25;
				brush->strength = 0.5f;
				brush->flag = GP_EDITBRUSH_FLAG_USE_FALLOFF;
				
				brush = &gset->brush[GP_EDITBRUSH_TYPE_CLONE];
				brush->size = 50;
				brush->strength = 1.0f;
			}
			
			if (!DNA_struct_elem_find(fd->filesdna, "ToolSettings", "char", "gpencil_v3d_align")) {
#if 0 /* XXX: Cannot do this, as we get random crashes... */
				if (scene->gpd) {
					bGPdata *gpd = scene->gpd;
					
					/* Copy over the settings stored in the GP datablock linked to the scene, for minimal disruption */
					ts->gpencil_v3d_align = 0;
					
					if (gpd->flag & GP_DATA_VIEWALIGN)    ts->gpencil_v3d_align |= GP_PROJECT_VIEWSPACE;
					if (gpd->flag & GP_DATA_DEPTH_VIEW)   ts->gpencil_v3d_align |= GP_PROJECT_DEPTH_VIEW;
					if (gpd->flag & GP_DATA_DEPTH_STROKE) ts->gpencil_v3d_align |= GP_PROJECT_DEPTH_STROKE;
					
					if (gpd->flag & GP_DATA_DEPTH_STROKE_ENDPOINTS)
						ts->gpencil_v3d_align |= GP_PROJECT_DEPTH_STROKE_ENDPOINTS;
				}
				else {
					/* Default to cursor for all standard 3D views */
					ts->gpencil_v3d_align = GP_PROJECT_VIEWSPACE;
				}
#endif
				
				ts->gpencil_v3d_align = GP_PROJECT_VIEWSPACE;
				ts->gpencil_v2d_align = GP_PROJECT_VIEWSPACE;
				ts->gpencil_seq_align = GP_PROJECT_VIEWSPACE;
				ts->gpencil_ima_align = GP_PROJECT_VIEWSPACE;
			}
		}
		
		for (bGPdata *gpd = main->gpencil.first; gpd; gpd = gpd->id.next) {
			bool enabled = false;
			
			/* Ensure that the datablock's onionskinning toggle flag
			 * stays in sync with the status of the actual layers
			 */
			for (bGPDlayer *gpl = gpd->layers.first; gpl; gpl = gpl->next) {
				if (gpl->flag & GP_LAYER_ONIONSKIN) {
					enabled = true;
				}
			}
			
			if (enabled)
				gpd->flag |= GP_DATA_SHOW_ONIONSKINS;
			else
				gpd->flag &= ~GP_DATA_SHOW_ONIONSKINS;
		}

		if (!DNA_struct_elem_find(fd->filesdna, "Object", "unsigned char", "max_jumps")) {
			for (Object *ob = main->object.first; ob; ob = ob->id.next) {
				ob->max_jumps = 1;
			}
		}
	}
	if (!MAIN_VERSION_ATLEAST(main, 276, 5)) {
		ListBase *lbarray[MAX_LIBARRAY];
		int a;

		/* Important to clear all non-persistent flags from older versions here, otherwise they could collide
		 * with any new persistent flag we may add in the future. */
		a = set_listbasepointers(main, lbarray);
		while (a--) {
			for (ID *id = lbarray[a]->first; id; id = id->next) {
				id->flag &= LIB_FAKEUSER;
			}
		}
	}

	if (!MAIN_VERSION_ATLEAST(main, 276, 7)) {
		Scene *scene;
		for (scene = main->scene.first; scene != NULL; scene = scene->id.next) {
			scene->r.bake.pass_filter = R_BAKE_PASS_FILTER_ALL;
		}
	}

	if (!MAIN_VERSION_ATLEAST(main, 277, 1)) {
		for (Scene *scene = main->scene.first; scene; scene = scene->id.next) {
			ParticleEditSettings *pset = &scene->toolsettings->particle;
			for (int a = 0; a < PE_TOT_BRUSH; a++) {
				if (pset->brush[a].strength > 1.0f) {
					pset->brush[a].strength *= 0.01f;
				}
			}
		}

		for (bScreen *screen = main->screen.first; screen; screen = screen->id.next) {
			for (ScrArea *sa = screen->areabase.first; sa; sa = sa->next) {
				for (SpaceLink *sl = sa->spacedata.first; sl; sl = sl->next) {
					ListBase *regionbase = (sl == sa->spacedata.first) ? &sa->regionbase : &sl->regionbase;
					/* Bug: Was possible to add preview region to sequencer view by using AZones. */
					if (sl->spacetype == SPACE_SEQ) {
						SpaceSeq *sseq = (SpaceSeq *)sl;
						if (sseq->view == SEQ_VIEW_SEQUENCE) {
							for (ARegion *ar = regionbase->first; ar; ar = ar->next) {
								/* remove preview region for sequencer-only view! */
								if (ar->regiontype == RGN_TYPE_PREVIEW) {
									ar->flag |= RGN_FLAG_HIDDEN;
									ar->alignment = RGN_ALIGN_NONE;
									break;
								}
							}
						}
					}
					/* Remove old deprecated region from filebrowsers */
					else if (sl->spacetype == SPACE_FILE) {
						for (ARegion *ar = regionbase->first; ar; ar = ar->next) {
							if (ar->regiontype == RGN_TYPE_CHANNELS) {
								/* Free old deprecated 'channel' region... */
								BKE_area_region_free(NULL, ar);
								BLI_freelinkN(regionbase, ar);
								break;
							}
						}
					}
				}
			}
		}

		for (Scene *scene = main->scene.first; scene; scene = scene->id.next) {
			CurvePaintSettings *cps = &scene->toolsettings->curve_paint_settings;
			if (cps->error_threshold == 0) {
				cps->curve_type = CU_BEZIER;
				cps->flag |= CURVE_PAINT_FLAG_CORNERS_DETECT;
				cps->error_threshold = 8;
				cps->radius_max = 1.0f;
				cps->corner_angle = DEG2RADF(70.0f);
			}
		}

		for (Scene *scene = main->scene.first; scene; scene = scene->id.next) {
			Sequence *seq;

			SEQ_BEGIN (scene->ed, seq)
			{
				if (seq->type == SEQ_TYPE_TEXT) {
					TextVars *data = seq->effectdata;
					if (data->color[3] == 0.0f) {
						copy_v4_fl(data->color, 1.0f);
						data->shadow_color[3] = 1.0f;
					}
				}
			}
			SEQ_END
		}

		/* Adding "Properties" region to DopeSheet */
		for (bScreen *screen = main->screen.first; screen; screen = screen->id.next) {
			for (ScrArea *sa = screen->areabase.first; sa; sa = sa->next) {
				/* handle pushed-back space data first */
				for (SpaceLink *sl = sa->spacedata.first; sl; sl = sl->next) {
					if (sl->spacetype == SPACE_ACTION) {
						SpaceAction *saction = (SpaceAction *)sl;
						do_version_action_editor_properties_region(&saction->regionbase);
					}
				}
				
				/* active spacedata info must be handled too... */
				if (sa->spacetype == SPACE_ACTION) {
					do_version_action_editor_properties_region(&sa->regionbase);
				}
			}
		}
	}

	if (!MAIN_VERSION_ATLEAST(main, 277, 2)) {
		if (!DNA_struct_elem_find(fd->filesdna, "Bone", "float", "scaleIn")) {
			for (bArmature *arm = main->armature.first; arm; arm = arm->id.next) {
				do_version_bones_super_bbone(&arm->bonebase);
			}
		}
		if (!DNA_struct_elem_find(fd->filesdna, "bPoseChannel", "float", "scaleIn")) {
			for (Object *ob = main->object.first; ob; ob = ob->id.next) {
				if (ob->pose) {
					for (bPoseChannel *pchan = ob->pose->chanbase.first; pchan; pchan = pchan->next) {
						/* see do_version_bones_super_bbone()... */
						pchan->scaleIn = 1.0f;
						pchan->scaleOut = 1.0f;
						
						/* also make sure some legacy (unused for over a decade) flags are unset,
						 * so that we can reuse them for stuff that matters now...
						 * (i.e. POSE_IK_MAT, (unknown/unused x 4), POSE_HAS_IK)
						 *
						 * These seem to have been runtime flags used by the IK solver, but that stuff
						 * should be able to be recalculated automatically anyway, so it should be fine.
						 */
						pchan->flag &= ~((1 << 3) | (1 << 4) | (1 << 5) | (1 << 6) | (1 << 7) | (1 << 8));
					}
				}
			}
		}

		for (Camera *camera = main->camera.first; camera != NULL; camera = camera->id.next) {
			if (camera->stereo.pole_merge_angle_from == 0.0f &&
				camera->stereo.pole_merge_angle_to == 0.0f)
			{
				camera->stereo.pole_merge_angle_from = DEG2RADF(60.0f);
				camera->stereo.pole_merge_angle_to = DEG2RADF(75.0f);
			}
		}

		if (!DNA_struct_elem_find(fd->filesdna, "NormalEditModifierData", "float", "mix_limit")) {
			Object *ob;

			for (ob = main->object.first; ob; ob = ob->id.next) {
				ModifierData *md;
				for (md = ob->modifiers.first; md; md = md->next) {
					if (md->type == eModifierType_NormalEdit) {
						NormalEditModifierData *nemd = (NormalEditModifierData *)md;
						nemd->mix_limit = DEG2RADF(180.0f);
					}
				}
			}
		}

		if (!DNA_struct_elem_find(fd->filesdna, "BooleanModifierData", "float", "double_threshold")) {
			Object *ob;
			for (ob = main->object.first; ob; ob = ob->id.next) {
				ModifierData *md;
				for (md = ob->modifiers.first; md; md = md->next) {
					if (md->type == eModifierType_Boolean) {
						BooleanModifierData *bmd = (BooleanModifierData *)md;
						bmd->double_threshold = 1e-6f;
					}
				}
			}
		}

		for (Brush *br = main->brush.first; br; br = br->id.next) {
			if (br->sculpt_tool == SCULPT_TOOL_FLATTEN) {
				br->flag |= BRUSH_ACCUMULATE;
			}
		}

		if (!DNA_struct_elem_find(fd->filesdna, "ClothSimSettings", "float", "time_scale")) {
			Object *ob;
			ModifierData *md;
			for (ob = main->object.first; ob; ob = ob->id.next) {
				for (md = ob->modifiers.first; md; md = md->next) {
					if (md->type == eModifierType_Cloth) {
						ClothModifierData *clmd = (ClothModifierData *)md;
						clmd->sim_parms->time_scale = 1.0f;
					}
					else if (md->type == eModifierType_ParticleSystem) {
						ParticleSystemModifierData *pmd = (ParticleSystemModifierData *)md;
						if (pmd->psys->clmd) {
							pmd->psys->clmd->sim_parms->time_scale = 1.0f;
						}
					}
				}
			}
		}
	}

	if (!MAIN_VERSION_ATLEAST(main, 277, 3)) {
		/* ------- init of grease pencil initialization --------------- */
		if (!DNA_struct_elem_find(fd->filesdna, "bGPDstroke", "bGPDpalettecolor", "*palcolor")) {
			for (Scene *scene = main->scene.first; scene; scene = scene->id.next) {
				ToolSettings *ts = scene->toolsettings;
				/* initialize use position for sculpt brushes */
				ts->gp_sculpt.flag |= GP_BRUSHEDIT_FLAG_APPLY_POSITION;
				/* initialize  selected vertices alpha factor */
				ts->gp_sculpt.alpha = 1.0f;

				/* new strength sculpt brush */
				if (ts->gp_sculpt.brush[0].size >= 11) {
					GP_BrushEdit_Settings *gset = &ts->gp_sculpt;
					GP_EditBrush_Data *brush;

					brush = &gset->brush[GP_EDITBRUSH_TYPE_STRENGTH];
					brush->size = 25;
					brush->strength = 0.5f;
					brush->flag = GP_EDITBRUSH_FLAG_USE_FALLOFF;
				}
			}
			/* create a default grease pencil drawing brushes set */
			if (!BLI_listbase_is_empty(&main->gpencil)) {
				for (Scene *scene = main->scene.first; scene; scene = scene->id.next) {
					ToolSettings *ts = scene->toolsettings;
					if (BLI_listbase_is_empty(&ts->gp_brushes)) {
						BKE_gpencil_brush_init_presets(ts);
					}
				}
			}
			/* Convert Grease Pencil to new palettes/brushes
			 * Loop all strokes and create the palette and all colors
			 */
			for (bGPdata *gpd = main->gpencil.first; gpd; gpd = gpd->id.next) {
				if (BLI_listbase_is_empty(&gpd->palettes)) {
					/* create palette */
					bGPDpalette *palette = BKE_gpencil_palette_addnew(gpd, "GP_Palette", true);
					for (bGPDlayer *gpl = gpd->layers.first; gpl; gpl = gpl->next) {
						/* create color using layer name */
						bGPDpalettecolor *palcolor = BKE_gpencil_palettecolor_addnew(palette, gpl->info, true);
						if (palcolor != NULL) {
							/* set color attributes */
							copy_v4_v4(palcolor->color, gpl->color);
							copy_v4_v4(palcolor->fill, gpl->fill);
							
							if (gpl->flag & GP_LAYER_HIDE)       palcolor->flag |= PC_COLOR_HIDE;
							if (gpl->flag & GP_LAYER_LOCKED)     palcolor->flag |= PC_COLOR_LOCKED;
							if (gpl->flag & GP_LAYER_ONIONSKIN)  palcolor->flag |= PC_COLOR_ONIONSKIN;
							if (gpl->flag & GP_LAYER_VOLUMETRIC) palcolor->flag |= PC_COLOR_VOLUMETRIC;
							if (gpl->flag & GP_LAYER_HQ_FILL)    palcolor->flag |= PC_COLOR_HQ_FILL;
							
							/* set layer opacity to 1 */
							gpl->opacity = 1.0f;
							
							/* set tint color */
							ARRAY_SET_ITEMS(gpl->tintcolor, 0.0f, 0.0f, 0.0f, 0.0f);
							
							/* flush relevant layer-settings to strokes */
							for (bGPDframe *gpf = gpl->frames.first; gpf; gpf = gpf->next) {
								for (bGPDstroke *gps = gpf->strokes.first; gps; gps = gps->next) {
									/* set stroke to palette and force recalculation */
									BLI_strncpy(gps->colorname, gpl->info, sizeof(gps->colorname));
									gps->palcolor = NULL;
									gps->flag |= GP_STROKE_RECALC_COLOR;
									gps->thickness = gpl->thickness;
									
									/* set alpha strength to 1 */
									for (int i = 0; i < gps->totpoints; i++) {
										gps->points[i].strength = 1.0f;
									}
								}
							}
						}
						
						/* set thickness to 0 (now it is a factor to override stroke thickness) */
						gpl->thickness = 0.0f;
					}
					/* set first color as active */
					if (palette->colors.first)
						BKE_gpencil_palettecolor_setactive(palette, palette->colors.first);
				}
			}
		}
		/* ------- end of grease pencil initialization --------------- */
	}

	if (!MAIN_VERSION_ATLEAST(main, 278, 0)) {
		if (!DNA_struct_elem_find(fd->filesdna, "MovieTrackingTrack", "float", "weight_stab")) {
			MovieClip *clip;
			for (clip = main->movieclip.first; clip; clip = clip->id.next) {
				MovieTracking *tracking = &clip->tracking;
				MovieTrackingObject *tracking_object;
				for (tracking_object = tracking->objects.first;
				     tracking_object != NULL;
				     tracking_object = tracking_object->next)
				{
					ListBase *tracksbase = BKE_tracking_object_get_tracks(tracking, tracking_object);
					MovieTrackingTrack *track;
					for (track = tracksbase->first;
					     track != NULL;
					     track = track->next)
					{
						track->weight_stab = track->weight;
					}
				}
			}
		}

		if (!DNA_struct_elem_find(fd->filesdna, "MovieTrackingStabilization", "int", "tot_rot_track")) {
			MovieClip *clip;
			for (clip = main->movieclip.first; clip != NULL; clip = clip->id.next) {
				if (clip->tracking.stabilization.rot_track) {
					migrate_single_rot_stabilization_track_settings(&clip->tracking.stabilization);
				}
				if (clip->tracking.stabilization.scale == 0.0f) {
					/* ensure init.
					 * Was previously used for autoscale only,
					 * now used always (as "target scale") */
					clip->tracking.stabilization.scale = 1.0f;
				}
				/* blender prefers 1-based frame counting;
				 * thus using frame 1 as reference typically works best */
				clip->tracking.stabilization.anchor_frame = 1;
				/* by default show the track lists expanded, to improve "discoverability" */
				clip->tracking.stabilization.flag |= TRACKING_SHOW_STAB_TRACKS;
				/* deprecated, not used anymore */
				clip->tracking.stabilization.ok = false;
			}
		}
	}
	if (!MAIN_VERSION_ATLEAST(main, 278, 2)) {
		if (!DNA_struct_elem_find(fd->filesdna, "FFMpegCodecData", "int", "ffmpeg_preset")) {
			for (Scene *scene = main->scene.first; scene; scene = scene->id.next) {
				/* "medium" is the preset FFmpeg uses when no presets are given. */
				scene->r.ffcodecdata.ffmpeg_preset = FFM_PRESET_MEDIUM;
			}
		}
		if (!DNA_struct_elem_find(fd->filesdna, "FFMpegCodecData", "int", "constant_rate_factor")) {
			for (Scene *scene = main->scene.first; scene; scene = scene->id.next) {
				/* fall back to behaviour from before we introduced CRF for old files */
				scene->r.ffcodecdata.constant_rate_factor = FFM_CRF_NONE;
			}
		}

		if (!DNA_struct_elem_find(fd->filesdna, "SmokeModifierData", "float", "slice_per_voxel")) {
			Object *ob;
			ModifierData *md;

			for (ob = main->object.first; ob; ob = ob->id.next) {
				for (md = ob->modifiers.first; md; md = md->next) {
					if (md->type == eModifierType_Smoke) {
						SmokeModifierData *smd = (SmokeModifierData *)md;
						if (smd->domain) {
							smd->domain->slice_per_voxel = 5.0f;
							smd->domain->slice_depth = 0.5f;
							smd->domain->display_thickness = 1.0f;
						}
					}
				}
			}
		}
	}

	if (!MAIN_VERSION_ATLEAST(main, 278, 3)) {
		for (Scene *scene = main->scene.first; scene != NULL; scene = scene->id.next) {
			if (scene->toolsettings != NULL) {
				ToolSettings *ts = scene->toolsettings;
				ParticleEditSettings *pset = &ts->particle;
				for (int a = 0; a < PE_TOT_BRUSH; a++) {
					if (pset->brush[a].count == 0) {
						pset->brush[a].count = 10;
					}
				}
			}
		}

		if (!DNA_struct_elem_find(fd->filesdna, "RigidBodyCon", "float", "spring_stiffness_ang_x")) {
			Object *ob;
			for (ob = main->object.first; ob; ob = ob->id.next) {
				RigidBodyCon *rbc = ob->rigidbody_constraint;
				if (rbc) {
					rbc->spring_stiffness_ang_x = 10.0;
					rbc->spring_stiffness_ang_y = 10.0;
					rbc->spring_stiffness_ang_z = 10.0;
					rbc->spring_damping_ang_x = 0.5;
					rbc->spring_damping_ang_y = 0.5;
					rbc->spring_damping_ang_z = 0.5;
				}
			}
		}

		/* constant detail for sculpting is now a resolution value instead of
		 * a percentage, we reuse old DNA struct member but convert it */
		for (Scene *scene = main->scene.first; scene != NULL; scene = scene->id.next) {
			if (scene->toolsettings != NULL) {
				ToolSettings *ts = scene->toolsettings;
				if (ts->sculpt && ts->sculpt->constant_detail != 0.0f) {
					ts->sculpt->constant_detail = 100.0f / ts->sculpt->constant_detail;
				}
			}
		}
	}

	if (!MAIN_VERSION_ATLEAST(main, 278, 4)) {
		const float sqrt_3 = (float)M_SQRT3;
		for (Brush *br = main->brush.first; br; br = br->id.next) {
			br->fill_threshold /= sqrt_3;
		}

		/* Custom motion paths */
		if (!DNA_struct_elem_find(fd->filesdna, "bMotionPath", "int", "line_thickness")) {
			Object *ob;
			for (ob = main->object.first; ob; ob = ob->id.next) {
				bMotionPath *mpath;
				bPoseChannel *pchan;
				mpath = ob->mpath;
				if (mpath) {
					mpath->color[0] = 1.0f;
					mpath->color[1] = 0.0f;
					mpath->color[2] = 0.0f;
					mpath->line_thickness = 1;
					mpath->flag |= MOTIONPATH_FLAG_LINES;
				}
				/* bones motion path */
				if (ob->pose) {
					for (pchan = ob->pose->chanbase.first; pchan; pchan = pchan->next) {
						mpath = pchan->mpath;
						if (mpath) {
							mpath->color[0] = 1.0f;
							mpath->color[1] = 0.0f;
							mpath->color[2] = 0.0f;
							mpath->line_thickness = 1;
							mpath->flag |= MOTIONPATH_FLAG_LINES;
						}
					}
				}
			}
		}
	}

	/* To be added to next subversion bump! */
	{
		/* Mask primitive adding code was not initializing correctly id_type of its points' parent. */
		for (Mask *mask = main->mask.first; mask; mask = mask->id.next) {
			for (MaskLayer *mlayer = mask->masklayers.first; mlayer; mlayer = mlayer->next) {
				for (MaskSpline *mspline = mlayer->splines.first; mspline; mspline = mspline->next) {
					int i = 0;
					for (MaskSplinePoint *mspoint = mspline->points; i < mspline->tot_point; mspoint++, i++) {
						if (mspoint->parent.id_type == 0) {
							BKE_mask_parent_init(&mspoint->parent);
						}
					}
				}
			}
		}

		/* Fix for T50736, Glare comp node using same var for two different things. */
		if (!DNA_struct_elem_find(fd->filesdna, "NodeGlare", "char", "star_45")) {
			FOREACH_NODETREE(main, ntree, id) {
				if (ntree->type == NTREE_COMPOSIT) {
					ntreeSetTypes(NULL, ntree);
					for (bNode *node = ntree->nodes.first; node; node = node->next) {
						if (node->type == CMP_NODE_GLARE) {
							NodeGlare *ndg = node->storage;
							switch (ndg->type) {
								case 2:  /* Grrrr! magic numbers :( */
									ndg->streaks = ndg->angle;
									break;
								case 0:
									ndg->star_45 = ndg->angle != 0;
									break;
								default:
									break;
							}
						}
					}
				}
			} FOREACH_NODETREE_END
		}
	}

	{
		if (!DNA_struct_elem_find(fd->filesdna, "View3DDebug", "char", "background")) {
			bScreen *screen;

			for (screen = main->screen.first; screen; screen = screen->id.next) {
				ScrArea *sa;
				for (sa = screen->areabase.first; sa; sa = sa->next) {
					SpaceLink *sl;

					for (sl = sa->spacedata.first; sl; sl = sl->next) {
						switch (sl->spacetype) {
							case SPACE_VIEW3D:
							{
								View3D *v3d = (View3D *)sl;
								v3d->debug.background = V3D_DEBUG_BACKGROUND_NONE;
							}
						}
					}
				}
			}
		}
	}
}

void do_versions_after_linking_270(Main *main)
{
	/* To be added to next subversion bump! */
	{
		FOREACH_NODETREE(main, ntree, id) {
			if (ntree->type == NTREE_COMPOSIT) {
				ntreeSetTypes(NULL, ntree);
				for (bNode *node = ntree->nodes.first; node; node = node->next) {
					if (node->type == CMP_NODE_HUE_SAT) {
						do_version_hue_sat_node(ntree, node);
					}
				}
			}
		} FOREACH_NODETREE_END
	}
}<|MERGE_RESOLUTION|>--- conflicted
+++ resolved
@@ -248,68 +248,6 @@
 	node->storage = NULL;
 }
 
-<<<<<<< HEAD
-/**
- * \brief Before lib-link versioning for new workspace design.
- *
- * Adds a workspace for each screen of the old file and adds the needed workspace-layout to wrap the screen.
- * Rest of the conversion is done in #do_version_workspaces_after_lib_link.
- *
- * Note that some of the created workspaces might be deleted again in case of reading the default startup.blend.
- */
-static void do_version_workspaces_before_lib_link(Main *main)
-{
-	BLI_assert(BLI_listbase_is_empty(&main->workspaces));
-
-	for (bScreen *screen = main->screen.first; screen; screen = screen->id.next) {
-		WorkSpace *ws = BKE_workspace_add(main, screen->id.name + 2);
-		WorkSpaceLayout *layout = BKE_workspace_layout_add(ws, screen);
-
-		BKE_workspace_active_layout_set(ws, layout);
-
-		/* For compatibility, the workspace should be activated that represents the active
-		 * screen of the old file. This is done in blo_do_versions_after_linking_270. */
-	}
-
-	for (wmWindowManager *wm = main->wm.first; wm; wm = wm->id.next) {
-		for (wmWindow *win = wm->windows.first; win; win = win->next) {
-			win->workspace_hook = BKE_workspace_hook_new();
-		}
-	}
-}
-
-/**
- * \brief After lib-link versioning for new workspace design.
- *
- *  *  Active screen isn't stored directly in window anymore, but in the active workspace.
- *     We already created a new workspace for each screen in #do_version_workspaces_before_lib_link,
- *     here we need to find and activate the workspace that contains the active screen of the old file.
- *  *  Active scene isn't stored in screen anymore, but in window.
- */
-static void do_version_workspaces_after_lib_link(Main *main)
-{
-	for (wmWindowManager *wm = main->wm.first; wm; wm = wm->id.next) {
-		for (wmWindow *win = wm->windows.first; win; win = win->next) {
-			bScreen *screen = win->screen;
-			WorkSpace *workspace = BLI_findstring(&main->workspaces, screen->id.name + 2, offsetof(ID, name) + 2);
-			ListBase *layout_types = BKE_workspace_layout_types_get(workspace);
-			ListBase *layouts = BKE_workspace_hook_layouts_get(win->workspace_hook);
-			WorkSpaceLayout *layout = BKE_workspace_layout_add_from_type(workspace, layout_types->first, screen);
-
-			BLI_assert(BLI_listbase_count(layout_types) == 1);
-			BLI_addhead(layouts, layout);
-			BKE_workspace_active_layout_set(workspace, layout); /* TODO */
-			win->scene = screen->scene;
-
-			/* Deprecated from now on! */
-			win->screen = NULL;
-			screen->scene = NULL;
-		}
-	}
-}
-
-=======
->>>>>>> d642b254
 void blo_do_versions_270(FileData *fd, Library *UNUSED(lib), Main *main)
 {
 	if (!MAIN_VERSION_ATLEAST(main, 270, 0)) {
