/*
 * ***** BEGIN GPL LICENSE BLOCK *****
 *
 * This program is free software; you can redistribute it and/or
 * modify it under the terms of the GNU General Public License
 * as published by the Free Software Foundation; either version 2
 * of the License, or (at your option) any later version.
 *
 * This program is distributed in the hope that it will be useful,
 * but WITHOUT ANY WARRANTY; without even the implied warranty of
 * MERCHANTABILITY or FITNESS FOR A PARTICULAR PURPOSE.  See the
 * GNU General Public License for more details.
 *
 * You should have received a copy of the GNU General Public License
 * along with this program; if not, write to the Free Software Foundation,
 * Inc., 51 Franklin Street, Fifth Floor, Boston, MA 02110-1301, USA.
 *
 * The Original Code is Copyright (C) 2016 Blender Foundation.
 * All rights reserved.
 *
 * Contributor(s): none yet.
 *
 * ***** END GPL LICENSE BLOCK *****
 */

/** \file blender/windowmanager/manipulators/WM_manipulator_types.h
 *  \ingroup wm
 *
 * \name Manipulator Types
 * \brief Manipulator defines for external use.
 *
 * Only included in WM_types.h and lower level files.
 */


#ifndef __WM_MANIPULATOR_TYPES_H__
#define __WM_MANIPULATOR_TYPES_H__

#include "BLI_compiler_attrs.h"

struct wmManipulatorGroupType;
struct wmManipulatorGroup;
struct wmManipulator;
struct wmKeyConfig;

#include "wm_manipulator_fn.h"

/* -------------------------------------------------------------------- */
/* wmManipulator */

/**
 * Simple utility wrapper for storing a single manipulator as wmManipulatorGroup.customdata (which gets freed).
 */
typedef struct wmManipulatorWrapper {
	struct wmManipulator *manipulator;
} wmManipulatorWrapper;

/* wmManipulator.flag
 * Flags for individual manipulators. */
enum {
	WM_MANIPULATOR_DRAW_HOVER  = (1 << 0), /* draw *only* while hovering */
	WM_MANIPULATOR_DRAW_ACTIVE = (1 << 1), /* draw while dragging */
	WM_MANIPULATOR_DRAW_VALUE  = (1 << 2), /* draw an indicator for the current value while dragging */
	WM_MANIPULATOR_HIDDEN      = (1 << 3),
};

typedef struct wmManipulatorType {
	struct wmManipulatorGroupType *next, *prev;

	const char *idname; /* MAX_NAME */

	uint size;

	/* could become wmManipulatorType */
	/* draw manipulator */
	wmManipulatorFnDraw draw;

	/* determines 3d intersection by rendering the manipulator in a selection routine. */
	wmManipulatorFnDrawSelect draw_select;

	/* determine if the mouse intersects with the manipulator. The calculation should be done in the callback itself */
	wmManipulatorFnIntersect intersect;

	/* handler used by the manipulator. Usually handles interaction tied to a manipulator type */
	wmManipulatorFnHandler handler;

	/* manipulator-specific handler to update manipulator attributes based on the property value */
	wmManipulatorFnPropDataUpdate prop_data_update;

	/* returns the final position which may be different from the origin, depending on the manipulator.
	 * used in calculations of scale */
<<<<<<< HEAD
	wmManipulatorFnFinalPositionGet final_position_get;
=======
	wmManipulatorFnFinalPositionGet position_get;
>>>>>>> 575db256

	/* activate a manipulator state when the user clicks on it */
	wmManipulatorFnInvoke invoke;

	/* called when manipulator tweaking is done - used to free data and reset property when cancelling */
	wmManipulatorFnExit exit;

	wmManipulatorFnCursorGet cursor_get;

	/* called when manipulator selection state changes */
	wmManipulatorFnSelect select;

	/* maximum number of properties attached to the manipulator */
	int prop_len_max;

	/* RNA integration */
	ExtensionRNA ext;
} wmManipulatorType;


/* -------------------------------------------------------------------- */
/* wmManipulatorGroup */

/* factory class for a manipulator-group type, gets called every time a new area is spawned */
typedef struct wmManipulatorGroupType {
	struct wmManipulatorGroupType *next, *prev;

	char idname[64];  /* MAX_NAME */
	const char *name; /* manipulator-group name - displayed in UI (keymap editor) */

	/* poll if manipulator-map should be visible */
	wmManipulatorGroupFnPoll poll;
	/* initially create manipulators and set permanent data - stuff you only need to do once */
	wmManipulatorGroupFnInit init;
	/* refresh data, only called if recreate flag is set (WM_manipulatormap_tag_refresh) */
	wmManipulatorGroupFnRefresh refresh;
	/* refresh data for drawing, called before each redraw */
	wmManipulatorGroupFnDrawPrepare draw_prepare;

	/* keymap init callback for this manipulator-group */
	struct wmKeyMap *(*keymap_init)(const struct wmManipulatorGroupType *, struct wmKeyConfig *);
	/* keymap created with callback from above */
	struct wmKeyMap *keymap;

	/* Disable for now, maybe some day we want properties. */
#if 0
	/* rna for properties */
	struct StructRNA *srna;
#endif

	/* RNA integration */
	ExtensionRNA ext;

	int flag;

	/* Weak, but needed to store which functions we have. */
	int rna_func_flag;

	/* if type is spawned from operator this is set here */
	void *op;

	/* same as manipulator-maps, so registering/unregistering goes to the correct region */
	short spaceid, regionid;
	char mapidname[64];
} wmManipulatorGroupType;

/**
 * wmManipulatorGroupType.flag
 * Flags that influence the behavior of all manipulators in the group.
 */
enum {
	/* Mark manipulator-group as being 3D */
	WM_MANIPULATORGROUPTYPE_IS_3D       = (1 << 0),
	/* Scale manipulators as 3D object that respects zoom (otherwise zoom independent draw size) */
	WM_MANIPULATORGROUPTYPE_SCALE_3D    = (1 << 1),
	/* Manipulators can be depth culled with scene objects (covered by other geometry - TODO) */
	WM_MANIPULATORGROUPTYPE_SCENE_DEPTH = (1 << 2),
	/* Manipulators can be selected */
	WM_MANIPULATORGROUPTYPE_SELECTABLE  = (1 << 3),
	/* manipulator group is attached to operator, and is only accessible as long as this runs */
	WM_MANIPULATORGROUPTYPE_OP          = (1 << 4),
};


/* -------------------------------------------------------------------- */
/* wmManipulatorMap */

struct wmManipulatorMapType_Params {
	const char *idname;
	const int spaceid;
	const int regionid;
};

/**
 * Pass a value of this enum to #WM_manipulatormap_draw to tell it what to draw.
 */
enum {
	/* Draw 2D manipulator-groups (ManipulatorGroupType.is_3d == false) */
	WM_MANIPULATORMAP_DRAWSTEP_2D = 0,
	/* Draw 3D manipulator-groups (ManipulatorGroupType.is_3d == true) */
	WM_MANIPULATORMAP_DRAWSTEP_3D,
	/* Draw only depth culled manipulators (WM_MANIPULATOR_SCENE_DEPTH flag).
	 * Note that these are expected to be 3D manipulators too. */
	WM_MANIPULATORMAP_DRAWSTEP_IN_SCENE,
};

#endif  /* __WM_MANIPULATOR_TYPES_H__ */
<|MERGE_RESOLUTION|>--- conflicted
+++ resolved
@@ -89,11 +89,7 @@
 
 	/* returns the final position which may be different from the origin, depending on the manipulator.
 	 * used in calculations of scale */
-<<<<<<< HEAD
-	wmManipulatorFnFinalPositionGet final_position_get;
-=======
 	wmManipulatorFnFinalPositionGet position_get;
->>>>>>> 575db256
 
 	/* activate a manipulator state when the user clicks on it */
 	wmManipulatorFnInvoke invoke;
