/*
 * ***** BEGIN GPL LICENSE BLOCK *****
 *
 * This program is free software; you can redistribute it and/or
 * modify it under the terms of the GNU General Public License
 * as published by the Free Software Foundation; either version 2
 * of the License, or (at your option) any later version.
 *
 * This program is distributed in the hope that it will be useful,
 * but WITHOUT ANY WARRANTY; without even the implied warranty of
 * MERCHANTABILITY or FITNESS FOR A PARTICULAR PURPOSE.  See the
 * GNU General Public License for more details.
 *
 * You should have received a copy of the GNU General Public License
 * along with this program; if not, write to the Free Software Foundation,
 * Inc., 51 Franklin Street, Fifth Floor, Boston, MA 02110-1301, USA.
 *
 * ***** END GPL LICENSE BLOCK *****
 */

/** \file blender/windowmanager/manipulators/intern/manipulator_library/primitive_manipulator.c
 *  \ingroup wm
 *
 * \name Primitive Manipulator
 *
 * 3D Manipulator
 *
 * \brief Manipulator with primitive drawing type (plane, cube, etc.).
 * Currently only plane primitive supported without own handling, use with operator only.
 */

#include "BIF_gl.h"

#include "BKE_context.h"

#include "BLI_math.h"

#include "DNA_view3d_types.h"
#include "DNA_manipulator_types.h"

#include "GPU_immediate.h"
#include "GPU_matrix.h"
#include "GPU_select.h"

#include "MEM_guardedalloc.h"

#include "WM_api.h"
#include "WM_types.h"

/* own includes */
#include "WM_manipulator_types.h"
#include "WM_manipulator_library.h"
#include "wm_manipulator_wmapi.h"
#include "wm_manipulator_intern.h"
#include "manipulator_library_intern.h"


/* PrimitiveManipulator->flag */
enum {
	PRIM_UP_VECTOR_SET = (1 << 0),
};

typedef struct PrimitiveManipulator {
	wmManipulator manipulator;

	float direction[3];
	float up[3];
	int style;
	int flag;
} PrimitiveManipulator;


static float verts_plane[4][3] = {
	{-1, -1, 0},
	{ 1, -1, 0},
	{ 1,  1, 0},
	{-1,  1, 0},
};


/* -------------------------------------------------------------------- */

static void manipulator_primitive_draw_geom(
        const float col_inner[4], const float col_outer[4], const int style)
{
	float (*verts)[3];
	unsigned int vert_count = 0;

	if (style == MANIPULATOR_PRIMITIVE_STYLE_PLANE) {
		verts = verts_plane;
		vert_count = ARRAY_SIZE(verts_plane);
	}

<<<<<<< HEAD
	immBindBuiltinProgram(GPU_SHADER_3D_UNIFORM_COLOR);
	wm_manipulator_vec_draw(col_inner, verts, vert_count, pos, PRIM_TRIANGLE_FAN);
	wm_manipulator_vec_draw(col_outer, verts, vert_count, pos, PRIM_LINE_LOOP);
	immUnbindProgram();
=======
	if (vert_count > 0) {
		unsigned int pos = VertexFormat_add_attrib(immVertexFormat(), "pos", COMP_F32, 3, KEEP_FLOAT);
		immBindBuiltinProgram(GPU_SHADER_3D_UNIFORM_COLOR);
		wm_manipulator_vec_draw(col_inner, verts, vert_count, pos, PRIM_TRIANGLE_FAN);
		wm_manipulator_vec_draw(col_outer, verts, vert_count, pos, PRIM_LINE_LOOP);
		immUnbindProgram();
	}
>>>>>>> 1de61696
}

static void manipulator_primitive_draw_intern(
        PrimitiveManipulator *prim, const bool UNUSED(select),
        const bool highlight)
{
	float col_inner[4], col_outer[4];
	float rot[3][3];
	float mat[4][4];

	if (prim->flag & PRIM_UP_VECTOR_SET) {
		copy_v3_v3(rot[2], prim->direction);
		copy_v3_v3(rot[1], prim->up);
		cross_v3_v3v3(rot[0], prim->up, prim->direction);
	}
	else {
		const float up[3] = {0.0f, 0.0f, 1.0f};
		rotation_between_vecs_to_mat3(rot, up, prim->direction);
	}

	copy_m4_m3(mat, rot);
	copy_v3_v3(mat[3], prim->manipulator.origin);
	mul_mat3_m4_fl(mat, prim->manipulator.scale);

	gpuPushMatrix();
	gpuMultMatrix3D(mat);

	manipulator_color_get(&prim->manipulator, highlight, col_outer);
	copy_v4_v4(col_inner, col_outer);
	col_inner[3] *= 0.5f;

	glEnable(GL_BLEND);
	gpuTranslate3fv(prim->manipulator.offset);
	manipulator_primitive_draw_geom(col_inner, col_outer, prim->style);
	glDisable(GL_BLEND);

	gpuPopMatrix();

	if (prim->manipulator.interaction_data) {
		ManipulatorInteraction *inter = prim->manipulator.interaction_data;

		copy_v4_fl(col_inner, 0.5f);
		copy_v3_fl(col_outer, 0.5f);
		col_outer[3] = 0.8f;

		copy_m4_m3(mat, rot);
		copy_v3_v3(mat[3], inter->init_origin);
		mul_mat3_m4_fl(mat, inter->init_scale);

		gpuPushMatrix();
		gpuMultMatrix3D(mat);

		glEnable(GL_BLEND);
		gpuTranslate3fv(prim->manipulator.offset);
		manipulator_primitive_draw_geom(col_inner, col_outer, prim->style);
		glDisable(GL_BLEND);

		gpuPopMatrix();
	}
}

static void manipulator_primitive_render_3d_intersect(
        const bContext *UNUSED(C), wmManipulator *manipulator,
        int selectionbase)
{
	GPU_select_load_id(selectionbase);
	manipulator_primitive_draw_intern((PrimitiveManipulator *)manipulator, true, false);
}

static void manipulator_primitive_draw(const bContext *UNUSED(C), wmManipulator *manipulator)
{
	manipulator_primitive_draw_intern(
	            (PrimitiveManipulator *)manipulator, false,
	            (manipulator->state & WM_MANIPULATOR_HIGHLIGHT));
}

static int manipulator_primitive_invoke(
        bContext *UNUSED(C), const wmEvent *UNUSED(event), wmManipulator *manipulator)
{
	ManipulatorInteraction *inter = MEM_callocN(sizeof(ManipulatorInteraction), __func__);

	copy_v3_v3(inter->init_origin, manipulator->origin);
	inter->init_scale = manipulator->scale;

	manipulator->interaction_data = inter;

	return OPERATOR_RUNNING_MODAL;
}


/* -------------------------------------------------------------------- */
/** \name Primitive Manipulator API
 *
 * \{ */

wmManipulator *MANIPULATOR_primitive_new(wmManipulatorGroup *mgroup, const char *name, const int style)
{
	PrimitiveManipulator *prim = MEM_callocN(sizeof(PrimitiveManipulator), name);
	const float dir_default[3] = {0.0f, 0.0f, 1.0f};

	prim->manipulator.draw = manipulator_primitive_draw;
	prim->manipulator.invoke = manipulator_primitive_invoke;
	prim->manipulator.intersect = NULL;
	prim->manipulator.render_3d_intersection = manipulator_primitive_render_3d_intersect;
	prim->manipulator.flag |= WM_MANIPULATOR_DRAW_ACTIVE;
	prim->style = style;

	/* defaults */
	copy_v3_v3(prim->direction, dir_default);

	wm_manipulator_register(mgroup, &prim->manipulator, name);

	return (wmManipulator *)prim;
}

/**
 * Define direction the primitive will point towards
 */
void MANIPULATOR_primitive_set_direction(wmManipulator *manipulator, const float direction[3])
{
	PrimitiveManipulator *prim = (PrimitiveManipulator *)manipulator;

	normalize_v3_v3(prim->direction, direction);
}

/**
 * Define up-direction of the primitive manipulator
 */
void MANIPULATOR_primitive_set_up_vector(wmManipulator *manipulator, const float direction[3])
{
	PrimitiveManipulator *prim = (PrimitiveManipulator *)manipulator;

	if (direction) {
		normalize_v3_v3(prim->up, direction);
		prim->flag |= PRIM_UP_VECTOR_SET;
	}
	else {
		prim->flag &= ~PRIM_UP_VECTOR_SET;
	}
}

/** \} */ // Primitive Manipulator API


/* -------------------------------------------------------------------- */

void fix_linking_manipulator_primitive(void)
{
	(void)0;
}<|MERGE_RESOLUTION|>--- conflicted
+++ resolved
@@ -91,12 +91,6 @@
 		vert_count = ARRAY_SIZE(verts_plane);
 	}
 
-<<<<<<< HEAD
-	immBindBuiltinProgram(GPU_SHADER_3D_UNIFORM_COLOR);
-	wm_manipulator_vec_draw(col_inner, verts, vert_count, pos, PRIM_TRIANGLE_FAN);
-	wm_manipulator_vec_draw(col_outer, verts, vert_count, pos, PRIM_LINE_LOOP);
-	immUnbindProgram();
-=======
 	if (vert_count > 0) {
 		unsigned int pos = VertexFormat_add_attrib(immVertexFormat(), "pos", COMP_F32, 3, KEEP_FLOAT);
 		immBindBuiltinProgram(GPU_SHADER_3D_UNIFORM_COLOR);
@@ -104,7 +98,6 @@
 		wm_manipulator_vec_draw(col_outer, verts, vert_count, pos, PRIM_LINE_LOOP);
 		immUnbindProgram();
 	}
->>>>>>> 1de61696
 }
 
 static void manipulator_primitive_draw_intern(
