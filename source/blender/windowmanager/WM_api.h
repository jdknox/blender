/*
 * ***** BEGIN GPL LICENSE BLOCK *****
 *
 * This program is free software; you can redistribute it and/or
 * modify it under the terms of the GNU General Public License
 * as published by the Free Software Foundation; either version 2
 * of the License, or (at your option) any later version. 
 *
 * This program is distributed in the hope that it will be useful,
 * but WITHOUT ANY WARRANTY; without even the implied warranty of
 * MERCHANTABILITY or FITNESS FOR A PARTICULAR PURPOSE.  See the
 * GNU General Public License for more details.
 *
 * You should have received a copy of the GNU General Public License
 * along with this program; if not, write to the Free Software Foundation,
 * Inc., 51 Franklin Street, Fifth Floor, Boston, MA 02110-1301, USA.
 *
 * The Original Code is Copyright (C) 2007 Blender Foundation.
 * All rights reserved.
 *
 * 
 * Contributor(s): Blender Foundation
 *
 * ***** END GPL LICENSE BLOCK *****
 */
#ifndef __WM_API_H__
#define __WM_API_H__

/** \file blender/windowmanager/WM_api.h
 *  \ingroup wm
 *
 *  \page wmpage windowmanager
 *  \section wmabout About windowmanager
 *  \ref wm handles events received from \ref GHOST and manages
 *  the screens, areas and input for Blender
 *  \section wmnote NOTE
 *  \todo document
 */

/* dna-savable wmStructs here */
#include "DNA_windowmanager_types.h"
#include "WM_keymap.h"
#include "BLI_compiler_attrs.h"

#ifdef __cplusplus
extern "C" {
#endif

struct bContext;
struct GHashIterator;
struct IDProperty;
struct wmEvent;
struct wmEventHandler;
struct wmGesture;
struct wmJob;
struct wmOperatorType;
struct wmOperator;
struct rcti;
struct PointerRNA;
struct PropertyRNA;
struct MenuType;
struct wmDropBox;
struct wmDrag;
struct ImBuf;
struct ImageFormatData;
struct ARegion;

#ifdef WITH_INPUT_NDOF
struct wmNDOFMotionData;
#endif

typedef struct wmJob wmJob;

/* general API */
void		WM_init_state_size_set		(int stax, int stay, int sizx, int sizy);
void		WM_init_state_fullscreen_set(void);
void		WM_init_state_normal_set(void);
void		WM_init_native_pixels(bool do_it);

void		WM_init				(struct bContext *C, int argc, const char **argv);
void		WM_exit_ext			(struct bContext *C, const bool do_python);

void		WM_exit				(struct bContext *C) ATTR_NORETURN;

void		WM_main				(struct bContext *C) ATTR_NORETURN;

bool 		WM_init_game		(struct bContext *C);
void		WM_init_splash		(struct bContext *C);


void		WM_check			(struct bContext *C);

int			WM_window_pixels_x		(struct wmWindow *win);
int			WM_window_pixels_y		(struct wmWindow *win);
bool		WM_window_is_fullscreen	(struct wmWindow *win);

/* defines for 'type' WM_window_open_temp */
enum {
	WM_WINDOW_RENDER = 1,
	WM_WINDOW_USERPREFS,
	// WM_WINDOW_FILESEL // UNUSED
};

struct wmWindow	*WM_window_open(struct bContext *C, const struct rcti *rect);
struct wmWindow *WM_window_open_temp(struct bContext *C, const struct rcti *rect_init, int type);
			
			/* returns true if draw method is triple buffer */
bool		WM_is_draw_triple(struct wmWindow *win);

bool		WM_stereo3d_enabled(struct wmWindow *win, bool only_fullscreen_test);


			/* files */
void		WM_file_autoexec_init(const char *filepath);
bool		WM_file_read(struct bContext *C, const char *filepath, struct ReportList *reports);
void		WM_autosave_init(struct wmWindowManager *wm);
void		WM_recover_last_session(struct bContext *C, struct ReportList *reports);
void		WM_file_tag_modified(const struct bContext *C);

void        WM_lib_reload(struct Library *lib, struct bContext *C, struct ReportList *reports);

			/* mouse cursors */
void		WM_cursor_set(struct wmWindow *win, int curs);
void		WM_cursor_modal_set(struct wmWindow *win, int curs);
void		WM_cursor_modal_restore(struct wmWindow *win);
void		WM_cursor_wait		(bool val);
void		WM_cursor_grab_enable(struct wmWindow *win, bool wrap, bool hide, int bounds[4]);
void		WM_cursor_grab_disable(struct wmWindow *win, const int mouse_ungrab_xy[2]);
void		WM_cursor_time		(struct wmWindow *win, int nr);

void		*WM_paint_cursor_activate(struct wmWindowManager *wm,
                                      int (*poll)(struct bContext *C),
                                      void (*draw)(struct bContext *C, int, int, void *customdata),
                                      void *customdata);

void		WM_paint_cursor_end(struct wmWindowManager *wm, void *handle);
void		WM_paint_cursor_tag_redraw(struct wmWindow *win, struct ARegion *ar);

void		WM_cursor_warp		(struct wmWindow *win, int x, int y);
void		WM_cursor_compatible_xy(wmWindow *win, int *x, int *y);
float		WM_cursor_pressure	(const struct wmWindow *win);

			/* event map */
int			WM_userdef_event_map(int kmitype);

			/* handlers */

struct wmEventHandler *WM_event_add_keymap_handler(ListBase *handlers, wmKeyMap *keymap);
						/* boundbox, optional subwindow boundbox for offset */
struct wmEventHandler *WM_event_add_keymap_handler_bb(ListBase *handlers, wmKeyMap *keymap, const rcti *bb, const rcti *swinbb);
						/* priority not implemented, it adds in begin */
struct wmEventHandler *WM_event_add_keymap_handler_priority(ListBase *handlers, wmKeyMap *keymap, int priority);

void		WM_event_remove_keymap_handler(ListBase *handlers, wmKeyMap *keymap);

typedef int (*wmUIHandlerFunc)(struct bContext *C, const struct wmEvent *event, void *userdata);
typedef void (*wmUIHandlerRemoveFunc)(struct bContext *C, void *userdata);

struct wmEventHandler *WM_event_add_ui_handler(
        const struct bContext *C, ListBase *handlers,
        wmUIHandlerFunc ui_handle, wmUIHandlerRemoveFunc ui_remove,
        void *userdata, const char flag);
void WM_event_remove_ui_handler(
        ListBase *handlers,
        wmUIHandlerFunc ui_handle, wmUIHandlerRemoveFunc ui_remove,
        void *userdata, const bool postpone);
void WM_event_remove_area_handler(
        struct ListBase *handlers, void *area);
void WM_event_free_ui_handler_all(
        struct bContext *C, ListBase *handlers,
        wmUIHandlerFunc ui_handle, wmUIHandlerRemoveFunc ui_remove);

struct wmEventHandler *WM_event_add_modal_handler(struct bContext *C, struct wmOperator *op);
void		WM_event_remove_handlers(struct bContext *C, ListBase *handlers);

/* handler flag */
enum {
	WM_HANDLER_BLOCKING             = (1 << 0),  /* after this handler all others are ignored */
	WM_HANDLER_ACCEPT_DBL_CLICK     = (1 << 1),  /* handler accepts double key press events */

	/* internal */
	WM_HANDLER_DO_FREE              = (1 << 7),  /* handler tagged to be freed in wm_handlers_do() */
};

struct wmEventHandler *WM_event_add_dropbox_handler(ListBase *handlers, ListBase *dropboxes);

			/* mouse */
void		WM_event_add_mousemove(struct bContext *C);
bool        WM_modal_tweak_exit(const struct wmEvent *event, int tweak_event);
bool		WM_event_is_absolute(const struct wmEvent *event);

#ifdef WITH_INPUT_NDOF
			/* 3D mouse */
void		WM_ndof_deadzone_set(float deadzone);
#endif
			/* notifiers */
void		WM_event_add_notifier(const struct bContext *C, unsigned int type, void *reference);
void		WM_main_add_notifier(unsigned int type, void *reference);
void		WM_main_remove_notifier_reference(const void *reference);
void		WM_main_remap_editor_id_reference(struct ID *old_id, struct ID *new_id);

			/* reports */
void        WM_report_banner_show(void);
void        WM_report(ReportType type, const char *message);
void        WM_reportf(ReportType type, const char *format, ...) ATTR_PRINTF_FORMAT(2, 3);

void wm_event_add_ex(
        struct wmWindow *win, const struct wmEvent *event_to_add,
        const struct wmEvent *event_to_add_after)
        ATTR_NONNULL(1, 2);
void wm_event_add(
        struct wmWindow *win, const struct wmEvent *event_to_add)
        ATTR_NONNULL(1, 2);

void wm_event_init_from_window(struct wmWindow *win, struct wmEvent *event);


			/* at maximum, every timestep seconds it triggers event_type events */
struct wmTimer *WM_event_add_timer(struct wmWindowManager *wm, struct wmWindow *win, int event_type, double timestep);
struct wmTimer *WM_event_add_timer_notifier(struct wmWindowManager *wm, struct wmWindow *win, unsigned int type, double timestep);
void		WM_event_remove_timer(struct wmWindowManager *wm, struct wmWindow *win, struct wmTimer *timer);
void		WM_event_remove_timer_notifier(struct wmWindowManager *wm, struct wmWindow *win, struct wmTimer *timer);
void        WM_event_timer_sleep(struct wmWindowManager *wm, struct wmWindow *win, struct wmTimer *timer, bool do_sleep);

		/* operator api, default callbacks */
			/* invoke callback, uses enum property named "type" */
void		WM_operator_view3d_unit_defaults(struct bContext *C, struct wmOperator *op);
int			WM_operator_smooth_viewtx_get(const struct wmOperator *op);
int			WM_menu_invoke_ex(struct bContext *C, struct wmOperator *op, int opcontext);
int			WM_menu_invoke			(struct bContext *C, struct wmOperator *op, const struct wmEvent *event);
int			WM_enum_search_invoke(struct bContext *C, struct wmOperator *op, const struct wmEvent *event);
			/* invoke callback, confirm menu + exec */
int			WM_operator_confirm		(struct bContext *C, struct wmOperator *op, const struct wmEvent *event);
		/* invoke callback, file selector "filepath" unset + exec */
int			WM_operator_filesel		(struct bContext *C, struct wmOperator *op, const struct wmEvent *event);
bool        WM_operator_filesel_ensure_ext_imtype(wmOperator *op, const struct ImageFormatData *im_format);
			/* poll callback, context checks */
int			WM_operator_winactive	(struct bContext *C);
			/* invoke callback, exec + redo popup */
int			WM_operator_props_popup_confirm(struct bContext *C, struct wmOperator *op, const struct wmEvent *event);
int			WM_operator_props_popup_call(struct bContext *C, struct wmOperator *op, const struct wmEvent *event);
int			WM_operator_props_popup	(struct bContext *C, struct wmOperator *op, const struct wmEvent *event);
int 		WM_operator_props_dialog_popup(struct bContext *C, struct wmOperator *op, int width, int height);
int			WM_operator_redo_popup	(struct bContext *C, struct wmOperator *op);
int			WM_operator_ui_popup	(struct bContext *C, struct wmOperator *op, int width, int height);

int         WM_operator_confirm_message_ex(struct bContext *C, struct wmOperator *op,
                                           const char *title, const int icon,
                                           const char *message);
int         WM_operator_confirm_message(struct bContext *C, struct wmOperator *op,
                                        const char *message);

		/* operator api */
void		WM_operator_free		(struct wmOperator *op);
void		WM_operator_type_set(struct wmOperator *op, struct wmOperatorType *ot);
void		WM_operator_stack_clear(struct wmWindowManager *wm);
void		WM_operator_handlers_clear(wmWindowManager *wm, struct wmOperatorType *ot);

struct wmOperatorType *WM_operatortype_find(const char *idname, bool quiet);
void        WM_operatortype_iter(struct GHashIterator *ghi);
void		WM_operatortype_append(void (*opfunc)(struct wmOperatorType *));
void		WM_operatortype_append_ptr(void (*opfunc)(struct wmOperatorType *, void *), void *userdata);
void		WM_operatortype_append_macro_ptr(void (*opfunc)(struct wmOperatorType *, void *), void *userdata);
void        WM_operatortype_remove_ptr(struct wmOperatorType *ot);
bool        WM_operatortype_remove(const char *idname);
void        WM_operatortype_last_properties_clear_all(void);

struct wmOperatorType *WM_operatortype_append_macro(const char *idname, const char *name, const char *description, int flag);
struct wmOperatorTypeMacro *WM_operatortype_macro_define(struct wmOperatorType *ot, const char *idname);


int			WM_operator_poll		(struct bContext *C, struct wmOperatorType *ot);
int			WM_operator_poll_context(struct bContext *C, struct wmOperatorType *ot, short context);
int         WM_operator_call_ex(struct bContext *C, struct wmOperator *op, const bool store);
int			WM_operator_call		(struct bContext *C, struct wmOperator *op);
int			WM_operator_call_notest(struct bContext *C, struct wmOperator *op);
int			WM_operator_repeat		(struct bContext *C, struct wmOperator *op);
bool        WM_operator_repeat_check(const struct bContext *C, struct wmOperator *op);
int         WM_operator_name_call_ptr(struct bContext *C, struct wmOperatorType *ot, short context, struct PointerRNA *properties);
int			WM_operator_name_call(struct bContext *C, const char *opstring, short context, struct PointerRNA *properties);
int			WM_operator_call_py(struct bContext *C, struct wmOperatorType *ot, short context, struct PointerRNA *properties, struct ReportList *reports, const bool is_undo);

void		WM_operator_properties_alloc(struct PointerRNA **ptr, struct IDProperty **properties, const char *opstring); /* used for keymap and macro items */
void		WM_operator_properties_sanitize(struct PointerRNA *ptr, const bool no_context); /* make props context sensitive or not */
bool        WM_operator_properties_default(struct PointerRNA *ptr, const bool do_update);
void        WM_operator_properties_reset(struct wmOperator *op);
void		WM_operator_properties_create(struct PointerRNA *ptr, const char *opstring);
void		WM_operator_properties_create_ptr(struct PointerRNA *ptr, struct wmOperatorType *ot);
void        WM_operator_properties_clear(struct PointerRNA *ptr);
void		WM_operator_properties_free(struct PointerRNA *ptr);

bool        WM_operator_check_ui_enabled(const struct bContext *C, const char *idname);
wmOperator *WM_operator_last_redo(const struct bContext *C);
ID         *WM_operator_drop_load_path(struct bContext *C, struct wmOperator *op, const short idcode);

bool        WM_operator_last_properties_init(struct wmOperator *op);
bool        WM_operator_last_properties_store(struct wmOperator *op);


/* wm_operator_props.c */
void        WM_operator_properties_filesel(
        struct wmOperatorType *ot, int filter, short type, short action,
        short flag, short display, short sort);
void        WM_operator_properties_border(struct wmOperatorType *ot);
void        WM_operator_properties_border_to_rcti(struct wmOperator *op, struct rcti *rect);
void        WM_operator_properties_border_to_rctf(struct wmOperator *op, rctf *rect);
void        WM_operator_properties_gesture_border(struct wmOperatorType *ot, bool extend);
void        WM_operator_properties_mouse_select(struct wmOperatorType *ot);
void        WM_operator_properties_gesture_straightline(struct wmOperatorType *ot, int cursor);
void        WM_operator_properties_select_all(struct wmOperatorType *ot);
void        WM_operator_properties_select_action(struct wmOperatorType *ot, int default_action);
void        WM_operator_properties_select_action_simple(struct wmOperatorType *ot, int default_action);
void        WM_operator_properties_select_random(struct wmOperatorType *ot);
int         WM_operator_properties_select_random_seed_increment_get(wmOperator *op);
struct CheckerIntervalParams {
	int nth;  /* bypass when set to zero */
	int skip;
	int offset;
};
void        WM_operator_properties_checker_interval(struct wmOperatorType *ot, bool nth_can_disable);
void        WM_operator_properties_checker_interval_from_op(
        struct wmOperator *op, struct CheckerIntervalParams *op_params);
bool        WM_operator_properties_checker_interval_test(
        const struct CheckerIntervalParams *op_params, int depth);


/* MOVE THIS SOMEWHERE ELSE */
#define	SEL_TOGGLE		0
#define	SEL_SELECT		1
#define SEL_DESELECT	2
#define SEL_INVERT		3


/* flags for WM_operator_properties_filesel */
#define WM_FILESEL_RELPATH		(1 << 0)

#define WM_FILESEL_DIRECTORY	(1 << 1)
#define WM_FILESEL_FILENAME		(1 << 2)
#define WM_FILESEL_FILEPATH		(1 << 3)
#define WM_FILESEL_FILES		(1 << 4)


		/* operator as a python command (resultuing string must be freed) */
char		*WM_operator_pystring_ex(struct bContext *C, struct wmOperator *op,
                                     const bool all_args, const bool macro_args,
                                     struct wmOperatorType *ot, struct PointerRNA *opptr);
char		*WM_operator_pystring(struct bContext *C, struct wmOperator *op,
                                  const bool all_args, const bool macro_args);
bool         WM_operator_pystring_abbreviate(char *str, int str_len_max);
char		*WM_prop_pystring_assign(struct bContext *C, struct PointerRNA *ptr, struct PropertyRNA *prop, int index);
void		WM_operator_bl_idname(char *to, const char *from);
void		WM_operator_py_idname(char *to, const char *from);

/* *************** uilist types ******************** */
void                WM_uilisttype_init(void);
struct uiListType  *WM_uilisttype_find(const char *idname, bool quiet);
bool                WM_uilisttype_add(struct uiListType *ult);
void                WM_uilisttype_freelink(struct uiListType *ult);
void                WM_uilisttype_free(void);

/* *************** menu types ******************** */
void                WM_menutype_init(void);
struct MenuType    *WM_menutype_find(const char *idname, bool quiet);
bool                WM_menutype_add(struct MenuType *mt);
void                WM_menutype_freelink(struct MenuType *mt);
void                WM_menutype_free(void);

			/* default operator callbacks for border/circle/lasso */
int			WM_border_select_invoke	(struct bContext *C, struct wmOperator *op, const struct wmEvent *event);
int			WM_border_select_modal	(struct bContext *C, struct wmOperator *op, const struct wmEvent *event);
void		WM_border_select_cancel(struct bContext *C, struct wmOperator *op);
int			WM_gesture_circle_invoke(struct bContext *C, struct wmOperator *op, const struct wmEvent *event);
int			WM_gesture_circle_modal(struct bContext *C, struct wmOperator *op, const struct wmEvent *event);
void		WM_gesture_circle_cancel(struct bContext *C, struct wmOperator *op);
int			WM_gesture_lines_invoke(struct bContext *C, struct wmOperator *op, const struct wmEvent *event);
int			WM_gesture_lines_modal(struct bContext *C, struct wmOperator *op, const struct wmEvent *event);
void		WM_gesture_lines_cancel(struct bContext *C, struct wmOperator *op);
int			WM_gesture_lasso_invoke(struct bContext *C, struct wmOperator *op, const struct wmEvent *event);
int			WM_gesture_lasso_modal(struct bContext *C, struct wmOperator *op, const struct wmEvent *event);
void		WM_gesture_lasso_cancel(struct bContext *C, struct wmOperator *op);
const int (*WM_gesture_lasso_path_to_array(struct bContext *C, struct wmOperator *op, int *mcords_tot))[2];
int			WM_gesture_straightline_invoke(struct bContext *C, struct wmOperator *op, const struct wmEvent *event);
int			WM_gesture_straightline_modal(struct bContext *C, struct wmOperator *op, const struct wmEvent *event);
void		WM_gesture_straightline_cancel(struct bContext *C, struct wmOperator *op);

			/* Gesture manager API */
struct wmGesture *WM_gesture_new(struct bContext *C, const struct wmEvent *event, int type);
void		WM_gesture_end(struct bContext *C, struct wmGesture *gesture);
void		WM_gestures_remove(struct bContext *C);

			/* fileselecting support */
void		WM_event_add_fileselect(struct bContext *C, struct wmOperator *op);
void		WM_event_fileselect_event(struct wmWindowManager *wm, void *ophandle, int eventval);
void		WM_event_print(const struct wmEvent *event);

void		WM_operator_region_active_win_set(struct bContext *C);

			/* drag and drop */
struct wmDrag		*WM_event_start_drag(struct bContext *C, int icon, int type, void *poin, double value, unsigned int flags);
void				WM_event_drag_image(struct wmDrag *, struct ImBuf *, float scale, int sx, int sy);
void                WM_drag_free(struct wmDrag *drag);
void                WM_drag_free_list(struct ListBase *lb);

struct wmDropBox	*WM_dropbox_add(ListBase *lb, const char *idname, int (*poll)(struct bContext *, struct wmDrag *, const struct wmEvent *event),
                                    void (*copy)(struct wmDrag *, struct wmDropBox *));
ListBase	*WM_dropboxmap_find(const char *idname, int spaceid, int regionid);

			/* Set a subwindow active in pixelspace view, with optional scissor subset */
void		wmSubWindowSet			(struct wmWindow *win, int swinid);
void		wmSubWindowScissorSet	(struct wmWindow *win, int swinid, const struct rcti *srct, bool srct_pad);

			/* OpenGL utilities with safety check + working in modelview matrix mode */
void		wmFrustum			(float x1, float x2, float y1, float y2, float n, float f);
void		wmOrtho				(float x1, float x2, float y1, float y2, float n, float f);
void		wmOrtho2			(float x1, float x2, float y1, float y2);
			/* use for conventions (avoid hard-coded offsets all over) */
void		wmOrtho2_region_pixelspace(const struct ARegion *ar);
void		wmOrtho2_pixelspace(const float x, const float y);

			/* threaded Jobs Manager */
enum {
	WM_JOB_PRIORITY     = (1 << 0),
	WM_JOB_EXCL_RENDER  = (1 << 1),
	WM_JOB_PROGRESS     = (1 << 2),
	WM_JOB_SUSPEND      = (1 << 3)
};

/* identifying jobs by owner alone is unreliable, this isnt saved, order can change (keep 0 for 'any') */
enum {
	WM_JOB_TYPE_ANY = 0,
	WM_JOB_TYPE_COMPOSITE,
	WM_JOB_TYPE_RENDER,
	WM_JOB_TYPE_RENDER_PREVIEW,  /* UI preview */
	WM_JOB_TYPE_SCREENCAST,
	WM_JOB_TYPE_OBJECT_SIM_OCEAN,
	WM_JOB_TYPE_OBJECT_SIM_FLUID,
	WM_JOB_TYPE_OBJECT_BAKE_TEXTURE,
	WM_JOB_TYPE_OBJECT_BAKE,
	WM_JOB_TYPE_FILESEL_READDIR,
	WM_JOB_TYPE_CLIP_BUILD_PROXY,
	WM_JOB_TYPE_CLIP_TRACK_MARKERS,
	WM_JOB_TYPE_CLIP_SOLVE_CAMERA,
	WM_JOB_TYPE_CLIP_PREFETCH,
	WM_JOB_TYPE_SEQ_BUILD_PROXY,
	WM_JOB_TYPE_SEQ_BUILD_PREVIEW,
	WM_JOB_TYPE_POINTCACHE,
	WM_JOB_TYPE_DPAINT_BAKE,
<<<<<<< HEAD
	WM_JOB_TYPE_OBJECT_FRACTURE,
=======
	WM_JOB_TYPE_ALEMBIC,
>>>>>>> 4bb1e224
	/* add as needed, screencast, seq proxy build
	 * if having hard coded values is a problem */
};

struct wmJob *WM_jobs_get(struct wmWindowManager *wm, struct wmWindow *win, void *owner, const char *name, int flag, int job_type);

bool        WM_jobs_test(struct wmWindowManager *wm, void *owner, int job_type);
float		WM_jobs_progress(struct wmWindowManager *wm, void *owner);
char       *WM_jobs_name(struct wmWindowManager *wm, void *owner);
double      WM_jobs_starttime(struct wmWindowManager *wm, void *owner);
void       *WM_jobs_customdata(struct wmWindowManager *wm, void *owner);
void       *WM_jobs_customdata_from_type(struct wmWindowManager *wm, int job_type);

bool        WM_jobs_is_running(struct wmJob *);
bool		WM_jobs_is_stopped(wmWindowManager *wm, void *owner);
void       *WM_jobs_customdata_get(struct wmJob *);
void        WM_jobs_customdata_set(struct wmJob *, void *customdata, void (*free)(void *));
void        WM_jobs_timer(struct wmJob *, double timestep, unsigned int note, unsigned int endnote);
void        WM_jobs_callbacks(struct wmJob *,
                              void (*startjob)(void *, short *, short *, float *),
                              void (*initjob)(void *),
                              void (*update)(void *),
                              void (*endjob)(void *));

void		WM_jobs_start(struct wmWindowManager *wm, struct wmJob *);
void		WM_jobs_stop(struct wmWindowManager *wm, void *owner, void *startjob);
void		WM_jobs_kill(struct wmWindowManager *wm, void *owner, void (*)(void *, short int *, short int *, float *));
void		WM_jobs_kill_all(struct wmWindowManager *wm);
void		WM_jobs_kill_all_except(struct wmWindowManager *wm, void *owner);
void		WM_jobs_kill_type(struct wmWindowManager *wm, void *owner, int job_type);

bool        WM_jobs_has_running(struct wmWindowManager *wm);

void		WM_job_main_thread_lock_acquire(struct wmJob *job);
void		WM_job_main_thread_lock_release(struct wmJob *job);

			/* clipboard */
char       *WM_clipboard_text_get(bool selection, int *r_len);
char       *WM_clipboard_text_get_firstline(bool selection, int *r_len);
void        WM_clipboard_text_set(const char *buf, bool selection);

			/* progress */
void		WM_progress_set(struct wmWindow *win, float progress);
void		WM_progress_clear(struct wmWindow *win);

			/* Draw (for screenshot) */
void		WM_redraw_windows(struct bContext *C);

void        WM_main_playanim(int argc, const char **argv);

/* debugging only, convenience function to write on crash */
bool write_crash_blend(void);

			/* Lock the interface for any communication */
void        WM_set_locked_interface(struct wmWindowManager *wm, bool lock);

#ifdef WITH_INPUT_NDOF
void        WM_event_ndof_pan_get(const struct wmNDOFMotionData *ndof, float r_pan[3], const bool use_zoom);
void        WM_event_ndof_rotate_get(const struct wmNDOFMotionData *ndof, float r_rot[3]);

float       WM_event_ndof_to_axis_angle(const struct wmNDOFMotionData *ndof, float axis[3]);
void        WM_event_ndof_to_quat(const struct wmNDOFMotionData *ndof, float q[4]);
#endif /* WITH_INPUT_NDOF */

float       WM_event_tablet_data(const struct wmEvent *event, int *pen_flip, float tilt[2]);
bool        WM_event_is_tablet(const struct wmEvent *event);

#ifdef WITH_INPUT_IME
bool        WM_event_is_ime_switch(const struct wmEvent *event);
#endif

#ifdef __cplusplus
}
#endif

#endif /* __WM_API_H__ */
<|MERGE_RESOLUTION|>--- conflicted
+++ resolved
@@ -445,11 +445,7 @@
 	WM_JOB_TYPE_SEQ_BUILD_PREVIEW,
 	WM_JOB_TYPE_POINTCACHE,
 	WM_JOB_TYPE_DPAINT_BAKE,
-<<<<<<< HEAD
-	WM_JOB_TYPE_OBJECT_FRACTURE,
-=======
 	WM_JOB_TYPE_ALEMBIC,
->>>>>>> 4bb1e224
 	/* add as needed, screencast, seq proxy build
 	 * if having hard coded values is a problem */
 };
