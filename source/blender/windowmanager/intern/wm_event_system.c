--- conflicted
+++ resolved
@@ -335,12 +335,8 @@
 				}
 			}
 			if (ELEM(note->category, NC_SCENE, NC_OBJECT, NC_GEOM, NC_WM)) {
-<<<<<<< HEAD
-				ED_info_stats_clear(scene);
-=======
-				SceneLayer *sl = BKE_scene_layer_context_active(win->screen->scene);
+				SceneLayer *sl = BKE_scene_layer_context_active(scene);
 				ED_info_stats_clear(sl);
->>>>>>> b90ad0de
 				WM_event_add_notifier(C, NC_SPACE | ND_SPACE_INFO, NULL);
 			}
 		}
