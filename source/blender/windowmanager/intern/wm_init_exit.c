/*
 * ***** BEGIN GPL LICENSE BLOCK *****
 *
 * This program is free software; you can redistribute it and/or
 * modify it under the terms of the GNU General Public License
 * as published by the Free Software Foundation; either version 2
 * of the License, or (at your option) any later version. 
 *
 * This program is distributed in the hope that it will be useful,
 * but WITHOUT ANY WARRANTY; without even the implied warranty of
 * MERCHANTABILITY or FITNESS FOR A PARTICULAR PURPOSE.  See the
 * GNU General Public License for more details.
 *
 * You should have received a copy of the GNU General Public License
 * along with this program; if not, write to the Free Software Foundation,
 * Inc., 51 Franklin Street, Fifth Floor, Boston, MA 02110-1301, USA.
 *
 * The Original Code is Copyright (C) 2007 Blender Foundation.
 * All rights reserved.
 *
 * 
 * Contributor(s): Blender Foundation
 *
 * ***** END GPL LICENSE BLOCK *****
 */

/** \file blender/windowmanager/intern/wm_init_exit.c
 *  \ingroup wm
 */

#include <stdlib.h>
#include <stdio.h>
#include <string.h>

#if WIN32
#include <Windows.h>
#endif

#include "MEM_guardedalloc.h"
#include "MEM_CacheLimiterC-Api.h"

#include "IMB_imbuf_types.h"
#include "IMB_imbuf.h"

#include "DNA_object_types.h"
#include "DNA_scene_types.h"
#include "DNA_userdef_types.h"
#include "DNA_windowmanager_types.h"

#include "BKE_blender.h"
#include "BKE_context.h"
#include "BKE_screen.h"
#include "BKE_curve.h"
#include "BKE_displist.h"
#include "BKE_DerivedMesh.h"
#include "BKE_font.h"
#include "BKE_global.h"
#include "BKE_library.h"
#include "BKE_main.h"
#include "BKE_mball.h"
#include "BKE_report.h"

#include "BKE_packedFile.h"
#include "BKE_sequencer.h" /* free seq clipboard */
#include "BKE_material.h" /* clear_matcopybuf */
#include "BKE_tracking.h" /* free tracking clipboard */

#include "BLI_listbase.h"
#include "BLI_math_color.h"
#include "BLI_string.h"
#include "BLI_utildefines.h"

#include "RE_engine.h"
#include "RE_pipeline.h"        /* RE_ free stuff */

#ifdef WITH_PYTHON
#include "BPY_extern.h"
#endif

#ifdef WITH_GAMEENGINE
#  include "BL_System.h"
#endif
#include "GHOST_Path-api.h"
#include "GHOST_C-api.h"

#include "RNA_define.h"

#include "WM_api.h"
#include "WM_types.h"

#include "wm_cursors.h"
#include "wm_event_system.h"
#include "wm.h"
#include "wm_files.h"
#include "wm_window.h"

#include "ED_armature.h"
#include "ED_keyframing.h"
#include "ED_node.h"
#include "ED_render.h"
#include "ED_space_api.h"
#include "ED_screen.h"
#include "ED_util.h"

#include "UI_interface.h"
#include "BLF_api.h"
#include "BLF_translation.h"

#include "GPU_buffers.h"
#include "GPU_extensions.h"
#include "GPU_draw.h"

#include "BKE_depsgraph.h"
#include "BKE_sound.h"

static void wm_init_reports(bContext *C)
{
	BKE_reports_init(CTX_wm_reports(C), RPT_STORE);
}
static void wm_free_reports(bContext *C)
{
	BKE_reports_clear(CTX_wm_reports(C));
}

int wm_start_with_console = 0; /* used in creator.c */

/* only called once, for startup */
void WM_init(bContext *C, int argc, const char **argv)
{
	if (!G.background) {
		wm_ghost_init(C);   /* note: it assigns C to ghost! */
		wm_init_cursor_data();
	}
	GHOST_CreateSystemPaths();
	wm_operatortype_init();
	WM_menutype_init();

	set_free_windowmanager_cb(wm_close_and_free);   /* library.c */
	set_blender_test_break_cb(wm_window_testbreak); /* blender.c */
	DAG_editors_update_cb(ED_render_id_flush_update, ED_render_scene_update); /* depsgraph.c */
	
	ED_spacetypes_init();   /* editors/space_api/spacetype.c */
	
	ED_file_init();         /* for fsmenu */
	ED_init_node_butfuncs();	
	
	BLF_init(11, U.dpi); /* Please update source/gamengine/GamePlayer/GPG_ghost.cpp if you change this */
	BLF_lang_init();

<<<<<<< HEAD
=======
	/* initialize color stuff */
	BLI_init_srgb_conversion();

>>>>>>> e7e7972c
	/* get the default database, plus a wm */
	WM_read_preferences(C);
	WM_read_homefile(C, NULL, G.factory_startup);

	BLF_lang_set(NULL);

	/* note: there is a bug where python needs initializing before loading the
	 * startup.blend because it may contain PyDrivers. It also needs to be after
	 * initializing space types and other internal data.
	 *
	 * However cant redo this at the moment. Solution is to load python
	 * before WM_read_homefile() or make py-drivers check if python is running.
	 * Will try fix when the crash can be repeated. - campbell. */

#ifdef WITH_PYTHON
	BPY_context_set(C); /* necessary evil */
	BPY_python_start(argc, argv);

	BPY_driver_reset();
	BPY_app_handlers_reset(FALSE); /* causes addon callbacks to be freed [#28068],
	                                * but this is actually what we want. */
	BPY_modules_load_user(C);
#else
	(void)argc; /* unused */
	(void)argv; /* unused */
#endif

	if (!G.background && !wm_start_with_console)
		GHOST_toggleConsole(3);

	wm_init_reports(C); /* reports cant be initialized before the wm */

	if (!G.background) {
		GPU_extensions_init();
		GPU_set_mipmap(!(U.gameflags & USER_DISABLE_MIPMAP));
		GPU_set_anisotropic(U.anisotropic_filter);
		GPU_set_gpu_mipmapping(U.use_gpu_mipmap);

		UI_init();
	}
	
	clear_matcopybuf();
	ED_render_clear_mtex_copybuf();

	//	glBlendFunc(GL_SRC_ALPHA,GL_ONE_MINUS_SRC_ALPHA);
		
	ED_preview_init_dbase();
	
	WM_read_history();

	/* allow a path of "", this is what happens when making a new file */
#if 0
	if (G.main->name[0] == 0)
		BLI_make_file_string("/", G.main->name, BLI_getDefaultDocumentFolder(), "untitled.blend");
#endif

	BLI_strncpy(G.lib, G.main->name, FILE_MAX);

#ifdef WITH_COMPOSITOR
	if (1) {
		extern void *COM_linker_hack;
		extern void *COM_execute;
		COM_linker_hack = COM_execute;
	}
#endif
}

void WM_init_splash(bContext *C)
{
	if ((U.uiflag & USER_SPLASH_DISABLE) == 0) {
		wmWindowManager *wm = CTX_wm_manager(C);
		wmWindow *prevwin = CTX_wm_window(C);
	
		if (wm->windows.first) {
			CTX_wm_window_set(C, wm->windows.first);
			WM_operator_name_call(C, "WM_OT_splash", WM_OP_INVOKE_DEFAULT, NULL);
			CTX_wm_window_set(C, prevwin);
		}
	}
}

int WM_init_game(bContext *C)
{
	wmWindowManager *wm = CTX_wm_manager(C);
	wmWindow *win;

	ScrArea *sa;
	ARegion *ar = NULL;

	Scene *scene = CTX_data_scene(C);

	if (!scene) {
		/* XXX, this should not be needed. */
		Main *bmain = CTX_data_main(C);
		scene = bmain->scene.first;
	}

	win = wm->windows.first;

	/* first to get a valid window */
	if (win)
		CTX_wm_window_set(C, win);

	sa = BKE_screen_find_big_area(CTX_wm_screen(C), SPACE_VIEW3D, 0);
	ar = BKE_area_find_region_type(sa, RGN_TYPE_WINDOW);

	/* if we have a valid 3D view */
	if (sa && ar) {
		ARegion *arhide;

		CTX_wm_area_set(C, sa);
		CTX_wm_region_set(C, ar);

		/* disable quad view */
		if (ar->alignment == RGN_ALIGN_QSPLIT)
			WM_operator_name_call(C, "SCREEN_OT_region_quadview", WM_OP_EXEC_DEFAULT, NULL);

		/* toolbox, properties panel and header are hidden */
		for (arhide = sa->regionbase.first; arhide; arhide = arhide->next) {
			if (arhide->regiontype != RGN_TYPE_WINDOW) {
				if (!(arhide->flag & RGN_FLAG_HIDDEN)) {
					ED_region_toggle_hidden(C, arhide);
				}
			}
		}

		/* full screen the area */
		if (!sa->full) {
			ED_screen_full_toggle(C, win, sa);
		}

		/* Fullscreen */
		if ((scene->gm.playerflag & GAME_PLAYER_FULLSCREEN)) {
			WM_operator_name_call(C, "WM_OT_window_fullscreen_toggle", WM_OP_EXEC_DEFAULT, NULL);
			wm_get_screensize(&ar->winrct.xmax, &ar->winrct.ymax);
			ar->winx = ar->winrct.xmax + 1;
			ar->winy = ar->winrct.ymax + 1;
		}
		else {
			GHOST_RectangleHandle rect = GHOST_GetClientBounds(win->ghostwin);
			ar->winrct.ymax = GHOST_GetHeightRectangle(rect);
			ar->winrct.xmax = GHOST_GetWidthRectangle(rect);
			ar->winx = ar->winrct.xmax + 1;
			ar->winy = ar->winrct.ymax + 1;
			GHOST_DisposeRectangle(rect);
		}

		WM_operator_name_call(C, "VIEW3D_OT_game_start", WM_OP_EXEC_DEFAULT, NULL);

		sound_exit();

		return 1;
	}
	else {
		ReportTimerInfo *rti;

		BKE_report(&wm->reports, RPT_ERROR, "No valid 3D View found. Game auto start is not possible.");

		/* After adding the report to the global list, reset the report timer. */
		WM_event_remove_timer(wm, NULL, wm->reports.reporttimer);

		/* Records time since last report was added */
		wm->reports.reporttimer = WM_event_add_timer(wm, CTX_wm_window(C), TIMER, 0.02);

		rti = MEM_callocN(sizeof(ReportTimerInfo), "ReportTimerInfo");
		wm->reports.reporttimer->customdata = rti;
	}
	return 0;
}

/* free strings of open recent files */
static void free_openrecent(void)
{
	struct RecentFile *recent;
	
	for (recent = G.recent_files.first; recent; recent = recent->next)
		MEM_freeN(recent->filepath);
	
	BLI_freelistN(&(G.recent_files));
}


/* bad stuff*/

// XXX copy/paste buffer stuff...
extern void free_anim_copybuf(void); 
extern void free_anim_drivers_copybuf(void); 
extern void free_fmodifiers_copybuf(void); 
extern void free_posebuf(void); 

#if WIN32
/* Read console events until there is a key event.  Also returns on any error. */
static void wait_for_console_key(void)
{
	HANDLE hConsoleInput = GetStdHandle(STD_INPUT_HANDLE);

	if (!ELEM(hConsoleInput, NULL, INVALID_HANDLE_VALUE) && FlushConsoleInputBuffer(hConsoleInput)) {
		for(;;) {
			INPUT_RECORD buffer;
			DWORD ignored;

			if (!ReadConsoleInput(hConsoleInput, &buffer, 1, &ignored)) {
				break;
			}

			if (buffer.EventType == KEY_EVENT) {
				break;
			}
		}
	}
}
#endif

/* called in creator.c even... tsk, split this! */
/* note, doesnt run exit() call WM_exit() for that */
void WM_exit_ext(bContext *C, const short do_python)
{
	wmWindow *win;

	sound_exit();


	/* first wrap up running stuff, we assume only the active WM is running */
	/* modal handlers are on window level freed, others too? */
	/* note; same code copied in wm_files.c */
	if (C && CTX_wm_manager(C)) {
		
		WM_jobs_stop_all(CTX_wm_manager(C));
		
		for (win = CTX_wm_manager(C)->windows.first; win; win = win->next) {
			
			CTX_wm_window_set(C, win);  /* needed by operator close callbacks */
			WM_event_remove_handlers(C, &win->handlers);
			WM_event_remove_handlers(C, &win->modalhandlers);
			ED_screen_exit(C, win, win->screen);
		}
	}
	wm_operatortype_free();
	wm_dropbox_free();
	WM_menutype_free();
	
	/* all non-screen and non-space stuff editors did, like editmode */
	if (C)
		ED_editors_exit(C);

//	XXX	
//	BIF_GlobalReebFree();
//	BIF_freeRetarget();
	BIF_freeTemplates(C);
	
	BKE_vfont_free_global_ttf(); /* bke_font.h */

	free_openrecent();
	
	BKE_mball_cubeTable_free();
	
	ED_preview_free_dbase();  /* frees a Main dbase, before free_blender! */

	if (C && CTX_wm_manager(C))
		wm_free_reports(C);  /* before free_blender! - since the ListBases get freed there */

	seq_free_clipboard(); /* sequencer.c */
	BKE_tracking_clipboard_free();
		
	free_blender();  /* blender.c, does entire library and spacetypes */
//	free_matcopybuf();
	free_anim_copybuf();
	free_anim_drivers_copybuf();
	free_fmodifiers_copybuf();
	free_posebuf();

	BLF_exit();

#ifdef WITH_INTERNATIONAL
	BLF_free_unifont();
#endif
	
	ANIM_keyingset_infos_exit();
	
	RE_FreeAllRender();
	RE_engines_exit();
	
//	free_txt_data();
	

#ifdef WITH_PYTHON
	/* option not to close python so we can use 'atexit' */
	if (do_python) {
		/* XXX - old note */
		/* before free_blender so py's gc happens while library still exists */
		/* needed at least for a rare sigsegv that can happen in pydrivers */

		/* Update for blender 2.5, move after free_blender because blender now holds references to PyObject's
		 * so decref'ing them after python ends causes bad problems every time
		 * the pyDriver bug can be fixed if it happens again we can deal with it then */
		BPY_python_end();
	}
#else
	(void)do_python;
#endif

	GPU_global_buffer_pool_free();
	GPU_free_unused_buffers();
	GPU_extensions_exit();

	if (!G.background) {
		BKE_undo_save_quit();  /* saves quit.blend if global undo is on */
	}
	BKE_reset_undo(); 
	
	ED_file_exit(); /* for fsmenu */

	UI_exit();
	BKE_userdef_free();

	RNA_exit(); /* should be after BPY_python_end so struct python slots are cleared */
	
	wm_ghost_exit();

	CTX_free(C);
#ifdef WITH_GAMEENGINE
	SYS_DeleteSystem(SYS_GetSystem());
#endif
	
	GHOST_DisposeSystemPaths();

	if (MEM_get_memory_blocks_in_use() != 0) {
		printf("Error: Not freed memory blocks: %d\n", MEM_get_memory_blocks_in_use());
		MEM_printmemlist();
	}
	wm_autosave_delete();
	
	printf("\nBlender quit\n");
	
#ifdef WIN32   
	/* ask user to press a key when in debug mode */
	if (G.debug & G_DEBUG) {
		printf("Press any key to exit . . .\n\n");
		wait_for_console_key();
	}
#endif 
}

void WM_exit(bContext *C)
{
	WM_exit_ext(C, 1);
	exit(G.afbreek == 1);
}<|MERGE_RESOLUTION|>--- conflicted
+++ resolved
@@ -147,12 +147,9 @@
 	BLF_init(11, U.dpi); /* Please update source/gamengine/GamePlayer/GPG_ghost.cpp if you change this */
 	BLF_lang_init();
 
-<<<<<<< HEAD
-=======
 	/* initialize color stuff */
 	BLI_init_srgb_conversion();
 
->>>>>>> e7e7972c
 	/* get the default database, plus a wm */
 	WM_read_preferences(C);
 	WM_read_homefile(C, NULL, G.factory_startup);
