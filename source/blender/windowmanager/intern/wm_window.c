/*
 * ***** BEGIN GPL LICENSE BLOCK *****
 *
 * This program is free software; you can redistribute it and/or
 * modify it under the terms of the GNU General Public License
 * as published by the Free Software Foundation; either version 2
 * of the License, or (at your option) any later version. 
 *
 * This program is distributed in the hope that it will be useful,
 * but WITHOUT ANY WARRANTY; without even the implied warranty of
 * MERCHANTABILITY or FITNESS FOR A PARTICULAR PURPOSE.  See the
 * GNU General Public License for more details.
 *
 * You should have received a copy of the GNU General Public License
 * along with this program; if not, write to the Free Software Foundation,
 * Inc., 51 Franklin Street, Fifth Floor, Boston, MA 02110-1301, USA.
 *
 * The Original Code is Copyright (C) 2007 Blender Foundation but based 
 * on ghostwinlay.c (C) 2001-2002 by NaN Holding BV
 * All rights reserved.
 *
 * Contributor(s): Blender Foundation, 2008
 *
 * ***** END GPL LICENSE BLOCK *****
 */

/** \file blender/windowmanager/intern/wm_window.c
 *  \ingroup wm
 */


#include <math.h>
#include <stdlib.h>
#include <stdio.h>
#include <string.h>

#include "DNA_listBase.h"	
#include "DNA_screen_types.h"
#include "DNA_windowmanager_types.h"
#include "RNA_access.h"

#include "MEM_guardedalloc.h"

#include "GHOST_C-api.h"

#include "BLI_blenlib.h"
#include "BLI_utildefines.h"

#include "BLF_translation.h"

#include "BKE_blender.h"
#include "BKE_context.h"
#include "BKE_library.h"
#include "BKE_global.h"
#include "BKE_main.h"



#include "WM_api.h"
#include "WM_types.h"
#include "wm.h"
#include "wm_draw.h"
#include "wm_window.h"
#include "wm_subwindow.h"
#include "wm_event_system.h"

#include "ED_screen.h"
#include "ED_fileselect.h"

#include "PIL_time.h"

#include "GPU_compatibility.h"
#include "GPU_draw.h"
#include "GPU_extensions.h"

#include "UI_interface.h"

/* the global to talk to ghost */
static GHOST_SystemHandle g_system = NULL;

typedef enum WinOverrideFlag {
	WIN_OVERRIDE_GEOM     = (1 << 0),
	WIN_OVERRIDE_WINSTATE = (1 << 1)
} WinOverrideFlag;

/* set by commandline */
static struct WMInitStruct {
	/* window geometry */
	int size_x, size_y;
	int start_x, start_y;

	int windowstate;
	WinOverrideFlag override_flag;
} wm_init_state = {0, 0, 0, 0, GHOST_kWindowStateNormal, 0};

/* ******** win open & close ************ */

/* XXX this one should correctly check for apple top header...
 * done for Cocoa : returns window contents (and not frame) max size*/
void wm_get_screensize(int *width_r, int *height_r)
{
	unsigned int uiwidth;
	unsigned int uiheight;
	
	GHOST_GetMainDisplayDimensions(g_system, &uiwidth, &uiheight);
	*width_r = uiwidth;
	*height_r = uiheight;
}

/* keeps offset and size within monitor bounds */
/* XXX solve dual screen... */
static void wm_window_check_position(rcti *rect)
{
	int width, height, d;
	
	wm_get_screensize(&width, &height);
	
#if defined(__APPLE__) && !defined(GHOST_COCOA)
	height -= 70;
#endif
	
	if (rect->xmin < 0) {
		rect->xmax -= rect->xmin;
		rect->xmin  = 0;
	}
	if (rect->ymin < 0) {
		rect->ymax -= rect->ymin;
		rect->ymin  = 0;
	}
	if (rect->xmax > width) {
		d = rect->xmax - width;
		rect->xmax -= d;
		rect->xmin -= d;
	}
	if (rect->ymax > height) {
		d = rect->ymax - height;
		rect->ymax -= d;
		rect->ymin -= d;
	}
	
	if (rect->xmin < 0) rect->xmin = 0;
	if (rect->ymin < 0) rect->ymin = 0;
}


static void wm_ghostwindow_destroy(wmWindow *win) 
{
	if (win->ghostwin) {
		GHOST_DisposeWindow(g_system, win->ghostwin);
		win->ghostwin = NULL;
	}
}

/* including window itself, C can be NULL. 
 * ED_screen_exit should have been called */
void wm_window_free(bContext *C, wmWindowManager *wm, wmWindow *win)
{
	wmTimer *wt, *wtnext;
	
	/* update context */
	if (C) {
		WM_event_remove_handlers(C, &win->handlers);
		WM_event_remove_handlers(C, &win->modalhandlers);

		if (CTX_wm_window(C) == win)
			CTX_wm_window_set(C, NULL);
	}

	/* always set drawable and active to NULL,
	 * prevents non-drawable state of main windows (bugs #22967 and #25071, possibly #22477 too) */
	wm->windrawable = NULL;
	wm->winactive = NULL;

	/* end running jobs, a job end also removes its timer */
	for (wt = wm->timers.first; wt; wt = wtnext) {
		wtnext = wt->next;
		if (wt->win == win && wt->event_type == TIMERJOBS)
			wm_jobs_timer_ended(wm, wt);
	}
	
	/* timer removing, need to call this api function */
	for (wt = wm->timers.first; wt; wt = wtnext) {
		wtnext = wt->next;
		if (wt->win == win)
			WM_event_remove_timer(wm, win, wt);
	}

	if (win->eventstate) MEM_freeN(win->eventstate);
	
	wm_event_free_all(win);
	wm_subwindows_free(win);
	
	if (win->drawdata)
		MEM_freeN(win->drawdata);
	
	wm_ghostwindow_destroy(win);
	
	MEM_freeN(win);
}

static int find_free_winid(wmWindowManager *wm)
{
	wmWindow *win;
	int id = 1;
	
	for (win = wm->windows.first; win; win = win->next)
		if (id <= win->winid)
			id = win->winid + 1;
	
	return id;
}

/* don't change context itself */
wmWindow *wm_window_new(bContext *C)
{
	wmWindowManager *wm = CTX_wm_manager(C);
	wmWindow *win = MEM_callocN(sizeof(wmWindow), "window");
	
	BLI_addtail(&wm->windows, win);
	win->winid = find_free_winid(wm);

	return win;
}


/* part of wm_window.c api */
wmWindow *wm_window_copy(bContext *C, wmWindow *winorig)
{
	wmWindow *win = wm_window_new(C);
	
	win->posx = winorig->posx + 10;
	win->posy = winorig->posy;
	win->sizex = winorig->sizex;
	win->sizey = winorig->sizey;
	
	/* duplicate assigns to window */
	win->screen = ED_screen_duplicate(win, winorig->screen);
	BLI_strncpy(win->screenname, win->screen->id.name + 2, sizeof(win->screenname));
	win->screen->winid = win->winid;

	win->screen->do_refresh = TRUE;
	win->screen->do_draw = TRUE;

	win->drawmethod = -1;
	win->drawdata = NULL;
	
	return win;
}

/* this is event from ghost, or exit-blender op */
void wm_window_close(bContext *C, wmWindowManager *wm, wmWindow *win)
{
	wmWindow *tmpwin;
	bScreen *screen = win->screen;
	
	/* first check if we have any non-temp remaining windows */
	if ((U.uiflag & USER_QUIT_PROMPT) && !wm->file_saved) {
		if (wm->windows.first) {
			for (tmpwin = wm->windows.first; tmpwin; tmpwin = tmpwin->next) {
				if (tmpwin == win)
					continue;
				if (tmpwin->screen->temp == 0)
					break;
			}
			if (tmpwin == NULL) {
				if (!GHOST_confirmQuit(win->ghostwin))
					return;
			}
		}
	}

	BLI_remlink(&wm->windows, win);
	
	wm_draw_window_clear(win);
	CTX_wm_window_set(C, win);  /* needed by handlers */
	WM_event_remove_handlers(C, &win->handlers);
	WM_event_remove_handlers(C, &win->modalhandlers);
	ED_screen_exit(C, win, win->screen); 
	
	wm_window_free(C, wm, win);
	
	/* if temp screen, delete it after window free (it stops jobs that can access it) */
	if (screen->temp) {
		Main *bmain = CTX_data_main(C);
		BKE_libblock_free(&bmain->screen, screen);
	}
	
	/* check remaining windows */
	if (wm->windows.first) {
		for (win = wm->windows.first; win; win = win->next)
			if (win->screen->temp == 0)
				break;
		/* in this case we close all */
		if (win == NULL)
			WM_exit(C);
	}
	else
		WM_exit(C);
}

void wm_window_title(wmWindowManager *wm, wmWindow *win)
{
	if (win->screen && win->screen->temp) {
		/* nothing to do for 'temp' windows,
		 * because WM_window_open_temp always sets window title  */
	}
	else {
		
		/* this is set to 1 if you don't have startup.blend open */
		if (G.save_over && G.main->name[0]) {
			char str[sizeof(G.main->name) + 12];
			BLI_snprintf(str, sizeof(str), "Blender%s [%s]", wm->file_saved ? "" : "*", G.main->name);
			GHOST_SetTitle(win->ghostwin, str);
		}
		else
			GHOST_SetTitle(win->ghostwin, "Blender");

		/* Informs GHOST of unsaved changes, to set window modified visual indicator (MAC OS X)
		 * and to give hint of unsaved changes for a user warning mechanism
		 * in case of OS application terminate request (e.g. OS Shortcut Alt+F4, Cmd+Q, (...), or session end) */
		GHOST_SetWindowModifiedState(win->ghostwin, (GHOST_TUns8) !wm->file_saved);
		
#if defined(__APPLE__) && !defined(GHOST_COCOA)
		if (wm->file_saved)
			GHOST_SetWindowState(win->ghostwin, GHOST_kWindowStateUnModified);
		else
			GHOST_SetWindowState(win->ghostwin, GHOST_kWindowStateModified);
#endif
	}
}

/* belongs to below */
static void wm_window_add_ghostwindow(const char *title, wmWindow *win)
{
	GHOST_WindowHandle ghostwin;
	int scr_w, scr_h, posy;
	
	wm_get_screensize(&scr_w, &scr_h);
	posy = (scr_h - win->posy - win->sizey);
	
	/* Disable AA for now, as GL_SELECT (used for border, lasso, ... select)
	 * doesn't work well when AA is initialized, even if not used. */
	ghostwin = GHOST_CreateWindow(g_system, title,
	                              win->posx, posy, win->sizex, win->sizey,
	                              (GHOST_TWindowState)win->windowstate,
	                              GHOST_kDrawingContextTypeOpenGL,
	                              0 /* no stereo */,
								  U.ogl_multisamples /* AA */);
	
	if (ghostwin) {
		/* needed so we can detect the graphics card below */
		GPU_extensions_init();
		
		/* set the state*/
		GHOST_SetWindowState(ghostwin, (GHOST_TWindowState)win->windowstate);

		win->ghostwin = ghostwin;
		GHOST_SetWindowUserData(ghostwin, win); /* pointer back */
		
		if (win->eventstate == NULL)
			win->eventstate = MEM_callocN(sizeof(wmEvent), "window event state");
		
		/* until screens get drawn, make it nice gray */
		gpuSetClearColor(0.55, 0.55, 0.55, 0.0);
		/* Crash on OSS ATI: bugs.launchpad.net/ubuntu/+source/mesa/+bug/656100 */
		if (!GPU_type_matches(GPU_DEVICE_ATI, GPU_OS_UNIX, GPU_DRIVER_OPENSOURCE)) {
			gpuClear(GL_COLOR_BUFFER_BIT);
		}

		wm_window_swap_buffers(win);
		
		//GHOST_SetWindowState(ghostwin, GHOST_kWindowStateModified);
		
		/* standard state vars for window */
		glEnable(GL_SCISSOR_TEST);
		GPU_state_init();
	}
}

/* for wmWindows without ghostwin, open these and clear */
/* window size is read from window, if 0 it uses prefsize */
/* called in WM_check, also inits stuff after file read */
void wm_window_add_ghostwindows(wmWindowManager *wm)
{
	wmKeyMap *keymap;
	wmWindow *win;
	
	/* no commandline prefsize? then we set this.
	 * Note that these values will be used only
	 * when there is no startup.blend yet.
	 */
	if (wm_init_state.size_x == 0) {
		wm_get_screensize(&wm_init_state.size_x, &wm_init_state.size_y);
		
#if defined(__APPLE__) && !defined(GHOST_COCOA)
		/* Cocoa provides functions to get correct max window size */
		{
			extern void wm_set_apple_prefsize(int, int);    /* wm_apple.c */
			
			wm_set_apple_prefsize(wm_init_state.size_x, wm_init_state.size_y);
		}
#else
		wm_init_state.start_x = 0;
		wm_init_state.start_y = 0;
		
#endif
	}
	
	for (win = wm->windows.first; win; win = win->next) {
		if (win->ghostwin == NULL) {
			if ((win->sizex == 0) || (wm_init_state.override_flag & WIN_OVERRIDE_GEOM)) {
				win->posx = wm_init_state.start_x;
				win->posy = wm_init_state.start_y;
				win->sizex = wm_init_state.size_x;
				win->sizey = wm_init_state.size_y;

				/* we can't properly resize a maximized window */
				win->windowstate = GHOST_kWindowStateNormal;

				wm_init_state.override_flag &= ~WIN_OVERRIDE_GEOM;
			}

			if (wm_init_state.override_flag & WIN_OVERRIDE_WINSTATE) {
				win->windowstate = wm_init_state.windowstate;
				wm_init_state.override_flag &= ~WIN_OVERRIDE_WINSTATE;
			}

			wm_window_add_ghostwindow("Blender", win);
		}
		/* happens after fileread */
		if (win->eventstate == NULL)
			win->eventstate = MEM_callocN(sizeof(wmEvent), "window event state");

		/* add keymap handlers (1 handler for all keys in map!) */
		keymap = WM_keymap_find(wm->defaultconf, "Window", 0, 0);
		WM_event_add_keymap_handler(&win->handlers, keymap);
		
		keymap = WM_keymap_find(wm->defaultconf, "Screen", 0, 0);
		WM_event_add_keymap_handler(&win->handlers, keymap);

		keymap = WM_keymap_find(wm->defaultconf, "Screen Editing", 0, 0);
		WM_event_add_keymap_handler(&win->modalhandlers, keymap);
		
		/* add drop boxes */
		{
			ListBase *lb = WM_dropboxmap_find("Window", 0, 0);
			WM_event_add_dropbox_handler(&win->handlers, lb);
		}
		wm_window_title(wm, win);
	}
}

/* new window, no screen yet, but we open ghostwindow for it */
/* also gets the window level handlers */
/* area-rip calls this */
wmWindow *WM_window_open(bContext *C, rcti *rect)
{
	wmWindow *win = wm_window_new(C);
	
	win->posx = rect->xmin;
	win->posy = rect->ymin;
	win->sizex = BLI_rcti_size_x(rect);
	win->sizey = BLI_rcti_size_y(rect);

	win->drawmethod = -1;
	win->drawdata = NULL;
	
	WM_check(C);
	
	return win;
}

/* uses screen->temp tag to define what to do, currently it limits
 * to only one "temp" window for render out, preferences, filewindow, etc */
/* type is defined in WM_api.h */

void WM_window_open_temp(bContext *C, rcti *position, int type)
{
	wmWindow *win;
	ScrArea *sa;
	
	/* changes rect to fit within desktop */
	wm_window_check_position(position);
	
	/* test if we have a temp screen already */
	for (win = CTX_wm_manager(C)->windows.first; win; win = win->next)
		if (win->screen->temp)
			break;
	
	/* add new window? */
	if (win == NULL) {
		win = wm_window_new(C);
		
		win->posx = position->xmin;
		win->posy = position->ymin;
	}
	
	win->sizex = BLI_rcti_size_x(position);
	win->sizey = BLI_rcti_size_y(position);
	
	if (win->ghostwin) {
		wm_window_set_size(win, win->sizex, win->sizey);
		wm_window_raise(win);
	}
	
	/* add new screen? */
	if (win->screen == NULL)
		win->screen = ED_screen_add(win, CTX_data_scene(C), "temp");
	win->screen->temp = 1; 
	
	/* make window active, and validate/resize */
	CTX_wm_window_set(C, win);
	WM_check(C);
	
	/* ensure it shows the right spacetype editor */
	sa = win->screen->areabase.first;
	CTX_wm_area_set(C, sa);
	
	if (type == WM_WINDOW_RENDER) {
		ED_area_newspace(C, sa, SPACE_IMAGE);
	}
	else {
		ED_area_newspace(C, sa, SPACE_USERPREF);
	}
	
	ED_screen_set(C, win->screen);
	
	if (sa->spacetype == SPACE_IMAGE)
		GHOST_SetTitle(win->ghostwin, IFACE_("Blender Render"));
	else if (ELEM(sa->spacetype, SPACE_OUTLINER, SPACE_USERPREF))
		GHOST_SetTitle(win->ghostwin, IFACE_("Blender User Preferences"));
	else if (sa->spacetype == SPACE_FILE)
		GHOST_SetTitle(win->ghostwin, IFACE_("Blender File View"));
	else
		GHOST_SetTitle(win->ghostwin, "Blender");
}


/* ****************** Operators ****************** */

/* operator callback */
int wm_window_duplicate_exec(bContext *C, wmOperator *UNUSED(op))
{
	wm_window_copy(C, CTX_wm_window(C));
	WM_check(C);
	
	WM_event_add_notifier(C, NC_WINDOW | NA_ADDED, NULL);
	
	return OPERATOR_FINISHED;
}


/* fullscreen operator callback */
int wm_window_fullscreen_toggle_exec(bContext *C, wmOperator *UNUSED(op))
{
	wmWindow *window = CTX_wm_window(C);
	GHOST_TWindowState state;

	if (G.background)
		return OPERATOR_CANCELLED;

	state = GHOST_GetWindowState(window->ghostwin);
	if (state != GHOST_kWindowStateFullScreen)
		GHOST_SetWindowState(window->ghostwin, GHOST_kWindowStateFullScreen);
	else
		GHOST_SetWindowState(window->ghostwin, GHOST_kWindowStateNormal);

	return OPERATOR_FINISHED;
	
}


/* ************ events *************** */

typedef enum {
	SHIFT    = 's',
	CONTROL  = 'c',
	ALT      = 'a',
	OS       = 'C'
} modifierKeyType;

/* check if specified modifier key type is pressed */
static int query_qual(modifierKeyType qual) 
{
	GHOST_TModifierKeyMask left, right;
	int val = 0;
	
	switch (qual) {
		case SHIFT:
			left = GHOST_kModifierKeyLeftShift;
			right = GHOST_kModifierKeyRightShift;
			break;
		case CONTROL:
			left = GHOST_kModifierKeyLeftControl;
			right = GHOST_kModifierKeyRightControl;
			break;
		case OS:
			left = right = GHOST_kModifierKeyOS;
			break;
		case ALT:
		default:
			left = GHOST_kModifierKeyLeftAlt;
			right = GHOST_kModifierKeyRightAlt;
			break;
	}
	
	GHOST_GetModifierKeyState(g_system, left, &val);
	if (!val)
		GHOST_GetModifierKeyState(g_system, right, &val);
	
	return val;
}

void wm_window_make_drawable(bContext *C, wmWindow *win) 
{
	wmWindowManager *wm = CTX_wm_manager(C);

	if (win != wm->windrawable && win->ghostwin) {
//		win->lmbut = 0;	/* keeps hanging when mousepressed while other window opened */
		
		wm->windrawable = win;
		if (G.debug & G_DEBUG_EVENTS) {
			printf("%s: set drawable %d\n", __func__, win->winid);
		}
		GHOST_ActivateWindowDrawingContext(win->ghostwin);
	}
}

/* called by ghost, here we handle events for windows themselves or send to event system */
static int ghost_event_proc(GHOST_EventHandle evt, GHOST_TUserDataPtr C_void_ptr)
{
	bContext *C = C_void_ptr;
	wmWindowManager *wm = CTX_wm_manager(C);
	GHOST_TEventType type = GHOST_GetEventType(evt);
	int time = GHOST_GetEventTime(evt);
	
	if (type == GHOST_kEventQuit) {
		WM_exit(C);
	}
	else {
		GHOST_WindowHandle ghostwin = GHOST_GetEventWindow(evt);
		GHOST_TEventDataPtr data = GHOST_GetEventData(evt);
		wmWindow *win;
		
		if (!ghostwin) {
			/* XXX - should be checked, why are we getting an event here, and */
			/* what is it? */
			puts("<!> event has no window");
			return 1;
		}
		else if (!GHOST_ValidWindow(g_system, ghostwin)) {
			/* XXX - should be checked, why are we getting an event here, and */
			/* what is it? */
			puts("<!> event has invalid window");
			return 1;
		}
		else {
			win = GHOST_GetWindowUserData(ghostwin);
		}
		
		switch (type) {
			case GHOST_kEventWindowDeactivate:
				wm_event_add_ghostevent(wm, win, type, time, data);
				win->active = 0; /* XXX */
				break;
			case GHOST_kEventWindowActivate: 
			{
				GHOST_TEventKeyData kdata;
				wmEvent event;
				int cx, cy, wx, wy;
				
				wm->winactive = win; /* no context change! c->wm->windrawable is drawable, or for area queues */
				
				win->active = 1;
//				window_handle(win, INPUTCHANGE, win->active);
				
				/* bad ghost support for modifier keys... so on activate we set the modifiers again */
				kdata.ascii = '\0';
				kdata.utf8_buf[0] = '\0';
				if (win->eventstate->shift && !query_qual(SHIFT)) {
					kdata.key = GHOST_kKeyLeftShift;
					wm_event_add_ghostevent(wm, win, GHOST_kEventKeyUp, time, &kdata);
				}
				if (win->eventstate->ctrl && !query_qual(CONTROL)) {
					kdata.key = GHOST_kKeyLeftControl;
					wm_event_add_ghostevent(wm, win, GHOST_kEventKeyUp, time, &kdata);
				}
				if (win->eventstate->alt && !query_qual(ALT)) {
					kdata.key = GHOST_kKeyLeftAlt;
					wm_event_add_ghostevent(wm, win, GHOST_kEventKeyUp, time, &kdata);
				}
				if (win->eventstate->oskey && !query_qual(OS)) {
					kdata.key = GHOST_kKeyOS;
					wm_event_add_ghostevent(wm, win, GHOST_kEventKeyUp, time, &kdata);
				}
				/* keymodifier zero, it hangs on hotkeys that open windows otherwise */
				win->eventstate->keymodifier = 0;
				
				/* entering window, update mouse pos. but no event */
				GHOST_GetCursorPosition(g_system, &wx, &wy);
				
				GHOST_ScreenToClient(win->ghostwin, wx, wy, &cx, &cy);
				win->eventstate->x = cx;
				win->eventstate->y = (win->sizey - 1) - cy;
				
				win->addmousemove = 1;   /* enables highlighted buttons */
				
				wm_window_make_drawable(C, win);

				/* window might be focused by mouse click in configuration of window manager
				 * when focus is not following mouse
				 * click could have been done on a button and depending on window manager settings
				 * click would be passed to blender or not, but in any case button under cursor
				 * should be activated, so at max next click on button without moving mouse
				 * would trigger it's handle function
				 * currently it seems to be common practice to generate new event for, but probably
				 * we'll need utility function for this? (sergey)
				 */
				event = *(win->eventstate);
				event.type = MOUSEMOVE;
				event.prevx = event.x;
				event.prevy = event.y;

				wm_event_add(win, &event);

				break;
			}
			case GHOST_kEventWindowClose:
			{
				wm_window_close(C, wm, win);
				break;
			}
			case GHOST_kEventWindowUpdate:
			{
				if (G.debug & G_DEBUG_EVENTS) {
					printf("%s: ghost redraw %d\n", __func__, win->winid);
				}
				
				wm_window_make_drawable(C, win);
				WM_event_add_notifier(C, NC_WINDOW, NULL);

				break;
			}
			case GHOST_kEventWindowSize:
			case GHOST_kEventWindowMove:
			{
				GHOST_TWindowState state;
				state = GHOST_GetWindowState(win->ghostwin);
				win->windowstate = state;

				/* win32: gives undefined window size when minimized */
				if (state != GHOST_kWindowStateMinimized) {
					GHOST_RectangleHandle client_rect;
					int l, t, r, b, scr_w, scr_h;
					int sizex, sizey, posx, posy;
					
					client_rect = GHOST_GetClientBounds(win->ghostwin);
					GHOST_GetRectangle(client_rect, &l, &t, &r, &b);
					
					GHOST_DisposeRectangle(client_rect);
					
					wm_get_screensize(&scr_w, &scr_h);
					sizex = r - l;
					sizey = b - t;
					posx = l;
					posy = scr_h - t - win->sizey;

					/*
					 * Ghost sometimes send size or move events when the window hasn't changed.
					 * One case of this is using compiz on linux. To alleviate the problem
					 * we ignore all such event here.
					 * 
					 * It might be good to eventually do that at Ghost level, but that is for 
					 * another time.
					 */
					if (win->sizex != sizex ||
					    win->sizey != sizey ||
					    win->posx != posx ||
					    win->posy != posy)
					{
						win->sizex = sizex;
						win->sizey = sizey;
						win->posx = posx;
						win->posy = posy;

						/* debug prints */
						if (G.debug & G_DEBUG_EVENTS) {
							const char *state_str;
							state = GHOST_GetWindowState(win->ghostwin);

							if (state == GHOST_kWindowStateNormal) {
								state_str = "normal";
							}
							else if (state == GHOST_kWindowStateMinimized) {
								state_str = "minimized";
							}
							else if (state == GHOST_kWindowStateMaximized) {
								state_str = "maximized";
							}
							else if (state == GHOST_kWindowStateFullScreen) {
								state_str = "fullscreen";
							}
							else {
								state_str = "<unknown>";
							}

							printf("%s: window %d state = %s\n", __func__, win->winid, state_str);

							if (type != GHOST_kEventWindowSize) {
								printf("win move event pos %d %d size %d %d\n",
								       win->posx, win->posy, win->sizex, win->sizey);
							}
						}
					
						wm_window_make_drawable(C, win);
						wm_draw_window_clear(win);
						WM_event_add_notifier(C, NC_SCREEN | NA_EDITED, NULL);
						WM_event_add_notifier(C, NC_WINDOW | NA_EDITED, NULL);
					}
				}
				break;
			}
				
			case GHOST_kEventOpenMainFile:
			{
				PointerRNA props_ptr;
				wmWindow *oldWindow;
				char *path = GHOST_GetEventData(evt);
				
				if (path) {
					/* operator needs a valid window in context, ensures
					 * it is correctly set */
					oldWindow = CTX_wm_window(C);
					CTX_wm_window_set(C, win);
					
					WM_operator_properties_create(&props_ptr, "WM_OT_open_mainfile");
					RNA_string_set(&props_ptr, "filepath", path);
					WM_operator_name_call(C, "WM_OT_open_mainfile", WM_OP_EXEC_DEFAULT, &props_ptr);
					WM_operator_properties_free(&props_ptr);
					
					CTX_wm_window_set(C, oldWindow);
				}
				break;
			}
			case GHOST_kEventDraggingDropDone:
			{
				wmEvent event;
				GHOST_TEventDragnDropData *ddd = GHOST_GetEventData(evt);
				int cx, cy, wx, wy;
				
				/* entering window, update mouse pos */
				GHOST_GetCursorPosition(g_system, &wx, &wy);
				
				GHOST_ScreenToClient(win->ghostwin, wx, wy, &cx, &cy);
				win->eventstate->x = cx;
				win->eventstate->y = (win->sizey - 1) - cy;
				
				event = *(win->eventstate);  /* copy last state, like mouse coords */
				
				/* activate region */
				event.type = MOUSEMOVE;
				event.prevx = event.x;
				event.prevy = event.y;
				
				wm->winactive = win; /* no context change! c->wm->windrawable is drawable, or for area queues */
				win->active = 1;
				
				wm_event_add(win, &event);
				
				
				/* make blender drop event with custom data pointing to wm drags */
				event.type = EVT_DROP;
				event.val = KM_RELEASE;
				event.customdatatype = EVT_DATA_LISTBASE;
				event.customdata = &wm->drags;
				event.customdatafree = 1;
				
				wm_event_add(win, &event);
				
				/* printf("Drop detected\n"); */
				
				/* add drag data to wm for paths: */
				
				if (ddd->dataType == GHOST_kDragnDropTypeFilenames) {
					GHOST_TStringArray *stra = ddd->data;
					int a, icon;
					
					for (a = 0; a < stra->count; a++) {
						printf("drop file %s\n", stra->strings[a]);
						/* try to get icon type from extension */
						icon = ED_file_extension_icon((char *)stra->strings[a]);
						
						WM_event_start_drag(C, icon, WM_DRAG_PATH, stra->strings[a], 0.0);
						/* void poin should point to string, it makes a copy */
						break; /* only one drop element supported now */
					}
				}
				
				
				
				break;
			}
			
			default:
				wm_event_add_ghostevent(wm, win, type, time, data);
				break;
		}

	}
	return 1;
}


/* This timer system only gives maximum 1 timer event per redraw cycle,
 * to prevent queues to get overloaded.
 * Timer handlers should check for delta to decide if they just
 * update, or follow real time.
 * Timer handlers can also set duration to match frames passed
 */
static int wm_window_timer(const bContext *C)
{
	wmWindowManager *wm = CTX_wm_manager(C);
	wmTimer *wt, *wtnext;
	wmWindow *win;
	double time = PIL_check_seconds_timer();
	int retval = 0;
	
	for (wt = wm->timers.first; wt; wt = wtnext) {
		wtnext = wt->next; /* in case timer gets removed */
		win = wt->win;

		if (wt->sleep == 0) {
			if (time > wt->ntime) {
				wt->delta = time - wt->ltime;
				wt->duration += wt->delta;
				wt->ltime = time;
				wt->ntime = wt->stime + wt->timestep * ceil(wt->duration / wt->timestep);

				if (wt->event_type == TIMERJOBS)
					wm_jobs_timer(C, wm, wt);
				else if (wt->event_type == TIMERAUTOSAVE)
					wm_autosave_timer(C, wm, wt);
				else if (win) {
					wmEvent event = *(win->eventstate);
					
					event.type = wt->event_type;
<<<<<<< HEAD
					event.customdatatype = EVT_DATA_TIMER;
=======
					event.val = 0;
					event.keymodifier = 0;
					event.custom = EVT_DATA_TIMER;
>>>>>>> 83de5cb3
					event.customdata = wt;
					wm_event_add(win, &event);

					retval = 1;
				}
			}
		}
	}
	return retval;
}

void wm_window_process_events(const bContext *C) 
{
	int hasevent = GHOST_ProcessEvents(g_system, 0); /* 0 is no wait */
	
	if (hasevent)
		GHOST_DispatchEvents(g_system);
	
	hasevent |= wm_window_timer(C);

	/* no event, we sleep 5 milliseconds */
	if (hasevent == 0)
		PIL_sleep_ms(5);
}

void wm_window_process_events_nosleep(void) 
{
	if (GHOST_ProcessEvents(g_system, 0))
		GHOST_DispatchEvents(g_system);
}

/* exported as handle callback to bke blender.c */
void wm_window_testbreak(void)
{
	static double ltime = 0;
	double curtime = PIL_check_seconds_timer();
	
	/* only check for breaks every 50 milliseconds
	 * if we get called more often.
	 */
	if ((curtime - ltime) > 0.05) {
		int hasevent = GHOST_ProcessEvents(g_system, 0); /* 0 is no wait */
		
		if (hasevent)
			GHOST_DispatchEvents(g_system);
		
		ltime = curtime;
	}
}

/* **************** init ********************** */

void wm_ghost_init(bContext *C)
{
	if (!g_system) {
		GHOST_EventConsumerHandle consumer = GHOST_CreateEventConsumer(ghost_event_proc, C);
		
		g_system = GHOST_CreateSystem();
		GHOST_AddEventConsumer(g_system, consumer);
	}
}

void wm_ghost_exit(void)
{
	if (g_system)
		GHOST_DisposeSystem(g_system);

	g_system = NULL;
}

/* **************** timer ********************** */

/* to (de)activate running timers temporary */
void WM_event_timer_sleep(wmWindowManager *wm, wmWindow *UNUSED(win), wmTimer *timer, int dosleep)
{
	wmTimer *wt;
	
	for (wt = wm->timers.first; wt; wt = wt->next)
		if (wt == timer)
			break;

	if (wt)
		wt->sleep = dosleep;
}

wmTimer *WM_event_add_timer(wmWindowManager *wm, wmWindow *win, int event_type, double timestep)
{
	wmTimer *wt = MEM_callocN(sizeof(wmTimer), "window timer");
	
	wt->event_type = event_type;
	wt->ltime = PIL_check_seconds_timer();
	wt->ntime = wt->ltime + timestep;
	wt->stime = wt->ltime;
	wt->timestep = timestep;
	wt->win = win;
	
	BLI_addtail(&wm->timers, wt);
	
	return wt;
}

void WM_event_remove_timer(wmWindowManager *wm, wmWindow *UNUSED(win), wmTimer *timer)
{
	wmTimer *wt;
	
	/* extra security check */
	for (wt = wm->timers.first; wt; wt = wt->next)
		if (wt == timer)
			break;
	if (wt) {
		if (wm->reports.reporttimer == wt)
			wm->reports.reporttimer = NULL;
		
		BLI_remlink(&wm->timers, wt);
		if (wt->customdata)
			MEM_freeN(wt->customdata);
		MEM_freeN(wt);
	}
}

/* ******************* clipboard **************** */

char *WM_clipboard_text_get(int selection)
{
	char *p, *p2, *buf, *newbuf;

	if (G.background)
		return NULL;

	buf = (char *)GHOST_getClipboard(selection);
	if (!buf)
		return NULL;
	
	/* always convert from \r\n to \n */
	newbuf = MEM_callocN(strlen(buf) + 1, __func__);

	for (p = buf, p2 = newbuf; *p; p++) {
		if (*p != '\r')
			*(p2++) = *p;
	}
	*p2 = '\0';

	free(buf); /* ghost uses regular malloc */
	
	return newbuf;
}

void WM_clipboard_text_set(char *buf, int selection)
{
	if (!G.background) {
#ifdef _WIN32
		/* do conversion from \n to \r\n on Windows */
		char *p, *p2, *newbuf;
		int newlen = 0;
		
		for (p = buf; *p; p++) {
			if (*p == '\n')
				newlen += 2;
			else
				newlen++;
		}
		
		newbuf = MEM_callocN(newlen + 1, "WM_clipboard_text_set");
	
		for (p = buf, p2 = newbuf; *p; p++, p2++) {
			if (*p == '\n') {
				*(p2++) = '\r'; *p2 = '\n';
			}
			else *p2 = *p;
		}
		*p2 = '\0';
	
		GHOST_putClipboard((GHOST_TInt8 *)newbuf, selection);
		MEM_freeN(newbuf);
#else
		GHOST_putClipboard((GHOST_TInt8 *)buf, selection);
#endif
	}
}

/* ******************* progress bar **************** */

void WM_progress_set(wmWindow *win, float progress)
{
	GHOST_SetProgressBar(win->ghostwin, progress);
}

void WM_progress_clear(wmWindow *win)
{
	GHOST_EndProgressBar(win->ghostwin);
}

/* ************************************ */

void wm_window_get_position(wmWindow *win, int *posx_r, int *posy_r) 
{
	*posx_r = win->posx;
	*posy_r = win->posy;
}

void wm_window_get_size(wmWindow *win, int *width_r, int *height_r) 
{
	*width_r = win->sizex;
	*height_r = win->sizey;
}

/* exceptional case: - splash is called before events are processed
 * this means we don't actually know the window size so get this from GHOST */
void wm_window_get_size_ghost(wmWindow *win, int *width_r, int *height_r)
{
	GHOST_RectangleHandle bounds = GHOST_GetClientBounds(win->ghostwin);
	*width_r = GHOST_GetWidthRectangle(bounds);
	*height_r = GHOST_GetHeightRectangle(bounds);
	
	GHOST_DisposeRectangle(bounds);
}

void wm_window_set_size(wmWindow *win, int width, int height) 
{
	GHOST_SetClientSize(win->ghostwin, width, height);
}

void wm_window_lower(wmWindow *win) 
{
	GHOST_SetWindowOrder(win->ghostwin, GHOST_kWindowOrderBottom);
}

void wm_window_raise(wmWindow *win) 
{
	GHOST_SetWindowOrder(win->ghostwin, GHOST_kWindowOrderTop);
}

void wm_window_swap_buffers(wmWindow *win)
{
	
#ifdef WIN32
	glDisable(GL_SCISSOR_TEST);
	GHOST_SwapWindowBuffers(win->ghostwin);
	glEnable(GL_SCISSOR_TEST);
#else
	GHOST_SwapWindowBuffers(win->ghostwin);
#endif
}

void wm_get_cursor_position(wmWindow *win, int *x, int *y)
{
	GHOST_GetCursorPosition(g_system, x, y);
	GHOST_ScreenToClient(win->ghostwin, *x, *y, x, y);
	*y = (win->sizey - 1) - *y;
}

/* ******************* exported api ***************** */


/* called whem no ghost system was initialized */
void WM_init_state_size_set(int stax, int stay, int sizx, int sizy)
{
	wm_init_state.start_x = stax; /* left hand pos */
	wm_init_state.start_y = stay; /* bottom pos */
	wm_init_state.size_x = sizx;
	wm_init_state.size_y = sizy;
	wm_init_state.override_flag |= WIN_OVERRIDE_GEOM;
}

/* for borderless and border windows set from command-line */
void WM_init_state_fullscreen_set(void)
{
	wm_init_state.windowstate = GHOST_kWindowStateFullScreen;
	wm_init_state.override_flag |= WIN_OVERRIDE_WINSTATE;
}

void WM_init_state_normal_set(void)
{
	wm_init_state.windowstate = GHOST_kWindowStateNormal;
	wm_init_state.override_flag |= WIN_OVERRIDE_WINSTATE;
}

/* This function requires access to the GHOST_SystemHandle (g_system) */
void WM_cursor_warp(wmWindow *win, int x, int y)
{
	if (win && win->ghostwin) {
		int oldx = x, oldy = y;

		y = win->sizey - y - 1;

		GHOST_ClientToScreen(win->ghostwin, x, y, &x, &y);
		GHOST_SetCursorPosition(g_system, x, y);

		win->eventstate->prevx = oldx;
		win->eventstate->prevy = oldy;
	}
}
<|MERGE_RESOLUTION|>--- conflicted
+++ resolved
@@ -944,13 +944,9 @@
 					wmEvent event = *(win->eventstate);
 					
 					event.type = wt->event_type;
-<<<<<<< HEAD
-					event.customdatatype = EVT_DATA_TIMER;
-=======
 					event.val = 0;
 					event.keymodifier = 0;
-					event.custom = EVT_DATA_TIMER;
->>>>>>> 83de5cb3
+					event.customdatatype = EVT_DATA_TIMER;
 					event.customdata = wt;
 					wm_event_add(win, &event);
 
