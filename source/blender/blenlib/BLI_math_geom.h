--- conflicted
+++ resolved
@@ -44,13 +44,6 @@
 
 /********************************** Polygons *********************************/
 
-<<<<<<< HEAD
-void cent_tri_v3(float r[3], const float a[3], const float b[3], const float c[3]);
-void cent_quad_v3(float r[3], const float a[3], const float b[3], const float c[3], const float d[3]);
-void cent_poly_v3(float cent[3], const float verts[][3], unsigned int nr);
-
-=======
->>>>>>> d4d8da28
 float normal_tri_v3(float r[3], const float a[3], const float b[3], const float c[3]);
 float normal_quad_v3(float r[3], const float a[3], const float b[3], const float c[3], const float d[3]);
 float normal_poly_v3(float r[3], const float verts[][3], unsigned int nr);
