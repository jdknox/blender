--- conflicted
+++ resolved
@@ -1109,7 +1109,6 @@
 	return (retval);
 }
 
-<<<<<<< HEAD
 int BLI_replace_extension(char *path, int maxlen, const char *ext)
 {
 	int a;
@@ -1128,13 +1127,7 @@
 	return 1;
 }
 
-/*
- * This is a simple version of BLI_split_dirfile that has the following advantages...
- * 
- * Converts "/foo/bar.txt" to "/foo/" and "bar.txt"
-=======
 /* Converts "/foo/bar.txt" to "/foo/" and "bar.txt"
->>>>>>> 4980e43d
  * - wont change 'string'
  * - wont create any directories
  * - dosnt use CWD, or deal with relative paths.
