--- conflicted
+++ resolved
@@ -356,24 +356,6 @@
 		BKE_report(engine->reports, type, msg);
 }
 
-<<<<<<< HEAD
-void RE_engine_actview_set(RenderEngine *engine, const char *viewname)
-{
-	Render *re = engine->re;
-	RE_SetActiveRenderView(re, viewname);
-}
-
-float RE_engine_get_camera_shift_x(RenderEngine *engine, Object *camera)
-{
-	Render *re = engine->re;
-	return BKE_camera_shift_x(re ? &re->r : NULL, camera, re->viewname);
-}
-
-void RE_engine_get_camera_model_matrix(RenderEngine *engine, Object *camera, float *r_modelmat)
-{
-	Render *re = engine->re;
-	BKE_camera_model_matrix(re ? &re->r : NULL, camera, re->viewname, (float (*)[4])r_modelmat);
-=======
 void RE_engine_set_error_message(RenderEngine *engine, const char *msg)
 {
 	Render *re = engine->re;
@@ -385,8 +367,26 @@
 		rr->error = BLI_strdup(msg);
 		RE_ReleaseResult(re);
 	}
->>>>>>> 22ce525b
-}
+}
+
+void RE_engine_actview_set(RenderEngine *engine, const char *viewname)
+{
+	Render *re = engine->re;
+	RE_SetActiveRenderView(re, viewname);
+}
+
+float RE_engine_get_camera_shift_x(RenderEngine *engine, Object *camera)
+{
+	Render *re = engine->re;
+	return BKE_camera_shift_x(re ? &re->r : NULL, camera, re->viewname);
+}
+
+void RE_engine_get_camera_model_matrix(RenderEngine *engine, Object *camera, float *r_modelmat)
+{
+	Render *re = engine->re;
+	BKE_camera_model_matrix(re ? &re->r : NULL, camera, re->viewname, (float (*)[4])r_modelmat);
+}
+
 
 void RE_engine_get_current_tiles(Render *re, int *total_tiles_r, rcti **tiles_r)
 {
