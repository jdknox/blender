/*

 * ***** BEGIN GPL LICENSE BLOCK *****
 *
 * This program is free software; you can redistribute it and/or
 * modify it under the terms of the GNU General Public License
 * as published by the Free Software Foundation; either version 2
 * of the License, or (at your option) any later version. 
 *
 * This program is distributed in the hope that it will be useful,
 * but WITHOUT ANY WARRANTY; without even the implied warranty of
 * MERCHANTABILITY or FITNESS FOR A PARTICULAR PURPOSE.  See the
 * GNU General Public License for more details.
 *
 * You should have received a copy of the GNU General Public License
 * along with this program; if not, write to the Free Software Foundation,
 * Inc., 51 Franklin Street, Fifth Floor, Boston, MA 02110-1301, USA.
 *
 * The Original Code is Copyright (C) 2006 Blender Foundation.
 * All rights reserved.
 *
 * The Original Code is: all of this file.
 *
 * Contributor(s): none yet.
 *
 * ***** END GPL LICENSE BLOCK *****
 */

/** \file blender/render/intern/source/external_engine.c
 *  \ingroup render
 */

#include <stddef.h>
#include <stdlib.h>
#include <string.h>

#include "MEM_guardedalloc.h"

#include "BLT_translation.h"

#include "BLI_listbase.h"
#include "BLI_string.h"
#include "BLI_utildefines.h"

#include "BKE_camera.h"
#include "BKE_global.h"
#include "BKE_colortools.h"
#include "BKE_layer.h"
#include "BKE_report.h"
#include "BKE_scene.h"

#include "DEG_depsgraph.h"

#include "RNA_access.h"

#ifdef WITH_PYTHON
#include "BPY_extern.h"
#endif

#include "RE_engine.h"
#include "RE_pipeline.h"
#include "RE_bake.h"

#include "DRW_engine.h"

#include "initrender.h"
#include "renderpipeline.h"
#include "render_types.h"
#include "render_result.h"
#include "rendercore.h"

/* Render Engine Types */

static RenderEngineType internal_render_type = {
	NULL, NULL,
<<<<<<< HEAD
	"BLENDER_RENDER", N_("Blender Render"), RE_INTERNAL | RE_USE_LEGACY_PIPELINE,
	NULL, NULL, NULL, NULL, NULL, NULL, NULL, NULL,
=======
	"BLENDER_RENDER", N_("Blender Render"), RE_INTERNAL,
	NULL, NULL, NULL, NULL, NULL, NULL, render_internal_update_passes,
>>>>>>> 15189baa
	{NULL, NULL, NULL}
};

#ifdef WITH_GAMEENGINE

static RenderEngineType internal_game_type = {
	NULL, NULL,
<<<<<<< HEAD
	"BLENDER_GAME", N_("Blender Game"), RE_INTERNAL | RE_GAME | RE_USE_LEGACY_PIPELINE,
	NULL, NULL, NULL, NULL, NULL, NULL, NULL, NULL,
=======
	"BLENDER_GAME", N_("Blender Game"), RE_INTERNAL | RE_GAME,
	NULL, NULL, NULL, NULL, NULL, NULL, NULL,
>>>>>>> 15189baa
	{NULL, NULL, NULL}
};

#endif

ListBase R_engines = {NULL, NULL};

void RE_engines_init(void)
{
	RE_engines_register(NULL, &internal_render_type);
#ifdef WITH_GAMEENGINE
	RE_engines_register(NULL, &internal_game_type);
#endif
	DRW_engines_register();
}

void RE_engines_exit(void)
{
	RenderEngineType *type, *next;

	DRW_engines_free();

	BKE_layer_collection_engine_settings_callback_free();

	for (type = R_engines.first; type; type = next) {
		next = type->next;

		BLI_remlink(&R_engines, type);

		if (!(type->flag & RE_INTERNAL)) {
			if (type->ext.free)
				type->ext.free(type->ext.data);

			MEM_freeN(type);
		}
	}
}

void RE_engines_register(Main *bmain, RenderEngineType *render_type)
{
	if (render_type->draw_engine) {
		DRW_engine_register(render_type->draw_engine);
	}
	if (render_type->collection_settings_create) {
		BKE_layer_collection_engine_settings_callback_register(
		            bmain, render_type->idname, render_type->collection_settings_create);
	}
	BLI_addtail(&R_engines, render_type);
}

RenderEngineType *RE_engines_find(const char *idname)
{
	RenderEngineType *type;
	
	type = BLI_findstring(&R_engines, idname, offsetof(RenderEngineType, idname));
	if (!type)
		type = &internal_render_type;
	
	return type;
}

bool RE_engine_is_external(Render *re)
{
	RenderEngineType *type = RE_engines_find(re->r.engine);
	return (type && type->render_to_image);
}

/* Create, Free */

RenderEngine *RE_engine_create(RenderEngineType *type)
{
	return RE_engine_create_ex(type, false);
}

RenderEngine *RE_engine_create_ex(RenderEngineType *type, bool use_for_viewport)
{
	RenderEngine *engine = MEM_callocN(sizeof(RenderEngine), "RenderEngine");
	engine->type = type;

	if (use_for_viewport) {
		engine->flag |= RE_ENGINE_USED_FOR_VIEWPORT;

		BLI_begin_threaded_malloc();
	}

	return engine;
}

void RE_engine_free(RenderEngine *engine)
{
#ifdef WITH_PYTHON
	if (engine->py_instance) {
		BPY_DECREF_RNA_INVALIDATE(engine->py_instance);
	}
#endif

	if (engine->flag & RE_ENGINE_USED_FOR_VIEWPORT) {
		BLI_end_threaded_malloc();
	}

	MEM_freeN(engine);
}

/* Render Results */

static RenderPart *get_part_from_result(Render *re, RenderResult *result)
{
	RenderPart *pa;

	for (pa = re->parts.first; pa; pa = pa->next) {
		if (result->tilerect.xmin == pa->disprect.xmin - re->disprect.xmin &&
		    result->tilerect.ymin == pa->disprect.ymin - re->disprect.ymin &&
		    result->tilerect.xmax == pa->disprect.xmax - re->disprect.xmin &&
		    result->tilerect.ymax == pa->disprect.ymax - re->disprect.ymin)
		{
			return pa;
		}
	}

	return NULL;
}

RenderResult *RE_engine_begin_result(
        RenderEngine *engine, int x, int y, int w, int h, const char *layername, const char *viewname)
{
	Render *re = engine->re;
	RenderResult *result;
	rcti disprect;

	/* ensure the coordinates are within the right limits */
	CLAMP(x, 0, re->result->rectx);
	CLAMP(y, 0, re->result->recty);
	CLAMP(w, 0, re->result->rectx);
	CLAMP(h, 0, re->result->recty);

	if (x + w > re->result->rectx)
		w = re->result->rectx - x;
	if (y + h > re->result->recty)
		h = re->result->recty - y;

	/* allocate a render result */
	disprect.xmin = x;
	disprect.xmax = x + w;
	disprect.ymin = y;
	disprect.ymax = y + h;

	result = render_result_new(re, &disprect, 0, RR_USE_MEM, layername, viewname);

	/* todo: make this thread safe */

	/* can be NULL if we CLAMP the width or height to 0 */
	if (result) {
		render_result_clone_passes(re, result, viewname);

		RenderPart *pa;

		/* Copy EXR tile settings, so pipeline knows whether this is a result
		 * for Save Buffers enabled rendering.
		 */
		result->do_exr_tile = re->result->do_exr_tile;

		BLI_addtail(&engine->fullresult, result);

		result->tilerect.xmin += re->disprect.xmin;
		result->tilerect.xmax += re->disprect.xmin;
		result->tilerect.ymin += re->disprect.ymin;
		result->tilerect.ymax += re->disprect.ymin;

		pa = get_part_from_result(re, result);

		if (pa)
			pa->status = PART_STATUS_IN_PROGRESS;
	}

	return result;
}

void RE_engine_update_result(RenderEngine *engine, RenderResult *result)
{
	Render *re = engine->re;

	if (result) {
		result->renlay = result->layers.first; /* weak, draws first layer always */
		re->display_update(re->duh, result, NULL);
	}
}

void RE_engine_add_pass(RenderEngine *engine, const char *name, int channels, const char *chan_id, const char *layername)
{
	Render *re = engine->re;

	if (!re || !re->result) {
		return;
	}

	render_result_add_pass(re->result, name, channels, chan_id, layername, NULL);
}

void RE_engine_end_result(RenderEngine *engine, RenderResult *result, int cancel, int merge_results)
{
	Render *re = engine->re;

	if (!result) {
		return;
	}

	/* merge. on break, don't merge in result for preview renders, looks nicer */
	if (!cancel) {
		/* for exr tile render, detect tiles that are done */
		RenderPart *pa = get_part_from_result(re, result);

		if (pa) {
			pa->status = PART_STATUS_READY;
		}
		else if (re->result->do_exr_tile) {
			/* if written result does not match any tile and we are using save
			 * buffers, we are going to get openexr save errors */
			fprintf(stderr, "RenderEngine.end_result: dimensions do not match any OpenEXR tile.\n");
		}
	}

	if (!cancel || merge_results) {
		if (re->result->do_exr_tile) {
			if (!cancel) {
				render_result_exr_file_merge(re->result, result, re->viewname);
			}
		}
		else if (!(re->test_break(re->tbh) && (re->r.scemode & R_BUTS_PREVIEW)))
			render_result_merge(re->result, result);

		/* draw */
		if (!re->test_break(re->tbh)) {
			result->renlay = result->layers.first; /* weak, draws first layer always */
			re->display_update(re->duh, result, NULL);
		}
	}

	/* free */
	BLI_remlink(&engine->fullresult, result);
	render_result_free(result);
}

/* Cancel */

int RE_engine_test_break(RenderEngine *engine)
{
	Render *re = engine->re;

	if (re)
		return re->test_break(re->tbh);
	
	return 0;
}

/* Statistics */

void RE_engine_update_stats(RenderEngine *engine, const char *stats, const char *info)
{
	Render *re = engine->re;

	/* stats draw callback */
	if (re) {
		re->i.statstr = stats;
		re->i.infostr = info;
		re->stats_draw(re->sdh, &re->i);
		re->i.infostr = NULL;
		re->i.statstr = NULL;
	}

	/* set engine text */
	engine->text[0] = '\0';

	if (stats && stats[0] && info && info[0])
		BLI_snprintf(engine->text, sizeof(engine->text), "%s | %s", stats, info);
	else if (info && info[0])
		BLI_strncpy(engine->text, info, sizeof(engine->text));
	else if (stats && stats[0])
		BLI_strncpy(engine->text, stats, sizeof(engine->text));
}

void RE_engine_update_progress(RenderEngine *engine, float progress)
{
	Render *re = engine->re;

	if (re) {
		CLAMP(progress, 0.0f, 1.0f);
		re->progress(re->prh, progress);
	}
}

void RE_engine_update_memory_stats(RenderEngine *engine, float mem_used, float mem_peak)
{
	Render *re = engine->re;

	if (re) {
		re->i.mem_used = mem_used;
		re->i.mem_peak = mem_peak;
	}
}

void RE_engine_report(RenderEngine *engine, int type, const char *msg)
{
	Render *re = engine->re;

	if (re)
		BKE_report(engine->re->reports, type, msg);
	else if (engine->reports)
		BKE_report(engine->reports, type, msg);
}

void RE_engine_set_error_message(RenderEngine *engine, const char *msg)
{
	Render *re = engine->re;
	if (re != NULL) {
		RenderResult *rr = RE_AcquireResultRead(re);
		if (rr) {
			if (rr->error != NULL) {
				MEM_freeN(rr->error);
			}
			rr->error = BLI_strdup(msg);
		}
		RE_ReleaseResult(re);
	}
}

const char *RE_engine_active_view_get(RenderEngine *engine)
{
	Render *re = engine->re;
	return RE_GetActiveRenderView(re);
}

void RE_engine_active_view_set(RenderEngine *engine, const char *viewname)
{
	Render *re = engine->re;
	RE_SetActiveRenderView(re, viewname);
}

float RE_engine_get_camera_shift_x(RenderEngine *engine, Object *camera, int use_spherical_stereo)
{
	Render *re = engine->re;

	/* when using spherical stereo, get camera shift without multiview, leaving stereo to be handled by the engine */
	if (use_spherical_stereo)
		re = NULL;

	return BKE_camera_multiview_shift_x(re ? &re->r : NULL, camera, re->viewname);
}

void RE_engine_get_camera_model_matrix(
        RenderEngine *engine, Object *camera, int use_spherical_stereo, float *r_modelmat)
{
	Render *re = engine->re;

	/* when using spherical stereo, get model matrix without multiview, leaving stereo to be handled by the engine */
	if (use_spherical_stereo)
		re = NULL;

	BKE_camera_multiview_model_matrix(re ? &re->r : NULL, camera, re->viewname, (float (*)[4])r_modelmat);
}

int RE_engine_get_spherical_stereo(RenderEngine *engine, Object *camera)
{
	Render *re = engine->re;
	return BKE_camera_multiview_spherical_stereo(re ? &re->r : NULL, camera) ? 1 : 0;
}

rcti* RE_engine_get_current_tiles(Render *re, int *r_total_tiles, bool *r_needs_free)
{
	static rcti tiles_static[BLENDER_MAX_THREADS];
	const int allocation_step = BLENDER_MAX_THREADS;
	RenderPart *pa;
	int total_tiles = 0;
	rcti *tiles = tiles_static;
	int allocation_size = BLENDER_MAX_THREADS;

	BLI_rw_mutex_lock(&re->partsmutex, THREAD_LOCK_READ);

	*r_needs_free = false;

	if (re->engine && (re->engine->flag & RE_ENGINE_HIGHLIGHT_TILES) == 0) {
		*r_total_tiles = 0;
		BLI_rw_mutex_unlock(&re->partsmutex);
		return NULL;
	}

	for (pa = re->parts.first; pa; pa = pa->next) {
		if (pa->status == PART_STATUS_IN_PROGRESS) {
			if (total_tiles >= allocation_size) {
				/* Just in case we're using crazy network rendering with more
				 * slaves as BLENDER_MAX_THREADS.
				 */
				allocation_size += allocation_step;
				if (tiles == tiles_static) {
					/* Can not realloc yet, tiles are pointing to a
					 * stack memory.
					 */
					tiles = MEM_mallocN(allocation_size * sizeof(rcti), "current engine tiles");
				}
				else {
					tiles = MEM_reallocN(tiles, allocation_size * sizeof(rcti));
				}
				*r_needs_free = true;
			}
			tiles[total_tiles] = pa->disprect;

			if (pa->crop) {
				tiles[total_tiles].xmin += pa->crop;
				tiles[total_tiles].ymin += pa->crop;
				tiles[total_tiles].xmax -= pa->crop;
				tiles[total_tiles].ymax -= pa->crop;
			}

			total_tiles++;
		}
	}
	BLI_rw_mutex_unlock(&re->partsmutex);
	*r_total_tiles = total_tiles;
	return tiles;
}

RenderData *RE_engine_get_render_data(Render *re)
{
	return &re->r;
}

/* Bake */
void RE_bake_engine_set_engine_parameters(Render *re, Main *bmain, Depsgraph *graph, Scene *scene)
{
	re->depsgraph = graph;
	re->scene = scene;
	re->main = bmain;
	render_copy_renderdata(&re->r, &scene->r);
}

bool RE_bake_has_engine(Render *re)
{
	RenderEngineType *type = RE_engines_find(re->r.engine);
	return (type->bake != NULL);
}

bool RE_bake_engine(
        Render *re, Object *object,
        const int object_id, const BakePixel pixel_array[],
        const size_t num_pixels, const int depth,
        const ScenePassType pass_type, const int pass_filter,
        float result[])
{
	RenderEngineType *type = RE_engines_find(re->r.engine);
	RenderEngine *engine;
	bool persistent_data = (re->r.mode & R_PERSISTENT_DATA) != 0;

	/* set render info */
	re->i.cfra = re->scene->r.cfra;
	BLI_strncpy(re->i.scene_name, re->scene->id.name + 2, sizeof(re->i.scene_name) - 2);
	re->i.totface = re->i.totvert = re->i.totstrand = re->i.totlamp = re->i.tothalo = 0;

	/* render */
	engine = re->engine;

	if (!engine) {
		engine = RE_engine_create(type);
		re->engine = engine;
	}

	engine->flag |= RE_ENGINE_RENDERING;

	/* TODO: actually link to a parent which shouldn't happen */
	engine->re = re;

	engine->resolution_x = re->winx;
	engine->resolution_y = re->winy;

	RE_parts_init(re, false);
	engine->tile_x = re->r.tilex;
	engine->tile_y = re->r.tiley;

	/* update is only called so we create the engine.session */
	if (type->update)
		type->update(engine, re->main, re->depsgraph, re->scene);

	if (type->bake) {
		type->bake(
		            engine,
		            re->scene,
		            object,
		            pass_type,
		            pass_filter,
		            object_id,
		            pixel_array,
		            num_pixels,
		            depth,
		            result);
	}

	engine->tile_x = 0;
	engine->tile_y = 0;
	engine->flag &= ~RE_ENGINE_RENDERING;

	BLI_rw_mutex_lock(&re->partsmutex, THREAD_LOCK_WRITE);

	/* re->engine becomes zero if user changed active render engine during render */
	if (!persistent_data || !re->engine) {
		RE_engine_free(engine);
		re->engine = NULL;
	}

	RE_parts_free(re);
	BLI_rw_mutex_unlock(&re->partsmutex);

	if (BKE_reports_contain(re->reports, RPT_ERROR))
		G.is_break = true;

	return true;
}

void RE_engine_frame_set(RenderEngine *engine, int frame, float subframe)
{
	Render *re = engine->re;
	Scene *scene = re->scene;
	double cfra = (double)frame + (double)subframe;

	CLAMP(cfra, MINAFRAME, MAXFRAME);
	BKE_scene_frame_set(scene, cfra);

#ifdef WITH_PYTHON
	BPy_BEGIN_ALLOW_THREADS;
#endif

	BKE_scene_update_for_newframe(re->eval_ctx, re->main, scene);

#ifdef WITH_PYTHON
	BPy_END_ALLOW_THREADS;
#endif

	BKE_scene_camera_switch_update(scene);
}

/* Render */

int RE_engine_render(Render *re, int do_all)
{
	RenderEngineType *type = RE_engines_find(re->r.engine);
	RenderEngine *engine;
	bool persistent_data = (re->r.mode & R_PERSISTENT_DATA) != 0;

	/* verify if we can render */
	if (!type->render_to_image)
		return 0;
	if ((re->r.scemode & R_BUTS_PREVIEW) && !(type->flag & RE_USE_PREVIEW))
		return 0;
	if (do_all && !(type->flag & RE_USE_POSTPROCESS))
		return 0;
	if (!do_all && (type->flag & RE_USE_POSTPROCESS))
		return 0;

	/* Lock drawing in UI during data phase. */
	if (re->draw_lock) {
		re->draw_lock(re->dlh, 1);
	}

	/* update animation here so any render layer animation is applied before
	 * creating the render result */
	if ((re->r.scemode & (R_NO_FRAME_UPDATE | R_BUTS_PREVIEW)) == 0) {
		BKE_scene_update_for_newframe(re->eval_ctx, re->main, re->scene);
		render_update_anim_renderdata(re, &re->scene->r);
	}

	/* create render result */
	BLI_rw_mutex_lock(&re->resultmutex, THREAD_LOCK_WRITE);
	if (re->result == NULL || !(re->r.scemode & R_BUTS_PREVIEW)) {
		int savebuffers = RR_USE_MEM;

		if (re->result)
			render_result_free(re->result);

		if ((type->flag & RE_USE_SAVE_BUFFERS) && (re->r.scemode & R_EXR_TILE_FILE))
			savebuffers = RR_USE_EXR;
		re->result = render_result_new(re, &re->disprect, 0, savebuffers, RR_ALL_LAYERS, RR_ALL_VIEWS);
	}
	BLI_rw_mutex_unlock(&re->resultmutex);

	if (re->result == NULL) {
		/* Clear UI drawing locks. */
		if (re->draw_lock) {
			re->draw_lock(re->dlh, 0);
		}
		/* Too small image is handled earlier, here it could only happen if
		 * there was no sufficient memory to allocate all passes.
		 */
		BKE_report(re->reports, RPT_ERROR, "Failed allocate render result, out of memory");
		G.is_break = true;
		return 1;
	}

	/* set render info */
	re->i.cfra = re->scene->r.cfra;
	BLI_strncpy(re->i.scene_name, re->scene->id.name + 2, sizeof(re->i.scene_name));
	re->i.totface = re->i.totvert = re->i.totstrand = re->i.totlamp = re->i.tothalo = 0;

	/* render */
	engine = re->engine;

	if (!engine) {
		engine = RE_engine_create(type);
		re->engine = engine;
	}

	engine->flag |= RE_ENGINE_RENDERING;

	/* TODO: actually link to a parent which shouldn't happen */
	engine->re = re;

	if (re->flag & R_ANIMATION)
		engine->flag |= RE_ENGINE_ANIMATION;
	if (re->r.scemode & R_BUTS_PREVIEW)
		engine->flag |= RE_ENGINE_PREVIEW;
	engine->camera_override = re->camera_override;
	engine->layer_override = re->layer_override;

	engine->resolution_x = re->winx;
	engine->resolution_y = re->winy;

	RE_parts_init(re, false);
	engine->tile_x = re->partx;
	engine->tile_y = re->party;

	if (re->result->do_exr_tile)
		render_result_exr_file_begin(re);

	if (type->update) {
		type->update(engine, re->main, re->depsgraph, re->scene);
	}

	/* Clear UI drawing locks. */
	if (re->draw_lock) {
		re->draw_lock(re->dlh, 0);
	}

	if (type->render_to_image) {
		type->render_to_image(engine, re->depsgraph);
	}

	engine->tile_x = 0;
	engine->tile_y = 0;
	engine->flag &= ~RE_ENGINE_RENDERING;

	render_result_free_list(&engine->fullresult, engine->fullresult.first);

	BLI_rw_mutex_lock(&re->partsmutex, THREAD_LOCK_WRITE);

	/* re->engine becomes zero if user changed active render engine during render */
	if (!persistent_data || !re->engine) {
		RE_engine_free(engine);
		re->engine = NULL;
	}

	if (re->result->do_exr_tile) {
		BLI_rw_mutex_lock(&re->resultmutex, THREAD_LOCK_WRITE);
		render_result_save_empty_result_tiles(re);
		render_result_exr_file_end(re);
		BLI_rw_mutex_unlock(&re->resultmutex);
	}

	if (re->r.scemode & R_EXR_CACHE_FILE) {
		BLI_rw_mutex_lock(&re->resultmutex, THREAD_LOCK_WRITE);
		render_result_exr_file_cache_write(re);
		BLI_rw_mutex_unlock(&re->resultmutex);
	}

	RE_parts_free(re);
	BLI_rw_mutex_unlock(&re->partsmutex);

	if (BKE_reports_contain(re->reports, RPT_ERROR))
		G.is_break = true;
	
#ifdef WITH_FREESTYLE
	if (re->r.mode & R_EDGE_FRS)
		RE_RenderFreestyleExternal(re);
#endif

	return 1;
}

void RE_engine_register_pass(struct RenderEngine *engine, struct Scene *scene, struct SceneRenderLayer *srl,
                             const char *name, int UNUSED(channels), const char *UNUSED(chanid), int type)
{
	/* The channel information is currently not used, but is part of the API in case it's needed in the future. */

	if (!(scene && srl && engine)) {
		return;
	}

	if (scene->nodetree) {
		ntreeCompositRegisterPass(scene->nodetree, scene, srl, name, type);
	}
}<|MERGE_RESOLUTION|>--- conflicted
+++ resolved
@@ -73,13 +73,8 @@
 
 static RenderEngineType internal_render_type = {
 	NULL, NULL,
-<<<<<<< HEAD
 	"BLENDER_RENDER", N_("Blender Render"), RE_INTERNAL | RE_USE_LEGACY_PIPELINE,
-	NULL, NULL, NULL, NULL, NULL, NULL, NULL, NULL,
-=======
-	"BLENDER_RENDER", N_("Blender Render"), RE_INTERNAL,
-	NULL, NULL, NULL, NULL, NULL, NULL, render_internal_update_passes,
->>>>>>> 15189baa
+	NULL, NULL, NULL, NULL, NULL, NULL, render_internal_update_passes, NULL, NULL,
 	{NULL, NULL, NULL}
 };
 
@@ -87,13 +82,8 @@
 
 static RenderEngineType internal_game_type = {
 	NULL, NULL,
-<<<<<<< HEAD
 	"BLENDER_GAME", N_("Blender Game"), RE_INTERNAL | RE_GAME | RE_USE_LEGACY_PIPELINE,
-	NULL, NULL, NULL, NULL, NULL, NULL, NULL, NULL,
-=======
-	"BLENDER_GAME", N_("Blender Game"), RE_INTERNAL | RE_GAME,
-	NULL, NULL, NULL, NULL, NULL, NULL, NULL,
->>>>>>> 15189baa
+	NULL, NULL, NULL, NULL, NULL, NULL, NULL, NULL, NULL,
 	{NULL, NULL, NULL}
 };
 
