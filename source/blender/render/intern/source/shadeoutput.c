--- conflicted
+++ resolved
@@ -144,11 +144,7 @@
 	}
 }
 
-<<<<<<< HEAD
-static void environment_lighting_apply(Render *re, ShadeInput *shi, ShadeResult *shr)
-=======
-void environment_lighting_apply(ShadeInput *shi, ShadeResult *shr)
->>>>>>> 5df1bb84
+void environment_lighting_apply(Render *re, ShadeInput *shi, ShadeResult *shr)
 {
 	float f= re->db.wrld.ao_env_energy*shi->material.amb;
 
@@ -304,36 +300,21 @@
 	}
 	
 	/* quite disputable this...  also note it doesn't mirror-raytrace */	
-<<<<<<< HEAD
-	if((re->db.wrld.mode & (WO_AMB_OCC|WO_ENV_LIGHT|WO_INDIRECT_LIGHT)) && shi->material.amb!=0.0f) {
+	if((re->db.wrld.mode & (WO_AMB_OCC|WO_ENV_LIGHT)) && shi->material.amb!=0.0f) {
 		float f;
 		
-		f= 1.0f - shi->shading.ao[0];
-		f= re->db.wrld.aoenergy*f*shi->material.amb;
-		
-		if(re->db.wrld.aomix==WO_AOADD) {
-			shr->alpha += f;
-			shr->alpha *= f;
-		}
-		else if(re->db.wrld.aomix==WO_AOMUL) {
-			shr->alpha *= f;
-=======
-	if((R.wrld.mode & (WO_AMB_OCC|WO_ENV_LIGHT)) && shi->amb!=0.0f) {
-		float f;
-		
-		if(R.wrld.mode & WO_AMB_OCC) {
-			f= R.wrld.aoenergy*shi->amb;
-
-			if(R.wrld.aomix==WO_AOADD)
-				shr->alpha += f*(1.0f - rgb_to_grayscale(shi->ao));
+		if(re->db.wrld.mode & WO_AMB_OCC) {
+			f= re->db.wrld.aoenergy*shi->material.amb;
+
+			if(re->db.wrld.aomix==WO_AOADD)
+				shr->alpha += f*(1.0f - rgb_to_grayscale(shi->shading.ao));
 			else
-				shr->alpha= (1.0f - f)*shr->alpha + f*(1.0f - (1.0f - shr->alpha)*rgb_to_grayscale(shi->ao));
-		}
-
-		if(R.wrld.mode & WO_ENV_LIGHT) {
-			f= R.wrld.ao_env_energy*shi->amb;
-			shr->alpha += f*(1.0f - rgb_to_grayscale(shi->env));
->>>>>>> 5df1bb84
+				shr->alpha= (1.0f - f)*shr->alpha + f*(1.0f - (1.0f - shr->alpha)*rgb_to_grayscale(shi->shading.ao));
+		}
+
+		if(re->db.wrld.mode & WO_ENV_LIGHT) {
+			f= re->db.wrld.ao_env_energy*shi->material.amb;
+			shr->alpha += f*(1.0f - rgb_to_grayscale(shi->shading.env));
 		}
 	}
 }
