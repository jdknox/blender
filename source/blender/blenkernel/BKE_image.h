/**
 * blenlib/BKE_image.h (mar-2001 nzc)
 *	
 * $Id$ 
 *
 * ***** BEGIN GPL LICENSE BLOCK *****
 *
 * This program is free software; you can redistribute it and/or
 * modify it under the terms of the GNU General Public License
 * as published by the Free Software Foundation; either version 2
 * of the License, or (at your option) any later version.
 *
 * This program is distributed in the hope that it will be useful,
 * but WITHOUT ANY WARRANTY; without even the implied warranty of
 * MERCHANTABILITY or FITNESS FOR A PARTICULAR PURPOSE.  See the
 * GNU General Public License for more details.
 *
 * You should have received a copy of the GNU General Public License
 * along with this program; if not, write to the Free Software Foundation,
 * Inc., 59 Temple Place - Suite 330, Boston, MA  02111-1307, USA.
 *
 * The Original Code is Copyright (C) 2001-2002 by NaN Holding BV.
 * All rights reserved.
 *
 * The Original Code is: all of this file.
 *
 * Contributor(s): none yet.
 *
 * ***** END GPL LICENSE BLOCK *****
 */
#ifndef BKE_IMAGE_H
#define BKE_IMAGE_H

#ifdef __cplusplus
extern "C" {
#endif

struct Image;
struct ImBuf;
struct Tex;
struct anim;
struct Scene;
<<<<<<< HEAD
struct ListBase;
=======
>>>>>>> 16c1a294

/* call from library */
void	free_image(struct Image *me);

void	BKE_stamp_info(struct Scene *scene, struct ImBuf *ibuf);
void	BKE_stamp_buf(struct Scene *scene, unsigned char *rect, float *rectf, int width, int height, int channels);
int		BKE_write_ibuf(struct Scene *scene, struct ImBuf *ibuf, char *name, int imtype, int subimtype, int quality);
void	BKE_makepicstring(struct Scene *scene, char *string, char *base, int frame, int imtype);
void	BKE_add_image_extension(struct Scene *scene, char *string, int imtype);
int		BKE_ftype_to_imtype(int ftype);
int		BKE_imtype_to_ftype(int imtype);
int		BKE_imtype_is_movie(int imtype);

struct anim *openanim(char * name, int flags);

void	converttopremul(struct ImBuf *ibuf);
void	image_de_interlace(struct Image *ima, int odd);
	
void	tag_image_time(struct Image *ima);
void	free_old_images(void);

/* ********************************** NEW IMAGE API *********************** */

/* ImageUser is in Texture, in Nodes, Background Image, Image Window, .... */
/* should be used in conjunction with an ID * to Image. */
struct ImageUser;
struct RenderPass;
struct RenderResult;

/* ima->source; where image comes from */
#define IMA_SRC_CHECK		0
#define IMA_SRC_FILE		1
#define IMA_SRC_SEQUENCE	2
#define IMA_SRC_MOVIE		3
#define IMA_SRC_GENERATED	4
#define IMA_SRC_VIEWER		5

/* ima->type, how to handle/generate it */
#define IMA_TYPE_IMAGE		0
#define IMA_TYPE_MULTILAYER	1
		/* generated */
#define IMA_TYPE_UV_TEST	2
		/* viewers */
#define IMA_TYPE_R_RESULT   4
#define IMA_TYPE_COMPOSITE	5

/* ima->ok */
#define IMA_OK				1
#define IMA_OK_LOADED		2

/* signals */
	/* reload only frees, doesn't read until image_get_ibuf() called */
#define IMA_SIGNAL_RELOAD			0
#define IMA_SIGNAL_FREE				1
	/* pack signals are executed */
#define IMA_SIGNAL_PACK				2
#define IMA_SIGNAL_REPACK			3
#define IMA_SIGNAL_UNPACK			4
	/* source changes, from image to sequence or movie, etc */
#define IMA_SIGNAL_SRC_CHANGE		5
	/* image-user gets a new image, check settings */
#define IMA_SIGNAL_USER_NEW_IMAGE	6

/* depending Image type, and (optional) ImageUser setting it returns ibuf */
/* always call to make signals work */
struct ImBuf *BKE_image_get_ibuf(struct Image *ima, struct ImageUser *iuser);

<<<<<<< HEAD
=======
/* same as above, but can be used to retrieve images being rendered in
 * a thread safe way, always call both acquire and release */
struct ImBuf *BKE_image_acquire_ibuf(struct Image *ima, struct ImageUser *iuser, void **lock_r);
void BKE_image_release_ibuf(struct Image *ima, void *lock);

>>>>>>> 16c1a294
/* returns existing Image when filename/type is same (frame optional) */
struct Image *BKE_add_image_file(const char *name, int frame);

/* adds image, adds ibuf, generates color or pattern */
struct Image *BKE_add_image_size(int width, int height, char *name, int floatbuf, short uvtestgrid, float color[4]);

/* for reload, refresh, pack */
void BKE_image_signal(struct Image *ima, struct ImageUser *iuser, int signal);

/* ensures an Image exists for viewing nodes or render */
struct Image *BKE_image_verify_viewer(int type, const char *name);

/* force an ImBuf to become part of Image */
void BKE_image_assign_ibuf(struct Image *ima, struct ImBuf *ibuf);

/* called on frame change or before render */
void BKE_image_user_calc_imanr(struct ImageUser *iuser, int cfra, int fieldnr);

/* produce image export path */
int BKE_get_image_export_path(struct Image *im, const char *dest_dir, char *abs, int abs_size, char *rel, int rel_size);

/* fix things in ImageUser when new image gets assigned */
void BKE_image_user_new_image(struct Image *ima, struct ImageUser *iuser);

/* sets index offset for multilayer files */
struct RenderPass *BKE_image_multilayer_index(struct RenderResult *rr, struct ImageUser *iuser);

/* for multilayer images as well as for render-viewer */
<<<<<<< HEAD
struct RenderResult *BKE_image_get_renderresult(struct Scene *scene, struct Image *ima);
=======
struct RenderResult *BKE_image_acquire_renderresult(struct Scene *scene, struct Image *ima);
void BKE_image_release_renderresult(struct Scene *scene, struct Image *ima);
>>>>>>> 16c1a294

/* goes over all textures that use images */
void	BKE_image_free_all_textures(void);

/* does one image! */
void	BKE_image_free_anim_ibufs(struct Image *ima, int except_frame);

/* does all images with type MOVIE or SEQUENCE */
void BKE_image_all_free_anim_ibufs(int except_frame);

void BKE_image_memorypack(struct Image *ima);

/* prints memory statistics for images */
void BKE_image_print_memlist(void);

/* empty image block, of similar type and filename */
struct Image *BKE_image_copy(struct Image *ima);

/* merge source into dest, and free source */
void BKE_image_merge(struct Image *dest, struct Image *source);

<<<<<<< HEAD
/* copy image file to a directory rebuilding subdirectory structure */
int BKE_get_image_export_path(struct Image *im, const char *dest_dir, char *abs, int abs_size, char *rel, int rel_size);

=======
>>>>>>> 16c1a294
#ifdef __cplusplus
}
#endif

#endif
<|MERGE_RESOLUTION|>--- conflicted
+++ resolved
@@ -40,10 +40,7 @@
 struct Tex;
 struct anim;
 struct Scene;
-<<<<<<< HEAD
 struct ListBase;
-=======
->>>>>>> 16c1a294
 
 /* call from library */
 void	free_image(struct Image *me);
@@ -111,14 +108,11 @@
 /* always call to make signals work */
 struct ImBuf *BKE_image_get_ibuf(struct Image *ima, struct ImageUser *iuser);
 
-<<<<<<< HEAD
-=======
 /* same as above, but can be used to retrieve images being rendered in
  * a thread safe way, always call both acquire and release */
 struct ImBuf *BKE_image_acquire_ibuf(struct Image *ima, struct ImageUser *iuser, void **lock_r);
 void BKE_image_release_ibuf(struct Image *ima, void *lock);
 
->>>>>>> 16c1a294
 /* returns existing Image when filename/type is same (frame optional) */
 struct Image *BKE_add_image_file(const char *name, int frame);
 
@@ -147,12 +141,8 @@
 struct RenderPass *BKE_image_multilayer_index(struct RenderResult *rr, struct ImageUser *iuser);
 
 /* for multilayer images as well as for render-viewer */
-<<<<<<< HEAD
-struct RenderResult *BKE_image_get_renderresult(struct Scene *scene, struct Image *ima);
-=======
 struct RenderResult *BKE_image_acquire_renderresult(struct Scene *scene, struct Image *ima);
 void BKE_image_release_renderresult(struct Scene *scene, struct Image *ima);
->>>>>>> 16c1a294
 
 /* goes over all textures that use images */
 void	BKE_image_free_all_textures(void);
@@ -174,12 +164,9 @@
 /* merge source into dest, and free source */
 void BKE_image_merge(struct Image *dest, struct Image *source);
 
-<<<<<<< HEAD
 /* copy image file to a directory rebuilding subdirectory structure */
 int BKE_get_image_export_path(struct Image *im, const char *dest_dir, char *abs, int abs_size, char *rel, int rel_size);
 
-=======
->>>>>>> 16c1a294
 #ifdef __cplusplus
 }
 #endif
