--- conflicted
+++ resolved
@@ -2581,36 +2581,14 @@
 			
 			if (G.f & G_DEBUG)
 				printf("recalcdata %s\n", ob->id.name+2);
-<<<<<<< HEAD
 			
-			/* includes all keys and modifiers */
-			if(ob->type==OB_MESH) {
-				BMEditMesh *em = (ob == scene->obedit)? ((Mesh*)ob->data)->edit_btmesh : NULL;
-				
-				/* evaluate drivers */
-				// XXX: should we push this to derivedmesh instead?
-				BKE_animsys_evaluate_animdata(data_id, adt, ctime, ADT_RECALC_DRIVERS);
-				
-				// here was vieweditdatamask? XXX
-				if(em) {
-					makeDerivedMesh(scene, ob, em, CD_MASK_BAREMESH);
-				} else
-					makeDerivedMesh(scene, ob, NULL, CD_MASK_BAREMESH);
-			}
-			else if(ob->type==OB_MBALL) {
-				makeDispListMBall(scene, ob);
-			} 
-			else if(ELEM3(ob->type, OB_CURVE, OB_SURF, OB_FONT)) {
-				makeDispListCurveTypes(scene, ob, 0);
-			}
-			else if(ELEM(ob->type, OB_CAMERA, OB_LAMP)) {
-=======
 
 			if(adt) {
->>>>>>> 2198cfdb
 				/* evaluate drivers */
 				// XXX: for mesh types, should we push this to derivedmesh instead?
 				BKE_animsys_evaluate_animdata(data_id, adt, ctime, ADT_RECALC_DRIVERS);
+
+				
 			}
 
 			/* includes all keys and modifiers */
@@ -2618,19 +2596,17 @@
 			case OB_MESH:
 				{
 #if 0				// XXX, comment for 2.56a release, background wont set 'scene->customdata_mask'
-					EditMesh *em = (ob == scene->obedit)? BKE_mesh_get_editmesh(ob->data): NULL;
+					BMEditMesh *em = (ob == scene->obedit)? ((Mesh*)ob->data)->edit_btmesh : NULL;
 					BLI_assert((scene->customdata_mask & CD_MASK_BAREMESH) == CD_MASK_BAREMESH);
 					if(em) {
 						makeDerivedMesh(scene, ob, em,  scene->customdata_mask); /* was CD_MASK_BAREMESH */
-						BKE_mesh_end_editmesh(ob->data, em);
 					} else
 						makeDerivedMesh(scene, ob, NULL, scene->customdata_mask);
 
 #else				/* ensure CD_MASK_BAREMESH for now */
-					EditMesh *em = (ob == scene->obedit)? BKE_mesh_get_editmesh(ob->data): NULL;
+					BMEditMesh *em = (ob == scene->obedit)? ((Mesh*)ob->data)->edit_btmesh : NULL;
 					if(em) {
 						makeDerivedMesh(scene, ob, em,  scene->customdata_mask | CD_MASK_BAREMESH); /* was CD_MASK_BAREMESH */
-						BKE_mesh_end_editmesh(ob->data, em);
 					} else
 						makeDerivedMesh(scene, ob, NULL, scene->customdata_mask | CD_MASK_BAREMESH);
 #endif
