--- conflicted
+++ resolved
@@ -2036,11 +2036,7 @@
 	bv[4] = p0[2];
 	bv[5] = p1[2];
 
-<<<<<<< HEAD
-//#pragma omp parallel for schedule(static,1)
-=======
 // #pragma omp parallel for schedule(static,1)
->>>>>>> f72c8565
 	for(z = 0; z < res[2]; z++)
 	{
 		size_t index = z*slabsize;
