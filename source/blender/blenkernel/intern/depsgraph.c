/*
 * ***** BEGIN GPL LICENSE BLOCK *****
 *
 * This program is free software; you can redistribute it and/or
 * modify it under the terms of the GNU General Public License
 * as published by the Free Software Foundation; either version 2
 * of the License, or (at your option) any later version.
 *
 * This program is distributed in the hope that it will be useful,
 * but WITHOUT ANY WARRANTY; without even the implied warranty of
 * MERCHANTABILITY or FITNESS FOR A PARTICULAR PURPOSE.  See the
 * GNU General Public License for more details.
 *
 * You should have received a copy of the GNU General Public License
 * along with this program; if not, write to the Free Software Foundation,
 * Inc., 51 Franklin Street, Fifth Floor, Boston, MA 02110-1301, USA.
 *
 * The Original Code is Copyright (C) 2004 Blender Foundation.
 * All rights reserved.
 *
 * Contributor(s): none yet.
 *
 * ***** END GPL LICENSE BLOCK *****
 */

/** \file blender/blenkernel/intern/depsgraph.c
 *  \ingroup bke
 */

 
#include <stdio.h>
#include <stdlib.h>
#include <string.h>
#include <math.h>

#include "MEM_guardedalloc.h"

#ifdef WIN32
#  include "BLI_winstuff.h"
#endif

#include "BLI_utildefines.h"
#include "BLI_listbase.h"
#include "BLI_ghash.h"
#include "BLI_threads.h"

#include "DNA_anim_types.h"
#include "DNA_camera_types.h"
#include "DNA_cachefile_types.h"
#include "DNA_group_types.h"
#include "DNA_lamp_types.h"
#include "DNA_lattice_types.h"
#include "DNA_key_types.h"
#include "DNA_material_types.h"
#include "DNA_mesh_types.h"
#include "DNA_node_types.h"
#include "DNA_object_types.h"
#include "DNA_object_force.h"
#include "DNA_scene_types.h"
#include "DNA_screen_types.h"
#include "DNA_windowmanager_types.h"
#include "DNA_movieclip_types.h"
#include "DNA_mask_types.h"
#include "DNA_modifier_types.h"
#include "DNA_rigidbody_types.h"

#include "BKE_anim.h"
#include "BKE_animsys.h"
#include "BKE_action.h"
#include "BKE_DerivedMesh.h"
#include "BKE_collision.h"
#include "BKE_effect.h"
#include "BKE_fcurve.h"
#include "BKE_global.h"
#include "BKE_idcode.h"
#include "BKE_image.h"
#include "BKE_key.h"
#include "BKE_library.h"
#include "BKE_main.h"
#include "BKE_node.h"
#include "BKE_material.h"
#include "BKE_mball.h"
#include "BKE_modifier.h"
#include "BKE_object.h"
#include "BKE_paint.h"
#include "BKE_scene.h"
#include "BKE_screen.h"
#include "BKE_tracking.h"

#include "GPU_buffers.h"

#include "atomic_ops.h"

#include "depsgraph_private.h"

#include "DEG_depsgraph.h"
#include "DEG_depsgraph_build.h"
#include "DEG_depsgraph_debug.h"
#include "DEG_depsgraph_query.h"

#ifdef WITH_LEGACY_DEPSGRAPH

static SpinLock threaded_update_lock;

void DAG_init(void)
{
	BLI_spin_init(&threaded_update_lock);
	DEG_register_node_types();
}

void DAG_exit(void)
{
	BLI_spin_end(&threaded_update_lock);
	DEG_free_node_types();
}

/* Queue and stack operations for dag traversal 
 *
 * the queue store a list of freenodes to avoid successive alloc/dealloc
 */

DagNodeQueue *queue_create(int slots)
{
	DagNodeQueue *queue;
	DagNodeQueueElem *elem;
	int i;
	
	queue = MEM_mallocN(sizeof(DagNodeQueue), "DAG queue");
	queue->freenodes = MEM_mallocN(sizeof(DagNodeQueue), "DAG queue");
	queue->count = 0;
	queue->maxlevel = 0;
	queue->first = queue->last = NULL;
	elem = MEM_mallocN(sizeof(DagNodeQueueElem), "DAG queue elem3");
	elem->node = NULL;
	elem->next = NULL;
	queue->freenodes->first = queue->freenodes->last = elem;
	
	for (i = 1; i < slots; i++) {
		elem = MEM_mallocN(sizeof(DagNodeQueueElem), "DAG queue elem4");
		elem->node = NULL;
		elem->next = NULL;
		queue->freenodes->last->next = elem;
		queue->freenodes->last = elem;
	}
	queue->freenodes->count = slots;
	return queue;
}

void queue_raz(DagNodeQueue *queue)
{
	DagNodeQueueElem *elem;
	
	elem = queue->first;
	if (queue->freenodes->last)
		queue->freenodes->last->next = elem;
	else
		queue->freenodes->first = queue->freenodes->last = elem;
	
	elem->node = NULL;
	queue->freenodes->count++;
	while (elem->next) {
		elem = elem->next;
		elem->node = NULL;
		queue->freenodes->count++;
	}
	queue->freenodes->last = elem;
	queue->count = 0;
}

void queue_delete(DagNodeQueue *queue)
{
	DagNodeQueueElem *elem;
	DagNodeQueueElem *temp;
	
	elem = queue->first;
	while (elem) {
		temp = elem;
		elem = elem->next;
		MEM_freeN(temp);
	}
	
	elem = queue->freenodes->first;
	while (elem) {
		temp = elem;
		elem = elem->next;
		MEM_freeN(temp);
	}
	
	MEM_freeN(queue->freenodes);
	MEM_freeN(queue);
}

/* insert in queue, remove in front */
void push_queue(DagNodeQueue *queue, DagNode *node)
{
	DagNodeQueueElem *elem;
	int i;

	if (node == NULL) {
		fprintf(stderr, "pushing null node\n");
		return;
	}
	/*fprintf(stderr, "BFS push : %s %d\n", ((ID *) node->ob)->name, queue->count);*/

	elem = queue->freenodes->first;
	if (elem != NULL) {
		queue->freenodes->first = elem->next;
		if (queue->freenodes->last == elem) {
			queue->freenodes->last = NULL;
			queue->freenodes->first = NULL;
		}
		queue->freenodes->count--;
	}
	else { /* alllocating more */
		elem = MEM_mallocN(sizeof(DagNodeQueueElem), "DAG queue elem1");
		elem->node = NULL;
		elem->next = NULL;
		queue->freenodes->first = queue->freenodes->last = elem;

		for (i = 1; i < DAGQUEUEALLOC; i++) {
			elem = MEM_mallocN(sizeof(DagNodeQueueElem), "DAG queue elem2");
			elem->node = NULL;
			elem->next = NULL;
			queue->freenodes->last->next = elem;
			queue->freenodes->last = elem;
		}
		queue->freenodes->count = DAGQUEUEALLOC;
			
		elem = queue->freenodes->first;
		queue->freenodes->first = elem->next;
	}
	elem->next = NULL;
	elem->node = node;
	if (queue->last != NULL)
		queue->last->next = elem;
	queue->last = elem;
	if (queue->first == NULL) {
		queue->first = elem;
	}
	queue->count++;
}


/* insert in front, remove in front */
void push_stack(DagNodeQueue *queue, DagNode *node)
{
	DagNodeQueueElem *elem;
	int i;

	elem = queue->freenodes->first;
	if (elem != NULL) {
		queue->freenodes->first = elem->next;
		if (queue->freenodes->last == elem) {
			queue->freenodes->last = NULL;
			queue->freenodes->first = NULL;
		}
		queue->freenodes->count--;
	}
	else { /* alllocating more */
		elem = MEM_mallocN(sizeof(DagNodeQueueElem), "DAG queue elem1");
		elem->node = NULL;
		elem->next = NULL;
		queue->freenodes->first = queue->freenodes->last = elem;

		for (i = 1; i < DAGQUEUEALLOC; i++) {
			elem = MEM_mallocN(sizeof(DagNodeQueueElem), "DAG queue elem2");
			elem->node = NULL;
			elem->next = NULL;
			queue->freenodes->last->next = elem;
			queue->freenodes->last = elem;
		}
		queue->freenodes->count = DAGQUEUEALLOC;
			
		elem = queue->freenodes->first;
		queue->freenodes->first = elem->next;
	}
	elem->next = queue->first;
	elem->node = node;
	queue->first = elem;
	if (queue->last == NULL)
		queue->last = elem;
	queue->count++;
}


DagNode *pop_queue(DagNodeQueue *queue)
{
	DagNodeQueueElem *elem;
	DagNode *node;

	elem = queue->first;
	if (elem) {
		queue->first = elem->next;
		if (queue->last == elem) {
			queue->last = NULL;
			queue->first = NULL;
		}
		queue->count--;
		if (queue->freenodes->last)
			queue->freenodes->last->next = elem;
		queue->freenodes->last = elem;
		if (queue->freenodes->first == NULL)
			queue->freenodes->first = elem;
		node = elem->node;
		elem->node = NULL;
		elem->next = NULL;
		queue->freenodes->count++;
		return node;
	}
	else {
		fprintf(stderr, "return null\n");
		return NULL;
	}
}

DagNode *get_top_node_queue(DagNodeQueue *queue)
{
	return queue->first->node;
}

DagForest *dag_init(void)
{
	DagForest *forest;
	/* use callocN to init all zero */
	forest = MEM_callocN(sizeof(DagForest), "DAG root");
	forest->ugly_hack_sorry = true;
	return forest;
}

/* isdata = object data... */
/* XXX this needs to be extended to be more flexible (so that not only objects are evaluated via depsgraph)... */
static void dag_add_driver_relation(AnimData *adt, DagForest *dag, DagNode *node, int isdata)
{
	FCurve *fcu;
	DagNode *node1;
	
	for (fcu = adt->drivers.first; fcu; fcu = fcu->next) {
		ChannelDriver *driver = fcu->driver;
		DriverVar *dvar;
		int isdata_fcu = (isdata) || (fcu->rna_path && strstr(fcu->rna_path, "modifiers["));
		
		/* loop over variables to get the target relationships */
		for (dvar = driver->variables.first; dvar; dvar = dvar->next) {
			/* only used targets */
			DRIVER_TARGETS_USED_LOOPER(dvar) 
			{
				if (dtar->id) {
					/* FIXME: other data types need to be added here so that they can work! */
					if (GS(dtar->id->name) == ID_OB) {
						Object *ob = (Object *)dtar->id;
						
						/* normal channel-drives-channel */
						node1 = dag_get_node(dag, dtar->id);
						
						/* check if bone... */
						if ((ob->type == OB_ARMATURE) &&
						    ( ((dtar->rna_path) && strstr(dtar->rna_path, "pose.bones[")) ||
						      ((dtar->flag & DTAR_FLAG_STRUCT_REF) && (dtar->pchan_name[0])) ))
						{
							dag_add_relation(dag, node1, node, isdata_fcu ? DAG_RL_DATA_DATA : DAG_RL_DATA_OB, "Driver");
						}
						/* check if ob data */
						else if (dtar->rna_path && strstr(dtar->rna_path, "data."))
							dag_add_relation(dag, node1, node, isdata_fcu ? DAG_RL_DATA_DATA : DAG_RL_DATA_OB, "Driver");
						/* normal */
						else
							dag_add_relation(dag, node1, node, isdata_fcu ? DAG_RL_OB_DATA : DAG_RL_OB_OB, "Driver");
					}
				}
			}
			DRIVER_TARGETS_LOOPER_END
		}
	}
}

/* XXX: forward def for material driver handling... */
static void dag_add_material_driver_relations(DagForest *dag, DagNode *node, Material *ma);

/* recursive handling for shader nodetree drivers */
static void dag_add_shader_nodetree_driver_relations(DagForest *dag, DagNode *node, bNodeTree *ntree)
{
	bNode *n;

	/* nodetree itself */
	if (ntree->adt) {
		dag_add_driver_relation(ntree->adt, dag, node, 1);
	}
	
	/* nodetree's nodes... */
	for (n = ntree->nodes.first; n; n = n->next) {
		if (n->id) {
			if (GS(n->id->name) == ID_MA) {
				dag_add_material_driver_relations(dag, node, (Material *)n->id);
			}
			else if (n->type == NODE_GROUP) {
				dag_add_shader_nodetree_driver_relations(dag, node, (bNodeTree *)n->id);
			}
		}
	}
}

/* recursive handling for material drivers */
static void dag_add_material_driver_relations(DagForest *dag, DagNode *node, Material *ma)
{
	/* Prevent infinite recursion by checking (and tagging the material) as having been visited 
	 * already (see build_dag()). This assumes ma->id.tag & LIB_TAG_DOIT isn't set by anything else
	 * in the meantime... [#32017]
	 */
	if (ma->id.tag & LIB_TAG_DOIT)
		return;

	ma->id.tag |= LIB_TAG_DOIT;
	
	/* material itself */
	if (ma->adt)
		dag_add_driver_relation(ma->adt, dag, node, 1);

	/* textures */
	// TODO...
	//dag_add_texture_driver_relations(DagForest *dag, DagNode *node, ID *id);

	/* material's nodetree */
	if (ma->nodetree)
		dag_add_shader_nodetree_driver_relations(dag, node, ma->nodetree);

	ma->id.tag &= ~LIB_TAG_DOIT;
}

/* recursive handling for lamp drivers */
static void dag_add_lamp_driver_relations(DagForest *dag, DagNode *node, Lamp *la)
{
	/* Prevent infinite recursion by checking (and tagging the lamp) as having been visited 
	 * already (see build_dag()). This assumes la->id.tag & LIB_TAG_DOIT isn't set by anything else
	 * in the meantime... [#32017]
	 */
	if (la->id.tag & LIB_TAG_DOIT)
		return;

	la->id.tag |= LIB_TAG_DOIT;
	
	/* lamp itself */
	if (la->adt)
		dag_add_driver_relation(la->adt, dag, node, 1);

	/* textures */
	// TODO...
	//dag_add_texture_driver_relations(DagForest *dag, DagNode *node, ID *id);

	/* lamp's nodetree */
	if (la->nodetree)
		dag_add_shader_nodetree_driver_relations(dag, node, la->nodetree);

	la->id.tag &= ~LIB_TAG_DOIT;
}

static void create_collision_relation(DagForest *dag, DagNode *node, Object *ob1, const char *name)
{
	DagNode *node2 = dag_get_node(dag, ob1);
	dag_add_relation(dag, node2, node, DAG_RL_DATA_DATA | DAG_RL_OB_DATA, name);
}

void dag_add_collision_relations(DagForest *dag, Scene *scene, Object *ob, DagNode *node, Group *group, int layer, unsigned int modifier_type, DagCollobjFilterFunction fn, bool dupli, const char *name)
{
	unsigned int numcollobj;
	Object **collobjs = get_collisionobjects_ext(scene, ob, group, layer, &numcollobj, modifier_type, dupli);

	for (unsigned int i = 0; i < numcollobj; i++) {
		Object *ob1 = collobjs[i];

		if (!fn || fn(ob1, modifiers_findByType(ob1, modifier_type))) {
			create_collision_relation(dag, node, ob1, name);
		}
	}

	if (collobjs)
		MEM_freeN(collobjs);
}

void dag_add_forcefield_relations(DagForest *dag, Scene *scene, Object *ob, DagNode *node, EffectorWeights *effector_weights, bool add_absorption, int skip_forcefield, const char *name)
{
<<<<<<< HEAD
	Base *base;
=======
	ListBase *effectors = pdInitEffectors(scene, ob, NULL, effector_weights, false);

	if (effectors) {
		for (EffectorCache *eff = effectors->first; eff; eff = eff->next) {
			if (eff->ob != ob && eff->pd->forcefield != skip_forcefield) {
				create_collision_relation(dag, node, eff->ob, name);

				if (eff->pd->forcefield == PFIELD_SMOKEFLOW && eff->pd->f_source) {
					create_collision_relation(dag, node, eff->pd->f_source, "Smoke Force Domain");
				}

				if (add_absorption && (eff->pd->flag & PFIELD_VISIBILITY)) {
					/* Actual code uses get_collider_cache */
					dag_add_collision_relations(dag, scene, ob, node, NULL, eff->ob->lay, eModifierType_Collision, NULL, true, "Force Absorption");
				}
			}
		}
	}
>>>>>>> 43bb8f12

	pdEndEffectors(&effectors);
}

static void build_dag_object(DagForest *dag, DagNode *scenenode, Main *bmain, Scene *scene, Object *ob, int mask)
{
	bConstraint *con;
	DagNode *node;
	DagNode *node2;
	DagNode *node3;
	Key *key;
	int addtoroot = 1;
	
	node = dag_get_node(dag, ob);
	
	if ((ob->data) && (mask & DAG_RL_DATA)) {
		node2 = dag_get_node(dag, ob->data);
		dag_add_relation(dag, node, node2, DAG_RL_DATA, "Object-Data Relation");
		node2->first_ancestor = ob;
		node2->ancestor_count += 1;
	}

	/* also build a custom data mask for dependencies that need certain layers */
	
	if (ob->type == OB_ARMATURE) {
		if (ob->pose) {
			bPoseChannel *pchan;
			
			for (pchan = ob->pose->chanbase.first; pchan; pchan = pchan->next) {
				for (con = pchan->constraints.first; con; con = con->next) {
					const bConstraintTypeInfo *cti = BKE_constraint_typeinfo_get(con);
					ListBase targets = {NULL, NULL};
					bConstraintTarget *ct;
					
					if (cti && cti->get_constraint_targets) {
						cti->get_constraint_targets(con, &targets);
						
						for (ct = targets.first; ct; ct = ct->next) {
							if (ct->tar && ct->tar != ob) {
								// fprintf(stderr, "armature %s target :%s\n", ob->id.name, target->id.name);
								node3 = dag_get_node(dag, ct->tar);
								
								if (ct->subtarget[0]) {
									dag_add_relation(dag, node3, node, DAG_RL_OB_DATA | DAG_RL_DATA_DATA, cti->name);
									if (ct->tar->type == OB_MESH)
										node3->customdata_mask |= CD_MASK_MDEFORMVERT;
								}
								else if (ELEM(con->type, CONSTRAINT_TYPE_FOLLOWPATH, CONSTRAINT_TYPE_CLAMPTO, CONSTRAINT_TYPE_SPLINEIK))
									dag_add_relation(dag, node3, node, DAG_RL_DATA_DATA | DAG_RL_OB_DATA, cti->name);
								else
									dag_add_relation(dag, node3, node, DAG_RL_OB_DATA, cti->name);
							}
						}
						
						if (cti->flush_constraint_targets)
							cti->flush_constraint_targets(con, &targets, 1);
					}
					
				}
			}
		}
	}
	
	/* driver dependencies, nla modifiers */
#if 0 // XXX old animation system
	if (ob->nlastrips.first) {
		bActionStrip *strip;
		bActionChannel *chan;
		for (strip = ob->nlastrips.first; strip; strip = strip->next) {
			if (strip->modifiers.first) {
				bActionModifier *amod;
				for (amod = strip->modifiers.first; amod; amod = amod->next) {
					if (amod->ob) {
						node2 = dag_get_node(dag, amod->ob);
						dag_add_relation(dag, node2, node, DAG_RL_DATA_DATA | DAG_RL_OB_DATA, "NLA Strip Modifier");
					}
				}
			}
		}
	}
#endif // XXX old animation system
	if (ob->adt)
		dag_add_driver_relation(ob->adt, dag, node, (ob->type == OB_ARMATURE));  // XXX isdata arg here doesn't give an accurate picture of situation
		
	key = BKE_key_from_object(ob);
	if (key && key->adt)
		dag_add_driver_relation(key->adt, dag, node, 1);

	if (ob->modifiers.first) {
		ModifierData *md;
		
		for (md = ob->modifiers.first; md; md = md->next) {
			const ModifierTypeInfo *mti = modifierType_getInfo(md->type);
			
			if (mti->updateDepgraph) mti->updateDepgraph(md, dag, bmain, scene, ob, node);
		}
	}
	if (ob->parent) {
		node2 = dag_get_node(dag, ob->parent);
		
		switch (ob->partype) {
			case PARSKEL:
				dag_add_relation(dag, node2, node, DAG_RL_DATA_DATA | DAG_RL_OB_OB, "Parent");
				break;
			case PARVERT1: case PARVERT3:
				dag_add_relation(dag, node2, node, DAG_RL_DATA_OB | DAG_RL_OB_OB, "Vertex Parent");
				node2->customdata_mask |= CD_MASK_ORIGINDEX;
				break;
			case PARBONE:
				dag_add_relation(dag, node2, node, DAG_RL_DATA_OB | DAG_RL_OB_OB, "Bone Parent");
				break;
			default:
				if (ob->parent->type == OB_LATTICE)
					dag_add_relation(dag, node2, node, DAG_RL_DATA_DATA | DAG_RL_OB_OB, "Lattice Parent");
				else if (ob->parent->type == OB_CURVE) {
					Curve *cu = ob->parent->data;
					if (cu->flag & CU_PATH) 
						dag_add_relation(dag, node2, node, DAG_RL_DATA_OB | DAG_RL_OB_OB, "Curve Parent");
					else
						dag_add_relation(dag, node2, node, DAG_RL_OB_OB, "Curve Parent");
				}
				else
					dag_add_relation(dag, node2, node, DAG_RL_OB_OB, "Parent");
				break;
		}
		/* exception case: parent is duplivert */
		if (ob->type == OB_MBALL && (ob->parent->transflag & OB_DUPLIVERTS)) {
			dag_add_relation(dag, node2, node, DAG_RL_DATA_DATA | DAG_RL_OB_OB, "Duplivert");
		}
		
		addtoroot = 0;
	}
	if (ob->proxy) {
		node2 = dag_get_node(dag, ob->proxy);
		dag_add_relation(dag, node, node2, DAG_RL_DATA_DATA | DAG_RL_OB_OB, "Proxy");
		/* inverted relation, so addtoroot shouldn't be set to zero */
	}
	
	if (ob->transflag & OB_DUPLI) {
		if ((ob->transflag & OB_DUPLIGROUP) && ob->dup_group) {
			GroupObject *go;
			for (go = ob->dup_group->gobject.first; go; go = go->next) {
				if (go->ob) {
					node2 = dag_get_node(dag, go->ob);
					/* node2 changes node1, this keeps animations updated in groups?? not logical? */
					dag_add_relation(dag, node2, node, DAG_RL_OB_OB, "Dupligroup");
				}
			}
		}
	}

	/* rigidbody force fields  */
	if ((ob->type == OB_MESH) || (ob->type == OB_CURVE) || (ob->type == OB_LATTICE)) {
<<<<<<< HEAD
		if (modifiers_isModifierEnabled(ob, eModifierType_Softbody) ||
		    modifiers_isModifierEnabled(ob, eModifierType_Cloth) ||
		    modifiers_isModifierEnabled(ob, eModifierType_DynamicPaint))
		{
			dag_add_collision_field_relation(dag, scene, ob, node, 0, false);  /* TODO: use effectorweight->group */
		}
		else if (modifiers_isModifierEnabled(ob, eModifierType_Smoke)) {
			dag_add_collision_field_relation(dag, scene, ob, node, PFIELD_SMOKEFLOW, false);
		}
		else if (ob->rigidbody_object) {
			dag_add_collision_field_relation(dag, scene, ob, node, 0, true);
=======
		if (ob->rigidbody_object && scene->rigidbody_world) {
			dag_add_forcefield_relations(dag, scene, ob, node, scene->rigidbody_world->effector_weights, true, 0, "Force Field");
>>>>>>> 43bb8f12
		}
	}

	/* object data drivers */
	if (ob->data) {
		AnimData *adt = BKE_animdata_from_id((ID *)ob->data);
		if (adt)
			dag_add_driver_relation(adt, dag, node, 1);
	}
	
	/* object type/data relationships */
	switch (ob->type) {
		case OB_CAMERA:
		{
			Camera *cam = (Camera *)ob->data;
			
			if (cam->dof_ob) {
				node2 = dag_get_node(dag, cam->dof_ob);
				dag_add_relation(dag, node2, node, DAG_RL_OB_OB, "Camera DoF");
			}
			break;
		}
		case OB_MBALL: 
		{
			Object *mom = BKE_mball_basis_find(scene, ob);
			
			if (mom != ob) {
				node2 = dag_get_node(dag, mom);
				dag_add_relation(dag, node, node2, DAG_RL_DATA_DATA | DAG_RL_OB_DATA, "Metaball");  /* mom depends on children! */
			}
			break;
		}
		case OB_CURVE:
		case OB_FONT:
		{
			Curve *cu = ob->data;
			
			if (cu->bevobj) {
				node2 = dag_get_node(dag, cu->bevobj);
				dag_add_relation(dag, node2, node, DAG_RL_DATA_DATA | DAG_RL_OB_DATA, "Curve Bevel");
			}
			if (cu->taperobj) {
				node2 = dag_get_node(dag, cu->taperobj);
				dag_add_relation(dag, node2, node, DAG_RL_DATA_DATA | DAG_RL_OB_DATA, "Curve Taper");
			}
			if (ob->type == OB_FONT) {
				/* Really rather dirty hack. needs to support font family to work
				 * reliably on render export.
				 *
				 * This totally mimics behavior of regular verts duplication with
				 * parenting. The only tricky thing here is to get list of objects
				 * used for the custom "font".
				 *
				 * This shouldn't harm so much because this code only runs on DAG
				 * rebuild and this feature is not that commonly used.
				 *
				 *                                                 - sergey -
				 */
				if (cu->family[0] != '\n') {
					ListBase *duplilist;
					DupliObject *dob;
					duplilist = object_duplilist(G.main->eval_ctx, scene, ob);
					for (dob = duplilist->first; dob; dob = dob->next) {
						node2 = dag_get_node(dag, dob->ob);
						dag_add_relation(dag, node, node2, DAG_RL_DATA_DATA | DAG_RL_OB_DATA, "Object Font");
					}
					free_object_duplilist(duplilist);
				}

				if (cu->textoncurve) {
					node2 = dag_get_node(dag, cu->textoncurve);
					/* Text on curve requires path to be evaluated for the target curve. */
					node2->eval_flags |= DAG_EVAL_NEED_CURVE_PATH;
					dag_add_relation(dag, node2, node, DAG_RL_DATA_DATA | DAG_RL_OB_DATA, "Texture On Curve");
				}
			}
			break;
		}
	}
	
	/* material drivers */
	if (ob->totcol) {
		int a;
		
		for (a = 1; a <= ob->totcol; a++) {
			Material *ma = give_current_material(ob, a);
			
			if (ma) {
				/* recursively figure out if there are drivers, and hook these up to this object */
				dag_add_material_driver_relations(dag, node, ma);
			}
		}
	}
	else if (ob->type == OB_LAMP) {
		dag_add_lamp_driver_relations(dag, node, ob->data);
	}
	
<<<<<<< HEAD
=======
	/* particles */
	psys = ob->particlesystem.first;
	if (psys) {
		GroupObject *go;

		for (; psys; psys = psys->next) {
			BoidRule *rule = NULL;
			BoidState *state = NULL;
			ParticleSettings *part = psys->part;

			if (part->adt) {
				dag_add_driver_relation(part->adt, dag, node, 1);
			}

			dag_add_relation(dag, node, node, DAG_RL_OB_DATA, "Particle-Object Relation");

			if (!psys_check_enabled(ob, psys, G.is_rendering))
				continue;

			if (ELEM(part->phystype, PART_PHYS_KEYED, PART_PHYS_BOIDS)) {
				ParticleTarget *pt = psys->targets.first;

				for (; pt; pt = pt->next) {
					if (pt->ob && BLI_findlink(&pt->ob->particlesystem, pt->psys - 1)) {
						node2 = dag_get_node(dag, pt->ob);
						dag_add_relation(dag, node2, node, DAG_RL_DATA_DATA | DAG_RL_OB_DATA, "Particle Targets");
					}
				}
			}

			if (part->ren_as == PART_DRAW_OB && part->dup_ob) {
				node2 = dag_get_node(dag, part->dup_ob);
				/* note that this relation actually runs in the wrong direction, the problem
				 * is that dupli system all have this (due to parenting), and the render
				 * engine instancing assumes particular ordering of objects in list */
				dag_add_relation(dag, node, node2, DAG_RL_OB_OB, "Particle Object Visualization");
				if (part->dup_ob->type == OB_MBALL)
					dag_add_relation(dag, node, node2, DAG_RL_DATA_DATA, "Particle Object Visualization");
			}

			if (part->ren_as == PART_DRAW_GR && part->dup_group) {
				for (go = part->dup_group->gobject.first; go; go = go->next) {
					node2 = dag_get_node(dag, go->ob);
					dag_add_relation(dag, node2, node, DAG_RL_OB_OB, "Particle Group Visualization");
				}
			}

			if (part->type != PART_HAIR) {
				/* Actual code uses get_collider_cache */
				dag_add_collision_relations(dag, scene, ob, node, part->collision_group, ob->lay, eModifierType_Collision, NULL, true, "Particle Collision");
			}

			dag_add_forcefield_relations(dag, scene, ob, node, part->effector_weights, part->type == PART_HAIR, 0, "Particle Force Field");

			if (part->boids) {
				for (state = part->boids->states.first; state; state = state->next) {
					for (rule = state->rules.first; rule; rule = rule->next) {
						Object *ruleob = NULL;
						if (rule->type == eBoidRuleType_Avoid)
							ruleob = ((BoidRuleGoalAvoid *)rule)->ob;
						else if (rule->type == eBoidRuleType_FollowLeader)
							ruleob = ((BoidRuleFollowLeader *)rule)->ob;

						if (ruleob) {
							node2 = dag_get_node(dag, ruleob);
							dag_add_relation(dag, node2, node, DAG_RL_OB_DATA, "Boid Rule");
						}
					}
				}
			}
		}
	}
	
>>>>>>> 43bb8f12
	/* object constraints */
	for (con = ob->constraints.first; con; con = con->next) {
		const bConstraintTypeInfo *cti = BKE_constraint_typeinfo_get(con);
		ListBase targets = {NULL, NULL};
		bConstraintTarget *ct;
		
		if (!cti)
			continue;

		/* special case for camera tracking -- it doesn't use targets to define relations */
		if (ELEM(cti->type, CONSTRAINT_TYPE_FOLLOWTRACK, CONSTRAINT_TYPE_CAMERASOLVER, CONSTRAINT_TYPE_OBJECTSOLVER)) {
			int depends_on_camera = 0;

			if (cti->type == CONSTRAINT_TYPE_FOLLOWTRACK) {
				bFollowTrackConstraint *data = (bFollowTrackConstraint *)con->data;

				if ((data->clip || data->flag & FOLLOWTRACK_ACTIVECLIP) && data->track[0])
					depends_on_camera = 1;

				if (data->depth_ob) {
					node2 = dag_get_node(dag, data->depth_ob);
					dag_add_relation(dag, node2, node, DAG_RL_DATA_OB | DAG_RL_OB_OB, cti->name);
				}
			}
			else if (cti->type == CONSTRAINT_TYPE_OBJECTSOLVER)
				depends_on_camera = 1;

			if (depends_on_camera && scene->camera) {
				node2 = dag_get_node(dag, scene->camera);
				dag_add_relation(dag, node2, node, DAG_RL_DATA_OB | DAG_RL_OB_OB, cti->name);
			}

			dag_add_relation(dag, scenenode, node, DAG_RL_SCENE, "Scene Relation");
			addtoroot = 0;
		}
		else if (cti->get_constraint_targets) {
			cti->get_constraint_targets(con, &targets);
			
			for (ct = targets.first; ct; ct = ct->next) {
				Object *obt;
				
				if (ct->tar)
					obt = ct->tar;
				else
					continue;
				
				node2 = dag_get_node(dag, obt);
				if (ELEM(con->type, CONSTRAINT_TYPE_FOLLOWPATH, CONSTRAINT_TYPE_CLAMPTO))
					dag_add_relation(dag, node2, node, DAG_RL_DATA_OB | DAG_RL_OB_OB, cti->name);
				else {
					if (ELEM(obt->type, OB_ARMATURE, OB_MESH, OB_LATTICE) && (ct->subtarget[0])) {
						dag_add_relation(dag, node2, node, DAG_RL_DATA_OB | DAG_RL_OB_OB, cti->name);
						if (obt->type == OB_MESH)
							node2->customdata_mask |= CD_MASK_MDEFORMVERT;
					}
					else
						dag_add_relation(dag, node2, node, DAG_RL_OB_OB, cti->name);
				}
				addtoroot = 0;
			}
			
			if (cti->flush_constraint_targets)
				cti->flush_constraint_targets(con, &targets, 1);
		}
	}

	if (addtoroot == 1)
		dag_add_relation(dag, scenenode, node, DAG_RL_SCENE, "Scene Relation");
}

static void build_dag_group(DagForest *dag, DagNode *scenenode, Main *bmain, Scene *scene, Group *group, short mask)
{
	GroupObject *go;

	if (group->id.tag & LIB_TAG_DOIT)
		return;
	
	group->id.tag |= LIB_TAG_DOIT;

	for (go = group->gobject.first; go; go = go->next) {
		build_dag_object(dag, scenenode, bmain, scene, go->ob, mask);
		if (go->ob->dup_group)
			build_dag_group(dag, scenenode, bmain, scene, go->ob->dup_group, mask);
	}
}

DagForest *build_dag(Main *bmain, Scene *sce, short mask)
{
	Base *base;
	Object *ob;
	DagNode *node;
	DagNode *scenenode;
	DagForest *dag;
	DagAdjList *itA;

	dag = sce->theDag;
	if (dag)
		free_forest(dag);
	else {
		dag = dag_init();
		sce->theDag = dag;
	}
	dag->need_update = false;

	BKE_main_id_tag_idcode(bmain, ID_OB, LIB_TAG_DOIT, false);

	/* clear "LIB_TAG_DOIT" flag from all materials, to prevent infinite recursion problems later [#32017] */
	BKE_main_id_tag_idcode(bmain, ID_MA, LIB_TAG_DOIT, false);
	BKE_main_id_tag_idcode(bmain, ID_LA, LIB_TAG_DOIT, false);
	BKE_main_id_tag_idcode(bmain, ID_GR, LIB_TAG_DOIT, false);
	
	/* add base node for scene. scene is always the first node in DAG */
	scenenode = dag_add_node(dag, sce);
	
	/* add current scene objects */
	for (base = sce->base.first; base; base = base->next) {
		ob = base->object;
		ob->id.tag |= LIB_TAG_DOIT;
		build_dag_object(dag, scenenode, bmain, sce, ob, mask);
		if (ob->proxy)
			build_dag_object(dag, scenenode, bmain, sce, ob->proxy, mask);
		if (ob->dup_group) 
			build_dag_group(dag, scenenode, bmain, sce, ob->dup_group, mask);
	}

	/* There might be situations when object from current scene depends on
	 * objects form other scene AND objects from other scene has own
	 * dependencies on objects from other scene.
	 *
	 * This is really important to include such indirect dependencies in order
	 * to keep threaded update safe but since we don't really know if object is
	 * coming from current scene or another scene we do rather stupid tag-based
	 * check here: all the objects for which build_dag_object() was called are
	 * getting tagged with LIB_TAG_DOIT. This way if some node has untagged
	 * object we know it's an object from other scene.
	 *
	 * It should be enough to to it once, because if there's longer chain of
	 * indirect dependencies, all the new nodes will be added to the end of the
	 * list, meaning we'll keep covering them in this for loop.
	 */
	for (node = sce->theDag->DagNode.first; node != NULL; node = node->next) {
		if (node->type == ID_OB) {
			ob = node->ob;
			if ((ob->id.tag & LIB_TAG_DOIT) == 0) {
				ob->id.tag |= LIB_TAG_DOIT;
				build_dag_object(dag, scenenode, bmain, sce, ob, mask);
				if (ob->proxy)
					build_dag_object(dag, scenenode, bmain, sce, ob->proxy, mask);
				if (ob->dup_group)
					build_dag_group(dag, scenenode, bmain, sce, ob->dup_group, mask);
			}
		}
	}

	BKE_main_id_tag_idcode(bmain, ID_GR, LIB_TAG_DOIT, false);
	
	/* Now all relations were built, but we need to solve 1 exceptional case;
	 * When objects have multiple "parents" (for example parent + constraint working on same object)
	 * the relation type has to be synced. One of the parents can change, and should give same event to child */
	
	/* nodes were callocced, so we can use node->color for temporal storage */
	for (node = sce->theDag->DagNode.first; node; node = node->next) {
		if (node->type == ID_OB) {
			for (itA = node->child; itA; itA = itA->next) {
				if (itA->node->type == ID_OB) {
					itA->node->color |= itA->type;
				}
			}

			/* also flush custom data mask */
			((Object *)node->ob)->customdata_mask = node->customdata_mask;

			if (node->parent == NULL) {
				dag_add_relation(dag, scenenode, node, DAG_RL_SCENE, "Scene Relation");
			}
		}
	}
	/* now set relations equal, so that when only one parent changes, the correct recalcs are found */
	for (node = sce->theDag->DagNode.first; node; node = node->next) {
		if (node->type == ID_OB) {
			for (itA = node->child; itA; itA = itA->next) {
				if (itA->node->type == ID_OB) {
					itA->type |= itA->node->color;
				}
			}
		}
	}
	
	/* cycle detection and solving */
	// solve_cycles(dag);
	
	return dag;
}


void free_forest(DagForest *Dag) 
{  /* remove all nodes and deps */
	DagNode *tempN;
	DagAdjList *tempA;
	DagAdjList *itA;
	DagNode *itN = Dag->DagNode.first;
	
	while (itN) {
		itA = itN->child;
		while (itA) {
			tempA = itA;
			itA = itA->next;
			MEM_freeN(tempA);
		}
		
		itA = itN->parent;
		while (itA) {
			tempA = itA;
			itA = itA->next;
			MEM_freeN(tempA);
		}
		
		tempN = itN;
		itN = itN->next;
		MEM_freeN(tempN);
	}

	BLI_ghash_free(Dag->nodeHash, NULL, NULL);
	Dag->nodeHash = NULL;
	Dag->DagNode.first = NULL;
	Dag->DagNode.last = NULL;
	Dag->numNodes = 0;

}

DagNode *dag_find_node(DagForest *forest, void *fob)
{
	if (forest->nodeHash)
		return BLI_ghash_lookup(forest->nodeHash, fob);

	return NULL;
}

static int dag_print_dependencies = 0;  /* debugging */

/* no checking of existence, use dag_find_node first or dag_get_node */
DagNode *dag_add_node(DagForest *forest, void *fob)
{
	DagNode *node;
		
	node = MEM_callocN(sizeof(DagNode), "DAG node");
	if (node) {
		node->ob = fob;
		node->color = DAG_WHITE;

		if (forest->ugly_hack_sorry) node->type = GS(((ID *) fob)->name);  /* sorry, done for pose sorting */
		if (forest->numNodes) {
			((DagNode *) forest->DagNode.last)->next = node;
			forest->DagNode.last = node;
			forest->numNodes++;
		}
		else {
			forest->DagNode.last = node;
			forest->DagNode.first = node;
			forest->numNodes = 1;
		}

		if (!forest->nodeHash)
			forest->nodeHash = BLI_ghash_ptr_new("dag_add_node gh");
		BLI_ghash_insert(forest->nodeHash, fob, node);
	}

	return node;
}

DagNode *dag_get_node(DagForest *forest, void *fob)
{
	DagNode *node;
	
	node = dag_find_node(forest, fob);
	if (!node) 
		node = dag_add_node(forest, fob);
	return node;
}



DagNode *dag_get_sub_node(DagForest *forest, void *fob)
{
	DagNode *node;
	DagAdjList *mainchild, *prev = NULL;
	
	mainchild = ((DagNode *) forest->DagNode.first)->child;
	/* remove from first node (scene) adj list if present */
	while (mainchild) {
		if (mainchild->node == fob) {
			if (prev) {
				prev->next = mainchild->next;
				MEM_freeN(mainchild);
				break;
			}
			else {
				((DagNode *) forest->DagNode.first)->child = mainchild->next;
				MEM_freeN(mainchild);
				break;
			}
		}
		prev = mainchild;
		mainchild = mainchild->next;
	}
	node = dag_find_node(forest, fob);
	if (!node) 
		node = dag_add_node(forest, fob);
	return node;
}

static void dag_add_parent_relation(DagForest *UNUSED(forest), DagNode *fob1, DagNode *fob2, short rel, const char *name) 
{
	DagAdjList *itA = fob2->parent;
	
	while (itA) { /* search if relation exist already */
		if (itA->node == fob1) {
			itA->type |= rel;
			itA->count += 1;
			return;
		}
		itA = itA->next;
	}
	/* create new relation and insert at head. MALLOC alert! */
	itA = MEM_mallocN(sizeof(DagAdjList), "DAG adj list");
	itA->node = fob1;
	itA->type = rel;
	itA->count = 1;
	itA->next = fob2->parent;
	itA->name = name;
	fob2->parent = itA;
}

void dag_add_relation(DagForest *forest, DagNode *fob1, DagNode *fob2, short rel, const char *name) 
{
	DagAdjList *itA = fob1->child;
	
	/* parent relation is for cycle checking */
	dag_add_parent_relation(forest, fob1, fob2, rel, name);

	/* TODO(sergey): Find a better place for this. */
#ifdef WITH_OPENSUBDIV
	if ((rel & (DAG_RL_DATA_DATA | DAG_RL_DATA_OB)) != 0) {
		if (fob1->type == ID_OB) {
			if ((fob1->eval_flags & DAG_EVAL_NEED_CPU) == 0) {
				Object *ob2 = fob2->ob;
				if (ob2->recalc & OB_RECALC_ALL) {
					/* Make sure object has all the data on CPU. */
					Object *ob1 = fob1->ob;
					ob1->recalc |= OB_RECALC_DATA;
				}
				fob1->eval_flags |= DAG_EVAL_NEED_CPU;
			}
		}
	}
#endif

	while (itA) { /* search if relation exist already */
		if (itA->node == fob2) {
			itA->type |= rel;
			itA->count += 1;
			return;
		}
		itA = itA->next;
	}
	/* create new relation and insert at head. MALLOC alert! */
	itA = MEM_mallocN(sizeof(DagAdjList), "DAG adj list");
	itA->node = fob2;
	itA->type = rel;
	itA->count = 1;
	itA->next = fob1->child;
	itA->name = name;
	fob1->child = itA;
}

static const char *dag_node_name(DagForest *dag, DagNode *node)
{
	if (node->ob == NULL)
		return "null";
	else if (dag->ugly_hack_sorry)
		return ((ID *)(node->ob))->name + 2;
	else
		return ((bPoseChannel *)(node->ob))->name;
}

static void dag_node_print_dependencies(DagForest *dag, DagNode *node)
{
	DagAdjList *itA;

	printf("%s depends on:\n", dag_node_name(dag, node));

	for (itA = node->parent; itA; itA = itA->next)
		printf("  %s through %s\n", dag_node_name(dag, itA->node), itA->name);
	printf("\n");
}

static int dag_node_print_dependency_recurs(DagForest *dag, DagNode *node, DagNode *endnode)
{
	DagAdjList *itA;

	if (node->color == DAG_BLACK)
		return 0;

	node->color = DAG_BLACK;

	if (node == endnode)
		return 1;

	for (itA = node->parent; itA; itA = itA->next) {
		if (dag_node_print_dependency_recurs(dag, itA->node, endnode)) {
			printf("  %s depends on %s through %s.\n", dag_node_name(dag, node), dag_node_name(dag, itA->node), itA->name);
			return 1;
		}
	}

	return 0;
}

static void dag_node_print_dependency_cycle(DagForest *dag, DagNode *startnode, DagNode *endnode, const char *name)
{
	DagNode *node;

	for (node = dag->DagNode.first; node; node = node->next)
		node->color = DAG_WHITE;

	printf("  %s depends on %s through %s.\n", dag_node_name(dag, endnode), dag_node_name(dag, startnode), name);
	dag_node_print_dependency_recurs(dag, startnode, endnode);
	printf("\n");
}

static int dag_node_recurs_level(DagNode *node, int level)
{
	DagAdjList *itA;
	int newlevel;

	node->color = DAG_BLACK; /* done */
	newlevel = ++level;
	
	for (itA = node->parent; itA; itA = itA->next) {
		if (itA->node->color == DAG_WHITE) {
			itA->node->ancestor_count = dag_node_recurs_level(itA->node, level);
			newlevel = MAX2(newlevel, level + itA->node->ancestor_count);
		}
		else
			newlevel = MAX2(newlevel, level + itA->node->ancestor_count);
	}
	
	return newlevel;
}

static void dag_check_cycle(DagForest *dag)
{
	DagNode *node;
	DagAdjList *itA;

	dag->is_acyclic = true;

	/* debugging print */
	if (dag_print_dependencies)
		for (node = dag->DagNode.first; node; node = node->next)
			dag_node_print_dependencies(dag, node);

	/* tag nodes unchecked */
	for (node = dag->DagNode.first; node; node = node->next)
		node->color = DAG_WHITE;
	
	for (node = dag->DagNode.first; node; node = node->next) {
		if (node->color == DAG_WHITE) {
			node->ancestor_count = dag_node_recurs_level(node, 0);
		}
	}
	
	/* check relations, and print errors */
	for (node = dag->DagNode.first; node; node = node->next) {
		for (itA = node->parent; itA; itA = itA->next) {
			if (itA->node->ancestor_count > node->ancestor_count) {
				if (node->ob && itA->node->ob) {
					dag->is_acyclic = false;
					printf("Dependency cycle detected:\n");
					dag_node_print_dependency_cycle(dag, itA->node, node, itA->name);
				}
			}
		}
	}

	/* parent relations are only needed for cycle checking, so free now */
	for (node = dag->DagNode.first; node; node = node->next) {
		while (node->parent) {
			itA = node->parent->next;
			MEM_freeN(node->parent);
			node->parent = itA;
		}
	}
}

/* debug test functions */

void graph_print_queue(DagNodeQueue *nqueue)
{	
	DagNodeQueueElem *queueElem;
	
	queueElem = nqueue->first;
	while (queueElem) {
		fprintf(stderr, "** %s %i %i-%i ", ((ID *) queueElem->node->ob)->name, queueElem->node->color, queueElem->node->DFS_dvtm, queueElem->node->DFS_fntm);
		queueElem = queueElem->next;
	}
	fprintf(stderr, "\n");
}

void graph_print_queue_dist(DagNodeQueue *nqueue)
{	
	DagNodeQueueElem *queueElem;
	int count;
	
	queueElem = nqueue->first;
	count = 0;
	while (queueElem) {
		fprintf(stderr, "** %25s %2.2i-%2.2i ", ((ID *) queueElem->node->ob)->name, queueElem->node->DFS_dvtm, queueElem->node->DFS_fntm);
		while (count < queueElem->node->DFS_dvtm - 1) { fputc(' ', stderr); count++; }
		fputc('|', stderr);
		while (count < queueElem->node->DFS_fntm - 2) { fputc('-', stderr); count++; }
		fputc('|', stderr);
		fputc('\n', stderr);
		count = 0;
		queueElem = queueElem->next;
	}
	fprintf(stderr, "\n");
}

void graph_print_adj_list(DagForest *dag)
{
	DagNode *node;
	DagAdjList *itA;
	
	node = dag->DagNode.first;
	while (node) {
		fprintf(stderr, "node : %s col: %i", ((ID *) node->ob)->name, node->color);
		itA = node->child;
		while (itA) {
			fprintf(stderr, "-- %s ", ((ID *) itA->node->ob)->name);
			
			itA = itA->next;
		}
		fprintf(stderr, "\n");
		node = node->next;
	}
}

/* ************************ API *********************** */

/* mechanism to allow editors to be informed of depsgraph updates,
 * to do their own updates based on changes... */
static void (*EditorsUpdateIDCb)(Main *bmain, ID *id) = NULL;
static void (*EditorsUpdateSceneCb)(Main *bmain, Scene *scene, int updated) = NULL;
static void (*EditorsUpdateScenePreCb)(Main *bmain, Scene *scene, bool time) = NULL;

void DAG_editors_update_cb(void (*id_func)(Main *bmain, ID *id),
                           void (*scene_func)(Main *bmain, Scene *scene, int updated),
                           void (*scene_pre_func)(Main *bmain, Scene *scene, bool time))
{
	if (DEG_depsgraph_use_legacy()) {
		EditorsUpdateIDCb = id_func;
		EditorsUpdateSceneCb = scene_func;
		EditorsUpdateScenePreCb = scene_pre_func;
	}
	else {
		/* New dependency graph. */
		DEG_editors_set_update_cb(id_func, scene_func, scene_pre_func);
	}
}

void DAG_editors_update_pre(Main *bmain, Scene *scene, bool time)
{
	if (DEG_depsgraph_use_legacy()) {
		if (EditorsUpdateScenePreCb != NULL) {
			EditorsUpdateScenePreCb(bmain, scene, time);
		}
	}
	else {
		DEG_editors_update_pre(bmain, scene, time);
	}
}

static void dag_editors_id_update(Main *bmain, ID *id)
{
	if (EditorsUpdateIDCb)
		EditorsUpdateIDCb(bmain, id);
}

static void dag_editors_scene_update(Main *bmain, Scene *scene, int updated)
{
	if (EditorsUpdateSceneCb)
		EditorsUpdateSceneCb(bmain, scene, updated);
}

/* groups with objects in this scene need to be put in the right order as well */
static void scene_sort_groups(Main *bmain, Scene *sce)
{
	Base *base;
	Group *group;
	GroupObject *go;
	Object *ob;
	
	/* test; are group objects all in this scene? */
	for (ob = bmain->object.first; ob; ob = ob->id.next) {
		ob->id.tag &= ~LIB_TAG_DOIT;
		ob->id.newid = NULL; /* newid abuse for GroupObject */
	}
	for (base = sce->base.first; base; base = base->next)
		base->object->id.tag |= LIB_TAG_DOIT;
	
	for (group = bmain->group.first; group; group = group->id.next) {
		for (go = group->gobject.first; go; go = go->next) {
			if ((go->ob->id.tag & LIB_TAG_DOIT) == 0)
				break;
		}
		/* this group is entirely in this scene */
		if (go == NULL) {
			ListBase listb = {NULL, NULL};
			
			for (go = group->gobject.first; go; go = go->next)
				go->ob->id.newid = (ID *)go;
			
			/* in order of sorted bases we reinsert group objects */
			for (base = sce->base.first; base; base = base->next) {
				
				if (base->object->id.newid) {
					go = (GroupObject *)base->object->id.newid;
					base->object->id.newid = NULL;
					BLI_remlink(&group->gobject, go);
					BLI_addtail(&listb, go);
				}
			}
			/* copy the newly sorted listbase */
			group->gobject = listb;
		}
	}
}

static void dag_scene_tag_rebuild(Scene *sce)
{
	if (sce->theDag) {
		sce->theDag->need_update = true;
	}
}

/* free the depency graph */
static void dag_scene_free(Scene *sce)
{
	if (sce->theDag) {
		free_forest(sce->theDag);
		MEM_freeN(sce->theDag);
		sce->theDag = NULL;
	}
}

/* Check whether object data needs to be evaluated before it
 * might be used by others.
 *
 * Means that mesh object needs to have proper derivedFinal,
 * curves-typed objects are to have proper curve cache.
 *
 * Other objects or objects which are tagged for data update are
 * not considered to be in need of evaluation.
 */
static bool check_object_needs_evaluation(Object *object)
{
	if (object->recalc & OB_RECALC_ALL) {
		/* Object is tagged for update anyway, no need to re-tag it. */
		return false;
	}

	if (object->type == OB_MESH) {
		return object->derivedFinal == NULL;
	}
	else if (ELEM(object->type, OB_CURVE, OB_SURF, OB_FONT, OB_MBALL, OB_LATTICE)) {
		return object->curve_cache == NULL;
	}

	return false;
}

/* Check whether object data is tagged for update. */
static bool check_object_tagged_for_update(Object *object)
{
	if (object->recalc & OB_RECALC_ALL) {
		return true;
	}

	if (ELEM(object->type, OB_MESH, OB_CURVE, OB_SURF, OB_FONT, OB_MBALL, OB_LATTICE)) {
		ID *data_id = object->data;
		return (data_id->tag & (LIB_TAG_ID_RECALC_DATA | LIB_TAG_ID_RECALC)) != 0;
	}

	return false;
}

/* Flush changes from tagged objects in the scene to their
 * dependencies which are not evaluated yet.
 *
 * This is needed to ensure all the dependencies are met
 * before objects gets handled by object_handle_update(),
 *
 * This is needed when visible layers are changed or changing
 * scene graph layout which involved usage of objects which
 * aren't in the scene or weren't visible yet.
 */
static void dag_invisible_dependencies_flush(Scene *scene)
{
	DagNode *root_node = scene->theDag->DagNode.first, *node;
	DagNodeQueue *queue;

	for (node = root_node; node != NULL; node = node->next) {
		node->color = DAG_WHITE;
	}

	queue = queue_create(DAGQUEUEALLOC);

	for (node = root_node; node != NULL; node = node->next) {
		if (node->color == DAG_WHITE) {
			push_stack(queue, node);
			node->color = DAG_GRAY;

			while (queue->count) {
				DagNode *current_node = get_top_node_queue(queue);
				DagAdjList *itA;
				bool skip = false;

				for (itA = current_node->child; itA; itA = itA->next) {
					if (itA->node->color == DAG_WHITE) {
						itA->node->color = DAG_GRAY;
						push_stack(queue, itA->node);
						skip = true;
						break;
					}
				}

				if (!skip) {
					current_node = pop_queue(queue);

					if (current_node->type == ID_OB) {
						Object *current_object = current_node->ob;
						if (check_object_needs_evaluation(current_object)) {
							for (itA = current_node->child; itA; itA = itA->next) {
								if (itA->node->type == ID_OB) {
									Object *object = itA->node->ob;
									if (check_object_tagged_for_update(object)) {
										current_object->recalc |= OB_RECALC_OB | OB_RECALC_DATA;
									}
								}
							}
						}
					}
					node->color = DAG_BLACK;
				}
			}
		}
	}

	queue_delete(queue);
}

static void dag_invisible_dependencies_check_flush(Main *bmain, Scene *scene)
{
	if (DAG_id_type_tagged(bmain, ID_OB) ||
	    DAG_id_type_tagged(bmain, ID_ME) ||  /* Mesh */
	    DAG_id_type_tagged(bmain, ID_CU) ||  /* Curve */
	    DAG_id_type_tagged(bmain, ID_MB) ||  /* MetaBall */
	    DAG_id_type_tagged(bmain, ID_LT))    /* Lattice */
	{
		dag_invisible_dependencies_flush(scene);
	}
}

/* sort the base list on dependency order */
static void dag_scene_build(Main *bmain, Scene *sce)
{
	DagNode *node, *rootnode;
	DagNodeQueue *nqueue;
	DagAdjList *itA;
	int time;
	int skip = 0;
	ListBase tempbase;
	Base *base;

	BLI_listbase_clear(&tempbase);

	build_dag(bmain, sce, DAG_RL_ALL_BUT_DATA);

	dag_check_cycle(sce->theDag);

	nqueue = queue_create(DAGQUEUEALLOC);
	
	for (node = sce->theDag->DagNode.first; node; node = node->next) {
		node->color = DAG_WHITE;
	}
	
	time = 1;
	
	rootnode = sce->theDag->DagNode.first;
	rootnode->color = DAG_GRAY;
	time++;
	push_stack(nqueue, rootnode);
	
	while (nqueue->count) {
		
		skip = 0;
		node = get_top_node_queue(nqueue);
		
		itA = node->child;
		while (itA != NULL) {
			if (itA->node->color == DAG_WHITE) {
				itA->node->DFS_dvtm = time;
				itA->node->color = DAG_GRAY;
				
				time++;
				push_stack(nqueue, itA->node);
				skip = 1;
				break;
			}
			itA = itA->next;
		}
		
		if (!skip) {
			if (node) {
				node = pop_queue(nqueue);
				if (node->ob == sce)  /* we are done */
					break;
				node->color = DAG_BLACK;
				
				time++;
				base = sce->base.first;
				while (base && base->object != node->ob)
					base = base->next;
				if (base) {
					BLI_remlink(&sce->base, base);
					BLI_addhead(&tempbase, base);
				}
			}
		}
	}
	
	/* temporal correction for circular dependencies */
	base = sce->base.first;
	while (base) {
		BLI_remlink(&sce->base, base);
		BLI_addhead(&tempbase, base);
		//if (G.debug & G_DEBUG)
		printf("cyclic %s\n", base->object->id.name);
		base = sce->base.first;
	}
	
	sce->base = tempbase;
	queue_delete(nqueue);
	
	/* all groups with objects in this scene gets resorted too */
	scene_sort_groups(bmain, sce);
	
	if (G.debug & G_DEBUG) {
		printf("\nordered\n");
		for (base = sce->base.first; base; base = base->next) {
			printf(" %s\n", base->object->id.name);
		}
	}

	/* Make sure that new dependencies which came from invisible layers
	 * are tagged for update (if they're needed for objects which were
	 * tagged for update).
	 */
	dag_invisible_dependencies_check_flush(bmain, sce);
}

/* clear all dependency graphs */
void DAG_relations_tag_update(Main *bmain)
{
	if (DEG_depsgraph_use_legacy()) {
		Scene *sce;
		for (sce = bmain->scene.first; sce; sce = sce->id.next) {
			dag_scene_tag_rebuild(sce);
		}
	}
	else {
		/* New dependency graph. */
		DEG_relations_tag_update(bmain);
	}
}

/* rebuild dependency graph only for a given scene */
void DAG_scene_relations_rebuild(Main *bmain, Scene *sce)
{
	if (DEG_depsgraph_use_legacy()) {
		dag_scene_free(sce);
		DAG_scene_relations_update(bmain, sce);
	}
	else {
		/* New dependency graph. */
		DEG_scene_relations_rebuild(bmain, sce);
	}
}

/* create dependency graph if it was cleared or didn't exist yet */
void DAG_scene_relations_update(Main *bmain, Scene *sce)
{
	if (DEG_depsgraph_use_legacy()) {
		if (!sce->theDag || sce->theDag->need_update)
			dag_scene_build(bmain, sce);
	}
	else {
		/* New dependency graph. */
		DEG_scene_relations_update(bmain, sce);
	}
}

void DAG_scene_relations_validate(Main *bmain, Scene *sce)
{
	if (!DEG_depsgraph_use_legacy()) {
		DEG_debug_scene_relations_validate(bmain, sce);
	}
}

void DAG_scene_free(Scene *sce)
{
	if (DEG_depsgraph_use_legacy()) {
		if (sce->theDag) {
			free_forest(sce->theDag);
			MEM_freeN(sce->theDag);
			sce->theDag = NULL;
		}
	}
	else {
		if (sce->depsgraph) {
			DEG_graph_free(sce->depsgraph);
			sce->depsgraph = NULL;
		}
	}
}

static void lib_id_recalc_tag(Main *bmain, ID *id)
{
	id->tag |= LIB_TAG_ID_RECALC;
	DAG_id_type_tag(bmain, GS(id->name));
}

static void lib_id_recalc_data_tag(Main *bmain, ID *id)
{
	id->tag |= LIB_TAG_ID_RECALC_DATA;
	DAG_id_type_tag(bmain, GS(id->name));
}

/* node was checked to have lasttime != curtime and is if type ID_OB */
static void flush_update_node(Main *bmain, DagNode *node, unsigned int layer, int curtime)
{
	DagAdjList *itA;
	Object *ob, *obc;
	int oldflag;
	bool changed = false;
	unsigned int all_layer;
	
	node->lasttime = curtime;
	
	ob = node->ob;
	if (ob && (ob->recalc & OB_RECALC_ALL)) {
		all_layer = node->scelay;

		/* got an object node that changes, now check relations */
		for (itA = node->child; itA; itA = itA->next) {
			all_layer |= itA->lay;
			/* the relationship is visible */
			if ((itA->lay & layer)) { // XXX || (itA->node->ob == obedit)
				if (itA->node->type == ID_OB) {
					obc = itA->node->ob;
					oldflag = obc->recalc;
					
					/* got a ob->obc relation, now check if flag needs flush */
					if (ob->recalc & OB_RECALC_OB) {
						if (itA->type & DAG_RL_OB_OB) {
							//printf("ob %s changes ob %s\n", ob->id.name, obc->id.name);
							obc->recalc |= OB_RECALC_OB;
							lib_id_recalc_tag(bmain, &obc->id);
						}
						if (itA->type & DAG_RL_OB_DATA) {
							//printf("ob %s changes obdata %s\n", ob->id.name, obc->id.name);
							obc->recalc |= OB_RECALC_DATA;
							lib_id_recalc_data_tag(bmain, &obc->id);
						}
					}
					if (ob->recalc & OB_RECALC_DATA) {
						if (itA->type & DAG_RL_DATA_OB) {
							//printf("obdata %s changes ob %s\n", ob->id.name, obc->id.name);
							obc->recalc |= OB_RECALC_OB;
							lib_id_recalc_tag(bmain, &obc->id);
						}
						if (itA->type & DAG_RL_DATA_DATA) {
							//printf("obdata %s changes obdata %s\n", ob->id.name, obc->id.name);
							obc->recalc |= OB_RECALC_DATA;
							lib_id_recalc_data_tag(bmain, &obc->id);
						}
					}
					if (oldflag != obc->recalc) changed = 1;
				}
			}
		}
		/* even nicer, we can clear recalc flags...  */
		if ((all_layer & layer) == 0) { // XXX && (ob != obedit)) {
			/* but existing displaylists or derivedmesh should be freed */
			if (ob->recalc & OB_RECALC_DATA)
				BKE_object_free_derived_caches(ob);
			
			ob->recalc &= ~OB_RECALC_ALL;
		}
	}
	
	/* check case where child changes and parent forcing obdata to change */
	/* should be done regardless if this ob has recalc set */
	/* could merge this in with loop above...? (ton) */
	for (itA = node->child; itA; itA = itA->next) {
		/* the relationship is visible */
		if ((itA->lay & layer)) {       // XXX  || (itA->node->ob == obedit)
			if (itA->node->type == ID_OB) {
				obc = itA->node->ob;
				/* child moves */
				if ((obc->recalc & OB_RECALC_ALL) == OB_RECALC_OB) {
					/* parent has deforming info */
					if (itA->type & (DAG_RL_OB_DATA | DAG_RL_DATA_DATA)) {
						// printf("parent %s changes ob %s\n", ob->id.name, obc->id.name);
						obc->recalc |= OB_RECALC_DATA;
						lib_id_recalc_data_tag(bmain, &obc->id);
					}
				}
			}
		}
	}
	
	/* we only go deeper if node not checked or something changed  */
	for (itA = node->child; itA; itA = itA->next) {
		if (changed || itA->node->lasttime != curtime)
			flush_update_node(bmain, itA->node, layer, curtime);
	}
	
}

/* node was checked to have lasttime != curtime, and is of type ID_OB */
static unsigned int flush_layer_node(Scene *sce, DagNode *node, int curtime)
{
	DagAdjList *itA;
	
	node->lasttime = curtime;
	node->lay = node->scelay;
	
	for (itA = node->child; itA; itA = itA->next) {
		if (itA->node->type == ID_OB) {
			if (itA->node->lasttime != curtime) {
				itA->lay = flush_layer_node(sce, itA->node, curtime);  /* lay is only set once for each relation */
			}
			else {
				itA->lay = itA->node->lay;
			}
			
			node->lay |= itA->lay;
		}
	}

	return node->lay;
}

/* flush layer flags to dependencies */
static void dag_scene_flush_layers(Scene *sce, int lay)
{
	DagNode *node, *firstnode;
	DagAdjList *itA;
	Base *base;
	int lasttime;

	firstnode = sce->theDag->DagNode.first;  /* always scene node */

	for (itA = firstnode->child; itA; itA = itA->next)
		itA->lay = 0;

	sce->theDag->time++;  /* so we know which nodes were accessed */
	lasttime = sce->theDag->time;

	/* update layer flags in nodes */
	for (base = sce->base.first; base; base = base->next) {
		node = dag_get_node(sce->theDag, base->object);
		node->scelay = base->object->lay;
	}

	/* ensure cameras are set as if they are on a visible layer, because
	 * they ared still used for rendering or setting the camera view
	 *
	 * XXX, this wont work for local view / unlocked camera's */
	if (sce->camera) {
		node = dag_get_node(sce->theDag, sce->camera);
		node->scelay |= lay;
	}

#ifdef DURIAN_CAMERA_SWITCH
	{
		TimeMarker *m;

		for (m = sce->markers.first; m; m = m->next) {
			if (m->camera) {
				node = dag_get_node(sce->theDag, m->camera);
				node->scelay |= lay;
			}
		}
	}
#endif

	/* flush layer nodes to dependencies */
	for (itA = firstnode->child; itA; itA = itA->next)
		if (itA->node->lasttime != lasttime && itA->node->type == ID_OB)
			flush_layer_node(sce, itA->node, lasttime);
}

static void dag_tag_renderlayers(Scene *sce, unsigned int lay)
{
	if (sce->nodetree) {
		bNode *node;
		Base *base;
		unsigned int lay_changed = 0;
		
		for (base = sce->base.first; base; base = base->next)
			if (base->lay & lay)
				if (base->object->recalc)
					lay_changed |= base->lay;
			
		for (node = sce->nodetree->nodes.first; node; node = node->next) {
			if (node->id == (ID *)sce) {
				SceneRenderLayer *srl = BLI_findlink(&sce->r.layers, node->custom1);
				if (srl && (srl->lay & lay_changed))
					nodeUpdate(sce->nodetree, node);
			}
		}
	}
}

/* flushes all recalc flags in objects down the dependency tree */
void DAG_scene_flush_update(Main *bmain, Scene *sce, unsigned int lay, const short time)
{
	DagNode *firstnode;
	DagAdjList *itA;
	int lasttime;

	if (!DEG_depsgraph_use_legacy()) {
		return;
	}

	if (sce->theDag == NULL || sce->theDag->need_update) {
		printf("DAG zero... not allowed to happen!\n");
		DAG_scene_relations_update(bmain, sce);
	}
	
	firstnode = sce->theDag->DagNode.first;  /* always scene node */

	/* first we flush the layer flags */
	dag_scene_flush_layers(sce, lay);

	/* then we use the relationships + layer info to flush update events */
	sce->theDag->time++;  /* so we know which nodes were accessed */
	lasttime = sce->theDag->time;
	for (itA = firstnode->child; itA; itA = itA->next)
		if (itA->node->lasttime != lasttime && itA->node->type == ID_OB)
			flush_update_node(bmain, itA->node, lay, lasttime);

	/* if update is not due to time change, do pointcache clears */
	if (!time) {
		sce->theDag->time++;  /* so we know which nodes were accessed */
		lasttime = sce->theDag->time;
	}
	
	dag_tag_renderlayers(sce, lay);
}

static bool modifier_nlastrips_use_time(ListBase *strips)
{
	NlaStrip *strip;
	
	if (strips) {
		for (strip = strips->first; strip; strip = strip->next) {
			if (modifier_nlastrips_use_time(&strip->strips)) {
				return true;
			}
			else if (strip->act) {
				FCurve *fcu;
				
				for (fcu = strip->act->curves.first; fcu; fcu = fcu->next) {
					if (fcu->rna_path && strstr(fcu->rna_path, "modifiers["))
						return true;
				}
			}
		}
	}
	
	return false;
}

static bool object_modifiers_use_time(Object *ob)
{
	ModifierData *md;
	
	/* check if a modifier in modifier stack needs time input */
	for (md = ob->modifiers.first; md; md = md->next) {
		if (modifier_dependsOnTime(md))
			return true;
	}
	
	/* check whether any modifiers are animated */
	if (ob->adt) {
		AnimData *adt = ob->adt;
		NlaTrack *nlt;
		FCurve *fcu;
		
		/* action - check for F-Curves with paths containing 'modifiers[' */
		if (adt->action) {
			for (fcu = adt->action->curves.first; fcu; fcu = fcu->next) {
				if (fcu->rna_path && strstr(fcu->rna_path, "modifiers["))
					return true;
			}
		}
		
		/* This here allows modifier properties to get driven and still update properly
		 *
		 * Workaround to get [#26764] (e.g. subsurf levels not updating when animated/driven)
		 * working, without the updating problems ([#28525] [#28690] [#28774] [#28777]) caused
		 * by the RNA updates cache introduced in r.38649
		 */
		for (fcu = adt->drivers.first; fcu; fcu = fcu->next) {
			if (fcu->rna_path && strstr(fcu->rna_path, "modifiers["))
				return true;
		}
		
		/* Also check NLA Strips... [#T45938] */
		for (nlt = adt->nla_tracks.first; nlt; nlt = nlt->next) {
			if (modifier_nlastrips_use_time(&nlt->strips))
				return true;
		}
	}
	
	return false;
}

static short animdata_use_time(AnimData *adt)
{
	NlaTrack *nlt;
	
	if (adt == NULL) return 0;
	
	/* check action - only if assigned, and it has anim curves */
	if (adt->action && adt->action->curves.first)
		return 1;
	
	/* check NLA tracks + strips */
	for (nlt = adt->nla_tracks.first; nlt; nlt = nlt->next) {
		if (nlt->strips.first)
			return 1;
	}
	
	/* If we have drivers, more likely than not, on a frame change
	 * they'll need updating because their owner changed
	 * 
	 * This is kindof a hack to get around a whole host of problems
	 * involving drivers using non-object datablock data (which the 
	 * depsgraph currently has no way of representing let alone correctly
	 * dependency sort+tagging). By doing this, at least we ensure that 
	 * some commonly attempted drivers (such as scene -> current frame;
	 * see "Driver updates fail" thread on Bf-committers dated July 2)
	 * will work correctly, and that other non-object datablocks will have
	 * their drivers update at least on frame change.
	 *
	 * -- Aligorith, July 4 2011
	 */
	if (adt->drivers.first)
		return 1;
	
	return 0;
}

static void dag_object_time_update_flags(Main *bmain, Scene *scene, Object *ob)
{
	if (ob->constraints.first) {
		bConstraint *con;
		for (con = ob->constraints.first; con; con = con->next) {
			const bConstraintTypeInfo *cti = BKE_constraint_typeinfo_get(con);
			ListBase targets = {NULL, NULL};
			bConstraintTarget *ct;
			
			if (cti) {
				/* special case for camera tracking -- it doesn't use targets to define relations */
				if (ELEM(cti->type,
				         CONSTRAINT_TYPE_FOLLOWTRACK,
				         CONSTRAINT_TYPE_CAMERASOLVER,
				         CONSTRAINT_TYPE_OBJECTSOLVER,
				         CONSTRAINT_TYPE_TRANSFORM_CACHE))
				{
					ob->recalc |= OB_RECALC_OB;
				}
				else if (cti->get_constraint_targets) {
					cti->get_constraint_targets(con, &targets);
					
					for (ct = targets.first; ct; ct = ct->next) {
						if (ct->tar) {
							ob->recalc |= OB_RECALC_OB;
							break;
						}
					}
					
					if (cti->flush_constraint_targets)
						cti->flush_constraint_targets(con, &targets, 1);
				}
				
			}
		}
	}
	
	if (ob->parent) {
		/* motion path or bone child */
		if (ob->parent->type == OB_CURVE || ob->parent->type == OB_ARMATURE) ob->recalc |= OB_RECALC_OB;
	}
	
#if 0 // XXX old animation system
	if (ob->nlastrips.first) {
		if (ob->dup_group) {
			bActionStrip *strip;
			/* this case is for groups with nla, whilst nla target has no action or nla */
			for (strip = ob->nlastrips.first; strip; strip = strip->next) {
				if (strip->object)
					strip->object->recalc |= OB_RECALC_ALL;
			}
		}
	}
#endif // XXX old animation system
	
	if (animdata_use_time(ob->adt)) {
		ob->recalc |= OB_RECALC_OB;
		ob->adt->recalc |= ADT_RECALC_ANIM;
	}
	
	if ((ob->adt) && (ob->type == OB_ARMATURE)) ob->recalc |= OB_RECALC_DATA;
	
	if (object_modifiers_use_time(ob)) ob->recalc |= OB_RECALC_DATA;
	if ((ob->pose) && (ob->pose->flag & POSE_CONSTRAINTS_TIMEDEPEND)) ob->recalc |= OB_RECALC_DATA;
	
	// XXX: scene here may not be the scene that contains the rigidbody world affecting this!
	if (ob->rigidbody_object && BKE_scene_check_rigidbody_active(scene))
		ob->recalc |= OB_RECALC_OB;
	
	{
		AnimData *adt = BKE_animdata_from_id((ID *)ob->data);
		Mesh *me;
		Curve *cu;
		Lattice *lt;
		
		switch (ob->type) {
			case OB_MESH:
				me = ob->data;
				if (me->key) {
					if (!(ob->shapeflag & OB_SHAPE_LOCK)) {
						ob->recalc |= OB_RECALC_DATA;
					}
				}
				break;
			case OB_CURVE:
			case OB_SURF:
				cu = ob->data;
				if (cu->key) {
					if (!(ob->shapeflag & OB_SHAPE_LOCK)) {
						ob->recalc |= OB_RECALC_DATA;
					}
				}
				break;
			case OB_FONT:
				cu = ob->data;
				if (BLI_listbase_is_empty(&cu->nurb) && cu->str && cu->vfont)
					ob->recalc |= OB_RECALC_DATA;
				break;
			case OB_LATTICE:
				lt = ob->data;
				if (lt->key) {
					if (!(ob->shapeflag & OB_SHAPE_LOCK)) {
						ob->recalc |= OB_RECALC_DATA;
					}
				}
				break;
			case OB_MBALL:
				if (ob->transflag & OB_DUPLI) ob->recalc |= OB_RECALC_DATA;
				break;
			case OB_EMPTY:
				/* update animated images */
				if (ob->empty_drawtype == OB_EMPTY_IMAGE && ob->data)
					if (BKE_image_is_animated(ob->data))
						ob->recalc |= OB_RECALC_DATA;
				break;
		}
		
		if (animdata_use_time(adt)) {
			ob->recalc |= OB_RECALC_DATA;
			adt->recalc |= ADT_RECALC_ANIM;
		}
	}

	if (ob->recalc & OB_RECALC_OB)
		lib_id_recalc_tag(bmain, &ob->id);
	if (ob->recalc & OB_RECALC_DATA)
		lib_id_recalc_data_tag(bmain, &ob->id);

}

/* recursively update objects in groups, each group is done at most once */
static void dag_group_update_flags(Main *bmain, Scene *scene, Group *group, const bool do_time)
{
	GroupObject *go;

	if (group->id.tag & LIB_TAG_DOIT)
		return;
	
	group->id.tag |= LIB_TAG_DOIT;

	for (go = group->gobject.first; go; go = go->next) {
		if (do_time)
			dag_object_time_update_flags(bmain, scene, go->ob);
		if (go->ob->dup_group)
			dag_group_update_flags(bmain, scene, go->ob->dup_group, do_time);
	}
}

/* flag all objects that need recalc, for changes in time for example */
/* do_time: make this optional because undo resets objects to their animated locations without this */
void DAG_scene_update_flags(Main *bmain, Scene *scene, unsigned int lay, const bool do_time, const bool do_invisible_flush)
{
	Base *base;
	Object *ob;
	Group *group;
	GroupObject *go;
	Scene *sce_iter;

	BKE_main_id_tag_idcode(bmain, ID_GR, LIB_TAG_DOIT, false);

	/* set ob flags where animated systems are */
	for (SETLOOPER(scene, sce_iter, base)) {
		ob = base->object;

		if (do_time) {
			/* now if DagNode were part of base, the node->lay could be checked... */
			/* we do all now, since the scene_flush checks layers and clears recalc flags even */
			
			/* NOTE: "sce_iter" not "scene" so that rigidbodies in background scenes work 
			 * (i.e. muting + rbw availability can be checked and tagged properly) [#33970] 
			 */
			dag_object_time_update_flags(bmain, sce_iter, ob);
		}

		/* recursively tag groups with LIB_TAG_DOIT, and update flags for objects */
		if (ob->dup_group)
			dag_group_update_flags(bmain, scene, ob->dup_group, do_time);
	}

	for (sce_iter = scene; sce_iter; sce_iter = sce_iter->set)
		DAG_scene_flush_update(bmain, sce_iter, lay, 1);
	
	if (do_time) {
		/* test: set time flag, to disable baked systems to update */
		for (SETLOOPER(scene, sce_iter, base)) {
			ob = base->object;
			if (ob->recalc & OB_RECALC_ALL)
				ob->recalc |= OB_RECALC_TIME;
		}

		/* hrmf... an exception to look at once, for invisible camera object we do it over */
		if (scene->camera)
			dag_object_time_update_flags(bmain, scene, scene->camera);
	}

	/* and store the info in groupobject */
	for (group = bmain->group.first; group; group = group->id.next) {
		if (group->id.tag & LIB_TAG_DOIT) {
			for (go = group->gobject.first; go; go = go->next) {
				go->recalc = go->ob->recalc;
				// printf("ob %s recalc %d\n", go->ob->id.name, go->recalc);
			}
			group->id.tag &= ~LIB_TAG_DOIT;
		}
	}

	if (do_invisible_flush) {
		dag_invisible_dependencies_check_flush(bmain, scene);
	}
}

/* struct returned by DagSceneLayer */
typedef struct DagSceneLayer {
	struct DagSceneLayer *next, *prev;
	Scene *scene;
	unsigned int layer;
} DagSceneLayer;

/* returns visible scenes with valid DAG */
static void dag_current_scene_layers(Main *bmain, ListBase *lb)
{
	wmWindowManager *wm;
	wmWindow *win;
	
	BLI_listbase_clear(lb);

	/* if we have a windowmanager, look into windows */
	if ((wm = bmain->wm.first)) {
		
		BKE_main_id_flag_listbase(&bmain->scene, LIB_TAG_DOIT, 1);

		for (win = wm->windows.first; win; win = win->next) {
			if (win->screen && win->screen->scene->theDag) {
				Scene *scene = win->screen->scene;
				DagSceneLayer *dsl;

				if (scene->id.tag & LIB_TAG_DOIT) {
					dsl = MEM_mallocN(sizeof(DagSceneLayer), "dag scene layer");

					BLI_addtail(lb, dsl);

					dsl->scene = scene;
					dsl->layer = BKE_screen_visible_layers(win->screen, scene);

					scene->id.tag &= ~LIB_TAG_DOIT;
				}
				else {
					/* It is possible that multiple windows shares the same scene
					 * and have different layers visible.
					 *
					 * Here we deal with such cases by squashing layers bits from
					 * multiple windoew to the DagSceneLayer.
					 *
					 * TODO(sergey): Such a lookup could be optimized perhaps,
					 * however should be fine for now since we usually have only
					 * few open windows.
					 */
					for (dsl = lb->first; dsl; dsl = dsl->next) {
						if (dsl->scene == scene) {
							dsl->layer |= BKE_screen_visible_layers(win->screen, scene);
							break;
						}
					}
				}
			}
		}
	}
	else {
		/* if not, use the first sce */
		DagSceneLayer *dsl = MEM_mallocN(sizeof(DagSceneLayer), "dag scene layer");
		
		BLI_addtail(lb, dsl);
		
		dsl->scene = bmain->scene.first;
		dsl->layer = dsl->scene->lay;

		/* XXX for background mode, we should get the scene
		 * from somewhere, for the -S option, but it's in
		 * the context, how to get it here? */
	}
}

static void dag_group_on_visible_update(Scene *scene, Group *group)
{
	GroupObject *go;

	if (group->id.tag & LIB_TAG_DOIT)
		return;
	
	group->id.tag |= LIB_TAG_DOIT;

	for (go = group->gobject.first; go; go = go->next) {
		if (ELEM(go->ob->type, OB_MESH, OB_CURVE, OB_SURF, OB_FONT, OB_MBALL, OB_LATTICE)) {
			go->ob->recalc |= OB_RECALC_DATA;
			go->ob->id.tag |= LIB_TAG_DOIT;
			lib_id_recalc_tag(G.main, &go->ob->id);
		}
		if (go->ob->proxy_from) {
			go->ob->recalc |= OB_RECALC_OB;
			go->ob->id.tag |= LIB_TAG_DOIT;
			lib_id_recalc_tag(G.main, &go->ob->id);
		}

		if (go->ob->dup_group)
			dag_group_on_visible_update(scene, go->ob->dup_group);
	}
}

void DAG_on_visible_update(Main *bmain, const bool do_time)
{
	ListBase listbase;
	DagSceneLayer *dsl;

	if (!DEG_depsgraph_use_legacy()) {
		/* Inform new dependnecy graphs about visibility changes. */
		DEG_on_visible_update(bmain, do_time);
		return;
	}

	/* get list of visible scenes and layers */
	dag_current_scene_layers(bmain, &listbase);
	
	for (dsl = listbase.first; dsl; dsl = dsl->next) {
		Scene *scene = dsl->scene;
		Scene *sce_iter;
		Base *base;
		Object *ob;
		DagNode *node;
		unsigned int lay = dsl->layer, oblay;

		/* derivedmeshes and displists are not saved to file so need to be
		 * remade, tag them so they get remade in the scene update loop,
		 * note armature poses or object matrices are preserved and do not
		 * require updates, so we skip those */
		for (sce_iter = scene; sce_iter; sce_iter = sce_iter->set)
			dag_scene_flush_layers(sce_iter, lay);

		BKE_main_id_tag_idcode(bmain, ID_GR, LIB_TAG_DOIT, false);

		for (SETLOOPER(scene, sce_iter, base)) {
			ob = base->object;
			node = (sce_iter->theDag) ? dag_get_node(sce_iter->theDag, ob) : NULL;
			oblay = (node) ? node->lay : ob->lay;

			if ((oblay & lay) & ~scene->lay_updated) {
				/* TODO(sergey): Why do we need armature here now but didn't need before? */
				if (ELEM(ob->type, OB_MESH, OB_CURVE, OB_SURF, OB_FONT, OB_MBALL, OB_LATTICE, OB_ARMATURE)) {
					ob->recalc |= OB_RECALC_DATA;
					lib_id_recalc_tag(bmain, &ob->id);
				}
				/* This should not be needed here, but in some cases, like after a redo, we can end up with
				 * a wrong final matrix (see T42472).
				 * Quoting Sergey, this comes from BKE_object_handle_update_ex, which is calling
				 * BKE_object_where_is_calc_ex when it shouldn't, but that issue is not easily fixable.
				 */
				else {
					ob->recalc |= OB_RECALC_OB;
					lib_id_recalc_tag(bmain, &ob->id);
				}
				if (ob->proxy && (ob->proxy_group == NULL)) {
					ob->proxy->recalc |= OB_RECALC_DATA;
					lib_id_recalc_tag(bmain, &ob->id);
				}
				if (ob->dup_group)
					dag_group_on_visible_update(scene, ob->dup_group);
			}
		}

		BKE_main_id_tag_idcode(bmain, ID_GR, LIB_TAG_DOIT, false);

		/* now tag update flags, to ensure deformers get calculated on redraw */
		DAG_scene_update_flags(bmain, scene, lay, do_time, true);
		scene->lay_updated |= lay;
	}
	
	BLI_freelistN(&listbase);

	/* hack to get objects updating on layer changes */
	DAG_id_type_tag(bmain, ID_OB);

	/* so masks update on load */
	if (bmain->mask.first) {
		Mask *mask;

		for (mask = bmain->mask.first; mask; mask = mask->id.next) {
			DAG_id_tag_update(&mask->id, 0);
		}
	}
}

static void dag_id_flush_update__isDependentTexture(
        void *userData, Object *UNUSED(ob), ID **idpoin, int UNUSED(cd_flag))
{
	struct { ID *id; bool is_dependent; } *data = userData;
	
	if (*idpoin && GS((*idpoin)->name) == ID_TE) {
		if (data->id == (*idpoin))
			data->is_dependent = 1;
	}
}

static void dag_id_flush_update(Main *bmain, Scene *sce, ID *id)
{
	Object *obt, *ob = NULL;
	short idtype;

	/* here we flush a few things before actual scene wide flush, mostly
	 * due to only objects and not other datablocks being in the depsgraph */

	/* set flags & pointcache for object */
	if (GS(id->name) == ID_OB) {
		ob = (Object *)id;

		/* So if someone tagged object recalc directly,
		 * id_tag_update bit-field stays relevant
		 */
		if (ob->recalc & OB_RECALC_ALL) {
			DAG_id_type_tag(bmain, GS(id->name));
		}

		if (ob->recalc & OB_RECALC_DATA) {
			/* all users of this ob->data should be checked */
			id = ob->data;

			/* no point in trying in this cases */
			if (id && id->us <= 1) {
				dag_editors_id_update(bmain, id);
				id = NULL;
			}
		}
	}

	/* set flags & pointcache for object data */
	if (id) {
		idtype = GS(id->name);


		if (OB_DATA_SUPPORT_ID(idtype)) {
			for (obt = bmain->object.first; obt; obt = obt->id.next) {
				if (!(ob && obt == ob) && obt->data == id) {
					obt->recalc |= OB_RECALC_DATA;
					lib_id_recalc_data_tag(bmain, &obt->id);
				}
			}
		}
		else if (idtype == ID_VF) {
			for (obt = bmain->object.first; obt; obt = obt->id.next) {
				if (obt->type == OB_FONT) {
					Curve *cu = obt->data;
					if (ELEM((struct VFont *)id, CURVE_VFONT_ANY(cu))) {
						obt->recalc |= OB_RECALC_DATA;
						lib_id_recalc_data_tag(bmain, &obt->id);
					}
				}
			}
		}

		/* set flags based on textures - can influence depgraph via modifiers */
		if (idtype == ID_TE) {
			for (obt = bmain->object.first; obt; obt = obt->id.next) {
				struct { ID *id; bool is_dependent; } data;
				data.id = id;
				data.is_dependent = 0;

				modifiers_foreachIDLink(obt, dag_id_flush_update__isDependentTexture, &data);
				if (data.is_dependent) {
					obt->recalc |= OB_RECALC_DATA;
					lib_id_recalc_data_tag(bmain, &obt->id);
				}
			}
		}
		
		/* set flags based on ShapeKey */
		if (idtype == ID_KE) {
			for (obt = bmain->object.first; obt; obt = obt->id.next) {
				Key *key = BKE_key_from_object(obt);
				if (!(ob && obt == ob) && ((ID *)key == id)) {
					obt->flag |= (OB_RECALC_OB | OB_RECALC_DATA);
					lib_id_recalc_tag(bmain, &obt->id);
					lib_id_recalc_data_tag(bmain, &obt->id);
				}
			}
		}
		
		if (ELEM(idtype, ID_MA, ID_TE)) {
			obt = sce->basact ? sce->basact->object : NULL;
			if (obt && obt->mode & OB_MODE_TEXTURE_PAINT) {
				BKE_texpaint_slots_refresh_object(sce, obt);
				BKE_paint_proj_mesh_data_check(sce, obt, NULL, NULL, NULL, NULL);
				GPU_drawobject_free(obt->derivedFinal);
			}
		}

		if (idtype == ID_MC) {
			MovieClip *clip = (MovieClip *) id;

			BKE_tracking_dopesheet_tag_update(&clip->tracking);

			for (obt = bmain->object.first; obt; obt = obt->id.next) {
				bConstraint *con;
				for (con = obt->constraints.first; con; con = con->next) {
					const bConstraintTypeInfo *cti = BKE_constraint_typeinfo_get(con);
					if (ELEM(cti->type, CONSTRAINT_TYPE_FOLLOWTRACK, CONSTRAINT_TYPE_CAMERASOLVER,
					          CONSTRAINT_TYPE_OBJECTSOLVER))
					{
						obt->recalc |= OB_RECALC_OB;
						lib_id_recalc_tag(bmain, &obt->id);
						break;
					}
				}
			}

			if (sce->nodetree) {
				bNode *node;

				for (node = sce->nodetree->nodes.first; node; node = node->next) {
					if (node->id == id) {
						nodeUpdate(sce->nodetree, node);
					}
				}
			}
		}

		/* Not pretty to iterate all the nodes here, but it's as good as it
		 * could be with the current depsgraph design/
		 */
		if (idtype == ID_IM) {
			FOREACH_NODETREE(bmain, ntree, parent_id) {
				if (ntree->type == NTREE_SHADER) {
					bNode *node;
					for (node = ntree->nodes.first; node; node = node->next) {
						if (node->id == id) {
							lib_id_recalc_tag(bmain, &ntree->id);
							break;
						}
					}
				}
			} FOREACH_NODETREE_END
		}

		if (idtype == ID_MSK) {
			if (sce->nodetree) {
				bNode *node;

				for (node = sce->nodetree->nodes.first; node; node = node->next) {
					if (node->id == id) {
						nodeUpdate(sce->nodetree, node);
					}
				}
			}
		}

		/* camera's matrix is used to orient reconstructed stuff,
		 * so it should happen tracking-related constraints recalculation
		 * when camera is changing (sergey) */
		if (sce->camera && &sce->camera->id == id) {
			MovieClip *clip = BKE_object_movieclip_get(sce, sce->camera, true);

			if (clip)
				dag_id_flush_update(bmain, sce, &clip->id);
		}

		/* update editors */
		dag_editors_id_update(bmain, id);
	}
}

void DAG_ids_flush_tagged(Main *bmain)
{
	ListBase listbase;
	DagSceneLayer *dsl;
	ListBase *lbarray[MAX_LIBARRAY];
	int a;
	bool do_flush = false;

	if (!DEG_depsgraph_use_legacy()) {
		DEG_ids_flush_tagged(bmain);
		return;
	}

	/* get list of visible scenes and layers */
	dag_current_scene_layers(bmain, &listbase);

	if (BLI_listbase_is_empty(&listbase))
		return;

	/* loop over all ID types */
	a  = set_listbasepointers(bmain, lbarray);

	while (a--) {
		ListBase *lb = lbarray[a];
		ID *id = lb->first;

		if (id && bmain->id_tag_update[BKE_idcode_to_index(GS(id->name))]) {
			for (; id; id = id->next) {
				if (id->tag & (LIB_TAG_ID_RECALC | LIB_TAG_ID_RECALC_DATA)) {
					
					for (dsl = listbase.first; dsl; dsl = dsl->next)
						dag_id_flush_update(bmain, dsl->scene, id);
					
					do_flush = true;
				}
			}
		}
	}

	/* flush changes to other objects */
	if (do_flush) {
		for (dsl = listbase.first; dsl; dsl = dsl->next)
			DAG_scene_flush_update(bmain, dsl->scene, dsl->layer, 0);
	}
	
	BLI_freelistN(&listbase);
}

void DAG_ids_check_recalc(Main *bmain, Scene *scene, bool time)
{
	ListBase *lbarray[MAX_LIBARRAY];
	int a;
	bool updated = false;

	if (!DEG_depsgraph_use_legacy()) {
		DEG_ids_check_recalc(bmain, scene, time);
		return;
	}

	/* loop over all ID types */
	a  = set_listbasepointers(bmain, lbarray);

	while (a--) {
		ListBase *lb = lbarray[a];
		ID *id = lb->first;

		if (id && bmain->id_tag_update[BKE_idcode_to_index(GS(id->name))]) {
			updated = true;
			break;
		}
	}

	dag_editors_scene_update(bmain, scene, (updated || time));
}

/* It is possible that scene_update_post and frame_update_post handlers
 * will modify objects. The issue is that DAG_ids_clear_recalc is called
 * just after callbacks, which leaves objects with recalc flags but no
 * corresponding bit in ID recalc bitfield. This leads to some kind of
 * regression when using ID type tag fields to check whether there objects
 * to be updated internally comparing threaded DAG with legacy one.
 *
 * For now let's have a workaround which will preserve tag for ID_OB
 * if there're objects with OB_RECALC_ALL bits. This keeps behavior
 * unchanged comparing with 2.69 release.
 *
 * TODO(sergey): Need to get rid of such a workaround.
 *
 *                                                 - sergey -
 */

#define POST_UPDATE_HANDLER_WORKAROUND

void DAG_ids_clear_recalc(Main *bmain)
{
	ListBase *lbarray[MAX_LIBARRAY];
	bNodeTree *ntree;
	int a;

#ifdef POST_UPDATE_HANDLER_WORKAROUND
	bool have_updated_objects = false;

	if (DAG_id_type_tagged(bmain, ID_OB)) {
		ListBase listbase;
		DagSceneLayer *dsl;

		/* We need to check all visible scenes, otherwise resetting
		 * OB_ID changed flag will only work fine for first scene of
		 * multiple visible and all the rest will skip update.
		 *
		 * This could also lead to wrong behavior scene update handlers
		 * because of missing ID datablock changed flags.
		 *
		 * This is a bit of a bummer to allocate list here, but likely
		 * it wouldn't become too much bad because it only happens when
		 * objects were actually changed.
		 */
		dag_current_scene_layers(bmain, &listbase);

		for (dsl = listbase.first; dsl; dsl = dsl->next) {
			Scene *scene = dsl->scene;
			DagNode *node;
			for (node = scene->theDag->DagNode.first;
			     node != NULL && have_updated_objects == false;
			     node = node->next)
			{
				if (node->type == ID_OB) {
					Object *object = (Object *) node->ob;
					if (object->recalc & OB_RECALC_ALL) {
						have_updated_objects = true;
						break;
					}
				}
			}
		}

		BLI_freelistN(&listbase);
	}
#endif

	/* loop over all ID types */
	a  = set_listbasepointers(bmain, lbarray);

	while (a--) {
		ListBase *lb = lbarray[a];
		ID *id = lb->first;

		if (id && bmain->id_tag_update[BKE_idcode_to_index(GS(id->name))]) {
			for (; id; id = id->next) {
				if (id->tag & (LIB_TAG_ID_RECALC | LIB_TAG_ID_RECALC_DATA))
					id->tag &= ~(LIB_TAG_ID_RECALC | LIB_TAG_ID_RECALC_DATA);

				/* some ID's contain semi-datablock nodetree */
				ntree = ntreeFromID(id);
				if (ntree && (ntree->id.tag & (LIB_TAG_ID_RECALC | LIB_TAG_ID_RECALC_DATA)))
					ntree->id.tag &= ~(LIB_TAG_ID_RECALC | LIB_TAG_ID_RECALC_DATA);
			}
		}
	}

	memset(bmain->id_tag_update, 0, sizeof(bmain->id_tag_update));

#ifdef POST_UPDATE_HANDLER_WORKAROUND
	if (have_updated_objects) {
		DAG_id_type_tag(bmain, ID_OB);
	}
#endif
}

void DAG_id_tag_update_ex(Main *bmain, ID *id, short flag)
{
	if (!DEG_depsgraph_use_legacy()) {
		DEG_id_tag_update_ex(bmain, id, flag);
		return;
	}

	if (id == NULL) return;

	if (G.debug & G_DEBUG_DEPSGRAPH) {
		printf("%s: id=%s flag=%d\n", __func__, id->name, flag);
	}

	/* tag ID for update */
	if (flag) {
		if (flag & OB_RECALC_OB)
			lib_id_recalc_tag(bmain, id);
		if (flag & OB_RECALC_DATA)
			lib_id_recalc_data_tag(bmain, id);
	}
	else
		lib_id_recalc_tag(bmain, id);

	/* flag is for objects and particle systems */
	if (flag) {
		Object *ob;
		short idtype = GS(id->name);

		if (idtype == ID_OB) {
			/* only quick tag */
			ob = (Object *)id;
			ob->recalc |= (flag & OB_RECALC_ALL);
		}
		else {
			/* disable because this is called on various ID types automatically.
			 * where printing warning is not useful. for now just ignore */
			/* BLI_assert(!"invalid flag for this 'idtype'"); */
		}
	}
	else if (GS(id->name) == ID_CF) {
		for (Object *ob = bmain->object.first; ob; ob = ob->id.next) {
			ModifierData *md = modifiers_findByType(ob, eModifierType_MeshSequenceCache);

			if (md) {
				MeshSeqCacheModifierData *mcmd = (MeshSeqCacheModifierData *)md;

				if (mcmd->cache_file && (&mcmd->cache_file->id == id)) {
					ob->recalc |= OB_RECALC_DATA;
					continue;
				}
			}

			for (bConstraint *con = ob->constraints.first; con; con = con->next) {
				if (con->type != CONSTRAINT_TYPE_TRANSFORM_CACHE) {
					continue;
				}

				bTransformCacheConstraint *data = con->data;

				if (data->cache_file && (&data->cache_file->id == id)) {
					ob->recalc |= OB_RECALC_DATA;
					break;
				}
			}
		}
	}
}

void DAG_id_tag_update(ID *id, short flag)
{
	DAG_id_tag_update_ex(G.main, id, flag);
}

void DAG_id_type_tag(Main *bmain, short idtype)
{
	if (idtype == ID_NT) {
		/* stupid workaround so parent datablocks of nested nodetree get looped
		 * over when we loop over tagged datablock types */
		DAG_id_type_tag(bmain, ID_MA);
		DAG_id_type_tag(bmain, ID_TE);
		DAG_id_type_tag(bmain, ID_LA);
		DAG_id_type_tag(bmain, ID_WO);
		DAG_id_type_tag(bmain, ID_SCE);
	}

	bmain->id_tag_update[BKE_idcode_to_index(idtype)] = 1;
}

int DAG_id_type_tagged(Main *bmain, short idtype)
{
	return bmain->id_tag_update[BKE_idcode_to_index(idtype)];
}

#if 0 // UNUSED
/* recursively descends tree, each node only checked once */
/* node is checked to be of type object */
static int parent_check_node(DagNode *node, int curtime)
{
	DagAdjList *itA;
	
	node->lasttime = curtime;
	
	if (node->color == DAG_GRAY)
		return DAG_GRAY;
	
	for (itA = node->child; itA; itA = itA->next) {
		if (itA->node->type == ID_OB) {
			
			if (itA->node->color == DAG_GRAY)
				return DAG_GRAY;

			/* descend if not done */
			if (itA->node->lasttime != curtime) {
				itA->node->color = parent_check_node(itA->node, curtime);
			
				if (itA->node->color == DAG_GRAY)
					return DAG_GRAY;
			}
		}
	}
	
	return DAG_WHITE;
}
#endif

/* ******************* DAG FOR ARMATURE POSE ***************** */

/* we assume its an armature with pose */
void DAG_pose_sort(Object *ob)
{
	bPose *pose = ob->pose;
	bPoseChannel *pchan;
	bConstraint *con;
	DagNode *node;
	DagNode *node2, *node3;
	DagNode *rootnode;
	DagForest *dag;
	DagNodeQueue *nqueue;
	DagAdjList *itA;
	ListBase tempbase;
	int skip = 0;
	
	dag = dag_init();
	dag->ugly_hack_sorry = false;  /* no ID structs */

	rootnode = dag_add_node(dag, NULL);  /* node->ob becomes NULL */
	
	/* we add the hierarchy and the constraints */
	for (pchan = pose->chanbase.first; pchan; pchan = pchan->next) {
		int addtoroot = 1;
		
		node = dag_get_node(dag, pchan);
		
		if (pchan->parent) {
			node2 = dag_get_node(dag, pchan->parent);
			dag_add_relation(dag, node2, node, 0, "Parent Relation");
			addtoroot = 0;
		}
		for (con = pchan->constraints.first; con; con = con->next) {
			const bConstraintTypeInfo *cti = BKE_constraint_typeinfo_get(con);
			ListBase targets = {NULL, NULL};
			bConstraintTarget *ct;
			
			if (cti && cti->get_constraint_targets) {
				cti->get_constraint_targets(con, &targets);
				
				for (ct = targets.first; ct; ct = ct->next) {
					if (ct->tar == ob && ct->subtarget[0]) {
						bPoseChannel *target = BKE_pose_channel_find_name(ob->pose, ct->subtarget);
						if (target) {
							node2 = dag_get_node(dag, target);
							dag_add_relation(dag, node2, node, 0, "Pose Constraint");
							
							if (con->type == CONSTRAINT_TYPE_KINEMATIC) {
								bKinematicConstraint *data = (bKinematicConstraint *)con->data;
								bPoseChannel *parchan;
								int segcount = 0;
								
								/* exclude tip from chain? */
								if (!(data->flag & CONSTRAINT_IK_TIP))
									parchan = pchan->parent;
								else
									parchan = pchan;
								
								/* Walk to the chain's root */
								while (parchan) {
									node3 = dag_get_node(dag, parchan);
									dag_add_relation(dag, node2, node3, 0, "IK Constraint");
									
									segcount++;
									if (segcount == data->rootbone || segcount > 255) break;  /* 255 is weak */
									parchan = parchan->parent;
								}
							}
						}
					}
				}
				
				if (cti->flush_constraint_targets)
					cti->flush_constraint_targets(con, &targets, 1);
			}
		}
		if (addtoroot == 1) {
			dag_add_relation(dag, rootnode, node, 0, "Root Bone Relation");
		}
	}

	dag_check_cycle(dag);
	
	/* now we try to sort... */
	BLI_listbase_clear(&tempbase);

	nqueue = queue_create(DAGQUEUEALLOC);
	
	/* tag nodes unchecked */
	for (node = dag->DagNode.first; node; node = node->next)
		node->color = DAG_WHITE;
	
	rootnode->color = DAG_GRAY;
	push_stack(nqueue, rootnode);  
	
	while (nqueue->count) {
		
		skip = 0;
		node = get_top_node_queue(nqueue);
		
		itA = node->child;
		while (itA != NULL) {
			if (itA->node->color == DAG_WHITE) {
				itA->node->color = DAG_GRAY;
				push_stack(nqueue, itA->node);
				skip = 1;
				break;
			}
			itA = itA->next;
		}
		
		if (!skip) {
			if (node) {
				node = pop_queue(nqueue);
				if (node->ob == NULL)  /* we are done */
					break;
				node->color = DAG_BLACK;
				
				/* put node in new list */
				BLI_remlink(&pose->chanbase, node->ob);
				BLI_addhead(&tempbase, node->ob);
			}
		}
	}
	
	/* temporal correction for circular dependencies */
	while (pose->chanbase.first) {
		pchan = pose->chanbase.first;
		BLI_remlink(&pose->chanbase, pchan);
		BLI_addhead(&tempbase, pchan);

		printf("cyclic %s\n", pchan->name);
	}
	
	pose->chanbase = tempbase;
	queue_delete(nqueue);
	
//	printf("\nordered\n");
//	for (pchan = pose->chanbase.first; pchan; pchan = pchan->next) {
//		printf(" %s\n", pchan->name);
//	}
	
	free_forest(dag);
	MEM_freeN(dag);
}

/* ************************  DAG FOR THREADED UPDATE  ********************* */

/* Initialize run-time data in the graph needed for traversing it
 * from multiple threads and start threaded tree traversal by adding
 * the root node to the queue.
 *
 * This will mark DAG nodes as object/non-object and will calculate
 * num_pending_parents of nodes (which is how many non-updated parents node
 * have, which helps a lot checking whether node could be scheduled
 * already or not).
 */
void DAG_threaded_update_begin(Scene *scene,
                               void (*func)(void *node, void *user_data),
                               void *user_data)
{
	DagNode *node;

	/* We reset num_pending_parents to zero first and tag node as not scheduled yet... */
	for (node = scene->theDag->DagNode.first; node; node = node->next) {
		node->num_pending_parents = 0;
		node->scheduled = false;
	}

	/* ... and then iterate over all the nodes and
	 * increase num_pending_parents for node childs.
	 */
	for (node = scene->theDag->DagNode.first; node; node = node->next) {
		DagAdjList *itA;

		for (itA = node->child; itA; itA = itA->next) {
			if (itA->node != node) {
				itA->node->num_pending_parents++;
			}
		}
	}

	/* Add root nodes to the queue. */
	BLI_spin_lock(&threaded_update_lock);
	for (node = scene->theDag->DagNode.first; node; node = node->next) {
		if (node->num_pending_parents == 0) {
			node->scheduled = true;
			func(node, user_data);
		}
	}
	BLI_spin_unlock(&threaded_update_lock);
}

/* This function is called when handling node is done.
 *
 * This function updates num_pending_parents for all childs and
 * schedules them if they're ready.
 */
void DAG_threaded_update_handle_node_updated(void *node_v,
                                             void (*func)(void *node, void *user_data),
                                             void *user_data)
{
	DagNode *node = node_v;
	DagAdjList *itA;

	for (itA = node->child; itA; itA = itA->next) {
		DagNode *child_node = itA->node;
		if (child_node != node) {
			atomic_sub_uint32(&child_node->num_pending_parents, 1);

			if (child_node->num_pending_parents == 0) {
				bool need_schedule;

				BLI_spin_lock(&threaded_update_lock);
				need_schedule = child_node->scheduled == false;
				child_node->scheduled = true;
				BLI_spin_unlock(&threaded_update_lock);

				if (need_schedule) {
					func(child_node, user_data);
				}
			}
		}
	}
}

/* ************************ DAG DEBUGGING ********************* */

void DAG_print_dependencies(Main *bmain, Scene *scene, Object *ob)
{
	/* utility for debugging dependencies */
	dag_print_dependencies = 1;

	if (ob && (ob->mode & OB_MODE_POSE)) {
		printf("\nDEPENDENCY RELATIONS for %s\n\n", ob->id.name + 2);
		DAG_pose_sort(ob);
	}
	else {
		printf("\nDEPENDENCY RELATIONS for %s\n\n", scene->id.name + 2);
		DAG_scene_relations_rebuild(bmain, scene);
	}
	
	dag_print_dependencies = 0;
}

/* ************************ DAG querying ********************* */

/* Will return Object ID if node represents Object,
 * and will return NULL otherwise.
 */
Object *DAG_get_node_object(void *node_v)
{
	DagNode *node = node_v;

	if (node->type == ID_OB) {
		return node->ob;
	}

	return NULL;
}

/* Returns node name, used for debug output only, atm. */
const char *DAG_get_node_name(Scene *scene, void *node_v)
{
	DagNode *node = node_v;

	return dag_node_name(scene->theDag, node);
}

short DAG_get_eval_flags_for_object(Scene *scene, void *object)
{
	DagNode *node;

	if (!DEG_depsgraph_use_legacy()) {
		return DEG_get_eval_flags_for_id(scene->depsgraph, (ID *)object);
	}

	if (scene->theDag == NULL) {
		/* Happens when converting objects to mesh from a python script
		 * after modifying scene graph.
		 *
		 * Currently harmless because it's only called for temporary
		 * objects which are out of the DAG anyway.
		 */
		return 0;
	}

	node = dag_find_node(scene->theDag, object);

	if (node) {
		return node->eval_flags;
	}
	else {
		/* Happens when external render engine exports temporary objects
		 * which are not in the DAG.
		 */

		/* TODO(sergey): Doublecheck objects with Curve Deform exports all fine. */

		/* TODO(sergey): Weak but currently we can't really access proper DAG from
		 * the modifiers stack. This is because in most cases modifier is to use
		 * the foreground scene, but to access evaluation flags we need to know
		 * active background scene, which we don't know.
		 */
		if (scene->set) {
			return DAG_get_eval_flags_for_object(scene->set, object);
		}
		return 0;
	}
}

bool DAG_is_acyclic(Scene *scene)
{
	return scene->theDag->is_acyclic;
}

#else

/* *********************************************************************
 * Stubs to avoid linking issues and make sure legacy crap is not used *
 * *********************************************************************
 */

DagNodeQueue *queue_create(int UNUSED(slots))
{
	BLI_assert(!"Should not be used with new dependnecy graph");
	return NULL;
}

void queue_raz(DagNodeQueue *UNUSED(queue))
{
	BLI_assert(!"Should not be used with new dependnecy graph");
}

void queue_delete(DagNodeQueue *UNUSED(queue))
{
	BLI_assert(!"Should not be used with new dependnecy graph");
}

void push_queue(DagNodeQueue *UNUSED(queue), DagNode *UNUSED(node))
{
	BLI_assert(!"Should not be used with new dependnecy graph");
}

void push_stack(DagNodeQueue *UNUSED(queue), DagNode *UNUSED(node))
{
	BLI_assert(!"Should not be used with new dependnecy graph");
}

DagNode *pop_queue(DagNodeQueue *UNUSED(queue))
{
	BLI_assert(!"Should not be used with new dependnecy graph");
	return NULL;
}

DagNode *get_top_node_queue(DagNodeQueue *UNUSED(queue))
{
	BLI_assert(!"Should not be used with new dependnecy graph");
	return NULL;
}

DagForest *dag_init(void)
{
	BLI_assert(!"Should not be used with new dependnecy graph");
	return NULL;
}

DagForest *build_dag(Main *UNUSED(bmain),
                     Scene *UNUSED(sce),
                     short UNUSED(mask))
{
	BLI_assert(!"Should not be used with new dependnecy graph");
	return NULL;
}

void free_forest(DagForest *UNUSED(Dag))
{
	BLI_assert(!"Should not be used with new dependnecy graph");
}

DagNode *dag_find_node(DagForest *UNUSED(forest), void *UNUSED(fob))
{
	BLI_assert(!"Should not be used with new dependnecy graph");
	return NULL;
}

DagNode *dag_add_node(DagForest *UNUSED(forest), void *UNUSED(fob))
{
	BLI_assert(!"Should not be used with new dependnecy graph");
	return NULL;
}

DagNode *dag_get_node(DagForest *UNUSED(forest), void *UNUSED(fob))
{
	BLI_assert(!"Should not be used with new dependnecy graph");
	return NULL;
}

DagNode *dag_get_sub_node(DagForest *UNUSED(forest), void *UNUSED(fob))
{
	BLI_assert(!"Should not be used with new dependnecy graph");
	return NULL;
}

void dag_add_relation(DagForest *UNUSED(forest),
                      DagNode *UNUSED(fob1),
                      DagNode *UNUSED(fob2),
                      short UNUSED(rel),
                      const char *UNUSED(name))
{
	BLI_assert(!"Should not be used with new dependnecy graph");
}

/* debug test functions */

void graph_print_queue(DagNodeQueue *UNUSED(nqueue))
{
	BLI_assert(!"Should not be used with new dependnecy graph");
}

void graph_print_queue_dist(DagNodeQueue *UNUSED(nqueue))
{
	BLI_assert(!"Should not be used with new dependnecy graph");
}

void graph_print_adj_list(DagForest *UNUSED(dag))
{
	BLI_assert(!"Should not be used with new dependnecy graph");
}

void DAG_scene_flush_update(Main *UNUSED(bmain),
                            Scene *UNUSED(sce),
                            unsigned int UNUSED(lay),
                            const short UNUSED(time))
{
	BLI_assert(!"Should not be used with new dependnecy graph");
}

void DAG_scene_update_flags(Main *UNUSED(bmain),
                            Scene *UNUSED(scene),
                            unsigned int UNUSED(lay),
                            const bool UNUSED(do_time),
                            const bool UNUSED(do_invisible_flush))
{
	BLI_assert(!"Should not be used with new dependnecy graph");
}

/* ******************* DAG FOR ARMATURE POSE ***************** */

void DAG_pose_sort(Object *UNUSED(ob))
{
	BLI_assert(!"Should not be used with new dependnecy graph");
}

/* ************************  DAG FOR THREADED UPDATE  ********************* */

void DAG_threaded_update_begin(Scene *UNUSED(scene),
                               void (*func)(void *node, void *user_data),
                               void *UNUSED(user_data))
{
	BLI_assert(!"Should not be used with new dependnecy graph");
	(void)func;
}

void DAG_threaded_update_handle_node_updated(void *UNUSED(node_v),
                                             void (*func)(void *node, void *user_data),
                                             void *UNUSED(user_data))
{
	BLI_assert(!"Should not be used with new dependnecy graph");
	(void)func;
}

/* ************************ DAG querying ********************* */

Object *DAG_get_node_object(void *UNUSED(node_v))
{
	BLI_assert(!"Should not be used with new dependnecy graph");
	return NULL;
}

const char *DAG_get_node_name(Scene *UNUSED(scene), void *UNUSED(node_v))
{
	BLI_assert(!"Should not be used with new dependnecy graph");
	return "INVALID";
}

bool DAG_is_acyclic(Scene *UNUSED(scene))
{
	BLI_assert(!"Should not be used with new dependnecy graph");
	return false;
}

/* ************************************
 * This functions are to be supported *
 * ************************************
 */

void DAG_init(void)
{
	DEG_register_node_types();
}

void DAG_exit(void)
{
	DEG_free_node_types();
}

/* ************************ API *********************** */

void DAG_editors_update_cb(DEG_EditorUpdateIDCb id_func,
                           DEG_EditorUpdateSceneCb scene_func,
                           DEG_EditorUpdateScenePreCb scene_func_pre)
{
	DEG_editors_set_update_cb(id_func, scene_func, scene_func_pre);
}

void DAG_editors_update_pre(Main *bmain, Scene *scene, bool time)
{
	DEG_editors_update_pre(bmain, scene, time);
}

/* Tag all relations for update. */
void DAG_relations_tag_update(Main *bmain)
{
	DEG_relations_tag_update(bmain);
}

/* Rebuild dependency graph only for a given scene. */
void DAG_scene_relations_rebuild(Main *bmain, Scene *scene)
{
	DEG_scene_relations_rebuild(bmain, scene);
}

/* Create dependency graph if it was cleared or didn't exist yet. */
void DAG_scene_relations_update(Main *bmain, Scene *scene)
{
	DEG_scene_relations_update(bmain, scene);
}

void DAG_scene_relations_validate(Main *bmain, Scene *scene)
{
	DEG_debug_scene_relations_validate(bmain, scene);
}

void DAG_scene_free(Scene *scene)
{
	DEG_scene_graph_free(scene);
}

void DAG_on_visible_update(Main *bmain, const bool do_time)
{
	DEG_on_visible_update(bmain, do_time);
}

void DAG_ids_check_recalc(Main *bmain, Scene *scene, bool time)
{
	DEG_ids_check_recalc(bmain, scene, time);
}

void DAG_id_tag_update(ID *id, short flag)
{
	DEG_id_tag_update_ex(G.main, id, flag);
}

void DAG_id_tag_update_ex(Main *bmain, ID *id, short flag)
{
	DEG_id_tag_update_ex(bmain, id, flag);
}

void DAG_id_type_tag(Main *bmain, short idtype)
{
	DEG_id_type_tag(bmain, idtype);
}

int DAG_id_type_tagged(Main *bmain, short idtype)
{
	return DEG_id_type_tagged(bmain, idtype);
}

void DAG_ids_clear_recalc(Main *bmain)
{
	DEG_ids_clear_recalc(bmain);
}

short DAG_get_eval_flags_for_object(Scene *scene, void *object)
{
	return DEG_get_eval_flags_for_id(scene->depsgraph, (ID *)object);
}

void DAG_ids_flush_tagged(Main *bmain)
{
	DEG_ids_flush_tagged(bmain);
}

/* ************************ DAG DEBUGGING ********************* */

void DAG_print_dependencies(Main *UNUSED(bmain),
                            Scene *scene,
                            Object *UNUSED(ob))
{
	DEG_debug_graphviz(scene->depsgraph, stdout, "Depsgraph", false);
}

#endif<|MERGE_RESOLUTION|>--- conflicted
+++ resolved
@@ -478,10 +478,7 @@
 
 void dag_add_forcefield_relations(DagForest *dag, Scene *scene, Object *ob, DagNode *node, EffectorWeights *effector_weights, bool add_absorption, int skip_forcefield, const char *name)
 {
-<<<<<<< HEAD
-	Base *base;
-=======
-	ListBase *effectors = pdInitEffectors(scene, ob, NULL, effector_weights, false);
+	ListBase *effectors = pdInitEffectors(scene, ob, effector_weights, false);
 
 	if (effectors) {
 		for (EffectorCache *eff = effectors->first; eff; eff = eff->next) {
@@ -499,7 +496,6 @@
 			}
 		}
 	}
->>>>>>> 43bb8f12
 
 	pdEndEffectors(&effectors);
 }
@@ -653,22 +649,8 @@
 
 	/* rigidbody force fields  */
 	if ((ob->type == OB_MESH) || (ob->type == OB_CURVE) || (ob->type == OB_LATTICE)) {
-<<<<<<< HEAD
-		if (modifiers_isModifierEnabled(ob, eModifierType_Softbody) ||
-		    modifiers_isModifierEnabled(ob, eModifierType_Cloth) ||
-		    modifiers_isModifierEnabled(ob, eModifierType_DynamicPaint))
-		{
-			dag_add_collision_field_relation(dag, scene, ob, node, 0, false);  /* TODO: use effectorweight->group */
-		}
-		else if (modifiers_isModifierEnabled(ob, eModifierType_Smoke)) {
-			dag_add_collision_field_relation(dag, scene, ob, node, PFIELD_SMOKEFLOW, false);
-		}
-		else if (ob->rigidbody_object) {
-			dag_add_collision_field_relation(dag, scene, ob, node, 0, true);
-=======
 		if (ob->rigidbody_object && scene->rigidbody_world) {
 			dag_add_forcefield_relations(dag, scene, ob, node, scene->rigidbody_world->effector_weights, true, 0, "Force Field");
->>>>>>> 43bb8f12
 		}
 	}
 
@@ -766,82 +748,6 @@
 		dag_add_lamp_driver_relations(dag, node, ob->data);
 	}
 	
-<<<<<<< HEAD
-=======
-	/* particles */
-	psys = ob->particlesystem.first;
-	if (psys) {
-		GroupObject *go;
-
-		for (; psys; psys = psys->next) {
-			BoidRule *rule = NULL;
-			BoidState *state = NULL;
-			ParticleSettings *part = psys->part;
-
-			if (part->adt) {
-				dag_add_driver_relation(part->adt, dag, node, 1);
-			}
-
-			dag_add_relation(dag, node, node, DAG_RL_OB_DATA, "Particle-Object Relation");
-
-			if (!psys_check_enabled(ob, psys, G.is_rendering))
-				continue;
-
-			if (ELEM(part->phystype, PART_PHYS_KEYED, PART_PHYS_BOIDS)) {
-				ParticleTarget *pt = psys->targets.first;
-
-				for (; pt; pt = pt->next) {
-					if (pt->ob && BLI_findlink(&pt->ob->particlesystem, pt->psys - 1)) {
-						node2 = dag_get_node(dag, pt->ob);
-						dag_add_relation(dag, node2, node, DAG_RL_DATA_DATA | DAG_RL_OB_DATA, "Particle Targets");
-					}
-				}
-			}
-
-			if (part->ren_as == PART_DRAW_OB && part->dup_ob) {
-				node2 = dag_get_node(dag, part->dup_ob);
-				/* note that this relation actually runs in the wrong direction, the problem
-				 * is that dupli system all have this (due to parenting), and the render
-				 * engine instancing assumes particular ordering of objects in list */
-				dag_add_relation(dag, node, node2, DAG_RL_OB_OB, "Particle Object Visualization");
-				if (part->dup_ob->type == OB_MBALL)
-					dag_add_relation(dag, node, node2, DAG_RL_DATA_DATA, "Particle Object Visualization");
-			}
-
-			if (part->ren_as == PART_DRAW_GR && part->dup_group) {
-				for (go = part->dup_group->gobject.first; go; go = go->next) {
-					node2 = dag_get_node(dag, go->ob);
-					dag_add_relation(dag, node2, node, DAG_RL_OB_OB, "Particle Group Visualization");
-				}
-			}
-
-			if (part->type != PART_HAIR) {
-				/* Actual code uses get_collider_cache */
-				dag_add_collision_relations(dag, scene, ob, node, part->collision_group, ob->lay, eModifierType_Collision, NULL, true, "Particle Collision");
-			}
-
-			dag_add_forcefield_relations(dag, scene, ob, node, part->effector_weights, part->type == PART_HAIR, 0, "Particle Force Field");
-
-			if (part->boids) {
-				for (state = part->boids->states.first; state; state = state->next) {
-					for (rule = state->rules.first; rule; rule = rule->next) {
-						Object *ruleob = NULL;
-						if (rule->type == eBoidRuleType_Avoid)
-							ruleob = ((BoidRuleGoalAvoid *)rule)->ob;
-						else if (rule->type == eBoidRuleType_FollowLeader)
-							ruleob = ((BoidRuleFollowLeader *)rule)->ob;
-
-						if (ruleob) {
-							node2 = dag_get_node(dag, ruleob);
-							dag_add_relation(dag, node2, node, DAG_RL_OB_DATA, "Boid Rule");
-						}
-					}
-				}
-			}
-		}
-	}
-	
->>>>>>> 43bb8f12
 	/* object constraints */
 	for (con = ob->constraints.first; con; con = con->next) {
 		const bConstraintTypeInfo *cti = BKE_constraint_typeinfo_get(con);
