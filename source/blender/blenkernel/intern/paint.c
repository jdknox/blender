--- conflicted
+++ resolved
@@ -198,7 +198,6 @@
 	}
 }
 
-<<<<<<< HEAD
 /* Update the mask without doing a full object recalc */
 void paint_refresh_mask_display(Object *ob)
 {
@@ -253,7 +252,8 @@
 		MEM_freeN(ps);
 		ob->paint = NULL;
 	}
-=======
+}
+
 int paint_has_brush(Paint *p, Brush *brush)
 {
 	int i;
@@ -264,5 +264,4 @@
 	}
 
 	return 0;
->>>>>>> c0898bbf
 }