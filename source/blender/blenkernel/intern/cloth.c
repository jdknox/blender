/*
 * ***** BEGIN GPL LICENSE BLOCK *****
 *
 * This program is free software; you can redistribute it and/or
 * modify it under the terms of the GNU General Public License
 * as published by the Free Software Foundation; either version 2
 * of the License, or (at your option) any later version.
 *
 * This program is distributed in the hope that it will be useful,
 * but WITHOUT ANY WARRANTY; without even the implied warranty of
 * MERCHANTABILITY or FITNESS FOR A PARTICULAR PURPOSE.  See the
 * GNU General Public License for more details.
 *
 * You should have received a copy of the GNU General Public License
 * along with this program; if not, write to the Free Software Foundation,
 * Inc., 51 Franklin Street, Fifth Floor, Boston, MA 02110-1301, USA.
 *
 * The Original Code is Copyright (C) Blender Foundation
 * All rights reserved.
 *
 * Contributor(s): Daniel Genrich
 *
 * ***** END GPL LICENSE BLOCK *****
 */

/** \file blender/blenkernel/intern/cloth.c
 *  \ingroup bke
 */


#include "MEM_guardedalloc.h"

#include "DNA_cloth_types.h"
#include "DNA_scene_types.h"
#include "DNA_object_types.h"
#include "DNA_meshdata_types.h"

#include "BLI_utildefines.h"
#include "BLI_math.h"
#include "BLI_edgehash.h"
#include "BLI_utildefines.h"
#include "BLI_linklist.h"

#include "BKE_cdderivedmesh.h"
#include "BKE_cloth.h"
#include "BKE_effect.h"
#include "BKE_global.h"
#include "BKE_modifier.h"
#include "BKE_pointcache.h"

#ifdef _WIN32
void tstart ( void )
{}
void tend ( void )
{
}
double tval( void )
{
	return 0;
}
#else
#include <sys/time.h>
static struct timeval _tstart, _tend;
static struct timezone tz;
void tstart ( void )
{
	gettimeofday ( &_tstart, &tz );
}
void tend ( void )
{
	gettimeofday ( &_tend,&tz );
}
double tval(void)
{
	double t1, t2;
	t1 = ( double ) _tstart.tv_sec + ( double ) _tstart.tv_usec/ ( 1000*1000 );
	t2 = ( double ) _tend.tv_sec + ( double ) _tend.tv_usec/ ( 1000*1000 );
	return t2-t1;
}
#endif

/* Our available solvers. */
// 255 is the magic reserved number, so NEVER try to put 255 solvers in here!
// 254 = MAX!
static CM_SOLVER_DEF	solvers [] =
{
	{ "Implicit", CM_IMPLICIT, implicit_init, implicit_solver, implicit_free },
		// { "Implicit C++", CM_IMPLICITCPP, implicitcpp_init, implicitcpp_solver, implicitcpp_free },
};

/* ********** cloth engine ******* */
/* Prototypes for internal functions.
*/
static void cloth_to_object (Object *ob,  ClothModifierData *clmd, float (*vertexCos)[3]);
static void cloth_from_mesh ( ClothModifierData *clmd, DerivedMesh *dm );
static int cloth_from_object(Object *ob, ClothModifierData *clmd, DerivedMesh *dm, float framenr, int first);
static int cloth_build_springs ( ClothModifierData *clmd, DerivedMesh *dm );
static void cloth_apply_vgroup ( ClothModifierData *clmd, DerivedMesh *dm );


/******************************************************************************
*
* External interface called by modifier.c clothModifier functions.
*
******************************************************************************/
/**
 * cloth_init -  creates a new cloth simulation.
 *
 * 1. create object
 * 2. fill object with standard values or with the GUI settings if given
 */
void cloth_init ( ClothModifierData *clmd )
{	
	/* Initialize our new data structure to reasonable values. */
	clmd->sim_parms->gravity [0] = 0.0;
	clmd->sim_parms->gravity [1] = 0.0;
	clmd->sim_parms->gravity [2] = -9.81;
	clmd->sim_parms->structural = 15.0;
	clmd->sim_parms->shear = 15.0;
	clmd->sim_parms->bending = 0.5;
	clmd->sim_parms->Cdis = 5.0; 
	clmd->sim_parms->Cvi = 1.0;
	clmd->sim_parms->mass = 0.3f;
	clmd->sim_parms->stepsPerFrame = 5;
	clmd->sim_parms->flags = 0;
	clmd->sim_parms->solver_type = 0;
	clmd->sim_parms->preroll = 0;
	clmd->sim_parms->maxspringlen = 10;
	clmd->sim_parms->vgroup_mass = 0;
	clmd->sim_parms->avg_spring_len = 0.0;
	clmd->sim_parms->presets = 2; /* cotton as start setting */
	clmd->sim_parms->timescale = 1.0f; /* speed factor, describes how fast cloth moves */
	clmd->sim_parms->reset = 0;
	clmd->sim_parms->vel_damping = 1.0f; /* 1.0 = no damping, 0.0 = fully dampened */
	
	clmd->coll_parms->self_friction = 5.0;
	clmd->coll_parms->friction = 5.0;
	clmd->coll_parms->loop_count = 2;
	clmd->coll_parms->epsilon = 0.015f;
	clmd->coll_parms->flags = CLOTH_COLLSETTINGS_FLAG_ENABLED;
	clmd->coll_parms->collision_list = NULL;
	clmd->coll_parms->self_loop_count = 1.0;
	clmd->coll_parms->selfepsilon = 0.75;

	/* These defaults are copied from softbody.c's
	* softbody_calc_forces() function.
	*/
	clmd->sim_parms->eff_force_scale = 1000.0;
	clmd->sim_parms->eff_wind_scale = 250.0;

	// also from softbodies
	clmd->sim_parms->maxgoal = 1.0f;
	clmd->sim_parms->mingoal = 0.0f;
	clmd->sim_parms->defgoal = 0.0f;
	clmd->sim_parms->goalspring = 1.0f;
	clmd->sim_parms->goalfrict = 0.0f;
	clmd->sim_parms->velocity_smooth = 0.0f;

	if(!clmd->sim_parms->effector_weights)
		clmd->sim_parms->effector_weights = BKE_add_effector_weights(NULL);

	if(clmd->point_cache)
		clmd->point_cache->step = 1;
}

static BVHTree *bvhselftree_build_from_cloth (ClothModifierData *clmd, float epsilon)
{
	unsigned int i;
	BVHTree *bvhtree;
	Cloth *cloth;
	ClothVertex *verts;
	float co[12];

	if(!clmd)
		return NULL;

	cloth = clmd->clothObject;

	if(!cloth)
		return NULL;
	
	verts = cloth->verts;
	
	// in the moment, return zero if no faces there
	if(!cloth->numverts)
		return NULL;
	
	// create quadtree with k=26
	bvhtree = BLI_bvhtree_new(cloth->numverts, epsilon, 4, 6);
	
	// fill tree
	for(i = 0; i < cloth->numverts; i++, verts++)
	{
		copy_v3_v3(&co[0*3], verts->xold);
		
		BLI_bvhtree_insert(bvhtree, i, co, 1);
	}
	
	// balance tree
	BLI_bvhtree_balance(bvhtree);
	
	return bvhtree;
}

static BVHTree *bvhtree_build_from_cloth (ClothModifierData *clmd, float epsilon)
{
	unsigned int i;
	BVHTree *bvhtree;
	Cloth *cloth;
	ClothVertex *verts;
	MFace *mfaces;
	float co[12];

	if(!clmd)
		return NULL;

	cloth = clmd->clothObject;

	if(!cloth)
		return NULL;
	
	verts = cloth->verts;
	mfaces = cloth->mfaces;
	
	// in the moment, return zero if no faces there
	if(!cloth->numfaces)
		return NULL;
	
	// create quadtree with k=26
	bvhtree = BLI_bvhtree_new(cloth->numfaces, epsilon, 4, 26);
	
	// fill tree
	for(i = 0; i < cloth->numfaces; i++, mfaces++)
	{
		copy_v3_v3(&co[0*3], verts[mfaces->v1].xold);
		copy_v3_v3(&co[1*3], verts[mfaces->v2].xold);
		copy_v3_v3(&co[2*3], verts[mfaces->v3].xold);
		
		if(mfaces->v4)
			copy_v3_v3(&co[3*3], verts[mfaces->v4].xold);
		
		BLI_bvhtree_insert(bvhtree, i, co, (mfaces->v4 ? 4 : 3));
	}
	
	// balance tree
	BLI_bvhtree_balance(bvhtree);
	
	return bvhtree;
}

void bvhtree_update_from_cloth(ClothModifierData *clmd, int moving)
{	
	unsigned int i = 0;
	Cloth *cloth = clmd->clothObject;
	BVHTree *bvhtree = cloth->bvhtree;
	ClothVertex *verts = cloth->verts;
	MFace *mfaces;
	float co[12], co_moving[12];
	int ret = 0;
	
	if(!bvhtree)
		return;
	
	mfaces = cloth->mfaces;
	
	// update vertex position in bvh tree
	if(verts && mfaces)
	{
		for(i = 0; i < cloth->numfaces; i++, mfaces++)
		{
			copy_v3_v3(&co[0*3], verts[mfaces->v1].txold);
			copy_v3_v3(&co[1*3], verts[mfaces->v2].txold);
			copy_v3_v3(&co[2*3], verts[mfaces->v3].txold);
			
			if(mfaces->v4)
				copy_v3_v3(&co[3*3], verts[mfaces->v4].txold);
		
			// copy new locations into array
			if(moving)
			{
				// update moving positions
				copy_v3_v3(&co_moving[0*3], verts[mfaces->v1].tx);
				copy_v3_v3(&co_moving[1*3], verts[mfaces->v2].tx);
				copy_v3_v3(&co_moving[2*3], verts[mfaces->v3].tx);
				
				if(mfaces->v4)
					copy_v3_v3(&co_moving[3*3], verts[mfaces->v4].tx);
				
				ret = BLI_bvhtree_update_node(bvhtree, i, co, co_moving, (mfaces->v4 ? 4 : 3));
			}
			else
			{
				ret = BLI_bvhtree_update_node(bvhtree, i, co, NULL, (mfaces->v4 ? 4 : 3));
			}
			
			// check if tree is already full
			if(!ret)
				break;
		}
		
		BLI_bvhtree_update_tree(bvhtree);
	}
}

void bvhselftree_update_from_cloth(ClothModifierData *clmd, int moving)
{	
	unsigned int i = 0;
	Cloth *cloth = clmd->clothObject;
	BVHTree *bvhtree = cloth->bvhselftree;
	ClothVertex *verts = cloth->verts;
	MFace *mfaces;
	float co[12], co_moving[12];
	int ret = 0;
	
	if(!bvhtree)
		return;
	
	mfaces = cloth->mfaces;
	
	// update vertex position in bvh tree
	if(verts && mfaces)
	{
		for(i = 0; i < cloth->numverts; i++, verts++)
		{
			copy_v3_v3(&co[0*3], verts->txold);
			
			// copy new locations into array
			if(moving)
			{
				// update moving positions
				copy_v3_v3(&co_moving[0*3], verts->tx);
				
				ret = BLI_bvhtree_update_node(bvhtree, i, co, co_moving, 1);
			}
			else
			{
				ret = BLI_bvhtree_update_node(bvhtree, i, co, NULL, 1);
			}
			
			// check if tree is already full
			if(!ret)
				break;
		}
		
		BLI_bvhtree_update_tree(bvhtree);
	}
}

void cloth_clear_cache(Object *ob, ClothModifierData *clmd, float framenr)
{
	PTCacheID pid;
	
	BKE_ptcache_id_from_cloth(&pid, ob, clmd);

	// don't do anything as long as we're in editmode!
	if(pid.cache->edit && ob->mode & OB_MODE_PARTICLE_EDIT)
		return;
	
	BKE_ptcache_id_clear(&pid, PTCACHE_CLEAR_AFTER, framenr);
}

static int do_init_cloth(Object *ob, ClothModifierData *clmd, DerivedMesh *result, int framenr)
{
	PointCache *cache;

	cache= clmd->point_cache;

	/* initialize simulation data if it didn't exist already */
	if(clmd->clothObject == NULL) {	
		if(!cloth_from_object(ob, clmd, result, framenr, 1)) {
			BKE_ptcache_invalidate(cache);
			return 0;
		}
	
		if(clmd->clothObject == NULL) {
			BKE_ptcache_invalidate(cache);
			return 0;
		}
	
		implicit_set_positions(clmd);

		clmd->clothObject->last_frame= MINFRAME-1;
	}

	return 1;
}

static int do_step_cloth(Object *ob, ClothModifierData *clmd, DerivedMesh *result, int framenr)
{
	ClothVertex *verts = NULL;
	Cloth *cloth;
	ListBase *effectors = NULL;
	MVert *mvert;
	unsigned int i = 0;
	int ret = 0;

	/* simulate 1 frame forward */
	cloth = clmd->clothObject;
	verts = cloth->verts;
	mvert = result->getVertArray(result);

	/* force any pinned verts to their constrained location. */
	for(i = 0; i < clmd->clothObject->numverts; i++, verts++) {
		/* save the previous position. */
		copy_v3_v3(verts->xold, verts->xconst);
		copy_v3_v3(verts->txold, verts->x);

		/* Get the current position. */
		copy_v3_v3(verts->xconst, mvert[i].co);
		mul_m4_v3(ob->obmat, verts->xconst);
	}

	effectors = pdInitEffectors(clmd->scene, ob, NULL, clmd->sim_parms->effector_weights);
	
	tstart();

	/* call the solver. */
	if(solvers [clmd->sim_parms->solver_type].solver)
		ret = solvers[clmd->sim_parms->solver_type].solver(ob, framenr, clmd, effectors);

	tend();

	pdEndEffectors(&effectors);

	// printf ( "%f\n", ( float ) tval() );
	
	return ret;
}

/************************************************
 * clothModifier_do - main simulation function
************************************************/
void clothModifier_do(ClothModifierData *clmd, Scene *scene, Object *ob, DerivedMesh *dm, float (*vertexCos)[3])
{
	PointCache *cache;
	PTCacheID pid;
	float timescale;
	int framenr, startframe, endframe;
	int cache_result;

	clmd->scene= scene;	/* nice to pass on later :) */
	framenr= (int)scene->r.cfra;
	cache= clmd->point_cache;
<<<<<<< HEAD
	result = CDDM_copy(dm, 0);
=======
>>>>>>> 4514a445

	BKE_ptcache_id_from_cloth(&pid, ob, clmd);
	BKE_ptcache_id_time(&pid, scene, framenr, &startframe, &endframe, &timescale);
	clmd->sim_parms->timescale= timescale;

	if(clmd->sim_parms->reset
		|| (framenr == (startframe - clmd->sim_parms->preroll) && clmd->sim_parms->preroll != 0)
		|| (clmd->clothObject && dm->getNumVerts(dm) != clmd->clothObject->numverts))
	{
		clmd->sim_parms->reset = 0;
		cache->flag |= PTCACHE_OUTDATED;
		BKE_ptcache_id_reset(scene, &pid, PTCACHE_RESET_OUTDATED);
		BKE_ptcache_validate(cache, 0);
		cache->last_exact= 0;
		cache->flag &= ~PTCACHE_REDO_NEEDED;
		return;
	}
	
	// unused in the moment, calculated separately in implicit.c
	clmd->sim_parms->dt = clmd->sim_parms->timescale / clmd->sim_parms->stepsPerFrame;

	/* handle continuous simulation with the play button */
	if(BKE_ptcache_get_continue_physics() || ((clmd->sim_parms->preroll > 0) && (framenr > startframe - clmd->sim_parms->preroll) && (framenr < startframe))) {
		BKE_ptcache_invalidate(cache);

		/* do simulation */
		if(!do_init_cloth(ob, clmd, dm, framenr))
			return;

		do_step_cloth(ob, clmd, dm, framenr);
		cloth_to_object(ob, clmd, vertexCos);

		clmd->clothObject->last_frame= framenr;

		return;
	}

	/* simulation is only active during a specific period */
	if(framenr < startframe) {
		BKE_ptcache_invalidate(cache);
		return;
	}
	else if(framenr > endframe) {
		framenr= endframe;
	}

	/* initialize simulation data if it didn't exist already */
	if(!do_init_cloth(ob, clmd, dm, framenr))
		return;

	if((framenr == startframe) && (clmd->sim_parms->preroll == 0)) {
		BKE_ptcache_id_reset(scene, &pid, PTCACHE_RESET_OUTDATED);
		do_init_cloth(ob, clmd, dm, framenr);
		BKE_ptcache_validate(cache, framenr);
		cache->flag &= ~PTCACHE_REDO_NEEDED;
		clmd->clothObject->last_frame= framenr;
		return;
	}

	/* try to read from cache */
	cache_result = BKE_ptcache_read(&pid, (float)framenr+scene->r.subframe);

	if(cache_result == PTCACHE_READ_EXACT || cache_result == PTCACHE_READ_INTERPOLATED) {
		implicit_set_positions(clmd);
		cloth_to_object (ob, clmd, vertexCos);

		BKE_ptcache_validate(cache, framenr);

		if(cache_result == PTCACHE_READ_INTERPOLATED && cache->flag & PTCACHE_REDO_NEEDED)
			BKE_ptcache_write(&pid, framenr);

		clmd->clothObject->last_frame= framenr;

		return;
	}
	else if(cache_result==PTCACHE_READ_OLD) {
		implicit_set_positions(clmd);
	}
	else if( /*ob->id.lib ||*/ (cache->flag & PTCACHE_BAKED)) { /* 2.4x disabled lib, but this can be used in some cases, testing further - campbell */
		/* if baked and nothing in cache, do nothing */
		BKE_ptcache_invalidate(cache);
		return;
	}

	if(framenr!=clmd->clothObject->last_frame+1)
		return;

	/* if on second frame, write cache for first frame */
	if(cache->simframe == startframe && (cache->flag & PTCACHE_OUTDATED || cache->last_exact==0))
		BKE_ptcache_write(&pid, startframe);

	clmd->sim_parms->timescale *= framenr - cache->simframe;

	/* do simulation */
	BKE_ptcache_validate(cache, framenr);

	if(!do_step_cloth(ob, clmd, dm, framenr)) {
		BKE_ptcache_invalidate(cache);
	}
	else
		BKE_ptcache_write(&pid, framenr);

	cloth_to_object (ob, clmd, vertexCos);
	clmd->clothObject->last_frame= framenr;
}

/* frees all */
void cloth_free_modifier(ClothModifierData *clmd )
{
	Cloth	*cloth = NULL;
	
	if ( !clmd )
		return;

	cloth = clmd->clothObject;

	
	if ( cloth )
	{	
		// If our solver provides a free function, call it
		if ( solvers [clmd->sim_parms->solver_type].free )
		{
			solvers [clmd->sim_parms->solver_type].free ( clmd );
		}

		// Free the verts.
		if ( cloth->verts != NULL )
			MEM_freeN ( cloth->verts );

		cloth->verts = NULL;
		cloth->numverts = 0;

		// Free the springs.
		if ( cloth->springs != NULL )
		{
			LinkNode *search = cloth->springs;
			while(search)
			{
				ClothSpring *spring = search->link;
						
				MEM_freeN ( spring );
				search = search->next;
			}
			BLI_linklist_free(cloth->springs, NULL);
		
			cloth->springs = NULL;
		}

		cloth->springs = NULL;
		cloth->numsprings = 0;

		// free BVH collision tree
		if ( cloth->bvhtree )
			BLI_bvhtree_free ( cloth->bvhtree );
		
		if ( cloth->bvhselftree )
			BLI_bvhtree_free ( cloth->bvhselftree );

		// we save our faces for collision objects
		if ( cloth->mfaces )
			MEM_freeN ( cloth->mfaces );
		
		if(cloth->edgehash)
			BLI_edgehash_free ( cloth->edgehash, NULL );
		
		
		/*
		if(clmd->clothObject->facemarks)
		MEM_freeN(clmd->clothObject->facemarks);
		*/
		MEM_freeN ( cloth );
		clmd->clothObject = NULL;
	}
}

/* frees all */
void cloth_free_modifier_extern ( ClothModifierData *clmd )
{
	Cloth	*cloth = NULL;
	if(G.rt > 0)
		printf("cloth_free_modifier_extern\n");
	
	if ( !clmd )
		return;

	cloth = clmd->clothObject;
	
	if ( cloth )
	{	
		if(G.rt > 0)
			printf("cloth_free_modifier_extern in\n");
		
		// If our solver provides a free function, call it
		if ( solvers [clmd->sim_parms->solver_type].free )
		{
			solvers [clmd->sim_parms->solver_type].free ( clmd );
		}

		// Free the verts.
		if ( cloth->verts != NULL )
			MEM_freeN ( cloth->verts );

		cloth->verts = NULL;
		cloth->numverts = 0;

		// Free the springs.
		if ( cloth->springs != NULL )
		{
			LinkNode *search = cloth->springs;
			while(search)
			{
				ClothSpring *spring = search->link;
						
				MEM_freeN ( spring );
				search = search->next;
			}
			BLI_linklist_free(cloth->springs, NULL);
		
			cloth->springs = NULL;
		}

		cloth->springs = NULL;
		cloth->numsprings = 0;

		// free BVH collision tree
		if ( cloth->bvhtree )
			BLI_bvhtree_free ( cloth->bvhtree );
		
		if ( cloth->bvhselftree )
			BLI_bvhtree_free ( cloth->bvhselftree );

		// we save our faces for collision objects
		if ( cloth->mfaces )
			MEM_freeN ( cloth->mfaces );
		
		if(cloth->edgehash)
			BLI_edgehash_free ( cloth->edgehash, NULL );
		
		
		/*
		if(clmd->clothObject->facemarks)
		MEM_freeN(clmd->clothObject->facemarks);
		*/
		MEM_freeN ( cloth );
		clmd->clothObject = NULL;
	}
}

/******************************************************************************
*
* Internal functions.
*
******************************************************************************/

/**
 * cloth_to_object - copies the deformed vertices to the object.
 *
 **/
static void cloth_to_object (Object *ob,  ClothModifierData *clmd, float (*vertexCos)[3])
{
	unsigned int	i = 0;
	Cloth *cloth = clmd->clothObject;

	if (clmd->clothObject) {
		/* inverse matrix is not uptodate... */
		invert_m4_m4(ob->imat, ob->obmat);

		for (i = 0; i < cloth->numverts; i++)
		{
			copy_v3_v3 (vertexCos[i], cloth->verts[i].x);
			mul_m4_v3(ob->imat, vertexCos[i]);	/* cloth is in global coords */
		}
	}
}


int cloth_uses_vgroup(ClothModifierData *clmd)
{
	return (((clmd->sim_parms->flags & CLOTH_SIMSETTINGS_FLAG_SCALING ) || 
		(clmd->sim_parms->flags & CLOTH_SIMSETTINGS_FLAG_GOAL )) && 
		((clmd->sim_parms->vgroup_mass>0) || 
		(clmd->sim_parms->vgroup_struct>0)||
		(clmd->sim_parms->vgroup_bend>0)));
}

/**
 * cloth_apply_vgroup - applies a vertex group as specified by type
 *
 **/
/* can be optimized to do all groups in one loop */
static void cloth_apply_vgroup ( ClothModifierData *clmd, DerivedMesh *dm )
{
	int i = 0;
	int j = 0;
	MDeformVert *dvert = NULL;
	Cloth *clothObj = NULL;
	int numverts;
	/* float goalfac = 0; */ /* UNUSED */
	ClothVertex *verts = NULL;

	if (!clmd || !dm) return;

	clothObj = clmd->clothObject;

	numverts = dm->getNumVerts ( dm );

	verts = clothObj->verts;
	
	if (cloth_uses_vgroup(clmd))
	{
		for ( i = 0; i < numverts; i++, verts++ )
		{	
			dvert = dm->getVertData ( dm, i, CD_MDEFORMVERT );
			if ( dvert )
			{
				for ( j = 0; j < dvert->totweight; j++ )
				{
					if (( dvert->dw[j].def_nr == (clmd->sim_parms->vgroup_mass-1)) && (clmd->sim_parms->flags & CLOTH_SIMSETTINGS_FLAG_GOAL ))
					{
						verts->goal = dvert->dw [j].weight;
						/* goalfac= 1.0f; */ /* UNUSED */
						
						/*
						// Kicking goal factor to simplify things...who uses that anyway?
						// ABS ( clmd->sim_parms->maxgoal - clmd->sim_parms->mingoal );
						*/
						
						verts->goal  = ( float ) pow ( verts->goal , 4.0f );
						if ( verts->goal >=SOFTGOALSNAP )
						{
							 verts->flags |= CLOTH_VERT_FLAG_PINNED;
						}
					}
					
					if (clmd->sim_parms->flags & CLOTH_SIMSETTINGS_FLAG_SCALING )
					{
						if( dvert->dw[j].def_nr == (clmd->sim_parms->vgroup_struct-1))
						{
							verts->struct_stiff = dvert->dw [j].weight;
							verts->shear_stiff = dvert->dw [j].weight;
						}
						
						if( dvert->dw[j].def_nr == (clmd->sim_parms->vgroup_bend-1))
						{
							verts->bend_stiff = dvert->dw [j].weight;
						}
					}
					/*
					// for later
					if( dvert->dw[j].def_nr == (clmd->sim_parms->vgroup_weight-1))
					{
						verts->mass = dvert->dw [j].weight;
					}
					*/
				}
			}
		}
	}
}

static int cloth_from_object(Object *ob, ClothModifierData *clmd, DerivedMesh *dm, float UNUSED(framenr), int first)
{
	int i = 0;
	MVert *mvert = NULL;
	ClothVertex *verts = NULL;
	float (*shapekey_rest)[3]= NULL;
	float tnull[3] = {0,0,0};
	Cloth *cloth = NULL;
	float maxdist = 0;

	// If we have a clothObject, free it. 
	if ( clmd->clothObject != NULL )
	{
		cloth_free_modifier ( clmd );
		if(G.rt > 0)
			printf("cloth_free_modifier cloth_from_object\n");
	}

	// Allocate a new cloth object.
	clmd->clothObject = MEM_callocN ( sizeof ( Cloth ), "cloth" );
	if ( clmd->clothObject )
	{
		clmd->clothObject->old_solver_type = 255;
		// clmd->clothObject->old_collision_type = 255;
		cloth = clmd->clothObject;
		clmd->clothObject->edgehash = NULL;
	}
	else if ( !clmd->clothObject )
	{
		modifier_setError ( & ( clmd->modifier ), "Out of memory on allocating clmd->clothObject." );
		return 0;
	}

	// mesh input objects need DerivedMesh
	if ( !dm )
		return 0;

	cloth_from_mesh ( clmd, dm );

	// create springs 
	clmd->clothObject->springs = NULL;
	clmd->clothObject->numsprings = -1;
	
	if( clmd->sim_parms->shapekey_rest )
		shapekey_rest = dm->getVertDataArray ( dm, CD_CLOTH_ORCO );

	mvert = dm->getVertArray ( dm );

	verts = clmd->clothObject->verts;

	// set initial values
	for ( i = 0; i < dm->getNumVerts(dm); i++, verts++ )
	{
		if(first)
		{
			copy_v3_v3( verts->x, mvert[i].co );

			mul_m4_v3( ob->obmat, verts->x );

			if( shapekey_rest ) {
				verts->xrest= shapekey_rest[i];
				mul_m4_v3( ob->obmat, verts->xrest );
			}
			else
				verts->xrest = verts->x;
		}
		
		/* no GUI interface yet */
		verts->mass = clmd->sim_parms->mass; 
		verts->impulse_count = 0;

		if ( clmd->sim_parms->flags & CLOTH_SIMSETTINGS_FLAG_GOAL )
			verts->goal= clmd->sim_parms->defgoal;
		else
			verts->goal= 0.0f;

		verts->flags = 0;
		copy_v3_v3 ( verts->xold, verts->x );
		copy_v3_v3 ( verts->xconst, verts->x );
		copy_v3_v3 ( verts->txold, verts->x );
		copy_v3_v3 ( verts->tx, verts->x );
		mul_v3_fl( verts->v, 0.0f );

		verts->impulse_count = 0;
		copy_v3_v3 ( verts->impulse, tnull );
	}
	
	// apply / set vertex groups
	// has to be happen before springs are build!
	cloth_apply_vgroup (clmd, dm);

	if ( !cloth_build_springs ( clmd, dm ) )
	{
		cloth_free_modifier ( clmd );
		modifier_setError ( & ( clmd->modifier ), "Can't build springs." );
		printf("cloth_free_modifier cloth_build_springs\n");
		return 0;
	}
	
	for ( i = 0; i < dm->getNumVerts(dm); i++)
	{
		if((!(cloth->verts[i].flags & CLOTH_VERT_FLAG_PINNED)) && (cloth->verts[i].goal > ALMOST_ZERO))
		{
			cloth_add_spring (clmd, i, i, 0.0, CLOTH_SPRING_TYPE_GOAL);
		}
	}
	
	// init our solver
	if ( solvers [clmd->sim_parms->solver_type].init ) {
		solvers [clmd->sim_parms->solver_type].init ( ob, clmd );
	}
	
	if(!first)
		implicit_set_positions(clmd);

	clmd->clothObject->bvhtree = bvhtree_build_from_cloth ( clmd, MAX2(clmd->coll_parms->epsilon, clmd->coll_parms->distance_repel) );
	
	for(i = 0; i < dm->getNumVerts(dm); i++)
	{
		maxdist = MAX2(maxdist, clmd->coll_parms->selfepsilon* ( cloth->verts[i].avg_spring_len*2.0f));
	}
	
	clmd->clothObject->bvhselftree = bvhselftree_build_from_cloth ( clmd, maxdist );

	return 1;
}

static void cloth_from_mesh ( ClothModifierData *clmd, DerivedMesh *dm )
{
	unsigned int numverts = dm->getNumVerts ( dm );
	unsigned int numfaces = dm->getNumTessFaces ( dm );
	MFace *mface = dm->getTessFaceArray( dm );
	unsigned int i = 0;

	/* Allocate our vertices. */
	clmd->clothObject->numverts = numverts;
	clmd->clothObject->verts = MEM_callocN ( sizeof ( ClothVertex ) * clmd->clothObject->numverts, "clothVertex" );
	if ( clmd->clothObject->verts == NULL )
	{
		cloth_free_modifier ( clmd );
		modifier_setError ( & ( clmd->modifier ), "Out of memory on allocating clmd->clothObject->verts." );
		printf("cloth_free_modifier clmd->clothObject->verts\n");
		return;
	}

	// save face information
	clmd->clothObject->numfaces = numfaces;
	clmd->clothObject->mfaces = MEM_callocN ( sizeof ( MFace ) * clmd->clothObject->numfaces, "clothMFaces" );
	if ( clmd->clothObject->mfaces == NULL )
	{
		cloth_free_modifier ( clmd );
		modifier_setError ( & ( clmd->modifier ), "Out of memory on allocating clmd->clothObject->mfaces." );
		printf("cloth_free_modifier clmd->clothObject->mfaces\n");
		return;
	}
	for ( i = 0; i < numfaces; i++ )
		memcpy ( &clmd->clothObject->mfaces[i], &mface[i], sizeof ( MFace ) );

	/* Free the springs since they can't be correct if the vertices
	* changed.
	*/
	if ( clmd->clothObject->springs != NULL )
		MEM_freeN ( clmd->clothObject->springs );

}

/***************************************************************************************
* SPRING NETWORK BUILDING IMPLEMENTATION BEGIN
***************************************************************************************/

// be careful: implicit solver has to be resettet when using this one!
// --> only for implicit handling of this spring!
int cloth_add_spring ( ClothModifierData *clmd, unsigned int indexA, unsigned int indexB, float restlength, int spring_type)
{
	Cloth *cloth = clmd->clothObject;
	ClothSpring *spring = NULL;
	
	if(cloth)
	{
		// TODO: look if this spring is already there
		
		spring = ( ClothSpring * ) MEM_callocN ( sizeof ( ClothSpring ), "cloth spring" );
		
		if(!spring)
			return 0;
		
		spring->ij = indexA;
		spring->kl = indexB;
		spring->restlen =  restlength;
		spring->type = spring_type;
		spring->flags = 0;
		spring->stiffness = 0;
		
		cloth->numsprings++;
	
		BLI_linklist_prepend ( &cloth->springs, spring );
		
		return 1;
	}
	return 0;
}

static void cloth_free_errorsprings(Cloth *cloth, EdgeHash *UNUSED(edgehash), LinkNode **edgelist)
{
	unsigned int i = 0;
	
	if ( cloth->springs != NULL )
	{
		LinkNode *search = cloth->springs;
		while(search)
		{
			ClothSpring *spring = search->link;
						
			MEM_freeN ( spring );
			search = search->next;
		}
		BLI_linklist_free(cloth->springs, NULL);
		
		cloth->springs = NULL;
	}
	
	if(edgelist)
	{
		for ( i = 0; i < cloth->numverts; i++ )
		{
			BLI_linklist_free ( edgelist[i],NULL );
		}

		MEM_freeN ( edgelist );
	}
	
	if(cloth->edgehash)
		BLI_edgehash_free ( cloth->edgehash, NULL );
}

static int cloth_build_springs ( ClothModifierData *clmd, DerivedMesh *dm )
{
	Cloth *cloth = clmd->clothObject;
	ClothSpring *spring = NULL, *tspring = NULL, *tspring2 = NULL;
	unsigned int struct_springs = 0, shear_springs=0, bend_springs = 0;
	unsigned int i = 0;
	unsigned int numverts = (unsigned int)dm->getNumVerts ( dm );
	unsigned int numedges = (unsigned int)dm->getNumEdges ( dm );
	unsigned int numfaces = (unsigned int)dm->getNumTessFaces ( dm );
	MEdge *medge = dm->getEdgeArray ( dm );
	MFace *mface = dm->getTessFaceArray ( dm );
	int index2 = 0; // our second vertex index
	LinkNode **edgelist = NULL;
	EdgeHash *edgehash = NULL;
	LinkNode *search = NULL, *search2 = NULL;
	
	// error handling
	if ( numedges==0 )
		return 0;

	cloth->springs = NULL;

	edgelist = MEM_callocN ( sizeof ( LinkNode * ) * numverts, "cloth_edgelist_alloc" );
	
	if(!edgelist)
		return 0;
	
	for ( i = 0; i < numverts; i++ )
	{
		edgelist[i] = NULL;
	}

	if ( cloth->springs )
		MEM_freeN ( cloth->springs );

	// create spring network hash
	edgehash = BLI_edgehash_new();

	// structural springs
	for ( i = 0; i < numedges; i++ )
	{
		spring = ( ClothSpring * ) MEM_callocN ( sizeof ( ClothSpring ), "cloth spring" );

		if ( spring )
		{
			spring->ij = MIN2(medge[i].v1, medge[i].v2);
			spring->kl = MAX2(medge[i].v2, medge[i].v1);
			spring->restlen = len_v3v3(cloth->verts[spring->kl].xrest, cloth->verts[spring->ij].xrest);
			clmd->sim_parms->avg_spring_len += spring->restlen;
			cloth->verts[spring->ij].avg_spring_len += spring->restlen;
			cloth->verts[spring->kl].avg_spring_len += spring->restlen;
			cloth->verts[spring->ij].spring_count++;
			cloth->verts[spring->kl].spring_count++;
			spring->type = CLOTH_SPRING_TYPE_STRUCTURAL;
			spring->flags = 0;
			spring->stiffness = (cloth->verts[spring->kl].struct_stiff + cloth->verts[spring->ij].struct_stiff) / 2.0f;
			struct_springs++;
			
			BLI_linklist_prepend ( &cloth->springs, spring );
		}
		else
		{
			cloth_free_errorsprings(cloth, edgehash, edgelist);
			return 0;
		}
	}
	
	if(struct_springs > 0)
		clmd->sim_parms->avg_spring_len /= struct_springs;
	
	for(i = 0; i < numverts; i++)
	{
		cloth->verts[i].avg_spring_len = cloth->verts[i].avg_spring_len * 0.49f / ((float)cloth->verts[i].spring_count);
	}
	
	// shear springs
	for ( i = 0; i < numfaces; i++ )
	{
		// triangle faces already have shear springs due to structural geometry
		if ( !mface[i].v4 )
			continue; 
		
		spring = ( ClothSpring *) MEM_callocN ( sizeof ( ClothSpring ), "cloth spring" );
		
		if(!spring)
		{
			cloth_free_errorsprings(cloth, edgehash, edgelist);
			return 0;
		}

		spring->ij = MIN2(mface[i].v1, mface[i].v3);
		spring->kl = MAX2(mface[i].v3, mface[i].v1);
		spring->restlen = len_v3v3(cloth->verts[spring->kl].xrest, cloth->verts[spring->ij].xrest);
		spring->type = CLOTH_SPRING_TYPE_SHEAR;
		spring->stiffness = (cloth->verts[spring->kl].shear_stiff + cloth->verts[spring->ij].shear_stiff) / 2.0f;

		BLI_linklist_append ( &edgelist[spring->ij], spring );
		BLI_linklist_append ( &edgelist[spring->kl], spring );
		shear_springs++;

		BLI_linklist_prepend ( &cloth->springs, spring );

		
		// if ( mface[i].v4 ) --> Quad face
		spring = ( ClothSpring * ) MEM_callocN ( sizeof ( ClothSpring ), "cloth spring" );
		
		if(!spring)
		{
			cloth_free_errorsprings(cloth, edgehash, edgelist);
			return 0;
		}

		spring->ij = MIN2(mface[i].v2, mface[i].v4);
		spring->kl = MAX2(mface[i].v4, mface[i].v2);
		spring->restlen = len_v3v3(cloth->verts[spring->kl].xrest, cloth->verts[spring->ij].xrest);
		spring->type = CLOTH_SPRING_TYPE_SHEAR;
		spring->stiffness = (cloth->verts[spring->kl].shear_stiff + cloth->verts[spring->ij].shear_stiff) / 2.0;

		BLI_linklist_append ( &edgelist[spring->ij], spring );
		BLI_linklist_append ( &edgelist[spring->kl], spring );
		shear_springs++;

		BLI_linklist_prepend ( &cloth->springs, spring );
	}
	
	if(numfaces) {
		// bending springs
		search2 = cloth->springs;
		for ( i = struct_springs; i < struct_springs+shear_springs; i++ )
		{
			if ( !search2 )
				break;

			tspring2 = search2->link;
			search = edgelist[tspring2->kl];
			while ( search )
			{
				tspring = search->link;
				index2 = ( ( tspring->ij==tspring2->kl ) ? ( tspring->kl ) : ( tspring->ij ) );
				
				// check for existing spring
				// check also if startpoint is equal to endpoint
				if ( !BLI_edgehash_haskey ( edgehash, MIN2(tspring2->ij, index2), MAX2(tspring2->ij, index2) )
				&& ( index2!=tspring2->ij ) )
				{
					spring = ( ClothSpring * ) MEM_callocN ( sizeof ( ClothSpring ), "cloth spring" );
					
					if(!spring)
					{
						cloth_free_errorsprings(cloth, edgehash, edgelist);
						return 0;
					}

					spring->ij = MIN2(tspring2->ij, index2);
					spring->kl = MAX2(tspring2->ij, index2);
					spring->restlen = len_v3v3(cloth->verts[spring->kl].xrest, cloth->verts[spring->ij].xrest);
					spring->type = CLOTH_SPRING_TYPE_BENDING;
					spring->stiffness = (cloth->verts[spring->kl].bend_stiff + cloth->verts[spring->ij].bend_stiff) / 2.0f;
					BLI_edgehash_insert ( edgehash, spring->ij, spring->kl, NULL );
					bend_springs++;

					BLI_linklist_prepend ( &cloth->springs, spring );
				}
				search = search->next;
			}
			search2 = search2->next;
		}
	}
	else if(struct_springs > 2) {
		/* bending springs for hair strands */
		/* The current algorightm only goes through the edges in order of the mesh edges list	*/
		/* and makes springs between the outer vert of edges sharing a vertice. This works just */
		/* fine for hair, but not for user generated string meshes. This could/should be later	*/
		/* extended to work with non-ordered edges so that it can be used for general "rope		*/
		/* dynamics" without the need for the vertices or edges to be ordered through the length*/
		/* of the strands. -jahka */
		search = cloth->springs;
		search2 = search->next;
		while(search && search2)
		{
			tspring = search->link;
			tspring2 = search2->link;

			if(tspring->ij == tspring2->kl) {
				spring = ( ClothSpring * ) MEM_callocN ( sizeof ( ClothSpring ), "cloth spring" );
				
				if(!spring)
				{
					cloth_free_errorsprings(cloth, edgehash, edgelist);
					return 0;
				}

				spring->ij = tspring2->ij;
				spring->kl = tspring->kl;
				spring->restlen = len_v3v3(cloth->verts[spring->kl].xrest, cloth->verts[spring->ij].xrest);
				spring->type = CLOTH_SPRING_TYPE_BENDING;
				spring->stiffness = (cloth->verts[spring->kl].bend_stiff + cloth->verts[spring->ij].bend_stiff) / 2.0f;
				bend_springs++;

				BLI_linklist_prepend ( &cloth->springs, spring );
			}
			
			search = search->next;
			search2 = search2->next;
		}
	}
	
	/* insert other near springs in edgehash AFTER bending springs are calculated (for selfcolls) */
	for ( i = 0; i < numedges; i++ ) // struct springs
		BLI_edgehash_insert ( edgehash, MIN2(medge[i].v1, medge[i].v2), MAX2(medge[i].v2, medge[i].v1), NULL );
	
	for ( i = 0; i < numfaces; i++ ) // edge springs
	{
		if(mface[i].v4)
		{
			BLI_edgehash_insert ( edgehash, MIN2(mface[i].v1, mface[i].v3), MAX2(mface[i].v3, mface[i].v1), NULL );
			
			BLI_edgehash_insert ( edgehash, MIN2(mface[i].v2, mface[i].v4), MAX2(mface[i].v2, mface[i].v4), NULL );
		}
	}
	
	
	cloth->numsprings = struct_springs + shear_springs + bend_springs;
	
	if ( edgelist )
	{
		for ( i = 0; i < numverts; i++ )
		{
			BLI_linklist_free ( edgelist[i],NULL );
		}
	
		MEM_freeN ( edgelist );
	}
	
	cloth->edgehash = edgehash;
	
	if(G.rt>0)
		printf("avg_len: %f\n",clmd->sim_parms->avg_spring_len);

	return 1;

} /* cloth_build_springs */
/***************************************************************************************
* SPRING NETWORK BUILDING IMPLEMENTATION END
***************************************************************************************/
<|MERGE_RESOLUTION|>--- conflicted
+++ resolved
@@ -441,10 +441,6 @@
 	clmd->scene= scene;	/* nice to pass on later :) */
 	framenr= (int)scene->r.cfra;
 	cache= clmd->point_cache;
-<<<<<<< HEAD
-	result = CDDM_copy(dm, 0);
-=======
->>>>>>> 4514a445
 
 	BKE_ptcache_id_from_cloth(&pid, ob, clmd);
 	BKE_ptcache_id_time(&pid, scene, framenr, &startframe, &endframe, &timescale);
