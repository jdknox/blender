/*
 * ***** BEGIN GPL LICENSE BLOCK *****
 *
 * This program is free software; you can redistribute it and/or
 * modify it under the terms of the GNU General Public License
 * as published by the Free Software Foundation; either version 2
 * of the License, or (at your option) any later version.
 *
 * This program is distributed in the hope that it will be useful,
 * but WITHOUT ANY WARRANTY; without even the implied warranty of
 * MERCHANTABILITY or FITNESS FOR A PARTICULAR PURPOSE.  See the
 * GNU General Public License for more details.
 *
 * You should have received a copy of the GNU General Public License
 * along with this program; if not, write to the Free Software Foundation,
 * Inc., 51 Franklin Street, Fifth Floor, Boston, MA 02110-1301, USA.
 *
 * The Original Code is Copyright (C) 2013 Blender Foundation
 * All rights reserved.
 *
 * The Original Code is: all of this file.
 *
 * Contributor(s): Joshua Leung, Sergej Reich, Martin Felke
 *
 * ***** END GPL LICENSE BLOCK *****
 */

/** \file rigidbody.c
 *  \ingroup blenkernel
 *  \brief Blender-side interface and methods for dealing with Rigid Body simulations
 */

#include <stdio.h>
#include <string.h>
#include <stddef.h>
#include <float.h>
#include <math.h>
#include <limits.h>

#include "MEM_guardedalloc.h"

#include "BLI_blenlib.h"
#include "BLI_callbacks.h"
#include "BLI_math.h"
#include "BLI_kdtree.h"
#include "BLI_threads.h"
#include "BLI_utildefines.h"

#ifdef WITH_BULLET
#  include "RBI_api.h"
#endif

#include "DNA_fracture_types.h"
#include "DNA_group_types.h"
#include "DNA_mesh_types.h"
#include "DNA_meshdata_types.h"
#include "DNA_object_types.h"
#include "DNA_object_force.h"
#include "DNA_rigidbody_types.h"
#include "DNA_scene_types.h"

#include "BKE_cdderivedmesh.h"
#include "BKE_depsgraph.h"
#include "BKE_effect.h"
#include "BKE_fracture.h"
#include "BKE_global.h"
#include "BKE_group.h"
#include "BKE_library.h"
#include "BKE_library_query.h"
#include "BKE_mesh.h"
#include "BKE_object.h"
#include "BKE_pointcache.h"
#include "BKE_rigidbody.h"
#include "BKE_modifier.h"
#include "BKE_depsgraph.h"
#include "BKE_scene.h"
#include "PIL_time.h"

#include "WM_types.h"
#include "WM_api.h"

#ifdef WITH_BULLET

static void resetDynamic(RigidBodyWorld *rbw, bool do_reset_always);
static void validateShard(RigidBodyWorld *rbw, MeshIsland *mi, Object *ob, int rebuild, int transfer_speed);
static void rigidbody_passive_fake_parenting(FractureModifierData *fmd, Object *ob, RigidBodyOb *rbo);
static void rigidbody_passive_hook(FractureModifierData *fmd, MeshIsland *mi, Object* ob);


static void activateRigidbody(RigidBodyOb* rbo, RigidBodyWorld *UNUSED(rbw), MeshIsland *UNUSED(mi), Object *UNUSED(ob))
{
	if (rbo->flag & RBO_FLAG_KINEMATIC && rbo->type == RBO_TYPE_ACTIVE)
	{
		rbo->flag &= ~RBO_FLAG_KINEMATIC;
		rbo->flag |= RBO_FLAG_NEEDS_VALIDATE;
		//RB_dworld_remove_body(rbw->physics_world, rbo->physics_object);
		RB_body_set_mass(rbo->physics_object, RBO_GET_MASS(rbo));
		RB_body_set_kinematic_state(rbo->physics_object, false);
		//RB_dworld_add_body(rbw->physics_world, rbo->physics_object, rbo->col_groups, mi, ob);
		RB_body_activate(rbo->physics_object);
	}
}

static bool isModifierActive(FractureModifierData *rmd) {
	return ((rmd != NULL) && (rmd->modifier.mode & (eModifierMode_Realtime | eModifierMode_Render)) && (rmd->refresh == false || rmd->fracture_mode == MOD_FRACTURE_DYNAMIC));
}

static void calc_dist_angle(RigidBodyShardCon *con, float *dist, float *angle, bool exact)
{
	float q1[4], q2[4], qdiff[4], axis[3];
	if ((con->mi1->rigidbody == NULL) || (con->mi2->rigidbody == NULL)) {
		*dist = 0;
		*angle = 0;
		return;
	}

	sub_v3_v3v3(axis, con->mi1->rigidbody->pos, con->mi2->rigidbody->pos);
	*dist = len_v3(axis);

	copy_qt_qt(q1, con->mi1->rigidbody->orn);
	copy_qt_qt(q2, con->mi2->rigidbody->orn);
	
	if (exact)
	{
		rotation_between_quats_to_quat(qdiff, q1, q2);
		normalize_qt(qdiff);
		*angle = 2.0f * saacos(qdiff[0]);
		if (!finite(*angle)) {
			*angle = 0.0f;
		}
	}
	else
	{
		//XXX TODO probably very wrong here
		invert_qt(q1);
		mul_qt_qtqt(qdiff, q1, q2);
		quat_to_axis_angle(axis, angle, qdiff);
	}
}

void BKE_rigidbody_start_dist_angle(RigidBodyShardCon *con, bool exact)
{
	/* store starting angle and distance per constraint*/
	float dist, angle;
	calc_dist_angle(con, &dist, &angle, exact);

	//printf("Start Values(dist, angle) %f %f %f %f\n", con->start_dist, con->start_angle, dist, angle);
	con->start_dist = dist;
	con->start_angle = angle;
}

float BKE_rigidbody_calc_max_con_mass(Object *ob)
{
	FractureModifierData *rmd;
	ModifierData *md;
	RigidBodyShardCon *con;
	float max_con_mass = 0, con_mass;

	for (md = ob->modifiers.first; md; md = md->next) {
		if (md->type == eModifierType_Fracture) {
			rmd = (FractureModifierData *)md;
			for (con = rmd->meshConstraints.first; con; con = con->next) {
				if ((con->mi1 != NULL && con->mi1->rigidbody != NULL) &&
				    (con->mi2 != NULL && con->mi2->rigidbody != NULL)) {
					con_mass = con->mi1->rigidbody->mass + con->mi2->rigidbody->mass;
					if (con_mass > max_con_mass) {
						max_con_mass = con_mass;
					}
				}
			}

			return max_con_mass;
		}
	}

	return 0;
}

float BKE_rigidbody_calc_min_con_dist(Object *ob)
{
	FractureModifierData *rmd;
	ModifierData *md;
	RigidBodyShardCon *con;
	float min_con_dist = FLT_MAX, con_dist, con_vec[3];

	for (md = ob->modifiers.first; md; md = md->next) {
		if (md->type == eModifierType_Fracture) {
			rmd = (FractureModifierData *)md;
			for (con = rmd->meshConstraints.first; con; con = con->next) {
				if ((con->mi1 != NULL && con->mi1->rigidbody != NULL) &&
				    (con->mi2 != NULL && con->mi2->rigidbody != NULL)) {
					sub_v3_v3v3(con_vec, con->mi1->centroid, con->mi2->centroid);
					con_dist = len_v3(con_vec);
					if (con_dist < min_con_dist) {
						min_con_dist = con_dist;
					}
				}
			}

			return min_con_dist;
		}
	}

	return FLT_MAX;
}


void BKE_rigidbody_calc_threshold(float max_con_mass, FractureModifierData *rmd, RigidBodyShardCon *con) {

	float max_thresh, thresh = 0.0f, con_mass;
	if ((max_con_mass == 0) && (rmd->use_mass_dependent_thresholds)) {
		return;
	}

	if ((con->mi1 == NULL) || (con->mi2 == NULL)) {
		return;
	}

	max_thresh = thresh = rmd->breaking_threshold;
	if ((con->mi1->rigidbody != NULL) && (con->mi2->rigidbody != NULL)) {

		if (rmd->use_compounds)
		{
			float min_mass = MIN2(con->mi1->rigidbody->mass, con->mi2->rigidbody->mass);
			float max_mass = MAX2(con->mi1->rigidbody->mass, con->mi2->rigidbody->mass);

			thresh = ((min_mass + (rmd->mass_threshold_factor * max_mass)) / (min_mass + max_mass)) * max_thresh;
		}
		else
		{
			con_mass = con->mi1->rigidbody->mass + con->mi2->rigidbody->mass;
			if (rmd->use_mass_dependent_thresholds)
			{
				thresh = (con_mass / max_con_mass) * max_thresh;
			}
		}

		con->breaking_threshold = thresh;
	}
}

static int DM_mesh_minmax(DerivedMesh *dm, float r_min[3], float r_max[3])
{
	MVert *v;
	int i = 0;
	for (i = 0; i < dm->numVertData; i++) {
		v = CDDM_get_vert(dm, i);
		minmax_v3v3_v3(r_min, r_max, v->co);
	}

	return (dm->numVertData != 0);
}

static void DM_mesh_boundbox(DerivedMesh *bm, float r_loc[3], float r_size[3])
{
	float min[3], max[3];
	float mloc[3], msize[3];

	if (!r_loc) r_loc = mloc;
	if (!r_size) r_size = msize;

	INIT_MINMAX(min, max);
	if (!DM_mesh_minmax(bm, min, max)) {
		min[0] = min[1] = min[2] = -1.0f;
		max[0] = max[1] = max[2] = 1.0f;
	}

	mid_v3_v3v3(r_loc, min, max);

	r_size[0] = (max[0] - min[0]) / 2.0f;
	r_size[1] = (max[1] - min[1]) / 2.0f;
	r_size[2] = (max[2] - min[2]) / 2.0f;
}

/* helper function to calculate volume of rigidbody object */
float BKE_rigidbody_calc_volume(DerivedMesh *dm, RigidBodyOb *rbo)
{
	float loc[3]  = {0.0f, 0.0f, 0.0f};
	float size[3]  = {1.0f, 1.0f, 1.0f};
	float radius = 1.0f;
	float height = 1.0f;

	float volume = 0.0f;

	/* if automatically determining dimensions, use the Object's boundbox
	 *	- assume that all quadrics are standing upright on local z-axis
	 *	- assume even distribution of mass around the Object's pivot
	 *	  (i.e. Object pivot is centralised in boundbox)
	 *	- boundbox gives full width
	 */
	/* XXX: all dimensions are auto-determined now... later can add stored settings for this*/
	DM_mesh_boundbox(dm, loc, size);

	if (ELEM(rbo->shape, RB_SHAPE_CAPSULE, RB_SHAPE_CYLINDER, RB_SHAPE_CONE)) {
		/* take radius as largest x/y dimension, and height as z-dimension */
		radius = MAX2(size[0], size[1]) * 0.5f;
		height = size[2];
	}
	else if (rbo->shape == RB_SHAPE_SPHERE) {
		/* take radius to the the largest dimension to try and encompass everything */
		radius = max_fff(size[0], size[1], size[2]) * 0.5f;
	}

	/* calculate volume as appropriate  */
	switch (rbo->shape) {
	
		case RB_SHAPE_SPHERE:
			volume = 4.0f / 3.0f * (float)M_PI * radius * radius * radius;
			break;

		/* for now, assume that capsule is close enough to a cylinder... */
		case RB_SHAPE_CAPSULE:
		case RB_SHAPE_CYLINDER:
			volume = (float)M_PI * radius * radius * height;
			break;

		case RB_SHAPE_CONE:
			volume = (float)M_PI / 3.0f * radius * radius * height;
			break;

		/* for now, all mesh shapes are just treated as boxes...
		 * NOTE: this may overestimate the volume, but other methods are overkill
		 */
		case RB_SHAPE_BOX:
			volume = size[0] * size[1] * size[2];
			if (size[0] == 0) {
				volume = size[1] * size[2];
			}
			else if (size[1] == 0) {
				volume = size[0] * size[2];
			}
			else if (size[2] == 0) {
				volume = size[0] * size[1];
			}
			break;

		case RB_SHAPE_CONVEXH:
		case RB_SHAPE_TRIMESH:
		{
			MVert *mvert = dm->getVertArray(dm);
			int totvert = dm->getNumVerts(dm);
			MLoopTri *mlooptri = dm->getLoopTriArray(dm);
			int tottri = dm->getNumLoopTri(dm);
			MLoop *mloop = dm->getLoopArray(dm);

			BKE_mesh_calc_volume(mvert, totvert, mlooptri, tottri, mloop, &volume, NULL);

			if (volume == 0.0f)
				volume = 0.00001f;
			break;
		}

#if 0 // XXX: not defined yet
		case RB_SHAPE_COMPOUND:
			volume = 0.0f;
			break;
#endif
	}

	/* return the volume calculated */
	return volume;
}

void BKE_rigidbody_calc_shard_mass(Object *ob, MeshIsland *mi, DerivedMesh *orig_dm)
{
	DerivedMesh *dm_ob = orig_dm, *dm_mi;
	float vol_mi = 0, mass_mi = 0, vol_ob = 0, mass_ob = 0;

	if (dm_ob == NULL) {
		/* fallback method */
		if (ob->type == OB_MESH) {
			/* if we have a mesh, determine its volume */
			dm_ob = CDDM_from_mesh(ob->data);
			vol_ob = BKE_rigidbody_calc_volume(dm_ob, ob->rigidbody_object);
		}
		else {
			/* else get object boundbox as last resort */
			float dim[3];
			BKE_object_dimensions_get(ob, dim);
			vol_ob = dim[0] * dim[1] * dim[2];
		}
	}
	else
	{
		vol_ob = BKE_rigidbody_calc_volume(dm_ob, ob->rigidbody_object);
	}

	mass_ob = ob->rigidbody_object->mass;

	if (vol_ob > 0) {
		dm_mi = mi->physics_mesh;
		vol_mi = BKE_rigidbody_calc_volume(dm_mi, mi->rigidbody);
		mass_mi = (vol_mi / vol_ob) * mass_ob;
		mi->rigidbody->mass = mass_mi;
	}
	
	if (mi->rigidbody->type == RBO_TYPE_ACTIVE) {
		if (mi->rigidbody->mass == 0)
			mi->rigidbody->mass = 0.001;  /* set a minimum mass for active objects */
	}

	/* only active bodies need mass update */
	if ((mi->rigidbody->physics_object) && (mi->rigidbody->type == RBO_TYPE_ACTIVE)) {
		RB_body_set_mass(mi->rigidbody->physics_object, RBO_GET_MASS(mi->rigidbody));
	}

	if (orig_dm == NULL && dm_ob != NULL)
	{
		/* free temp dm, if it hasnt been passed in */
		dm_ob->needsFree = 1;
		dm_ob->release(dm_ob);
	}
}

static void initNormals(struct MeshIsland *mi, Object *ob, FractureModifierData *fmd)
{
	/* hrm have to init Normals HERE, because we cant do this in readfile.c in case the file is loaded (have no access to the Object there) */
	if (mi->vertno == NULL && mi->vertices_cached != NULL) {
		KDTreeNearest n;
		int index = 0, i = 0;
		MVert mvrt;

		DerivedMesh *dm = ob->derivedFinal;
		if (dm == NULL) {
			dm = CDDM_from_mesh(ob->data);
		}

		if (fmd->nor_tree == NULL) {
			/* HRRRRRMMMM need to build the kdtree here as well if we start the sim after loading and not refreshing, again, no access to object.... */
			int i = 0, totvert;
			KDTree *tree;
			MVert *mv, *mvert;

			mvert = dm->getVertArray(dm);
			totvert = dm->getNumVerts(dm);
			tree = BLI_kdtree_new(totvert);

			for (i = 0, mv = mvert; i < totvert; i++, mv++) {
				BLI_kdtree_insert(tree, i, mv->co);
			}

			BLI_kdtree_balance(tree);
			fmd->nor_tree = tree;
		}

		mi->vertno = MEM_callocN(sizeof(short) * 3 * mi->vertex_count, "mi->vertno");
		for (i = 0; i < mi->vertex_count; i++) {
			MVert *v = mi->vertices_cached[i];
			index = BLI_kdtree_find_nearest(fmd->nor_tree, v->co, &n);
			dm->getVert(dm, index, &mvrt);
			mi->vertno[i * 3] = mvrt.no[0];
			mi->vertno[i * 3 + 1] = mvrt.no[1];
			mi->vertno[i * 3 + 2] = mvrt.no[2];
		}

		if (ob->derivedFinal == NULL) {
			dm->needsFree = 1;
			dm->release(dm);
			dm = NULL;
		}
	}
}

void BKE_rigidbody_update_cell(struct MeshIsland *mi, Object *ob, float loc[3], float rot[4], FractureModifierData *rmd, int frame)
{
	float startco[3], centr[3], size[3];
	short startno[3];
	int j, n = 0;
	bool invalidData;

	/* hrm have to init Normals HERE, because we cant do this in readfile.c in case the file is loaded (have no access to the Object there)*/
	if (mi->vertno == NULL && rmd->fix_normals) {
		initNormals(mi, ob, rmd);
	}
	
	invalidData = (loc[0] == FLT_MIN) || (rot[0] == FLT_MIN);
	
	if (invalidData) {
		return;
	}

	invert_m4_m4(ob->imat, ob->obmat);
	mat4_to_size(size, ob->obmat);

	if (rmd->fracture_mode == MOD_FRACTURE_PREFRACTURED && frame > -1) {
		/*record only in prefracture case here, when you want to convert to keyframes*/
		n = frame - mi->start_frame + 1;

		if (n > mi->frame_count) {
			mi->locs = MEM_reallocN(mi->locs, sizeof(float) * 3 * (n+1));
			mi->rots = MEM_reallocN(mi->rots, sizeof(float) * 4 * (n+1));

			mi->locs[n*3] = loc[0];
			mi->locs[n*3+1] = loc[1];
			mi->locs[n*3+2] = loc[2];

			mi->rots[n*4] = rot[0];
			mi->rots[n*4+1] = rot[1];
			mi->rots[n*4+2] = rot[2];
			mi->rots[n*4+3] = rot[3];
			mi->frame_count = n;
		}
	}
	
	for (j = 0; j < mi->vertex_count; j++) {
		struct MVert *vert;
		float fno[3];
		
		if (!mi->vertices_cached) {
			return;
		}
		
		vert = mi->vertices_cached[j];
		if (vert == NULL) break;
		if (vert->co == NULL) break;
		//if (rmd->refresh == true) break;

		startco[0] = mi->vertco[j * 3];
		startco[1] = mi->vertco[j * 3 + 1];
		startco[2] = mi->vertco[j * 3 + 2];

		if (rmd->fix_normals) {
			float irot[4], qrot[4];
			startno[0] = mi->vertno[j * 3];
			startno[1] = mi->vertno[j * 3 + 1];
			startno[2] = mi->vertno[j * 3 + 2];

			/*ignore global quaternion rotation here */
			normal_short_to_float_v3(fno, startno);
			mat4_to_quat(qrot, ob->obmat);
			invert_qt_qt(irot, qrot);
			mul_qt_v3(rot, fno);
			mul_qt_v3(irot, fno);
			normal_float_to_short_v3(vert->no, fno);
		}

		copy_v3_v3(vert->co, startco);
		mul_v3_v3(vert->co, size);
		mul_qt_v3(rot, vert->co);
		copy_v3_v3(centr, mi->centroid);
		mul_v3_v3(centr, size);
		mul_qt_v3(rot, centr);
		sub_v3_v3(vert->co, centr);
		add_v3_v3(vert->co, loc);
		mul_m4_v3(ob->imat, vert->co);
	}

	ob->recalc |= OB_RECALC_ALL;
}

/* ************************************** */
/* Memory Management */

/* Freeing Methods --------------------- */

/* Free rigidbody world */
void BKE_rigidbody_free_world(RigidBodyWorld *rbw)
{
	/* sanity check */
	if (!rbw)
		return;

	if (rbw->physics_world) {
		/* free physics references, we assume that all physics objects in will have been added to the world */
		GroupObject *go;
		if (rbw->constraints) {
			for (go = rbw->constraints->gobject.first; go; go = go->next) {
				if (go->ob && go->ob->rigidbody_constraint) {
					RigidBodyCon *rbc = go->ob->rigidbody_constraint;

					if (rbc->physics_constraint)
						RB_dworld_remove_constraint(rbw->physics_world, rbc->physics_constraint);
				}
			}
		}
		if (rbw->group) {
			for (go = rbw->group->gobject.first; go; go = go->next) {
				if (go->ob && go->ob->rigidbody_object) {
					RigidBodyOb *rbo = go->ob->rigidbody_object;

					if (rbo->physics_object)
						RB_dworld_remove_body(rbw->physics_world, rbo->physics_object);
				}
			}
		}
		/* free dynamics world */
		if (rbw->physics_world != NULL)
			RB_dworld_delete(rbw->physics_world);
	}
	if (rbw->objects)
		MEM_freeN(rbw->objects);

	if (rbw->cache_index_map) {
		MEM_freeN(rbw->cache_index_map);
		rbw->cache_index_map = NULL;
	}

	if (rbw->cache_offset_map) {
		MEM_freeN(rbw->cache_offset_map);
		rbw->cache_offset_map = NULL;
	}


	/* free cache */
	BKE_ptcache_free_list(&(rbw->ptcaches));
	rbw->pointcache = NULL;

	/* free effector weights */
	if (rbw->effector_weights)
		MEM_freeN(rbw->effector_weights);

	/* free rigidbody world itself */
	MEM_freeN(rbw);
}

/* Free RigidBody settings and sim instances */
void BKE_rigidbody_free_object(Object *ob)
{
	RigidBodyOb *rbo = (ob) ? ob->rigidbody_object : NULL;

	/* sanity check */
	if (rbo == NULL)
		return;

	/* free physics references */
	if (rbo->physics_object) {
		RB_body_delete(rbo->physics_object);
		rbo->physics_object = NULL;
	}

	if (rbo->physics_shape) {
		RB_shape_delete(rbo->physics_shape);
		rbo->physics_shape = NULL;
	}

	/* free data itself */
	MEM_freeN(rbo);
	ob->rigidbody_object = NULL;
}

/* Free RigidBody constraint and sim instance */
void BKE_rigidbody_free_constraint(Object *ob)
{
	RigidBodyCon *rbc = (ob) ? ob->rigidbody_constraint : NULL;

	/* sanity check */
	if (rbc == NULL)
		return;

	/* free physics reference */
	if (rbc->physics_constraint) {
		RB_constraint_delete(rbc->physics_constraint);
		rbc->physics_constraint = NULL;
	}

	/* free data itself */
	MEM_freeN(rbc);
	ob->rigidbody_constraint = NULL;
}

/* Copying Methods --------------------- */

/* These just copy the data, clearing out references to physics objects.
 * Anything that uses them MUST verify that the copied object will
 * be added to relevant groups later...
 */

RigidBodyOb *BKE_rigidbody_copy_object(Object *ob)
{
	RigidBodyOb *rboN = NULL;

	if (ob->rigidbody_object) {
		/* just duplicate the whole struct first (to catch all the settings) */
		rboN = MEM_dupallocN(ob->rigidbody_object);

		/* tag object as needing to be verified */
		rboN->flag |= RBO_FLAG_NEEDS_VALIDATE;

		/* clear out all the fields which need to be revalidated later */
		rboN->physics_object = NULL;
		rboN->physics_shape = NULL;
	}

	/* return new copy of settings */
	return rboN;
}

RigidBodyCon *BKE_rigidbody_copy_constraint(Object *ob)
{
	RigidBodyCon *rbcN = NULL;

	if (ob->rigidbody_constraint) {
		/* just duplicate the whole struct first (to catch all the settings) */
		rbcN = MEM_dupallocN(ob->rigidbody_constraint);

		/* tag object as needing to be verified */
		rbcN->flag |= RBC_FLAG_NEEDS_VALIDATE;

		/* clear out all the fields which need to be revalidated later */
		rbcN->physics_constraint = NULL;
	}

	/* return new copy of settings */
	return rbcN;
}

/* preserve relationships between constraints and rigid bodies after duplication */
void BKE_rigidbody_relink_constraint(RigidBodyCon *rbc)
{
	ID_NEW(rbc->ob1);
	ID_NEW(rbc->ob2);
}

/* ************************************** */
/* Setup Utilities - Validate Sim Instances */

/* get the appropriate DerivedMesh based on rigid body mesh source */
static DerivedMesh *rigidbody_get_mesh(Object *ob)
{
	if (ob->rigidbody_object->mesh_source == RBO_MESH_DEFORM) {
		return ob->derivedDeform;
	}
	else if (ob->rigidbody_object->mesh_source == RBO_MESH_FINAL) {
		return ob->derivedFinal;
	}
	else {
		return CDDM_from_mesh(ob->data);
	}
}

/* create collision shape of mesh - convex hull */
static rbCollisionShape *rigidbody_get_shape_convexhull_from_mesh(Mesh *me, float margin, bool *can_embed)
{
	rbCollisionShape *shape = NULL;
	int totvert = me->totvert;
	MVert *mvert = me->mvert;

	if (me && totvert) {
		shape = RB_shape_new_convex_hull((float *)mvert, sizeof(MVert), totvert, margin, can_embed);
	}
	else {
		printf("ERROR: no vertices to define Convex Hull collision shape with\n");
	}

	return shape;
}

static rbCollisionShape *rigidbody_get_shape_convexhull_from_dm(DerivedMesh *dm, float margin, bool *can_embed)
{
	rbCollisionShape *shape = NULL;
	int totvert = dm->getNumVerts(dm);
	MVert *mvert = dm->getVertArray(dm);

	if (dm && totvert) {
		shape = RB_shape_new_convex_hull((float *)mvert, sizeof(MVert), totvert, margin, can_embed);
	}
	else {
		printf("ERROR: no vertices to define Convex Hull collision shape with\n");
	}

	return shape;
}


static void scale_physics_mesh(DerivedMesh** dm, float loc[3], float scale)
{
	/*location is the centroid, scale factor comes from ob->rigidbody (main dummy rigidbody object) */
	MVert* mv, *mvert;
	int totvert, i;
	float l[3], size[3], scale_v[3], cent[3];

	DM_mesh_boundbox(*dm, l, size);

	scale_v[0] = (size[0] * scale) / size[0];
	scale_v[1] = (size[1] * scale) / size[1];
	scale_v[2] = (size[2] * scale) / size[2];

	copy_v3_v3(cent, loc);
	mul_v3_fl(cent, scale);

	mvert   = (*dm)->getVertArray(*dm);
	totvert = (*dm)->getNumVerts(*dm);

	for (i = 0, mv = mvert; i < totvert; i++, mv++ )
	{
		add_v3_v3(mv->co, loc);
		mul_v3_v3(mv->co, scale_v);
		sub_v3_v3(mv->co, cent);
	}
}

/* create collision shape of mesh - triangulated mesh
 * returns NULL if creation fails.
 */
static rbCollisionShape *rigidbody_get_shape_trimesh_from_mesh_shard(MeshIsland *mi, Object *ob)
{
	rbCollisionShape *shape = NULL;

	if (mi && mi->physics_mesh) {
		DerivedMesh *dm = NULL;
		MVert *mvert;
		const MLoopTri *looptri;
		int totvert;
		int tottri;
		const MLoop *mloop;
		
		//dm = rigidbody_get_mesh(ob);
		dm = mi->physics_mesh;

		/* ensure mesh validity, then grab data */
		if (dm == NULL)
			return NULL;

		DM_ensure_looptri(dm);

		mvert   = dm->getVertArray(dm);
		totvert = dm->getNumVerts(dm);
		looptri = dm->getLoopTriArray(dm);
		tottri = dm->getNumLoopTri(dm);
		mloop = dm->getLoopArray(dm);

		/* sanity checking - potential case when no data will be present */
		if ((totvert == 0) || (tottri == 0)) {
			printf("WARNING: no geometry data converted for Mesh Collision Shape (ob = %s)\n", ob->id.name + 2);
		}
		else {
			rbMeshData *mdata;
			int i;

			/* init mesh data for collision shape */
			mdata = RB_trimesh_data_new(tottri, totvert);
			
			RB_trimesh_add_vertices(mdata, (float *)mvert, totvert, sizeof(MVert));

			/* loop over all faces, adding them as triangles to the collision shape
			 * (so for some faces, more than triangle will get added)
			 */
			if (mvert && looptri) {
				for (i = 0; i < tottri; i++) {
					/* add first triangle - verts 1,2,3 */
					const MLoopTri *lt = &looptri[i];
					int vtri[3];

					vtri[0] = mloop[lt->tri[0]].v;
					vtri[1] = mloop[lt->tri[1]].v;
					vtri[2] = mloop[lt->tri[2]].v;

					RB_trimesh_add_triangle_indices(mdata, i, UNPACK3(vtri));
				}
			}
			
			RB_trimesh_finish(mdata);

			/* construct collision shape
			 *
			 * These have been chosen to get better speed/accuracy tradeoffs with regards
			 * to limitations of each:
			 *    - BVH-Triangle Mesh: for passive objects only. Despite having greater
			 *                         speed/accuracy, they cannot be used for moving objects.
			 *    - GImpact Mesh:      for active objects. These are slower and less stable,
			 *                         but are more flexible for general usage.
			 */
			if (ob->rigidbody_object->type == RBO_TYPE_PASSIVE) {
				shape = RB_shape_new_trimesh(mdata);
			}
			else {
				shape = RB_shape_new_gimpact_mesh(mdata);
			}
		}

#if 0
		/* cleanup temp data */
		if (dm && ob->rigidbody_object->mesh_source == RBO_MESH_BASE) {
			dm->needsFree = 1;
			dm->release(dm);
			dm = NULL;
		}
#endif

	}
	else {
		printf("ERROR: cannot make Triangular Mesh collision shape for non-Mesh object\n");
	}

	return shape;
}

/* create collision shape of mesh - triangulated mesh
 * returns NULL if creation fails.
 */
static rbCollisionShape *rigidbody_get_shape_trimesh_from_mesh(Object *ob)
{
	rbCollisionShape *shape = NULL;

	if (ob->type == OB_MESH) {
		DerivedMesh *dm = NULL;
		MVert *mvert;
		MFace *mface;
		int totvert;
		int totface;
		int tottris = 0;
		int triangle_index = 0;

		dm = rigidbody_get_mesh(ob);

		/* ensure mesh validity, then grab data */
		if (dm == NULL)
			return NULL;

		DM_ensure_tessface(dm);

		mvert   = dm->getVertArray(dm);
		totvert = dm->getNumVerts(dm);
		mface   = dm->getTessFaceArray(dm);
		totface = dm->getNumTessFaces(dm);

		/* sanity checking - potential case when no data will be present */
		if ((totvert == 0) || (totface == 0)) {
			printf("WARNING: no geometry data converted for Mesh Collision Shape (ob = %s)\n", ob->id.name + 2);
		}
		else {
			rbMeshData *mdata;
			int i;
			
			/* count triangles */
			for (i = 0; i < totface; i++) {
				(mface[i].v4) ? (tottris += 2) : (tottris += 1);
			}

			/* init mesh data for collision shape */
			mdata = RB_trimesh_data_new(tottris, totvert);
			
			RB_trimesh_add_vertices(mdata, (float *)mvert, totvert, sizeof(MVert));

			/* loop over all faces, adding them as triangles to the collision shape
			 * (so for some faces, more than triangle will get added)
			 */
			for (i = 0; (i < totface) && (mface) && (mvert); i++, mface++) {
				/* add first triangle - verts 1,2,3 */
				RB_trimesh_add_triangle_indices(mdata, triangle_index, mface->v1, mface->v2, mface->v3);
				triangle_index++;

				/* add second triangle if needed - verts 1,3,4 */
				if (mface->v4) {
					RB_trimesh_add_triangle_indices(mdata, triangle_index, mface->v1, mface->v3, mface->v4);
					triangle_index++;
				}
			}
			RB_trimesh_finish(mdata);

			/* construct collision shape
			 *
			 * These have been chosen to get better speed/accuracy tradeoffs with regards
			 * to limitations of each:
			 *    - BVH-Triangle Mesh: for passive objects only. Despite having greater
			 *                         speed/accuracy, they cannot be used for moving objects.
			 *    - GImpact Mesh:      for active objects. These are slower and less stable,
			 *                         but are more flexible for general usage.
			 */
			if (ob->rigidbody_object->type == RBO_TYPE_PASSIVE) {
				shape = RB_shape_new_trimesh(mdata);
			}
			else {
				shape = RB_shape_new_gimpact_mesh(mdata);
			}
		}

		/* cleanup temp data */
		if (ob->rigidbody_object->mesh_source == RBO_MESH_BASE) {
			dm->release(dm);
		}
	}
	else {
		printf("ERROR: cannot make Triangular Mesh collision shape for non-Mesh object\n");
	}

	return shape;
}

/* Create new physics sim collision shape for object and store it,
 * or remove the existing one first and replace...
 */
static void rigidbody_validate_sim_shape(Object *ob, bool rebuild)
{
	RigidBodyOb *rbo = ob->rigidbody_object;
	rbCollisionShape *new_shape = NULL;
	BoundBox *bb = NULL;
	float size[3] = {1.0f, 1.0f, 1.0f};
	float radius = 1.0f;
	float height = 1.0f;
	float capsule_height;
	float hull_margin = 0.0f;
	bool can_embed = true;
	bool has_volume;

	/* sanity check */
	if (rbo == NULL)
		return;

	/* don't create a new shape if we already have one and don't want to rebuild it */
	if (rbo->physics_shape && !rebuild)
		return;

	/* if automatically determining dimensions, use the Object's boundbox
	 *	- assume that all quadrics are standing upright on local z-axis
	 *	- assume even distribution of mass around the Object's pivot
	 *	  (i.e. Object pivot is centralized in boundbox)
	 */
	// XXX: all dimensions are auto-determined now... later can add stored settings for this
	/* get object dimensions without scaling */
	bb = BKE_object_boundbox_get(ob);
	if (bb) {
		size[0] = (bb->vec[4][0] - bb->vec[0][0]);
		size[1] = (bb->vec[2][1] - bb->vec[0][1]);
		size[2] = (bb->vec[1][2] - bb->vec[0][2]);
	}
	mul_v3_fl(size, 0.5f);

	if (ELEM(rbo->shape, RB_SHAPE_CAPSULE, RB_SHAPE_CYLINDER, RB_SHAPE_CONE)) {
		/* take radius as largest x/y dimension, and height as z-dimension */
		radius = MAX2(size[0], size[1]);
		height = size[2];
	}
	else if (rbo->shape == RB_SHAPE_SPHERE) {
		/* take radius to the largest dimension to try and encompass everything */
		radius = MAX3(size[0], size[1], size[2]);
	}

	/* create new shape */
	switch (rbo->shape) {
		case RB_SHAPE_BOX:
			new_shape = RB_shape_new_box(size[0], size[1], size[2]);
			break;

		case RB_SHAPE_SPHERE:
			new_shape = RB_shape_new_sphere(radius);
			break;

		case RB_SHAPE_CAPSULE:
			capsule_height = (height - radius) * 2.0f;
			new_shape = RB_shape_new_capsule(radius, (capsule_height > 0.0f) ? capsule_height : 0.0f);
			break;
		case RB_SHAPE_CYLINDER:
			new_shape = RB_shape_new_cylinder(radius, height);
			break;
		case RB_SHAPE_CONE:
			new_shape = RB_shape_new_cone(radius, height * 2.0f);
			break;

		case RB_SHAPE_CONVEXH:
			/* try to emged collision margin */
			has_volume = (MIN3(size[0], size[1], size[2]) > 0.0f);

			if (!(rbo->flag & RBO_FLAG_USE_MARGIN) && has_volume)
				hull_margin = 0.04f;
			if (ob->type == OB_MESH && ob->data) {
				new_shape = rigidbody_get_shape_convexhull_from_mesh((Mesh *)ob->data, hull_margin, &can_embed);
			}
			else {
				printf("ERROR: cannot make Convex Hull collision shape for non-Mesh object\n");
			}

			if (!(rbo->flag & RBO_FLAG_USE_MARGIN))
				rbo->margin = (can_embed && has_volume) ? 0.04f : 0.0f;      /* RB_TODO ideally we shouldn't directly change the margin here */
			break;
		case RB_SHAPE_TRIMESH:
			new_shape = rigidbody_get_shape_trimesh_from_mesh(ob);
			break;
	}
	/* use box shape if we can't fall back to old shape */
	if (new_shape == NULL && rbo->physics_shape == NULL) {
		new_shape = RB_shape_new_box(size[0], size[1], size[2]);
	}
	/* assign new collision shape if creation was successful */
	if (new_shape) {
		if (rbo->physics_shape)
			RB_shape_delete(rbo->physics_shape);
		rbo->physics_shape = new_shape;
		RB_shape_set_margin(rbo->physics_shape, RBO_GET_MARGIN(rbo));
	}
}

/* --------------------- */

/* Create new physics sim collision shape for object and store it,
 * or remove the existing one first and replace...
 */
void BKE_rigidbody_validate_sim_shard_shape(MeshIsland *mi, Object *ob, short rebuild)
{
	RigidBodyOb *rbo = mi->rigidbody;
	rbCollisionShape *new_shape = NULL;
	float size[3] = {1.0f, 1.0f, 1.0f}, loc[3] = {0.0f, 0.0f, 0.0f};
	float radius = 1.0f;
	float height = 1.0f;
	float capsule_height;
	float hull_margin = 0.0f;
	bool can_embed = true;
	bool has_volume;
	float min[3], max[3];
	
	/* sanity check */
	if (rbo == NULL)
		return;

	/* don't create a new shape if we already have one and don't want to rebuild it */
	if (rbo->physics_shape && !rebuild)
		return;
	
	/* if automatically determining dimensions, use the Object's boundbox
	 *	- assume that all quadrics are standing upright on local z-axis
	 *	- assume even distribution of mass around the Object's pivot
	 *	  (i.e. Object pivot is centralized in boundbox)
	 *	- boundbox gives full width
	 */
	// XXX: all dimensions are auto-determined now... later can add stored settings for this
	/* get object dimensions without scaling */

	INIT_MINMAX(min, max);
	if (!DM_mesh_minmax(mi->physics_mesh, min, max)) {
		min[0] = min[1] = min[2] = -1.0f;
		max[0] = max[1] = max[2] = 1.0f;
	}

	mid_v3_v3v3(loc, min, max);
	size[0] = (max[0] - min[0]) / 2.0f;
	size[1] = (max[1] - min[1]) / 2.0f;
	size[2] = (max[2] - min[2]) / 2.0f;

	if (ELEM(rbo->shape, RB_SHAPE_CAPSULE, RB_SHAPE_CYLINDER, RB_SHAPE_CONE)) {
		/* take radius as largest x/y dimension, and height as z-dimension */
		radius = MAX2(size[0], size[1]);
		height = size[2];
	}
	else if (rbo->shape == RB_SHAPE_SPHERE) {

		/* take radius to the largest dimension to try and encompass everything */
		radius = max_fff(size[0], size[1], size[2]) * 0.5f;
	}
	
	/* create new shape */
	switch (rbo->shape) {
		case RB_SHAPE_BOX:
			new_shape = RB_shape_new_box(size[0], size[1], size[2]);
			break;
	
		case RB_SHAPE_SPHERE:
			new_shape = RB_shape_new_sphere(radius);
			break;
	
		case RB_SHAPE_CAPSULE:
			capsule_height = (height - radius) * 2.0f;
			new_shape = RB_shape_new_capsule(radius, (capsule_height > 0.0f) ? capsule_height : 0.0f);
			break;
		case RB_SHAPE_CYLINDER:
			new_shape = RB_shape_new_cylinder(radius, height);
			break;

		case RB_SHAPE_CONE:
			new_shape = RB_shape_new_cone(radius, height * 2.0f);
			break;
	
		case RB_SHAPE_CONVEXH:
			/* try to embed collision margin */
			has_volume = (MIN3(size[0], size[1], size[2]) > 0.0f);

			if (!(rbo->flag & RBO_FLAG_USE_MARGIN) && has_volume)
				hull_margin = 0.04f;
			new_shape = rigidbody_get_shape_convexhull_from_dm(mi->physics_mesh, hull_margin, &can_embed);
			if (!(rbo->flag & RBO_FLAG_USE_MARGIN))
				rbo->margin = (can_embed && has_volume) ? 0.04f : 0.0f;      /* RB_TODO ideally we shouldn't directly change the margin here */
			break;
		case RB_SHAPE_TRIMESH:
		{
			new_shape = rigidbody_get_shape_trimesh_from_mesh_shard(mi, ob);
			break;
		}
	}
	/* assign new collision shape if creation was successful */
	if (new_shape) {
		if (rbo->physics_shape)
			RB_shape_delete(rbo->physics_shape);
		rbo->physics_shape = new_shape;
		RB_shape_set_margin(rbo->physics_shape, RBO_GET_MARGIN(rbo));
	}
	else { /* otherwise fall back to box shape */
		rbo->shape = RB_SHAPE_BOX;
		BKE_rigidbody_validate_sim_shard_shape(mi, ob, true);
	}
}

/* --------------------- */

/* Create physics sim representation of shard given RigidBody settings
 * < rebuild: even if an instance already exists, replace it
 */
void BKE_rigidbody_validate_sim_shard(RigidBodyWorld *rbw, MeshIsland *mi, Object *ob, short rebuild, int transfer_speeds)
{
	FractureModifierData *fmd = NULL;
	RigidBodyOb *rbo = (mi) ? mi->rigidbody : NULL;
	float loc[3];
	float rot[4];

	/* sanity checks:
	 *	- object doesn't have RigidBody info already: then why is it here?
	 */
	if (rbo == NULL)
		return;

	/* at validation, reset frame count as well */
	/* XXX removed due to dynamic, HACK !!! */
//	mi->start_frame = rbw->pointcache->startframe;
//	mi->frame_count = 0;

	fmd = (FractureModifierData*) modifiers_findByType(ob, eModifierType_Fracture);

	/* make sure collision shape exists */
	/* FIXME we shouldn't always have to rebuild collision shapes when rebuilding objects, but it's needed for constraints to update correctly */
	if (rbo->physics_shape == NULL || rebuild)
		BKE_rigidbody_validate_sim_shard_shape(mi, ob, true);
	
	if (rbo->physics_object) {
		if (rebuild == false || mi->rigidbody->flag & RBO_FLAG_KINEMATIC_REBUILD)
			RB_dworld_remove_body(rbw->physics_world, rbo->physics_object);
	}
	if (!rbo->physics_object || rebuild) {
		float locbb[3], size[3];

		/* remove rigid body if it already exists before creating a new one */
		if (rbo->physics_object) {
			RB_body_delete(rbo->physics_object);
		}

		//if (fmd->fracture_mode != MOD_FRACTURE_EXTERNAL)
		{
			copy_v3_v3(loc, rbo->pos);
			copy_qt_qt(rot, rbo->orn);
		}
#if 0
		else
		{
			copy_v3_v3(loc, mi->centroid);
			copy_qt_qt(rot, mi->rot);
		}
#endif

		if (ob->derivedFinal)
		{
			DM_mesh_boundbox(ob->derivedFinal, locbb, size);
		}
		else
		{
			BKE_mesh_boundbox_calc((Mesh*)ob->data, locbb, size);
		}

		mul_v3_v3(size, ob->size);
		rbo->physics_object = RB_body_new(rbo->physics_shape, loc, rot, fmd->use_compounds, fmd->impulse_dampening,
		                                  fmd->directional_factor, fmd->minimum_impulse, fmd->mass_threshold_factor, size);

		RB_body_set_friction(rbo->physics_object, rbo->friction);
		RB_body_set_restitution(rbo->physics_object, rbo->restitution);

		RB_body_set_damping(rbo->physics_object, rbo->lin_damping, rbo->ang_damping);
		RB_body_set_sleep_thresh(rbo->physics_object, rbo->lin_sleep_thresh, rbo->ang_sleep_thresh);
		RB_body_set_activation_state(rbo->physics_object, rbo->flag & RBO_FLAG_USE_DEACTIVATION);

		if (rbo->type == RBO_TYPE_PASSIVE || rbo->flag & RBO_FLAG_START_DEACTIVATED)
			RB_body_deactivate(rbo->physics_object);


		RB_body_set_linear_factor(rbo->physics_object,
		                          (ob->protectflag & OB_LOCK_LOCX) == 0,
		                          (ob->protectflag & OB_LOCK_LOCY) == 0,
		                          (ob->protectflag & OB_LOCK_LOCZ) == 0);
		RB_body_set_angular_factor(rbo->physics_object,
		                           (ob->protectflag & OB_LOCK_ROTX) == 0,
		                           (ob->protectflag & OB_LOCK_ROTY) == 0,
		                           (ob->protectflag & OB_LOCK_ROTZ) == 0);

		RB_body_set_mass(rbo->physics_object, RBO_GET_MASS(rbo));
		RB_body_set_kinematic_state(rbo->physics_object, rbo->flag & RBO_FLAG_KINEMATIC || rbo->flag & RBO_FLAG_DISABLED);

		if (transfer_speeds)
		{
			if ((len_squared_v3(rbo->lin_vel) > (rbo->lin_sleep_thresh * rbo->lin_sleep_thresh)))
			{
				//printf("Setting linear velocity (%f, %f, %f)\n", rbo->lin_vel[0], rbo->lin_vel[1], rbo->lin_vel[2]);
				RB_body_set_linear_velocity(rbo->physics_object, rbo->lin_vel);
			}

			if ((len_squared_v3(rbo->ang_vel) > (rbo->ang_sleep_thresh * rbo->ang_sleep_thresh)))
			{
				//printf("Setting angular velocity (%f, %f, %f)\n", rbo->ang_vel[0], rbo->ang_vel[1], rbo->ang_vel[2]);
				RB_body_set_angular_velocity(rbo->physics_object, rbo->ang_vel);
			}
		}
	}

	if (rbw && rbw->physics_world && rbo->physics_object)
	{
		RB_dworld_add_body(rbw->physics_world, rbo->physics_object, rbo->col_groups, mi, ob, mi->linear_index);
	}

	rbo->flag &= ~RBO_FLAG_NEEDS_VALIDATE;
	rbo->flag &= ~RBO_FLAG_KINEMATIC_REBUILD;
}


/* --------------------- */

/**
 * Create physics sim representation of object given RigidBody settings
 *
 * < rebuild: even if an instance already exists, replace it
 */
static void rigidbody_validate_sim_object(RigidBodyWorld *rbw, Object *ob, bool rebuild, bool transfer_speeds)
{
	RigidBodyOb *rbo = (ob) ? ob->rigidbody_object : NULL;
	float loc[3];
	float rot[4];

	/* sanity checks:
	 *	- object doesn't have RigidBody info already: then why is it here?
	 */
	if (rbo == NULL)
		return;

	/* make sure collision shape exists */
	/* FIXME we shouldn't always have to rebuild collision shapes when rebuilding objects, but it's needed for constraints to update correctly */
	if (rbo->physics_shape == NULL || rebuild)
		rigidbody_validate_sim_shape(ob, true);

	if (rbo->physics_object && rebuild == false) {
		RB_dworld_remove_body(rbw->physics_world, rbo->physics_object);
	}
	if (!rbo->physics_object || rebuild) {

		float locbb[3], size[3];
		/* remove rigid body if it already exists before creating a new one */
		if (rbo->physics_object) {
			RB_body_delete(rbo->physics_object);
		}

		mat4_to_loc_quat(loc, rot, ob->obmat);

		/* a hacky check whether the dm might be valid or not*/
		if (ob->derivedFinal && ob->derivedFinal->getNumLoopTri(ob->derivedFinal) > 0)
			DM_mesh_boundbox(ob->derivedFinal, locbb, size);
		else  //fallback
			BKE_mesh_boundbox_calc((Mesh*)ob->data, locbb, size);
		mul_v3_v3(size, ob->size);

		rbo->physics_object = RB_body_new(rbo->physics_shape, loc, rot, false, 0.0f, 0.0f, 0.0f, 0.0f, size);

		RB_body_set_friction(rbo->physics_object, rbo->friction);
		RB_body_set_restitution(rbo->physics_object, rbo->restitution);

		RB_body_set_damping(rbo->physics_object, rbo->lin_damping, rbo->ang_damping);
		RB_body_set_sleep_thresh(rbo->physics_object, rbo->lin_sleep_thresh, rbo->ang_sleep_thresh);
		RB_body_set_activation_state(rbo->physics_object, rbo->flag & RBO_FLAG_USE_DEACTIVATION);

		if (rbo->type == RBO_TYPE_PASSIVE || rbo->flag & RBO_FLAG_START_DEACTIVATED)
			RB_body_deactivate(rbo->physics_object);


		RB_body_set_linear_factor(rbo->physics_object,
		                          (ob->protectflag & OB_LOCK_LOCX) == 0,
		                          (ob->protectflag & OB_LOCK_LOCY) == 0,
		                          (ob->protectflag & OB_LOCK_LOCZ) == 0);
		RB_body_set_angular_factor(rbo->physics_object,
		                           (ob->protectflag & OB_LOCK_ROTX) == 0,
		                           (ob->protectflag & OB_LOCK_ROTY) == 0,
		                           (ob->protectflag & OB_LOCK_ROTZ) == 0);

		RB_body_set_mass(rbo->physics_object, RBO_GET_MASS(rbo));
		RB_body_set_kinematic_state(rbo->physics_object, rbo->flag & RBO_FLAG_KINEMATIC || rbo->flag & RBO_FLAG_DISABLED);

		if (transfer_speeds)
		{
			if ((len_squared_v3(rbo->lin_vel) > (rbo->lin_sleep_thresh * rbo->lin_sleep_thresh)))
			{
				printf("Setting linear velocity (%f, %f, %f)\n", rbo->lin_vel[0], rbo->lin_vel[1], rbo->lin_vel[2]);
				RB_body_set_linear_velocity(rbo->physics_object, rbo->lin_vel);
			}

			if ((len_squared_v3(rbo->ang_vel) > (rbo->ang_sleep_thresh * rbo->ang_sleep_thresh)))
			{
				printf("Setting angular velocity (%f, %f, %f)\n", rbo->ang_vel[0], rbo->ang_vel[1], rbo->ang_vel[2]);
				RB_body_set_angular_velocity(rbo->physics_object, rbo->ang_vel);
			}
		}
	}

	if (rbw && rbw->physics_world)
		RB_dworld_add_body(rbw->physics_world, rbo->physics_object, rbo->col_groups, NULL, ob, rbo->meshisland_index);
}

/* --------------------- */

/**
 * Create physics sim representation of constraint given rigid body constraint settings
 *
 * < rebuild: even if an instance already exists, replace it
 */
static void rigidbody_validate_sim_constraint(RigidBodyWorld *rbw, Object *ob, bool rebuild)
{
	RigidBodyCon *rbc = (ob) ? ob->rigidbody_constraint : NULL;
	float loc[3];
	float rot[4];
	float lin_lower;
	float lin_upper;
	float ang_lower;
	float ang_upper;

	/* sanity checks:
	 *	- object should have a rigid body constraint
	 *  - rigid body constraint should have at least one constrained object
	 */
	if (rbc == NULL) {
		return;
	}

	if (ELEM(NULL, rbc->ob1, rbc->ob1->rigidbody_object, rbc->ob2, rbc->ob2->rigidbody_object)) {
		if (rbc->physics_constraint) {
			RB_dworld_remove_constraint(rbw->physics_world, rbc->physics_constraint);
			RB_constraint_delete(rbc->physics_constraint);
			rbc->physics_constraint = NULL;
		}
		return;
	}

	if (rbc->physics_constraint && rebuild == false) {
		RB_dworld_remove_constraint(rbw->physics_world, rbc->physics_constraint);
	}
	if (rbc->physics_constraint == NULL || rebuild) {
		rbRigidBody *rb1 = rbc->ob1->rigidbody_object->physics_object;
		rbRigidBody *rb2 = rbc->ob2->rigidbody_object->physics_object;

		/* remove constraint if it already exists before creating a new one */
		if (rbc->physics_constraint) {
			RB_constraint_delete(rbc->physics_constraint);
			rbc->physics_constraint = NULL;
		}

		mat4_to_loc_quat(loc, rot, ob->obmat);

		if (rb1 && rb2) {
			switch (rbc->type) {
				case RBC_TYPE_POINT:
					rbc->physics_constraint = RB_constraint_new_point(loc, rb1, rb2);
					break;
				case RBC_TYPE_FIXED:
					rbc->physics_constraint = RB_constraint_new_fixed(loc, rot, rb1, rb2);
					break;
				case RBC_TYPE_HINGE:
					rbc->physics_constraint = RB_constraint_new_hinge(loc, rot, rb1, rb2);
					if (rbc->flag & RBC_FLAG_USE_LIMIT_ANG_Z) {
						RB_constraint_set_limits_hinge(rbc->physics_constraint, rbc->limit_ang_z_lower, rbc->limit_ang_z_upper);
					}
					else
						RB_constraint_set_limits_hinge(rbc->physics_constraint, 0.0f, -1.0f);
					break;
				case RBC_TYPE_SLIDER:
					rbc->physics_constraint = RB_constraint_new_slider(loc, rot, rb1, rb2);
					if (rbc->flag & RBC_FLAG_USE_LIMIT_LIN_X)
						RB_constraint_set_limits_slider(rbc->physics_constraint, rbc->limit_lin_x_lower, rbc->limit_lin_x_upper);
					else
						RB_constraint_set_limits_slider(rbc->physics_constraint, 0.0f, -1.0f);
					break;
				case RBC_TYPE_PISTON:
					rbc->physics_constraint = RB_constraint_new_piston(loc, rot, rb1, rb2);
					if (rbc->flag & RBC_FLAG_USE_LIMIT_LIN_X) {
						lin_lower = rbc->limit_lin_x_lower;
						lin_upper = rbc->limit_lin_x_upper;
					}
					else {
						lin_lower = 0.0f;
						lin_upper = -1.0f;
					}
					if (rbc->flag & RBC_FLAG_USE_LIMIT_ANG_X) {
						ang_lower = rbc->limit_ang_x_lower;
						ang_upper = rbc->limit_ang_x_upper;
					}
					else {
						ang_lower = 0.0f;
						ang_upper = -1.0f;
					}
					RB_constraint_set_limits_piston(rbc->physics_constraint, lin_lower, lin_upper, ang_lower, ang_upper);
					break;
				case RBC_TYPE_6DOF_SPRING:
					rbc->physics_constraint = RB_constraint_new_6dof_spring(loc, rot, rb1, rb2);

					RB_constraint_set_spring_6dof_spring(rbc->physics_constraint, RB_LIMIT_LIN_X, rbc->flag & RBC_FLAG_USE_SPRING_X);
					RB_constraint_set_stiffness_6dof_spring(rbc->physics_constraint, RB_LIMIT_LIN_X, rbc->spring_stiffness_x);
					RB_constraint_set_damping_6dof_spring(rbc->physics_constraint, RB_LIMIT_LIN_X, rbc->spring_damping_x);

					RB_constraint_set_spring_6dof_spring(rbc->physics_constraint, RB_LIMIT_LIN_Y, rbc->flag & RBC_FLAG_USE_SPRING_Y);
					RB_constraint_set_stiffness_6dof_spring(rbc->physics_constraint, RB_LIMIT_LIN_Y, rbc->spring_stiffness_y);
					RB_constraint_set_damping_6dof_spring(rbc->physics_constraint, RB_LIMIT_LIN_Y, rbc->spring_damping_y);

					RB_constraint_set_spring_6dof_spring(rbc->physics_constraint, RB_LIMIT_LIN_Z, rbc->flag & RBC_FLAG_USE_SPRING_Z);
					RB_constraint_set_stiffness_6dof_spring(rbc->physics_constraint, RB_LIMIT_LIN_Z, rbc->spring_stiffness_z);
					RB_constraint_set_damping_6dof_spring(rbc->physics_constraint, RB_LIMIT_LIN_Z, rbc->spring_damping_z);

					RB_constraint_set_equilibrium_6dof_spring(rbc->physics_constraint);
				/* fall-through */
				case RBC_TYPE_6DOF:
					if (rbc->type == RBC_TYPE_6DOF)     /* a litte awkward but avoids duplicate code for limits */
						rbc->physics_constraint = RB_constraint_new_6dof(loc, rot, rb1, rb2);

					if (rbc->flag & RBC_FLAG_USE_LIMIT_LIN_X)
						RB_constraint_set_limits_6dof(rbc->physics_constraint, RB_LIMIT_LIN_X, rbc->limit_lin_x_lower, rbc->limit_lin_x_upper);
					else
						RB_constraint_set_limits_6dof(rbc->physics_constraint, RB_LIMIT_LIN_X, 0.0f, -1.0f);

					if (rbc->flag & RBC_FLAG_USE_LIMIT_LIN_Y)
						RB_constraint_set_limits_6dof(rbc->physics_constraint, RB_LIMIT_LIN_Y, rbc->limit_lin_y_lower, rbc->limit_lin_y_upper);
					else
						RB_constraint_set_limits_6dof(rbc->physics_constraint, RB_LIMIT_LIN_Y, 0.0f, -1.0f);

					if (rbc->flag & RBC_FLAG_USE_LIMIT_LIN_Z)
						RB_constraint_set_limits_6dof(rbc->physics_constraint, RB_LIMIT_LIN_Z, rbc->limit_lin_z_lower, rbc->limit_lin_z_upper);
					else
						RB_constraint_set_limits_6dof(rbc->physics_constraint, RB_LIMIT_LIN_Z, 0.0f, -1.0f);

					if (rbc->flag & RBC_FLAG_USE_LIMIT_ANG_X)
						RB_constraint_set_limits_6dof(rbc->physics_constraint, RB_LIMIT_ANG_X, rbc->limit_ang_x_lower, rbc->limit_ang_x_upper);
					else
						RB_constraint_set_limits_6dof(rbc->physics_constraint, RB_LIMIT_ANG_X, 0.0f, -1.0f);

					if (rbc->flag & RBC_FLAG_USE_LIMIT_ANG_Y)
						RB_constraint_set_limits_6dof(rbc->physics_constraint, RB_LIMIT_ANG_Y, rbc->limit_ang_y_lower, rbc->limit_ang_y_upper);
					else
						RB_constraint_set_limits_6dof(rbc->physics_constraint, RB_LIMIT_ANG_Y, 0.0f, -1.0f);

					if (rbc->flag & RBC_FLAG_USE_LIMIT_ANG_Z)
						RB_constraint_set_limits_6dof(rbc->physics_constraint, RB_LIMIT_ANG_Z, rbc->limit_ang_z_lower, rbc->limit_ang_z_upper);
					else
						RB_constraint_set_limits_6dof(rbc->physics_constraint, RB_LIMIT_ANG_Z, 0.0f, -1.0f);
					break;
				case RBC_TYPE_MOTOR:
					rbc->physics_constraint = RB_constraint_new_motor(loc, rot, rb1, rb2);

					RB_constraint_set_enable_motor(rbc->physics_constraint, rbc->flag & RBC_FLAG_USE_MOTOR_LIN, rbc->flag & RBC_FLAG_USE_MOTOR_ANG);
					RB_constraint_set_max_impulse_motor(rbc->physics_constraint, rbc->motor_lin_max_impulse, rbc->motor_ang_max_impulse);
					RB_constraint_set_target_velocity_motor(rbc->physics_constraint, rbc->motor_lin_target_velocity, rbc->motor_ang_target_velocity);
					break;
			}
		}
		else { /* can't create constraint without both rigid bodies */
			return;
		}

		RB_constraint_set_enabled(rbc->physics_constraint, rbc->flag & RBC_FLAG_ENABLED);

		if (rbc->flag & RBC_FLAG_USE_BREAKING)
			RB_constraint_set_breaking_threshold(rbc->physics_constraint, rbc->breaking_threshold);
		else
			RB_constraint_set_breaking_threshold(rbc->physics_constraint, FLT_MAX);

		if (rbc->flag & RBC_FLAG_OVERRIDE_SOLVER_ITERATIONS)
			RB_constraint_set_solver_iterations(rbc->physics_constraint, rbc->num_solver_iterations);
		else
			RB_constraint_set_solver_iterations(rbc->physics_constraint, -1);
	}

	if (rbw && rbw->physics_world && rbc->physics_constraint) {
		RB_dworld_add_constraint(rbw->physics_world, rbc->physics_constraint, rbc->flag & RBC_FLAG_DISABLE_COLLISIONS);
	}

	if (rbc->physics_constraint)
	{
		/*
		char id[64];
		char *rest = id;
		char *ptr;
		char ptr2[64] = "0";

		strncpy(id, ob->id.name + 2, strlen(ob->id.name) - 2);

		ptr = strtok_r(id, ".", &rest);
		while (ptr != NULL)
		{
			strncpy(ptr2, ptr, strlen(ptr));
			ptr = strtok_r(NULL, ".", &rest);
		}*/

		RB_constraint_set_id(rbc->physics_constraint, ob->id.name + 2);
	}
}

static void rigidbody_set_springs_active(RigidBodyShardCon *rbc, bool active)
{
	if (rbc && rbc->physics_constraint && rbc->type == RBC_TYPE_6DOF_SPRING)
	{
		if (active) //XXX TEST purpose only
		{
			RB_constraint_set_spring_6dof_spring(rbc->physics_constraint, RB_LIMIT_LIN_X, rbc->flag & RBC_FLAG_USE_SPRING_X);
			RB_constraint_set_stiffness_6dof_spring(rbc->physics_constraint, RB_LIMIT_LIN_X, rbc->spring_stiffness_x);
			RB_constraint_set_damping_6dof_spring(rbc->physics_constraint, RB_LIMIT_LIN_X, rbc->spring_damping_x);

			RB_constraint_set_spring_6dof_spring(rbc->physics_constraint, RB_LIMIT_LIN_Y, rbc->flag & RBC_FLAG_USE_SPRING_Y);
			RB_constraint_set_stiffness_6dof_spring(rbc->physics_constraint, RB_LIMIT_LIN_Y, rbc->spring_stiffness_y);
			RB_constraint_set_damping_6dof_spring(rbc->physics_constraint, RB_LIMIT_LIN_Y, rbc->spring_damping_y);

			RB_constraint_set_spring_6dof_spring(rbc->physics_constraint, RB_LIMIT_LIN_Z, rbc->flag & RBC_FLAG_USE_SPRING_Z);
			RB_constraint_set_stiffness_6dof_spring(rbc->physics_constraint, RB_LIMIT_LIN_Z, rbc->spring_stiffness_z);
			RB_constraint_set_damping_6dof_spring(rbc->physics_constraint, RB_LIMIT_LIN_Z, rbc->spring_damping_z);
		}
		else
		{
			RB_constraint_set_spring_6dof_spring(rbc->physics_constraint, RB_LIMIT_LIN_X, rbc->flag & RBC_FLAG_USE_SPRING_X);
			RB_constraint_set_stiffness_6dof_spring(rbc->physics_constraint, RB_LIMIT_LIN_X, 0);
			RB_constraint_set_damping_6dof_spring(rbc->physics_constraint, RB_LIMIT_LIN_X, rbc->spring_damping_x);

			RB_constraint_set_spring_6dof_spring(rbc->physics_constraint, RB_LIMIT_LIN_Y, rbc->flag & RBC_FLAG_USE_SPRING_Y);
			RB_constraint_set_stiffness_6dof_spring(rbc->physics_constraint, RB_LIMIT_LIN_Y, 0);
			RB_constraint_set_damping_6dof_spring(rbc->physics_constraint, RB_LIMIT_LIN_Y, rbc->spring_damping_y);

			RB_constraint_set_spring_6dof_spring(rbc->physics_constraint, RB_LIMIT_LIN_Z, rbc->flag & RBC_FLAG_USE_SPRING_Z);
			RB_constraint_set_stiffness_6dof_spring(rbc->physics_constraint, RB_LIMIT_LIN_Z, 0);
			RB_constraint_set_damping_6dof_spring(rbc->physics_constraint, RB_LIMIT_LIN_Z, rbc->spring_damping_z);
		}
	}
}

static void rigidbody_create_shard_physics_constraint(FractureModifierData* fmd, Object* ob, RigidBodyShardCon *rbc, RigidBodyWorld *rbw)
{
	float loc[3];
	float rot[4];
	float lin_lower;
	float lin_upper;
	float ang_lower;
	float ang_upper;
	rbRigidBody *rb1;
	rbRigidBody *rb2;

	if (rbc && rbc->mi1 && rbc->mi2)
	{
		rb1 = rbc->mi1->rigidbody->physics_object;
		rb2 = rbc->mi2->rigidbody->physics_object;
	}
	else
	{
		return;
	}

	if (fmd->fracture_mode == MOD_FRACTURE_EXTERNAL)
	{
		mul_v3_m4v3(loc, ob->obmat, rbc->pos);
		mat4_to_quat(rot, ob->obmat);
		mul_qt_qtqt(rot, rot, rbc->orn);
	}
	else
	{
		/* keep old constraint calculation for other fracture modes ! */
		/* do this for all constraints */
		/* location for fixed constraints doesnt matter, so keep old setting */
		if (rbc->type == RBC_TYPE_FIXED) {
			copy_v3_v3(rbc->pos, rbc->mi1->rigidbody->pos);
		}
		else {
			/* else set location to center */
			add_v3_v3v3(rbc->pos, rbc->mi1->rigidbody->pos, rbc->mi2->rigidbody->pos);
			mul_v3_fl(rbc->pos, 0.5f);
		}

		copy_qt_qt(rbc->orn, rbc->mi1->rigidbody->orn);
		copy_v3_v3(loc, rbc->pos);
		copy_qt_qt(rot, rbc->orn);
	}

	if (rb1 && rb2) {
		switch (rbc->type) {
			case RBC_TYPE_POINT:
				rbc->physics_constraint = RB_constraint_new_point(loc, rb1, rb2);
				break;
			case RBC_TYPE_FIXED:
				rbc->physics_constraint = RB_constraint_new_fixed(loc, rot, rb1, rb2);
				break;
			case RBC_TYPE_HINGE:
				rbc->physics_constraint = RB_constraint_new_hinge(loc, rot, rb1, rb2);
				if (rbc->flag & RBC_FLAG_USE_LIMIT_ANG_Z) {
					RB_constraint_set_limits_hinge(rbc->physics_constraint, rbc->limit_ang_z_lower, rbc->limit_ang_z_upper);
				}
				else
					RB_constraint_set_limits_hinge(rbc->physics_constraint, 0.0f, -1.0f);
				break;
			case RBC_TYPE_SLIDER:
				rbc->physics_constraint = RB_constraint_new_slider(loc, rot, rb1, rb2);
				if (rbc->flag & RBC_FLAG_USE_LIMIT_LIN_X)
					RB_constraint_set_limits_slider(rbc->physics_constraint, rbc->limit_lin_x_lower, rbc->limit_lin_x_upper);
				else
					RB_constraint_set_limits_slider(rbc->physics_constraint, 0.0f, -1.0f);
				break;
			case RBC_TYPE_PISTON:
				rbc->physics_constraint = RB_constraint_new_piston(loc, rot, rb1, rb2);
				if (rbc->flag & RBC_FLAG_USE_LIMIT_LIN_X) {
					lin_lower = rbc->limit_lin_x_lower;
					lin_upper = rbc->limit_lin_x_upper;
				}
				else {
					lin_lower = 0.0f;
					lin_upper = -1.0f;
				}
				if (rbc->flag & RBC_FLAG_USE_LIMIT_ANG_X) {
					ang_lower = rbc->limit_ang_x_lower;
					ang_upper = rbc->limit_ang_x_upper;
				}
				else {
					ang_lower = 0.0f;
					ang_upper = -1.0f;
				}
				RB_constraint_set_limits_piston(rbc->physics_constraint, lin_lower, lin_upper, ang_lower, ang_upper);
				break;
			case RBC_TYPE_6DOF_SPRING:
				rbc->physics_constraint = RB_constraint_new_6dof_spring(loc, rot, rb1, rb2);

				if (fmd->fracture_mode == MOD_FRACTURE_EXTERNAL)
				{
					if ((rbc->plastic_angle < 0.0f) && (rbc->plastic_dist < 0.0f))
					{
						/* no plastic mode */
						rigidbody_set_springs_active(rbc, true);
					}
					else
					{
						/*plastic mode, activate depending on flag */
						/* mark immediate activation, so we dont activate again */

						if (rbc->flag & RBC_FLAG_USE_PLASTIC)
						{
							rbc->flag |= RBC_FLAG_PLASTIC_ACTIVE;
							rigidbody_set_springs_active(rbc, true);
						}
						else
						{
							rbc->flag &= ~RBC_FLAG_PLASTIC_ACTIVE;
							rigidbody_set_springs_active(rbc, false);
						}
					}
				}
				else
				{
					/* no plastic mode available in other fracture modes */
					rigidbody_set_springs_active(rbc, true);
				}

				RB_constraint_set_equilibrium_6dof_spring(rbc->physics_constraint);

			/* fall through */
			case RBC_TYPE_6DOF:
				if (rbc->type == RBC_TYPE_6DOF)     /* a litte awkward but avoids duplicate code for limits */
					rbc->physics_constraint = RB_constraint_new_6dof(loc, rot, rb1, rb2);

				if (rbc->flag & RBC_FLAG_USE_LIMIT_LIN_X)
					RB_constraint_set_limits_6dof(rbc->physics_constraint, RB_LIMIT_LIN_X, rbc->limit_lin_x_lower, rbc->limit_lin_x_upper);
				else
					RB_constraint_set_limits_6dof(rbc->physics_constraint, RB_LIMIT_LIN_X, 0.0f, -1.0f);

				if (rbc->flag & RBC_FLAG_USE_LIMIT_LIN_Y)
					RB_constraint_set_limits_6dof(rbc->physics_constraint, RB_LIMIT_LIN_Y, rbc->limit_lin_y_lower, rbc->limit_lin_y_upper);
				else
					RB_constraint_set_limits_6dof(rbc->physics_constraint, RB_LIMIT_LIN_Y, 0.0f, -1.0f);

				if (rbc->flag & RBC_FLAG_USE_LIMIT_LIN_Z)
					RB_constraint_set_limits_6dof(rbc->physics_constraint, RB_LIMIT_LIN_Z, rbc->limit_lin_z_lower, rbc->limit_lin_z_upper);
				else
					RB_constraint_set_limits_6dof(rbc->physics_constraint, RB_LIMIT_LIN_Z, 0.0f, -1.0f);

				if (rbc->flag & RBC_FLAG_USE_LIMIT_ANG_X)
					RB_constraint_set_limits_6dof(rbc->physics_constraint, RB_LIMIT_ANG_X, rbc->limit_ang_x_lower, rbc->limit_ang_x_upper);
				else
					RB_constraint_set_limits_6dof(rbc->physics_constraint, RB_LIMIT_ANG_X, 0.0f, -1.0f);

				if (rbc->flag & RBC_FLAG_USE_LIMIT_ANG_Y)
					RB_constraint_set_limits_6dof(rbc->physics_constraint, RB_LIMIT_ANG_Y, rbc->limit_ang_y_lower, rbc->limit_ang_y_upper);
				else
					RB_constraint_set_limits_6dof(rbc->physics_constraint, RB_LIMIT_ANG_Y, 0.0f, -1.0f);

				if (rbc->flag & RBC_FLAG_USE_LIMIT_ANG_Z)
					RB_constraint_set_limits_6dof(rbc->physics_constraint, RB_LIMIT_ANG_Z, rbc->limit_ang_z_lower, rbc->limit_ang_z_upper);
				else
					RB_constraint_set_limits_6dof(rbc->physics_constraint, RB_LIMIT_ANG_Z, 0.0f, -1.0f);
				break;
			case RBC_TYPE_MOTOR:
				rbc->physics_constraint = RB_constraint_new_motor(loc, rot, rb1, rb2);

				RB_constraint_set_enable_motor(rbc->physics_constraint, rbc->flag & RBC_FLAG_USE_MOTOR_LIN, rbc->flag & RBC_FLAG_USE_MOTOR_ANG);
				RB_constraint_set_max_impulse_motor(rbc->physics_constraint, rbc->motor_lin_max_impulse, rbc->motor_ang_max_impulse);
				RB_constraint_set_target_velocity_motor(rbc->physics_constraint, rbc->motor_lin_target_velocity, rbc->motor_ang_target_velocity);
				break;
			case RBC_TYPE_COMPOUND:
				rbc->physics_constraint = RB_constraint_new_compound(rb1, rb2);
				break;
		}
	}
	else { /* can't create constraint without both rigid bodies */
		return;
	}

	RB_constraint_set_enabled(rbc->physics_constraint, rbc->flag & RBC_FLAG_ENABLED);

	if (rbc->flag & RBC_FLAG_USE_BREAKING)
		RB_constraint_set_breaking_threshold(rbc->physics_constraint, rbc->breaking_threshold);
	else
		RB_constraint_set_breaking_threshold(rbc->physics_constraint, FLT_MAX);

	if (rbc->flag & RBC_FLAG_OVERRIDE_SOLVER_ITERATIONS)
		RB_constraint_set_solver_iterations(rbc->physics_constraint, rbc->num_solver_iterations);
	else
		RB_constraint_set_solver_iterations(rbc->physics_constraint, -1);

	if (rbc->physics_constraint)
	{
		//char id[64];
		//sprintf(id, "%d", rbc->id);
		RB_constraint_set_id(rbc->physics_constraint, rbc->name);
	}
}

/* Create physics sim representation of constraint given rigid body constraint settings
 * < rebuild: even if an instance already exists, replace it
 */
void BKE_rigidbody_validate_sim_shard_constraint(RigidBodyWorld *rbw, FractureModifierData *fmd, Object* ob, RigidBodyShardCon *rbc, short rebuild)
{
	/* sanity checks:
	 *	- object should have a rigid body constraint
	 *  - rigid body constraint should have at least one constrained object
	 */
	if (rbc == NULL) {
		return;
	}

	if (ELEM(NULL, rbc->mi1, rbc->mi1->rigidbody, rbc->mi2, rbc->mi2->rigidbody)) {
		if (rbc->physics_constraint) {
			RB_dworld_remove_constraint(rbw->physics_world, rbc->physics_constraint);
			RB_constraint_delete(rbc->physics_constraint);
			rbc->physics_constraint = NULL;
		}
		return;
	}

	if (rbc->physics_constraint) {
		if (rebuild == false)
		{
			if (!(rbc->flag & RBC_FLAG_USE_KINEMATIC_DEACTIVATION))
			{
				RB_dworld_remove_constraint(rbw->physics_world, rbc->physics_constraint);
			}
		}
	}
	if (rbc->physics_constraint == NULL || rebuild || (rbc->flag & RBC_FLAG_USE_KINEMATIC_DEACTIVATION) || (rbc->flag & RBC_FLAG_NEEDS_VALIDATE)) {

		/* remove constraint if it already exists before creating a new one */
		if (rbc->physics_constraint) {
			RB_constraint_delete(rbc->physics_constraint);
			rbc->physics_constraint = NULL;
		}

		rigidbody_create_shard_physics_constraint(fmd, ob, rbc, rbw);
	}

	if ((rbw && rbw->physics_world && rbc->physics_constraint)) {
		RB_dworld_add_constraint(rbw->physics_world, rbc->physics_constraint, rbc->flag & RBC_FLAG_DISABLE_COLLISIONS);
	}

	rbc->flag &= ~RBC_FLAG_USE_KINEMATIC_DEACTIVATION;
	rbc->flag &= ~RBC_FLAG_NEEDS_VALIDATE;
}

static bool colgroup_check(int group1, int group2)
{
	int i = 0;
	for (i = 0; i < 20; i++)
	{
		int v1, v2;
		v1 = (group1 & (1 << i));
		v2 = (group2 & (1 << i));

		//printf("%d, %d, %d\n", i, v1, v2);

		if ((v1 > 0) && (v1 == v2))
		{
			return true;
		}
	}

	return false;
}

static void do_activate(Object* ob, Object *ob2, MeshIsland *mi_compare, RigidBodyWorld *rbw)
{
	FractureModifierData *fmd;
	bool valid = true;
	MeshIsland *mi;

	fmd = (FractureModifierData*)modifiers_findByType(ob, eModifierType_Fracture);
	valid = valid && (fmd != NULL);
	valid = valid && (ob->rigidbody_object->flag & RBO_FLAG_USE_KINEMATIC_DEACTIVATION);
	valid = valid && (ob2->rigidbody_object->flag & RBO_FLAG_IS_TRIGGER);

	if (valid)
	{
		for (mi = fmd->meshIslands.first; mi; mi = mi->next)
		{
			bool same_cluster = (mi->particle_index != -1) &&
			                    (mi->particle_index == mi_compare->particle_index);

			RigidBodyOb* rbo = mi->rigidbody;
			if ((rbo->flag & RBO_FLAG_KINEMATIC) && ((mi_compare == mi) || same_cluster))
			{
				if (rbo->physics_object) {
					activateRigidbody(rbo, rbw, mi, ob);
				}
			}
		}
	}
	else if (!fmd)
	{
		bool valid = ob2->rigidbody_object->flag & RBO_FLAG_IS_TRIGGER;
		RigidBodyOb* rbo = ob->rigidbody_object;

		if (rbo && valid)
		{
			activateRigidbody(rbo, rbw, NULL, ob);
		}
	}
}

static int check_colgroup_ghost(Object* ob1, Object *ob2)
{
	int ret = 0;
	ret = colgroup_check(ob1->rigidbody_object->col_groups, ob2->rigidbody_object->col_groups);
	return ret && (!(ob1->rigidbody_object->flag & RBO_FLAG_IS_GHOST) && !(ob2->rigidbody_object->flag & RBO_FLAG_IS_GHOST));
}

/* this allows partial object activation, only some shards will be activated, called from bullet(!) */
static int filterCallback(void* world, void* island1, void* island2, void *blenderOb1, void* blenderOb2) {
	MeshIsland* mi1, *mi2;
	RigidBodyWorld *rbw = (RigidBodyWorld*)world;
	Object* ob1, *ob2;
	int ob_index1 = -1, ob_index2 = -1;
	bool validOb = true;

	mi1 = (MeshIsland*)island1;
	mi2 = (MeshIsland*)island2;

	FractureModifierData *fmd1 = (FractureModifierData*)modifiers_findByType((Object*)blenderOb1, eModifierType_Fracture);
	FractureModifierData *fmd2 = (FractureModifierData*)modifiers_findByType((Object*)blenderOb2, eModifierType_Fracture);

	if ((fmd1 && fmd1->fracture_mode == MOD_FRACTURE_EXTERNAL) ||
	   (fmd2 && fmd2->fracture_mode == MOD_FRACTURE_EXTERNAL))
	{
		/*external doesnt need triggering, maybe the prefractured object (and dynamic ?)... later TODO */
		/* XXXX remove this in case of external, it interferes */
		ob1 = blenderOb1;
		ob2 = blenderOb2;
		return check_colgroup_ghost(ob1, ob2);
	}

	if (rbw == NULL)
	{
		/* just check for ghost flags here, do not activate anything */
		ob1 = blenderOb1;
		ob2 = blenderOb2;
		return check_colgroup_ghost(ob1, ob2);
	}

	/* cache offset map is a dull name for that... */
	if (mi1 != NULL && rbw->cache_offset_map)
	{
		ob_index1 = rbw->cache_offset_map[mi1->linear_index];
		ob1 = rbw->objects[ob_index1];
	}
	else
	{
		ob1 = blenderOb1;
		ob_index1 = -1;
	}

	if (mi2 != NULL && rbw->cache_offset_map)
	{
		ob_index2 = rbw->cache_offset_map[mi2->linear_index];
		ob2 = rbw->objects[ob_index2];
	}
	else
	{
		ob2 = blenderOb2;
		ob_index2 = -1;
	}

	if ((!ob1 && ob_index1 == -1) || (!ob2 && ob_index2 == -1))
		return false;

	if ((mi1 != NULL) && (mi2 != NULL) && ob_index1 != -1 && ob_index2 != -1) {
		validOb = (ob_index1 != ob_index2 && colgroup_check(ob1->rigidbody_object->col_groups, ob2->rigidbody_object->col_groups) &&
				  ((mi1->rigidbody->flag & RBO_FLAG_KINEMATIC) || (mi2->rigidbody->flag & RBO_FLAG_KINEMATIC)) &&
		          ((mi1->rigidbody->type == RBO_TYPE_ACTIVE) && (mi2->rigidbody->type == RBO_TYPE_ACTIVE)));
	}
	else if ((mi1 == NULL) && (mi2 != NULL)) {
		validOb = (colgroup_check(ob1->rigidbody_object->col_groups, ob2->rigidbody_object->col_groups) &&
		          ((ob1->rigidbody_object->flag & RBO_FLAG_KINEMATIC) || (mi2->rigidbody->flag & RBO_FLAG_KINEMATIC)) &&
		          ((ob1->rigidbody_object->type == RBO_TYPE_ACTIVE) && (mi2->rigidbody->type == RBO_TYPE_ACTIVE)));
	}
	else if ((mi1 != NULL) && (mi2 == NULL)) {
		validOb = (colgroup_check(ob1->rigidbody_object->col_groups, ob2->rigidbody_object->col_groups) &&
		          ((mi1->rigidbody->flag & RBO_FLAG_KINEMATIC) || (ob2->rigidbody_object->flag & RBO_FLAG_KINEMATIC)) &&
		          ((mi1->rigidbody->type == RBO_TYPE_ACTIVE) && (ob2->rigidbody_object->type == RBO_TYPE_ACTIVE)));
	}
	else
	{
		validOb = (colgroup_check(ob1->rigidbody_object->col_groups, ob2->rigidbody_object->col_groups) &&
		          ((ob1->rigidbody_object->flag & RBO_FLAG_KINEMATIC) || (ob2->rigidbody_object->flag & RBO_FLAG_KINEMATIC)) &&
		          ((ob1->rigidbody_object->type == RBO_TYPE_ACTIVE) && (ob2->rigidbody_object->type == RBO_TYPE_ACTIVE)));
	}

	if (validOb)
	{
		if (ob1->rigidbody_object->flag & RBO_FLAG_USE_KINEMATIC_DEACTIVATION)
		{
			do_activate(ob1, ob2, mi1, rbw);
		}

		if (ob2->rigidbody_object->flag & RBO_FLAG_USE_KINEMATIC_DEACTIVATION)
		{
			do_activate(ob2, ob1, mi2, rbw);
		}
	}

	return check_colgroup_ghost(ob1, ob2);
}

static bool contains(float loc[3], Object* collider, float point[3], Object* ob, bool limit)
{
	float size[3];
	BKE_object_dimensions_get(collider, size);

	if ((fabsf(loc[0] - point[0]) < size[0]) &&
	    (fabsf(loc[1] - point[1]) < size[1]) &&
	    (fabsf(loc[2] - point[2]) < size[2]))
	{
		if (limit && (collider == ob)) {
			return false;
		}

		return true;
	}

	return false;
}

static Shard* findShard(FractureModifierData *fmd, int id)
{
	Shard *t = fmd->frac_mesh->shard_map.first;
	Shard *s = NULL;

	while (t)
	{
		if (t->shard_id == id && t->flag & SHARD_INTACT)
		{
			//printf("FOUND: %d\n", id);
			s = t;
			break;
		}
		t = t->next;
	}

	return s;
}

static bool check_shard_size(FractureModifierData *fmd, int id)
{
	FractureID *fid;
	float size = 0.1f;
	Shard *s = NULL;

	s = findShard(fmd, id);

	if (s == NULL)
	{
		return false;
	}

	BKE_shard_calc_minmax(s);

	if ((fabsf(s->max[0] - s->min[0]) < size) ||
	   (fabsf(s->max[1] - s->min[1]) < size) ||
	   (fabsf(s->max[2] - s->min[2]) < size))
	{
		return false;
	}

	for (fid = fmd->fracture_ids.first; fid; fid = fid->next)
	{
		if (fid->shardID == id)
		{
			return false;
		}
	}

	printf("FRACTURE : %d\n", id);

	return true;
}

static void check_fracture(rbContactPoint* cp, RigidBodyWorld *rbw)
{
	int linear_index1, linear_index2;
	Object* ob1 = NULL, *ob2 = NULL;
	int ob_index1, ob_index2;
	FractureModifierData *fmd1, *fmd2;
	float force;

	if (cp == NULL)
		return;

	force = cp->contact_force;

	linear_index1 = cp->contact_body_indexA;
	linear_index2 = cp->contact_body_indexB;

	if (rbw == NULL)
	{
		return;
	}

	if (linear_index2 > -1 && linear_index2 < rbw->numbodies)
	{
		ob_index2 = rbw->cache_offset_map[linear_index2];
		ob2 = rbw->objects[ob_index2];
	}

	if (linear_index1 > -1 && linear_index1 < rbw->numbodies)
	{
		ob_index1 = rbw->cache_offset_map[linear_index1];
		ob1 = rbw->objects[ob_index1];
		fmd1 = (FractureModifierData*)modifiers_findByType(ob1, eModifierType_Fracture);

		if (fmd1 && fmd1->fracture_mode == MOD_FRACTURE_DYNAMIC)
		{
			if (fmd1->current_shard_entry && fmd1->current_shard_entry->is_new)
			{
				int id = rbw->cache_index_map[linear_index1]->meshisland_index;
				Shard *s = findShard(fmd1, id);

				if (force > fmd1->dynamic_force || (s && ob2 && (fmd1->limit_impact &&
				   contains(cp->contact_pos_world_onA, ob2, s->centroid, ob1, fmd1->limit_impact))))
				{
					if (s) {
						float size[3];
						BKE_object_dimensions_get(ob2, size);
						copy_v3_v3(s->impact_loc, cp->contact_pos_world_onA);
						copy_v3_v3(s->impact_size, size);
					}
					/*only fracture on new entries, this is necessary because after loading a file
					 *the pointcache thinks it is empty and a fracture is attempted ! */
					if (check_shard_size(fmd1, id))
					{
						FractureID* fid1 = MEM_mallocN(sizeof(FractureID), "contact_callback_fractureid1");
						fid1->shardID = rbw->cache_index_map[linear_index1]->meshisland_index;
						BLI_addtail(&fmd1->fracture_ids, fid1);
						fmd1->update_dynamic = true;
					}
				}
			}
		}
	}

	if (linear_index2 > -1 && linear_index2 < rbw->numbodies)
	{
		//ob_index2 = rbw->cache_offset_map[linear_index2];
		//ob2 = rbw->objects[ob_index2];
		fmd2 = (FractureModifierData*)modifiers_findByType(ob2, eModifierType_Fracture);

		if (fmd2 && fmd2->fracture_mode == MOD_FRACTURE_DYNAMIC)
		{
			if (fmd2->current_shard_entry && fmd2->current_shard_entry->is_new)
			{
				int id = rbw->cache_index_map[linear_index1]->meshisland_index;
				Shard *s = findShard(fmd2, id);

				if (force > fmd2->dynamic_force || (ob1 && s && (fmd2->limit_impact &&
				   contains(cp->contact_pos_world_onB, ob1, s->centroid, ob2, fmd2->limit_impact))))
				{
					if (s) {
						float size[3];
						BKE_object_dimensions_get(ob1, size);
						copy_v3_v3(s->impact_loc, cp->contact_pos_world_onB);
						copy_v3_v3(s->impact_size, size);
					}

					if (check_shard_size(fmd2, id))
					{
						FractureID* fid2 = MEM_mallocN(sizeof(FractureID), "contact_callback_fractureid2");
						fid2->shardID = id;
						BLI_addtail(&fmd2->fracture_ids, fid2);
						fmd2->update_dynamic = true;
					}
				}
			}
		}
	}

	cp = NULL;
}

static void contactCallback(rbContactPoint* cp, void* world)
{
	RigidBodyWorld *rbw = (RigidBodyWorld*)world;
	check_fracture(cp, rbw);
}

static void idCallback(void *world, void* island, int* objectId, int* islandId)
{
	MeshIsland *mi = (MeshIsland*)island;
	RigidBodyWorld *rbw = (RigidBodyWorld*)world;

	*objectId = -1;
	*islandId = -1;

	if (mi)
	{
		*objectId = rbw->cache_offset_map[mi->linear_index];
		*islandId = mi->id;
	}
}

static void tickCallback(float timestep, void *scene)
{
	Scene* sce = (Scene*)scene;
	RigidBodyWorld *rbw = sce->rigidbody_world;
	rbw->internal_tick = timestep;

	BLI_callback_exec(G.main, &sce->id, BLI_CB_EVT_BULLET_TICK);
}

/* --------------------- */

/* Create physics sim world given RigidBody world settings */
// NOTE: this does NOT update object references that the scene uses, in case those aren't ready yet!
void BKE_rigidbody_validate_sim_world(Scene *scene, RigidBodyWorld *rbw, bool rebuild)
{
	/* sanity checks */
	if (rbw == NULL)
		return;

	/* create new sim world */
	if (rebuild || rbw->physics_world == NULL) {
		if (rbw->physics_world)
			RB_dworld_delete(rbw->physics_world);
		rbw->physics_world = RB_dworld_new(scene->physics_settings.gravity, rbw, scene, filterCallback, contactCallback, idCallback, tickCallback);
	}

	RB_dworld_set_solver_iterations(rbw->physics_world, rbw->num_solver_iterations);
	RB_dworld_set_split_impulse(rbw->physics_world, rbw->flag & RBW_FLAG_USE_SPLIT_IMPULSE);
}

/* ************************************** */
/* Setup Utilities - Create Settings Blocks */

/* Set up RigidBody world */
RigidBodyWorld *BKE_rigidbody_create_world(Scene *scene)
{
	/* try to get whatever RigidBody world that might be representing this already */
	RigidBodyWorld *rbw;

	/* sanity checks
	 *	- there must be a valid scene to add world to
	 *	- there mustn't be a sim world using this group already
	 */
	if (scene == NULL)
		return NULL;

	/* create a new sim world */
	rbw = MEM_callocN(sizeof(RigidBodyWorld), "RigidBodyWorld");

	/* set default settings */
	rbw->effector_weights = BKE_add_effector_weights(NULL);

	rbw->ltime = PSFRA;

	rbw->time_scale = 1.0f;

	rbw->steps_per_second = 60; /* Bullet default (60 Hz) */
	rbw->num_solver_iterations = 10; /* 10 is bullet default */

	rbw->pointcache = BKE_ptcache_add(&(rbw->ptcaches));
	rbw->pointcache->step = 1;
	rbw->flag &=~ RBW_FLAG_OBJECT_CHANGED;
	rbw->flag &=~ RBW_FLAG_REFRESH_MODIFIERS;

	rbw->objects = MEM_mallocN(sizeof(Object *), "objects");
	rbw->cache_index_map = MEM_mallocN(sizeof(RigidBodyOb *), "cache_index_map");
	rbw->cache_offset_map = MEM_mallocN(sizeof(int), "cache_offset_map");

	/* return this sim world */
	return rbw;
}

/* Add rigid body settings to the specified shard */
RigidBodyOb *BKE_rigidbody_create_shard(Scene *scene, Object *ob, Object *target, MeshIsland *mi)
{
	RigidBodyOb *rbo;
	RigidBodyWorld *rbw = BKE_rigidbody_get_world(scene);
	float centr[3], size[3], mat[4][4];

	/* sanity checks
	 *	- rigidbody world must exist
	 *	- shard must exist
	 *	- cannot add rigid body if it already exists
	 */
	if (mi == NULL || (mi->rigidbody != NULL))
		return NULL;

	if (ob->type != OB_MESH && ob->type != OB_FONT && ob->type != OB_CURVE && ob->type != OB_SURF) {
		return NULL;
	}
	
	if ((ob->type == OB_MESH) && (((Mesh *)ob->data)->totvert == 0)) {
		return NULL;
	}

	/* Add rigid body world and group if they don't exist for convenience */
	if (rbw == NULL) {
		rbw = BKE_rigidbody_create_world(scene);
		BKE_rigidbody_validate_sim_world(scene, rbw, false);
		scene->rigidbody_world = rbw;
	}
	if (rbw->group == NULL) {
		rbw->group = BKE_group_add(G.main, "RigidBodyWorld");
	}

	/* make rigidbody object settings */
	if (ob->rigidbody_object == NULL) {
		ob->rigidbody_object = BKE_rigidbody_create_object(scene, ob, RBO_TYPE_ACTIVE, NULL);
	}
	else {
		ob->rigidbody_object->type = RBO_TYPE_ACTIVE;
		ob->rigidbody_object->flag |= RBO_FLAG_NEEDS_VALIDATE;
	}

	if (!BKE_group_object_exists(rbw->group, ob))
		BKE_group_object_add(rbw->group, ob, scene, NULL);

	DAG_id_tag_update(&ob->id, OB_RECALC_OB);

	/* since we are always member of an object, dupe its settings,
	 * create new settings data, and link it up */
	if (target && target->rigidbody_object)
	{
		rbo = BKE_rigidbody_copy_object(target);
		//mat4_to_loc_quat(rbo->pos, rbo->orn, target->obmat);

	}
	else
	{
		/* regular FM case */
		rbo = BKE_rigidbody_copy_object(ob);
		rbo->type = mi->ground_weight > 0.01f ? RBO_TYPE_PASSIVE : RBO_TYPE_ACTIVE;
	}

	/* set initial transform */
	mat4_to_loc_quat(rbo->pos, rbo->orn, ob->obmat);
	mat4_to_size(size, ob->obmat);

	//add initial "offset" (centroid), maybe subtract ob->obmat ?? (not sure)
	copy_v3_v3(centr, mi->centroid);
	mul_v3_v3(centr, size);
	mul_qt_v3(rbo->orn, centr);
	add_v3_v3(rbo->pos, centr);

	/* return this object */
	return rbo;
}

RigidBodyWorld *BKE_rigidbody_world_copy(RigidBodyWorld *rbw)
{
	RigidBodyWorld *rbwn = MEM_dupallocN(rbw);

	if (rbw->effector_weights)
		rbwn->effector_weights = MEM_dupallocN(rbw->effector_weights);
	if (rbwn->group)
		id_us_plus(&rbwn->group->id);
	if (rbwn->constraints)
		id_us_plus(&rbwn->constraints->id);

	rbwn->pointcache = BKE_ptcache_copy_list(&rbwn->ptcaches, &rbw->ptcaches, true);

	rbwn->objects = NULL;
	rbwn->physics_world = NULL;
	rbwn->numbodies = 0;

	rbwn->cache_index_map = NULL;
	rbwn->cache_offset_map = NULL;

	return rbwn;
}

void BKE_rigidbody_world_groups_relink(RigidBodyWorld *rbw)
{
	if (rbw->group && rbw->group->id.newid)
		rbw->group = (Group *)rbw->group->id.newid;
	if (rbw->constraints && rbw->constraints->id.newid)
		rbw->constraints = (Group *)rbw->constraints->id.newid;
	if (rbw->effector_weights->group && rbw->effector_weights->group->id.newid)
		rbw->effector_weights->group = (Group *)rbw->effector_weights->group->id.newid;
}

void BKE_rigidbody_world_id_loop(RigidBodyWorld *rbw, RigidbodyWorldIDFunc func, void *userdata)
{
	func(rbw, (ID **)&rbw->group, userdata, IDWALK_NOP);
	func(rbw, (ID **)&rbw->constraints, userdata, IDWALK_NOP);
	func(rbw, (ID **)&rbw->effector_weights->group, userdata, IDWALK_NOP);

	if (rbw->objects) {
		int i;
		for (i = 0; i < rbw->numbodies; i++) {
			func(rbw, (ID **)&rbw->objects[i], userdata, IDWALK_NOP);
		}
	}
}

/* Add rigid body settings to the specified object */
RigidBodyOb *BKE_rigidbody_create_object(Scene *scene, Object *ob, short type, MeshIsland *mi)
{
	RigidBodyOb *rbo;
	RigidBodyWorld *rbw = scene->rigidbody_world;
	FractureModifierData *fmd = NULL;

	/* sanity checks
	 *	- rigidbody world must exist
	 *	- object must exist
	 *	- cannot add rigid body if it already exists
	 */
	if (ob == NULL || (ob->rigidbody_object != NULL))
		return NULL;

	/* create new settings data, and link it up */
	rbo = MEM_callocN(sizeof(RigidBodyOb), "RigidBodyOb");

	if (mi != NULL && mi->rigidbody != NULL)
	{
		rbo->flag = mi->rigidbody->flag;

		rbo->physics_object = NULL;
		rbo->physics_shape = NULL;

		rbo->flag |= RBO_FLAG_NEEDS_VALIDATE;

		rbo->type = mi->rigidbody->type;
		rbo->mass = mi->rigidbody->mass;

		rbo->friction = mi->rigidbody->friction;
		rbo->restitution = mi->rigidbody->restitution;

		rbo->margin = mi->rigidbody->margin;

		rbo->lin_sleep_thresh = mi->rigidbody->lin_sleep_thresh;
		rbo->ang_sleep_thresh = mi->rigidbody->ang_sleep_thresh;
		rbo->force_thresh = mi->rigidbody->force_thresh;

		rbo->lin_damping = mi->rigidbody->lin_damping;
		rbo->ang_damping = mi->rigidbody->ang_damping;

		rbo->col_groups = mi->rigidbody->col_groups;

		rbo->shape = mi->rigidbody->shape;
		rbo->mesh_source = mi->rigidbody->mesh_source;
		rbo->meshisland_index = mi->rigidbody->meshisland_index;
		copy_v3_v3(rbo->pos, mi->rigidbody->pos);
		copy_qt_qt(rbo->orn, mi->rigidbody->orn);
		//mat4_to_loc_quat(rbo->pos, rbo->orn, ob->obmat);
	}
	else
	{
		/* set default settings */
		rbo->type = type;

		rbo->mass = 1.0f;

		rbo->friction = 0.5f; /* best when non-zero. 0.5 is Bullet default */
		rbo->restitution = 0.0f; /* best when zero. 0.0 is Bullet default */

		rbo->margin = 0.04f; /* 0.04 (in meters) is Bullet default */

		rbo->lin_sleep_thresh = 0.4f; /* 0.4 is half of Bullet default */
		rbo->ang_sleep_thresh = 0.5f; /* 0.5 is half of Bullet default */
		rbo->force_thresh = 0.0f; /*dont activate by force by default */

		rbo->lin_damping = 0.04f; /* 0.04 is game engine default */
		rbo->ang_damping = 0.1f; /* 0.1 is game engine default */

		rbo->col_groups = 1;

		/* use triangle meshes for passive objects
		 * use convex hulls for active objects since dynamic triangle meshes are very unstable
		 */
		if (type == RBO_TYPE_ACTIVE)
			rbo->shape = RB_SHAPE_CONVEXH;
		else
			rbo->shape = RB_SHAPE_TRIMESH;

		rbo->mesh_source = RBO_MESH_DEFORM;

		/* set initial transform */
		mat4_to_loc_quat(rbo->pos, rbo->orn, ob->obmat);

		rbo->meshisland_index = -1;
	}

	zero_v3(rbo->lin_vel);
	zero_v3(rbo->ang_vel);

	fmd = (FractureModifierData*)modifiers_findByType(ob, eModifierType_Fracture);
	if (fmd && fmd->fracture_mode == MOD_FRACTURE_DYNAMIC)
	{	//keep cache here
		return rbo;
	}

	/* flag cache as outdated */
	BKE_rigidbody_cache_reset(rbw);

	/* return this object */
	return rbo;
}

/* Add rigid body constraint to the specified object */
RigidBodyCon *BKE_rigidbody_create_constraint(Scene *scene, Object *ob, short type, RigidBodyShardCon *con)
{
	RigidBodyCon *rbc;
	RigidBodyWorld *rbw = scene->rigidbody_world;

	/* sanity checks
	 *	- rigidbody world must exist
	 *	- object must exist
	 *	- cannot add constraint if it already exists
	 */
	if (ob == NULL || (ob->rigidbody_constraint != NULL))
		return NULL;

	/* create new settings data, and link it up */
	rbc = MEM_callocN(sizeof(RigidBodyCon), "RigidBodyCon");

	/* set default settings */
	rbc->type = type;

	rbc->ob1 = NULL;
	rbc->ob2 = NULL;

	rbc->flag |= RBC_FLAG_ENABLED;
	rbc->flag |= RBC_FLAG_DISABLE_COLLISIONS;

	if (con)
	{
		rbc->flag = con->flag;
		rbc->breaking_threshold = con->breaking_threshold;
		rbc->num_solver_iterations = con->num_solver_iterations;

		rbc->limit_lin_x_lower = con->limit_lin_x_lower;
		rbc->limit_lin_x_upper = con->limit_lin_x_upper;
		rbc->limit_lin_y_lower = con->limit_lin_y_lower;
		rbc->limit_lin_y_upper = con->limit_lin_y_upper;
		rbc->limit_lin_z_lower = con->limit_lin_z_lower;
		rbc->limit_lin_z_upper = con->limit_lin_z_upper;
		rbc->limit_ang_x_lower = con->limit_ang_x_lower;
		rbc->limit_ang_x_upper = con->limit_ang_x_upper;
		rbc->limit_ang_y_lower = con->limit_ang_y_lower;
		rbc->limit_ang_y_upper = con->limit_ang_y_upper;
		rbc->limit_ang_z_lower = con->limit_ang_z_lower;
		rbc->limit_ang_z_upper = con->limit_ang_z_upper;

		rbc->spring_damping_x = con->spring_damping_x;
		rbc->spring_damping_y = con->spring_damping_y;
		rbc->spring_damping_z = con->spring_damping_z;
		rbc->spring_stiffness_x = con->spring_stiffness_x;
		rbc->spring_stiffness_y = con->spring_stiffness_y;
		rbc->spring_stiffness_z = con->spring_stiffness_z;

		rbc->motor_lin_max_impulse = con->motor_lin_max_impulse;
		rbc->motor_lin_target_velocity = con->motor_lin_target_velocity;
		rbc->motor_ang_max_impulse = con->motor_ang_max_impulse;
		rbc->motor_ang_target_velocity = con->motor_ang_target_velocity;
	}
	else
	{
		rbc->breaking_threshold = 10.0f; /* no good default here, just use 10 for now */
		rbc->num_solver_iterations = 10; /* 10 is Bullet default */

		rbc->limit_lin_x_lower = -1.0f;
		rbc->limit_lin_x_upper = 1.0f;
		rbc->limit_lin_y_lower = -1.0f;
		rbc->limit_lin_y_upper = 1.0f;
		rbc->limit_lin_z_lower = -1.0f;
		rbc->limit_lin_z_upper = 1.0f;
		rbc->limit_ang_x_lower = -M_PI_4;
		rbc->limit_ang_x_upper = M_PI_4;
		rbc->limit_ang_y_lower = -M_PI_4;
		rbc->limit_ang_y_upper = M_PI_4;
		rbc->limit_ang_z_lower = -M_PI_4;
		rbc->limit_ang_z_upper = M_PI_4;

		rbc->spring_damping_x = 0.5f;
		rbc->spring_damping_y = 0.5f;
		rbc->spring_damping_z = 0.5f;
		rbc->spring_stiffness_x = 10.0f;
		rbc->spring_stiffness_y = 10.0f;
		rbc->spring_stiffness_z = 10.0f;

		rbc->motor_lin_max_impulse = 1.0f;
		rbc->motor_lin_target_velocity = 1.0f;
		rbc->motor_ang_max_impulse = 1.0f;
		rbc->motor_ang_target_velocity = 1.0f;
	}

	/* flag cache as outdated */
	BKE_rigidbody_cache_reset(rbw);

	/* return this object */
	return rbc;
}

/* Add rigid body constraint to the specified object */
RigidBodyShardCon *BKE_rigidbody_create_shard_constraint(Scene *scene, short type, bool reset)
{
	RigidBodyShardCon *rbc;
	RigidBodyWorld *rbw = scene->rigidbody_world;

	/* sanity checks
	 *	- rigidbody world must exist
	 *	- object must exist
	 *	- cannot add constraint if it already exists
	 */

	/* create new settings data, and link it up */
	rbc = MEM_callocN(sizeof(RigidBodyShardCon), "RigidBodyShardCon");

	/* set default settings */
	rbc->type = type;

	rbc->mi1 = NULL;
	rbc->mi2 = NULL;

	rbc->flag |= RBC_FLAG_ENABLED;
	rbc->flag &= ~RBC_FLAG_DISABLE_COLLISIONS;
	rbc->flag |= RBC_FLAG_USE_BREAKING;

	rbc->breaking_threshold = 1.0f; /* no good default here, just use 10 for now */
	rbc->num_solver_iterations = 10; /* 10 is Bullet default */

	rbc->limit_lin_x_lower = -1.0f;
	rbc->limit_lin_x_upper = 1.0f;
	rbc->limit_lin_y_lower = -1.0f;
	rbc->limit_lin_y_upper = 1.0f;
	rbc->limit_lin_z_lower = -1.0f;
	rbc->limit_lin_z_upper = 1.0f;
	rbc->limit_ang_x_lower = -M_PI_4;
	rbc->limit_ang_x_upper = M_PI_4;
	rbc->limit_ang_y_lower = -M_PI_4;
	rbc->limit_ang_y_upper = M_PI_4;
	rbc->limit_ang_z_lower = -M_PI_4;
	rbc->limit_ang_z_upper = M_PI_4;

	rbc->spring_damping_x = 0.5f;
	rbc->spring_damping_y = 0.5f;
	rbc->spring_damping_z = 0.5f;
	rbc->spring_stiffness_x = 10.0f;
	rbc->spring_stiffness_y = 10.0f;
	rbc->spring_stiffness_z = 10.0f;

	rbc->motor_lin_max_impulse = 1.0f;
	rbc->motor_lin_target_velocity = 1.0f;
	rbc->motor_ang_max_impulse = 1.0f;
	rbc->motor_ang_target_velocity = 1.0f;
	strcpy(rbc->name, "");
	zero_v3(rbc->pos);
	unit_qt(rbc->orn);
	rbc->breaking_angle = 0.0f;
	rbc->breaking_dist = 0.0f;

	/* flag cache as outdated */
	if (reset)
		BKE_rigidbody_cache_reset(rbw);

	/* return this object */
	return rbc;
}

/* ************************************** */
/* Utilities API */

/* Get RigidBody world for the given scene, creating one if needed
 *
 * \param scene Scene to find active Rigid Body world for
 */
RigidBodyWorld *BKE_rigidbody_get_world(Scene *scene)
{
	/* sanity check */
	if (scene == NULL)
		return NULL;

	return scene->rigidbody_world;
}

void BKE_rigidbody_remove_shard_con(Scene *scene, RigidBodyShardCon *con)
{
	RigidBodyWorld *rbw = scene->rigidbody_world;
	if (rbw && rbw->physics_world && con && con->physics_constraint) {
		RB_dworld_remove_constraint(rbw->physics_world, con->physics_constraint);
		RB_constraint_delete(con->physics_constraint);
		con->physics_constraint = NULL;
	}
}

void BKE_rigidbody_remove_shard(Scene *scene, MeshIsland *mi)
{
	RigidBodyWorld *rbw = scene->rigidbody_world;
	int i = 0;
	
	/* rbw can be NULL directly after linking / appending objects without their original scenes
	 * if an attempt to refracture is done then, this would crash here with null pointer access */
	if (mi->rigidbody != NULL && rbw != NULL) {
		
		RigidBodyShardCon *con;

		for (i = 0; i < mi->participating_constraint_count; i++) {
			con = mi->participating_constraints[i];
			BKE_rigidbody_remove_shard_con(scene, con);
		}
		
		if (rbw->physics_world && mi->rigidbody && mi->rigidbody->physics_object)
			RB_dworld_remove_body(rbw->physics_world, mi->rigidbody->physics_object);

		if (mi->rigidbody->physics_object) {
			RB_body_delete(mi->rigidbody->physics_object);
			mi->rigidbody->physics_object = NULL;
		}

		if (mi->rigidbody->physics_shape) {
			RB_shape_delete(mi->rigidbody->physics_shape);
			mi->rigidbody->physics_shape = NULL;
		}

		/* this SHOULD be the correct global index, mark with NULL as 'dirty' BEFORE deleting */
		/* need to check whether we didnt create the rigidbody world manually already, prior to fracture, in this
		 * case cache_index_map might be not initialized ! checking numbodies here, they should be 0 in a fresh
		 * rigidbody world */
#if 0
		if ((rbw->cache_index_map != NULL) && (rbw->numbodies > 0) && mi->linear_index < rbw->numbodies) {
			//mi->rigidbody = NULL;
			rbw->cache_index_map[mi->linear_index] = NULL;
		}
#endif

		if (rbw->cache_index_map != NULL) {
			MEM_freeN(rbw->cache_index_map);
			rbw->cache_index_map = NULL;
		}

		//BKE_rigidbody_update_ob_array(rbw);
	}
}

static bool do_remove_modifier(RigidBodyWorld* rbw, ModifierData *md)
{
	RigidBodyShardCon *con;
	MeshIsland *mi;
	FractureModifierData *fmd;
	bool modFound = false;

	if (md->type == eModifierType_Fracture)
	{
		fmd = (FractureModifierData *)md;
		modFound = true;
		for (con = fmd->meshConstraints.first; con; con = con->next) {
			if (rbw && rbw->physics_world && con->physics_constraint) {
				RB_dworld_remove_constraint(rbw->physics_world, con->physics_constraint);
				RB_constraint_delete(con->physics_constraint);
				con->physics_constraint = NULL;
			}
		}

		for (mi = fmd->meshIslands.first; mi; mi = mi->next) {
			if (mi->rigidbody != NULL) {
				if (rbw->physics_world && mi->rigidbody && mi->rigidbody->physics_object)
					RB_dworld_remove_body(rbw->physics_world, mi->rigidbody->physics_object);
				if (mi->rigidbody->physics_object) {
					RB_body_delete(mi->rigidbody->physics_object);
					mi->rigidbody->physics_object = NULL;
				}

				if (mi->rigidbody->physics_shape) {
					RB_shape_delete(mi->rigidbody->physics_shape);
					mi->rigidbody->physics_shape = NULL;
				}

				/* this SHOULD be the correct global index*/
				/*if ((rbw->cache_index_map != NULL) && (rbw->numbodies > 0))
				{
					rbw->cache_index_map[mi->linear_index] = NULL;
				}*/

				if (rbw->cache_index_map != NULL) {
					MEM_freeN(rbw->cache_index_map);
					rbw->cache_index_map = NULL;
				}

				MEM_freeN(mi->rigidbody);
				mi->rigidbody = NULL;
			}
		}
	}

	return modFound;
}

void BKE_rigidbody_remove_object(Scene *scene, Object *ob)
{
	RigidBodyWorld *rbw = scene->rigidbody_world;
	RigidBodyOb *rbo = ob->rigidbody_object;
	RigidBodyCon *rbc;
	GroupObject *go;
	ModifierData *md;
	int i;
	bool modFound = false;

	if (rbw) {
		for (md = ob->modifiers.first; md; md = md->next) {
			modFound = do_remove_modifier(rbw, md);
		}

		if (!modFound) {
			/* remove from rigidbody world, free object won't do this */
			if (rbw->physics_world && rbo->physics_object)
				RB_dworld_remove_body(rbw->physics_world, rbo->physics_object);

			/* remove object from array */
			if (rbw && rbw->objects) {
				for (i = 0; i < rbw->numbodies; i++) {
					int index = rbw->cache_offset_map[i];
					if (rbw->objects[index] == ob) {
						rbw->objects[index] = NULL;
					}
					
					/*if (rbo == rbw->cache_index_map[i]) {
						rbw->cache_index_map[i] = NULL;
						break;
					}*/
					if (rbw->cache_index_map != NULL) {
						MEM_freeN(rbw->cache_index_map);
						rbw->cache_index_map = NULL;
					}
				}
			}

			/* remove object from rigid body constraints */
			if (rbw->constraints) {
				for (go = rbw->constraints->gobject.first; go; go = go->next) {
					Object *obt = go->ob;
					if (obt && obt->rigidbody_constraint) {
						rbc = obt->rigidbody_constraint;
						if (rbc->ob1 == ob) {
							rbc->ob1 = NULL;
							rbc->flag |= RBC_FLAG_NEEDS_VALIDATE;
						}
						if (rbc->ob2 == ob) {
							rbc->ob2 = NULL;
							rbc->flag |= RBC_FLAG_NEEDS_VALIDATE;
						}
					}
				}
			}
			
			/* remove object's settings */
			BKE_rigidbody_free_object(ob);
		}
	}

	/* force removal of object settings even if world may be invalid e.g. after link/append */
	if (!rbw && rbo)
		BKE_rigidbody_free_object(ob);

	/* flag cache as outdated */
	BKE_rigidbody_cache_reset(rbw);
}

void BKE_rigidbody_remove_constraint(Scene *scene, Object *ob)
{
	RigidBodyWorld *rbw = scene->rigidbody_world;
	RigidBodyCon *rbc = ob->rigidbody_constraint;

	/* remove from rigidbody world, free object won't do this */
	if (rbw && rbw->physics_world && rbc->physics_constraint) {
		RB_dworld_remove_constraint(rbw->physics_world, rbc->physics_constraint);
	}
	/* remove object's settings */
	BKE_rigidbody_free_constraint(ob);

	/* flag cache as outdated */
	BKE_rigidbody_cache_reset(rbw);
}

static int rigidbody_group_count_items(const ListBase *group, int *r_num_objects, int *r_num_shards)
{
	int num_gobjects = 0;
	ModifierData *md;
	FractureModifierData *rmd;
	GroupObject *gob;

	if (r_num_objects == NULL || r_num_shards == NULL)
	{
		return num_gobjects;
	}

	*r_num_objects = 0;
	*r_num_shards = 0;

	for (gob = group->first; gob; gob = gob->next) {
		bool found_modifiers = false;
		for (md = gob->ob->modifiers.first; md; md = md->next) {
			if (md->type == eModifierType_Fracture) {
				rmd = (FractureModifierData *)md;
				if (isModifierActive(rmd))
				{
					found_modifiers = true;
					if (rmd->meshIslands.first != NULL)
					{
						*r_num_shards += BLI_listbase_count(&rmd->meshIslands);
					}
				}
			}
		}
		if (found_modifiers == false) {
			(*r_num_objects)++;
		}
		num_gobjects++;
	}

	return num_gobjects;
}

/* ************************************** */
/* Simulation Interface - Bullet */

/* Update object array and rigid body count so they're in sync with the rigid body group */
void BKE_rigidbody_update_ob_array(RigidBodyWorld *rbw)
{
	GroupObject *go;
	ModifierData *md;
	FractureModifierData *rmd;
	MeshIsland *mi;
	int i, j = 0, l = 0, m = 0, n = 0, counter = 0;
	bool ismapped = false;
	
	if (rbw->objects != NULL) {
		MEM_freeN(rbw->objects);
		rbw->objects = NULL;
	}
	
	if (rbw->cache_index_map != NULL) {
		MEM_freeN(rbw->cache_index_map);
		rbw->cache_index_map = NULL;
	}
	
	if (rbw->cache_offset_map != NULL) {
		MEM_freeN(rbw->cache_offset_map);
		rbw->cache_offset_map = NULL;
	}

	l = rigidbody_group_count_items(&rbw->group->gobject, &m, &n);

	rbw->numbodies = m + n;
	rbw->objects = MEM_mallocN(sizeof(Object *) * l, "objects");
	rbw->cache_index_map = MEM_mallocN(sizeof(RigidBodyOb *) * rbw->numbodies, "cache_index_map");
	rbw->cache_offset_map = MEM_mallocN(sizeof(int) * rbw->numbodies, "cache_offset_map");
	printf("RigidbodyCount changed: %d\n", rbw->numbodies);

	for (go = rbw->group->gobject.first, i = 0; go; go = go->next, i++) {
		Object *ob = go->ob;
		if (ob->rigidbody_object)
			rbw->objects[i] = ob;

		for (md = ob->modifiers.first; md; md = md->next) {

			if (md->type == eModifierType_Fracture) {
				rmd = (FractureModifierData *)md;
				if (isModifierActive(rmd)) {
					for (mi = rmd->meshIslands.first, j = 0; mi; mi = mi->next) {
						rbw->cache_index_map[counter] = mi->rigidbody; /* map all shards of an object to this object index*/
						rbw->cache_offset_map[counter] = i;
						mi->linear_index = counter;
						if (mi->rigidbody)
							mi->rigidbody->meshisland_index = j;
						counter++;
						j++;
					}
					ismapped = true;
					break;
				}
			}
		}

		if (!ismapped) {
			rbw->cache_index_map[counter] = ob->rigidbody_object; /*1 object 1 index here (normal case)*/
			rbw->cache_offset_map[counter] = i;
			if (ob->rigidbody_object)
				ob->rigidbody_object->meshisland_index = counter;
			counter++;
		}

		ismapped = false;
	}
}

static void rigidbody_update_sim_world(Scene *scene, RigidBodyWorld *rbw)
{
	float adj_gravity[3];

	/* adjust gravity to take effector weights into account */
	if (scene->physics_settings.flag & PHYS_GLOBAL_GRAVITY) {
		copy_v3_v3(adj_gravity, scene->physics_settings.gravity);
		mul_v3_fl(adj_gravity, rbw->effector_weights->global_gravity * rbw->effector_weights->weight[0]);
	}
	else {
		zero_v3(adj_gravity);
	}

	/* update gravity, since this RNA setting is not part of RigidBody settings */
	RB_dworld_set_gravity(rbw->physics_world, adj_gravity);

	/* update object array in case there are changes */
	if (!(rbw->flag & RBW_FLAG_REFRESH_MODIFIERS))
	{
		BKE_rigidbody_update_ob_array(rbw);
	}
}

static void rigidbody_passive_fake_hook(MeshIsland *mi, float co[3])
{
	//no reshape necessary as vertcount didnt change, but update rbo->pos / orn ? according to change of 1st vertex
	//fake hook system
	if (mi->rigidbody->type == RBO_TYPE_PASSIVE &&
	    mi->rigidbody->physics_object && !(mi->rigidbody->flag & RBO_FLAG_KINEMATIC))
	{
		float oldloc[3], loc[3], diff[3], pos[3];
		oldloc[0] = mi->vertco[0];
		oldloc[1] = mi->vertco[1];
		oldloc[2] = mi->vertco[2];

		//this location comes from the final DM, which might be changed by hook modifiers for example
		//XXX TODO maybe need a proper switch for this behavior, too
		copy_v3_v3(loc, co);
		sub_v3_v3v3(diff, oldloc, loc);
		//sub_v3_v3(diff, mi->centroid);

		//RB_body_get_position(mi->rigidbody->physics_object, pos);
		copy_v3_v3(pos, mi->rigidbody->pos);
		//print_v3("Pos:", pos);
		//print_v3("Diff", diff);

		sub_v3_v3(pos, diff);
		RB_body_set_kinematic_state(mi->rigidbody->physics_object, true);

		//XXX TODO how to handle rotation properly ? and omit if kinematic, else it will interfere
		//copy_v3_v3(mi->rigidbody->pos, pos);
		RB_body_set_loc_rot(mi->rigidbody->physics_object, pos, mi->rigidbody->orn);
		//BKE_rigidbody_update_cell(mi, ob, pos, mi->rigidbody->orn, fmd, -1);
	}
}

static void rigidbody_update_sim_ob(Scene *scene, RigidBodyWorld *rbw, Object *ob, RigidBodyOb *rbo, float centroid[3], MeshIsland *mi, float size[3])
{
	float loc[3];
	float rot[4];
	float scale[3], centr[3];

	/* only update if rigid body exists */
	if (rbo->physics_object == NULL)
		return;

	if (rbo->shape == RB_SHAPE_TRIMESH && rbo->flag & RBO_FLAG_USE_DEFORM) {
		DerivedMesh *dm = NULL;

		if (rbo->mesh_source == RBO_MESH_DEFORM) {
			dm = ob->derivedDeform;
		}
		else if (rbo->mesh_source == RBO_MESH_FINAL) {
			dm = ob->derivedFinal;
		}

		if (dm) {
			MVert *mvert = dm->getVertArray(dm);
			int totvert = dm->getNumVerts(dm);
			BoundBox *bb = BKE_object_boundbox_get(ob);

			if (RB_shape_get_num_verts(rbo->physics_shape) != totvert)
			{
				if (mi != NULL)
				{
#if 0
					if (mi->rigidbody->type == RBO_TYPE_PASSIVE)
					{
						MVert *mv = mvert + mi->vertex_indices[0];
						rigidbody_passive_fake_hook(mi, mv);
					}
					else
#endif
					{
						//fracture modifier case TODO, update mi->physicsmesh somehow and redraw
						rbo->flag |= RBO_FLAG_NEEDS_RESHAPE;
						validateShard(rbw, mi, ob, false, false);
					}
				}
				else
				{
					//regular rigidbody case
					rigidbody_validate_sim_shape(ob, true);
					RB_body_set_collision_shape(rbo->physics_object, rbo->physics_shape);
				}
			}
			else
			{
				RB_shape_trimesh_update(rbo->physics_shape, (float *)mvert, totvert, sizeof(MVert), bb->vec[0], bb->vec[6]);
			}
		}
	}

	copy_v3_v3(centr, centroid);
	mat4_decompose(loc, rot, scale, ob->obmat);
	mul_v3_v3(scale, size);

	/* update scale for all objects */
	RB_body_set_scale(rbo->physics_object, scale);
	/* compensate for embedded convex hull collision margin */
	if (!(rbo->flag & RBO_FLAG_USE_MARGIN) && rbo->shape == RB_SHAPE_CONVEXH)
		RB_shape_set_margin(rbo->physics_shape, RBO_GET_MARGIN(rbo) * MIN3(scale[0], scale[1], scale[2]));

	/* make transformed objects temporarily kinmatic so that they can be moved by the user during simulation */
	if (ob->flag & SELECT && G.moving & G_TRANSFORM_OBJ) {
		RB_body_set_kinematic_state(rbo->physics_object, true);
		RB_body_set_mass(rbo->physics_object, 0.0f);
	}

	/* update rigid body location and rotation for kinematic bodies */
	if ((rbo->flag & RBO_FLAG_KINEMATIC && rbo->force_thresh == 0.0f) || (ob->flag & SELECT && G.moving & G_TRANSFORM_OBJ)) {
		if (rbo->type == RBO_TYPE_ACTIVE || mi == NULL)
		{
			mul_v3_v3(centr, scale);
			mul_qt_v3(rot, centr);
			add_v3_v3(loc, centr);
			RB_body_activate(rbo->physics_object);
			RB_body_set_loc_rot(rbo->physics_object, loc, rot);
		}
	}
	/* update influence of effectors - but don't do it on an effector */
	/* only dynamic bodies need effector update */
	else if (rbo->type == RBO_TYPE_ACTIVE && ((ob->pd == NULL) || (ob->pd->forcefield == PFIELD_NULL))) {
		EffectorWeights *effector_weights = rbw->effector_weights;
		EffectedPoint epoint;
		ListBase *effectors;

		/* get effectors present in the group specified by effector_weights */
		effectors = pdInitEffectors(scene, ob, NULL, effector_weights, true);
		if (effectors) {
			float eff_force[3] = {0.0f, 0.0f, 0.0f};
			float eff_loc[3], eff_vel[3];
			float thresh = rbo->force_thresh * rbo->force_thresh; /*use this to compare against squared length of vector */

			/* create dummy 'point' which represents last known position of object as result of sim */
			// XXX: this can create some inaccuracies with sim position, but is probably better than using unsimulated vals?
			RB_body_get_position(rbo->physics_object, eff_loc);
			//mul_v3_v3(centr, scale);
			//add_v3_v3(eff_loc, centr);

			RB_body_get_linear_velocity(rbo->physics_object, eff_vel);

			pd_point_from_loc(scene, eff_loc, eff_vel, 0, &epoint);

			/* calculate net force of effectors, and apply to sim object
			 *	- we use 'central force' since apply force requires a "relative position" which we don't have...
			 */
			pdDoEffectors(effectors, NULL, effector_weights, &epoint, eff_force, NULL);
			if ((rbo->flag & RBO_FLAG_KINEMATIC) && (thresh < len_squared_v3(eff_force)))
			{
				activateRigidbody(rbo, NULL, NULL, NULL);
				RB_body_apply_central_force(rbo->physics_object, eff_force);
			}
			else if (rbo->flag & RBO_FLAG_KINEMATIC)
			{
				/* do the same here as above, but here we needed the eff_force value to compare against threshold */
				mul_v3_v3(centr, scale);
				mul_qt_v3(rot, centr);
				add_v3_v3(loc, centr);
				RB_body_activate(rbo->physics_object);
				RB_body_set_loc_rot(rbo->physics_object, loc, rot);
			}
			else
			{
				if (G.f & G_DEBUG)
					printf("\tapplying force (%f,%f,%f) to '%s'\n", eff_force[0], eff_force[1], eff_force[2], ob->id.name + 2);
				/* activate object in case it is deactivated */
				if (!is_zero_v3(eff_force))
					RB_body_activate(rbo->physics_object);
				RB_body_apply_central_force(rbo->physics_object, eff_force);
			}
		}
		else if (G.f & G_DEBUG)
			printf("\tno forces to apply to '%s'\n", ob->id.name + 2);

		/* cleanup */
		pdEndEffectors(&effectors);
	}
	/* NOTE: passive objects don't need to be updated since they don't move */

	/* NOTE: no other settings need to be explicitly updated here,
	 * since RNA setters take care of the rest :)
	 */
}

static void validateShard(RigidBodyWorld *rbw, MeshIsland *mi, Object *ob, int rebuild, int transfer_speed)
{
	if (mi == NULL || mi->rigidbody == NULL) {
		return;
	}

	if (rebuild || (mi->rigidbody->flag & RBO_FLAG_KINEMATIC_REBUILD)) {
		/* World has been rebuilt so rebuild object */
		BKE_rigidbody_validate_sim_shard(rbw, mi, ob, true, transfer_speed);
	}
	else if (mi->rigidbody->flag & RBO_FLAG_NEEDS_VALIDATE) {
		BKE_rigidbody_validate_sim_shard(rbw, mi, ob, false, transfer_speed);
	}
	/* refresh shape... */
	if (mi->rigidbody->physics_object && (mi->rigidbody->flag & RBO_FLAG_NEEDS_RESHAPE)) {
		/* mesh/shape data changed, so force shape refresh */
		BKE_rigidbody_validate_sim_shard_shape(mi, ob, true);
		/* now tell RB sim about it */
		// XXX: we assume that this can only get applied for active/passive shapes that will be included as rigidbodies
		RB_body_set_collision_shape(mi->rigidbody->physics_object, mi->rigidbody->physics_shape);
	}
	mi->rigidbody->flag &= ~(RBO_FLAG_NEEDS_VALIDATE | RBO_FLAG_NEEDS_RESHAPE);
}

static void activateCluster(MeshIsland *mi, int particle_index, RigidBodyWorld *rbw, Object *ob) {
	RigidBodyShardCon *con;
	int i = 0;
	for (i = 0; i < mi->participating_constraint_count; i++)
	{
		con = mi->participating_constraints[i];
		if (con->physics_constraint && con->mi1->particle_index == particle_index) {
			if (con->mi1->rigidbody->flag & RBO_FLAG_KINEMATIC) {
				activateRigidbody(con->mi1->rigidbody, rbw, con->mi1, ob);
				activateCluster(con->mi1, particle_index, rbw, ob);
			}
		}

		if (con->physics_constraint && con->mi2->particle_index == particle_index) {
			if (con->mi2->rigidbody->flag & RBO_FLAG_KINEMATIC) {
				activateRigidbody(con->mi2->rigidbody, rbw, con->mi2, ob);
				activateCluster(con->mi2, particle_index, rbw, ob);
			}
		}
	}
}

static void handle_breaking_percentage(FractureModifierData* fmd, Object *ob, MeshIsland *mi, RigidBodyWorld *rbw, int breaking_percentage)
{
	int broken_cons = 0, cons = 0, i = 0, cluster_cons = 0, broken_cluster_cons = 0;
	RigidBodyShardCon *con;

	cons = mi->participating_constraint_count;
	/* calc ratio of broken cons here, per MeshIsland and flag the rest to be broken too*/
	for (i = 0; i < cons; i++) {
		con = mi->participating_constraints[i];
		if (con) {
			if (fmd->cluster_breaking_percentage > 0)
			{
				/*only count as broken if between clusters!*/
				if (con->mi1->particle_index != con->mi2->particle_index)
				{
					cluster_cons++;

					if (con->physics_constraint)
					{
						if (!RB_constraint_is_enabled(con->physics_constraint)) {
							broken_cluster_cons++;
						}
					}
				}
			}

			if (con->physics_constraint && !RB_constraint_is_enabled(con->physics_constraint)) {
				broken_cons++;
			}
		}
	}

	if (cluster_cons > 0) {
		if ((float)broken_cluster_cons / (float)cluster_cons * 100 >= fmd->cluster_breaking_percentage) {
			for (i = 0; i < cons; i++) {
				con = mi->participating_constraints[i];
				if (con && con->mi1->particle_index != con->mi2->particle_index) {
					if (fmd->use_breaking)
					{
						if (con->physics_constraint) {

							RB_constraint_set_enabled(con->physics_constraint, false);
							if (con->mi1->rigidbody->flag & RBO_FLAG_KINEMATIC) {
								activateRigidbody(con->mi1->rigidbody, rbw, con->mi1, ob);
								activateCluster(con->mi1, mi->particle_index, rbw, ob);
							}

							if (con->mi2->rigidbody->flag & RBO_FLAG_KINEMATIC) {
								activateRigidbody(con->mi2->rigidbody, rbw, con->mi2, ob);
								activateCluster(con->mi2, mi->particle_index, rbw, ob);
							}
						}
					}
				}
			}
		}
	}


	if (cons > 0) {
		if ((float)broken_cons / (float)cons * 100 >= breaking_percentage) {
			/* break all cons if over percentage */
			for (i = 0; i < cons; i++) {
				con = mi->participating_constraints[i];
				if (con && fmd->use_breaking)
				{
					if (con->physics_constraint) {
						RB_constraint_set_enabled(con->physics_constraint, false);
						activateRigidbody(con->mi1->rigidbody, rbw, con->mi1, ob);
						activateRigidbody(con->mi2->rigidbody, rbw, con->mi2, ob);
					}
				}
			}
		}
	}
}

static void handle_breaking_angle(FractureModifierData *fmd, Object *ob, RigidBodyShardCon *rbsc, RigidBodyWorld *rbw,
                                  float anglediff, float weight, float breaking_angle)
{
	if ((fmd->breaking_angle > 0 || (fmd->breaking_angle_weighted && weight > 0)) &&
		(anglediff > breaking_angle))
	{
		/* if we have cluster breaking angle, then only treat equal cluster indexes like the default, else all */
		if ((fmd->cluster_breaking_angle > 0 && rbsc->mi1->particle_index == rbsc->mi2->particle_index) ||
			 fmd->cluster_breaking_angle == 0)
		{
			if (fmd->use_breaking)
			{
				if (rbsc->physics_constraint) {
					RB_constraint_set_enabled(rbsc->physics_constraint, false);
					activateRigidbody(rbsc->mi1->rigidbody, rbw, rbsc->mi1, ob);
					activateRigidbody(rbsc->mi2->rigidbody, rbw, rbsc->mi2, ob);
				}
			}
		}
	}

	if ((fmd->cluster_breaking_angle > 0) && (rbsc->mi1->particle_index != rbsc->mi2->particle_index)
		&& anglediff > fmd->cluster_breaking_angle)
	{
		if (fmd->use_breaking)
		{
			if (rbsc->physics_constraint) {
				RB_constraint_set_enabled(rbsc->physics_constraint, false);
				activateRigidbody(rbsc->mi1->rigidbody, rbw, rbsc->mi1, ob);
				activateRigidbody(rbsc->mi2->rigidbody, rbw, rbsc->mi2, ob);
			}
		}
	}
}

static void handle_breaking_distance(FractureModifierData *fmd, Object *ob, RigidBodyShardCon *rbsc, RigidBodyWorld *rbw,
                                     float distdiff, float weight, float breaking_distance)
{
	if ((fmd->breaking_distance > 0 || (fmd->breaking_distance_weighted && weight > 0)) &&
		(distdiff > breaking_distance))
	{
		/* if we have cluster breaking distance, then only treat equal cluster indexes like the default, else all */
		if ((fmd->cluster_breaking_distance > 0 && rbsc->mi1->particle_index == rbsc->mi2->particle_index) ||
			 fmd->cluster_breaking_distance == 0)
		{
			if (fmd->use_breaking)
			{
				if (rbsc->physics_constraint) {
					RB_constraint_set_enabled(rbsc->physics_constraint, false);
					activateRigidbody(rbsc->mi1->rigidbody, rbw, rbsc->mi1, ob);
					activateRigidbody(rbsc->mi2->rigidbody, rbw, rbsc->mi2, ob);
				}
			}
		}
	}

	if ((fmd->cluster_breaking_distance > 0) && (rbsc->mi1->particle_index != rbsc->mi2->particle_index)
		&& distdiff > fmd->cluster_breaking_distance)
	{
		if (fmd->use_breaking)
		{
			if (rbsc->physics_constraint) {
				RB_constraint_set_enabled(rbsc->physics_constraint, false);
				activateRigidbody(rbsc->mi1->rigidbody, rbw, rbsc->mi1, ob);
				activateRigidbody(rbsc->mi2->rigidbody, rbw, rbsc->mi2, ob);
			}
		}
	}
}

static void enable_plastic(RigidBodyShardCon *rbsc)
{
	if (!(rbsc->flag & RBC_FLAG_PLASTIC_ACTIVE) && rbsc->plastic_dist >= 0.0f && rbsc->plastic_angle >= 0.0f)
	{
		if (rbsc->physics_constraint)
		{
			/* activate only once */
			rbsc->flag |= RBC_FLAG_PLASTIC_ACTIVE;
			rigidbody_set_springs_active(rbsc, true);
			RB_constraint_set_equilibrium_6dof_spring(rbsc->physics_constraint);
			RB_constraint_set_enabled(rbsc->physics_constraint, true);
		}
	}
}

static void handle_plastic_breaking(RigidBodyShardCon *rbsc, RigidBodyWorld* rbw, short laststeps, float lastscale)
{
	float dist, angle, distdiff, anglediff;
	bool exceededAngle = false, exceededDist = false, regularBroken = false;

	/*match breaking threshold according to timescale and steps */
	if (rbsc->physics_constraint)
	{
		float step_ratio = (float)rbw->steps_per_second / (float)laststeps;
		float time_ratio = lastscale / rbw->time_scale;

		/*in case of generic without linear locks, ignore time ratio*/
		if ((rbsc->type == RBC_TYPE_6DOF || rbsc->type == RBC_TYPE_6DOF_SPRING) &&
		    ((rbsc->flag & (RBC_FLAG_USE_LIMIT_LIN_X | RBC_FLAG_USE_LIMIT_LIN_Y | RBC_FLAG_USE_LIMIT_LIN_Z)) == 0))
		{
			time_ratio = 1.0f;
		}

		RB_constraint_set_breaking_threshold(rbsc->physics_constraint, (rbsc->breaking_threshold / step_ratio) * time_ratio);
	}

	calc_dist_angle(rbsc, &dist, &angle, true);

	/* note, relative change in percentage is expected, -1 disables */
	distdiff = fabs(1.0f -(rbsc->start_dist/dist));

	/* TODO, ensure rigidbody orn is equal to quaternion of object !!! */
	// The construct "asin(sin(x))" is a triangle function to achieve a seamless rotation loop from input
	anglediff = asin(sin(fabs(rbsc->start_angle - angle) * 0.5f));

	//printf("Dist, Angle: %f %f %f %f %f %f\n", rbsc->start_dist, rbsc->start_angle, dist, angle, distdiff, anglediff);

	exceededAngle = ((rbsc->breaking_angle > 0.0f) && (anglediff > rbsc->breaking_angle));
	exceededDist = ((rbsc->breaking_dist > 0.0f) && (distdiff > (rbsc->breaking_dist + (anglediff / M_PI))));

	if (exceededDist || exceededAngle) //|| regularBroken)
	{
		if (rbsc->type == RBC_TYPE_6DOF_SPRING)
		{
			enable_plastic(rbsc);
		}
		else if (rbsc->physics_constraint)
		{
			/* break regular connections */
			RB_constraint_set_enabled(rbsc->physics_constraint, false);
		}
	}

	exceededAngle = ((rbsc->plastic_angle > 0.0f) && (anglediff > rbsc->plastic_angle));
	exceededDist = ((rbsc->plastic_dist > 0.0f) && (distdiff > (rbsc->plastic_dist + (anglediff / M_PI))));

	/* break plastic connections */
	if ((exceededDist || exceededAngle) /*&& !regularBroken*/)
	{
		if (rbsc->type == RBC_TYPE_6DOF_SPRING && rbsc->flag & RBC_FLAG_PLASTIC_ACTIVE)
		{
			if (rbsc->physics_constraint)
			{
				rigidbody_set_springs_active(rbsc, false);
				RB_constraint_set_enabled(rbsc->physics_constraint, rbsc->flag & RBC_FLAG_ENABLED);
				//rbsc->flag &= ~RBC_FLAG_PLASTIC_ACTIVE;
			}
		}
	}
}

static void handle_regular_breaking(FractureModifierData *fmd, Object *ob, RigidBodyWorld *rbw, RigidBodyShardCon *rbsc, float max_con_mass, bool rebuild)
{
	float weight = MIN2(rbsc->mi1->thresh_weight, rbsc->mi2->thresh_weight);
	float breaking_angle = fmd->breaking_angle_weighted ? fmd->breaking_angle * weight : fmd->breaking_angle;
	float breaking_distance = fmd->breaking_distance_weighted ? fmd->breaking_distance * weight : fmd->breaking_distance;

	if ((fmd->use_mass_dependent_thresholds || fmd->use_compounds /*|| fmd->mass_threshold_factor > 0.0f*/)) {
		BKE_rigidbody_calc_threshold(max_con_mass, fmd, rbsc);
	}

	if ((((fmd->breaking_angle) > 0) || (fmd->breaking_angle_weighted && weight > 0) ||
		(fmd->breaking_distance > 0) || (fmd->breaking_distance_weighted && weight > 0) ||
		 (fmd->cluster_breaking_angle > 0 || (fmd->cluster_breaking_distance > 0))) /*&& !rebuild*/)
	{
		float dist, angle, distdiff, anglediff;
		calc_dist_angle(rbsc, &dist, &angle, false);

		anglediff = fabs(angle - rbsc->start_angle);
		distdiff = fabs(dist - rbsc->start_dist);

		/* Treat angles here */
		handle_breaking_angle(fmd, ob, rbsc, rbw, anglediff, weight, breaking_angle);

		/* Treat distances here */
		handle_breaking_distance(fmd, ob, rbsc, rbw, distdiff, weight, breaking_distance);
	}
}

static void handle_solver_iterations(RigidBodyWorld *rbw, FractureModifierData *fmd, RigidBodyShardCon *rbsc)
{
	int iterations;

	if (fmd->solver_iterations_override == 0) {
		iterations = rbw->num_solver_iterations;
	}
	else {
		if ((rbsc->mi1->particle_index != -1) && (rbsc->mi1->particle_index == rbsc->mi2->particle_index)) {
			iterations = fmd->cluster_solver_iterations_override;
		}
		else {
			iterations = fmd->solver_iterations_override;
		}
	}

	/* dont automatically enable in External mode */
	if ((iterations > 0) && (fmd->fracture_mode != MOD_FRACTURE_EXTERNAL)) {
		rbsc->flag |= RBC_FLAG_OVERRIDE_SOLVER_ITERATIONS;
		rbsc->num_solver_iterations = iterations;
	}
}

static bool do_update_modifier(Scene* scene, Object* ob, RigidBodyWorld *rbw, bool rebuild)
{
	ModifierData *md = NULL;
	FractureModifierData *fmd = NULL;
	MeshIsland *mi;
	RigidBodyShardCon *rbsc;
	short laststeps = rbw->steps_per_second;
	float lastscale = rbw->time_scale;
	int i = 0;


	/* check for fractured objects which want to participate first, then handle other normal objects*/
	for (md = ob->modifiers.first; md; md = md->next) {
		if (md->type == eModifierType_Fracture) {
			fmd = (FractureModifierData *)md;
			break;
		}
	}

	if (isModifierActive(fmd)) {
		float max_con_mass = 0;
		bool is_empty = BLI_listbase_is_empty(&fmd->meshIslands);
		int count = 0, brokencount = 0, plastic = 0;
		float frame = 0;
		float size[3] = {1.0f, 1.0f, 1.0f};

		if (fmd->fracture_mode == MOD_FRACTURE_DYNAMIC)
		{
			int fr = (int)BKE_scene_frame_get(scene);
			if (BKE_lookup_mesh_state(fmd, fr, true))
			{
				BKE_rigidbody_update_ob_array(rbw);
			}
		}
		else
		{
			if (rebuild || is_zero_m4(fmd->passive_parent_mat))
			{
				copy_m4_m4(fmd->passive_parent_mat, ob->obmat);
			}

			//print_m4("Obmat: \n", ob->obmat);
			//print_m4("Passivemat: \n", fmd->passive_parent_mat);
			//printf("WHERE IS CALC\n");
		}

		BKE_object_where_is_calc(scene, ob);

		for (mi = fmd->meshIslands.first; mi; mi = mi->next) {
			if (mi->rigidbody == NULL) {
				continue;
			}
			else {  /* as usual, but for each shard now, and no constraints*/
				/* perform simulation data updates as tagged */
				/* refresh object... */
				int do_rebuild = rebuild;

				if ((rbw->flag & RBW_FLAG_REBUILD_CONSTRAINTS) && fmd->fracture_mode != MOD_FRACTURE_DYNAMIC)
				{
					//reset speeds
					//printf("ZEROIZING speed (shard)\n");
					zero_v3(mi->rigidbody->lin_vel);
					zero_v3(mi->rigidbody->ang_vel);
					mi->rigidbody->flag |= RBO_FLAG_NEEDS_VALIDATE;
				}

				rigidbody_passive_hook(fmd, mi, ob);

				if (fmd->use_breaking && fmd->fracture_mode != MOD_FRACTURE_EXTERNAL)
				{
					float weight = mi->thresh_weight;
					int breaking_percentage = fmd->breaking_percentage_weighted ? (fmd->breaking_percentage * weight) : fmd->breaking_percentage;

					if (fmd->breaking_percentage > 0 || (fmd->breaking_percentage_weighted && weight > 0)) {
						handle_breaking_percentage(fmd, ob, mi, rbw, breaking_percentage);
					}
				}

				validateShard(rbw, is_empty ? NULL : mi, ob, do_rebuild, fmd->fracture_mode == MOD_FRACTURE_DYNAMIC);
			}

			/* update simulation object... */
			if (fmd->fracture_mode == MOD_FRACTURE_EXTERNAL)
			{
				Shard *s = BLI_findlink(&fmd->frac_mesh->shard_map, mi->id);
				if (s)
					copy_v3_v3(size, s->impact_size);
			}

			rigidbody_update_sim_ob(scene, rbw, ob, mi->rigidbody, mi->centroid, mi, size);
		}

		if (fmd->use_mass_dependent_thresholds) {
			max_con_mass = BKE_rigidbody_calc_max_con_mass(ob);
		}

		frame = BKE_scene_frame_get(scene);

		for (rbsc = fmd->meshConstraints.first; rbsc; rbsc = rbsc->next) {

			if (rebuild)
			{
				rbsc->start_angle = 0.0f;
				rbsc->start_dist = 0.0f;
			}

			/* needs probably taken into account BEFORE validation already, instead of after it
			 * (causing a delay by one frame with old value and thus different simulation behavior at start) */
			handle_solver_iterations(rbw, fmd, rbsc);

			if (rbsc->physics_constraint && !(RB_constraint_is_enabled(rbsc->physics_constraint)))
			{
				brokencount++;
			}

			if (rbsc->type == RBC_TYPE_6DOF_SPRING && (rbsc->flag & RBC_FLAG_PLASTIC_ACTIVE))
			{
				plastic++;
			}

			count++;


			if (rbsc->physics_constraint && rbw && (rbw->flag & RBW_FLAG_REBUILD_CONSTRAINTS) && !rebuild) {
				//printf("Rebuilding constraints\n");
				RB_constraint_set_enabled(rbsc->physics_constraint, rbsc->flag & RBC_FLAG_ENABLED);
				rbsc->flag |= RBC_FLAG_NEEDS_VALIDATE;

				if (fmd->fracture_mode == MOD_FRACTURE_EXTERNAL && rbsc->type == RBC_TYPE_6DOF_SPRING)
				{
					if (rbsc->plastic_angle >= 0.0f || rbsc->plastic_dist >= 0.0f)
					{
						/*reset plastic constraints with immediate activation*/
						if (rbsc->flag & RBC_FLAG_USE_PLASTIC)
						{
							rbsc->flag |= RBC_FLAG_PLASTIC_ACTIVE;
							rigidbody_set_springs_active(rbsc, true);
							RB_constraint_set_enabled(rbsc->physics_constraint, true);
							if (rbsc->physics_constraint)
								RB_constraint_set_equilibrium_6dof_spring(rbsc->physics_constraint);
						}
						else
						{
							rigidbody_set_springs_active(rbsc, false);
							RB_constraint_set_enabled(rbsc->physics_constraint, false);
							rbsc->flag &= ~RBC_FLAG_PLASTIC_ACTIVE;
						}
					}
				}
			}

			if (rebuild || rbsc->mi1->rigidbody->flag & RBO_FLAG_KINEMATIC_REBUILD ||
				rbsc->mi2->rigidbody->flag & RBO_FLAG_KINEMATIC_REBUILD) {
				/* World has been rebuilt so rebuild constraint */
				BKE_rigidbody_validate_sim_shard_constraint(rbw, fmd, ob, rbsc, true);
				BKE_rigidbody_start_dist_angle(rbsc, fmd->fracture_mode == MOD_FRACTURE_EXTERNAL);
				//TODO ensure evaluation on transform change too
			}

			else if (rbsc->flag & RBC_FLAG_NEEDS_VALIDATE) {
				BKE_rigidbody_validate_sim_shard_constraint(rbw, fmd, ob, rbsc, false);
				//if (fmd->fracture_mode == MOD_FRACTURE_EXTERNAL)
				//	BKE_rigidbody_start_dist_angle(rbsc, true);
			}

			if (fmd->fracture_mode != MOD_FRACTURE_EXTERNAL && !rebuild)
			{
				handle_regular_breaking(fmd, ob, rbw, rbsc, max_con_mass, rebuild);
			}

			if (fmd->fracture_mode == MOD_FRACTURE_EXTERNAL && (rbsc->flag & RBC_FLAG_USE_BREAKING) && !rebuild)
			{
				handle_plastic_breaking(rbsc, rbw, laststeps, lastscale);
			}

			rbsc->flag &= ~RBC_FLAG_NEEDS_VALIDATE;
			lastscale = rbw->time_scale;
			laststeps = rbw->steps_per_second;

			i++;
		}

		printf("Constraints: Frame %d , Total %d,  Intact %d,  Broken %d, Plastic %d\n", (int)frame, count, count-brokencount, brokencount, plastic);


		return true;
	}
	else
	{
		return false;
	}
}

/* Updates and validates world, bodies and shapes.
 * < rebuild: rebuild entire simulation
 */
static void rigidbody_update_simulation(Scene *scene, RigidBodyWorld *rbw, bool rebuild)
{
	GroupObject *go;
	bool did_modifier = false;
	float centroid[3] = {0, 0, 0};
	float size[3] = {1.0f, 1.0f, 1.0f};

	/* update world */
	if (rebuild) {
		BKE_rigidbody_validate_sim_world(scene, rbw, true);
		rigidbody_update_sim_world(scene, rbw);
	}

	/* update objects */
	for (go = rbw->group->gobject.first; go; go = go->next) {
		Object *ob = go->ob;

		if (ob && (ob->type == OB_MESH || ob->type == OB_CURVE || ob->type == OB_SURF || ob->type == OB_FONT)) {
			did_modifier = do_update_modifier(scene, ob, rbw, rebuild);
		}

		if (!did_modifier) {
			/* validate that we've got valid object set up here... */
			RigidBodyOb *rbo = ob->rigidbody_object;
			/* update transformation matrix of the object so we don't get a frame of lag for simple animations */
			BKE_object_where_is_calc(scene, ob);

			if (rbw->flag & RBW_FLAG_REBUILD_CONSTRAINTS && rbo)
			{
				//reset speeds
				//printf("ZEROIZING speed (object)\n");
				zero_v3(rbo->lin_vel);
				zero_v3(rbo->ang_vel);
			}

			if (rbo == NULL) {
				/* Since this object is included in the sim group but doesn't have
				 * rigid body settings (perhaps it was added manually), add!
				 *	- assume object to be active? That is the default for newly added settings...
				 */
				ob->rigidbody_object = BKE_rigidbody_create_object(scene, ob, RBO_TYPE_ACTIVE, NULL);
				rigidbody_validate_sim_object(rbw, ob, true, true);

				rbo = ob->rigidbody_object;
			}
			else {
				/* perform simulation data updates as tagged */
				/* refresh object... */
				if (rebuild) {
					/* World has been rebuilt so rebuild object */
					rigidbody_validate_sim_object(rbw, ob, true, true);
				}
				else if (rbo->flag & RBO_FLAG_NEEDS_VALIDATE) {
					rigidbody_validate_sim_object(rbw, ob, false, true);
				}
				/* refresh shape... */
				if (rbo->flag & RBO_FLAG_NEEDS_RESHAPE) {
					/* mesh/shape data changed, so force shape refresh */
					rigidbody_validate_sim_shape(ob, true);
					/* now tell RB sim about it */
					// XXX: we assume that this can only get applied for active/passive shapes that will be included as rigidbodies
					RB_body_set_collision_shape(rbo->physics_object, rbo->physics_shape);
				}
				rbo->flag &= ~(RBO_FLAG_NEEDS_VALIDATE | RBO_FLAG_NEEDS_RESHAPE);
			}

			/* update simulation object... */
			rigidbody_update_sim_ob(scene, rbw, ob, rbo, centroid, NULL, size);
		}
	}

	if (rbw->physics_world && rbw->flag & RBW_FLAG_REBUILD_CONSTRAINTS)
	{
		double start = PIL_check_seconds_timer();
		RB_dworld_init_compounds(rbw->physics_world);
		printf("Building compounds done, %g\n", PIL_check_seconds_timer() - start);
	}

	rbw->flag &= ~RBW_FLAG_REFRESH_MODIFIERS;

	/* update constraints */
	if (rbw->constraints == NULL) /* no constraints, move on */
		return;
	for (go = rbw->constraints->gobject.first; go; go = go->next) {
		Object *ob = go->ob;

		if (ob) {
			/* validate that we've got valid object set up here... */
			RigidBodyCon *rbc = ob->rigidbody_constraint;
			/* update transformation matrix of the object so we don't get a frame of lag for simple animations */
			BKE_object_where_is_calc(scene, ob);

			if (rbc == NULL) {
				/* Since this object is included in the group but doesn't have
				 * constraint settings (perhaps it was added manually), add!
				 */
				ob->rigidbody_constraint = BKE_rigidbody_create_constraint(scene, ob, RBC_TYPE_FIXED, NULL);
				rigidbody_validate_sim_constraint(rbw, ob, true);

				rbc = ob->rigidbody_constraint;
			}
			else {
				/* perform simulation data updates as tagged */
				if (rebuild) {
					/* World has been rebuilt so rebuild constraint */
					rigidbody_validate_sim_constraint(rbw, ob, true);
				}
				else if (rbc->flag & RBC_FLAG_NEEDS_VALIDATE) {
					rigidbody_validate_sim_constraint(rbw, ob, false);
				}
				rbc->flag &= ~RBC_FLAG_NEEDS_VALIDATE;
			}
		}
	}
}

static ThreadMutex post_step_lock = BLI_MUTEX_INITIALIZER;
static void rigidbody_update_simulation_post_step(RigidBodyWorld *rbw)
{
	GroupObject *go;
	ModifierData *md;
	FractureModifierData *rmd;
	int modFound = false;
	RigidBodyOb *rbo;
	MeshIsland *mi;

	for (go = rbw->group->gobject.first; go; go = go->next) {

		Object *ob = go->ob;
		//handle fractured rigidbodies, maybe test for psys as well ?
		BLI_mutex_lock(&post_step_lock);
		for (md = ob->modifiers.first; md; md = md->next) {
			if (md->type == eModifierType_Fracture) {
				rmd = (FractureModifierData *)md;
				if (isModifierActive(rmd)) {
					for (mi = rmd->meshIslands.first; mi; mi = mi->next) {
						rbo = mi->rigidbody;
						if (!rbo) continue;
						/* reset kinematic state for transformed objects */
						if (rbo->physics_object && ob->flag & SELECT && G.moving & G_TRANSFORM_OBJ) {
							RB_body_set_kinematic_state(rbo->physics_object, rbo->flag & RBO_FLAG_KINEMATIC || rbo->flag & RBO_FLAG_DISABLED);
							RB_body_set_mass(rbo->physics_object, RBO_GET_MASS(rbo));
							/* deactivate passive objects so they don't interfere with deactivation of active objects */
							if (rbo->type == RBO_TYPE_PASSIVE)
								RB_body_deactivate(rbo->physics_object);
						}

						/* update stored velocities, can be set again after sim rebuild */
						if (rmd->fracture_mode == MOD_FRACTURE_DYNAMIC && rbo->physics_object)
						{
							if (!(rbo->flag & RBO_FLAG_KINEMATIC))
							{
								RB_body_get_linear_velocity(rbo->physics_object, rbo->lin_vel);
								RB_body_get_angular_velocity(rbo->physics_object, rbo->ang_vel);
							}
						}
					}
					modFound = true;
					break;
				}
			}
		}
		BLI_mutex_unlock(&post_step_lock);

		/* handle regular rigidbodies */
		if (ob && !modFound) {
			RigidBodyOb *rbo = ob->rigidbody_object;
			/* reset kinematic state for transformed objects */
			if (rbo && (ob->flag & SELECT) && (G.moving & G_TRANSFORM_OBJ)) {
				RB_body_set_kinematic_state(rbo->physics_object, rbo->flag & RBO_FLAG_KINEMATIC || rbo->flag & RBO_FLAG_DISABLED);
				RB_body_set_mass(rbo->physics_object, RBO_GET_MASS(rbo));
				/* deactivate passive objects so they don't interfere with deactivation of active objects */
				if (rbo->type == RBO_TYPE_PASSIVE)
					RB_body_deactivate(rbo->physics_object);
			}

			if (!(rbo->flag & RBO_FLAG_KINEMATIC))
			{
				RB_body_get_linear_velocity(rbo->physics_object, rbo->lin_vel);
				RB_body_get_angular_velocity(rbo->physics_object, rbo->ang_vel);
			}
		}
		modFound = false;
	}
}

bool BKE_rigidbody_check_sim_running(RigidBodyWorld *rbw, float ctime)
{
	return (rbw && (rbw->flag & RBW_FLAG_MUTED) == 0 && ctime > rbw->pointcache->startframe);
}

static void rigidbody_passive_hook(FractureModifierData *fmd, MeshIsland *mi, Object* ob)
{
	RigidBodyOb *rbo = mi->rigidbody;
	Scene *scene = fmd->modifier.scene;

	if (rbo->type == RBO_TYPE_PASSIVE && !(rbo->flag & RBO_FLAG_KINEMATIC))
	{
		DerivedMesh *dm = fmd->visible_mesh_cached;
		ModifierData *md;
		bool found = false;

		if (dm)
		{
			int totvert = dm->getNumVerts(dm);
			float acc[3];
			dm->getVertCo(dm, mi->vertex_indices[0], acc);

			for (md = ob->modifiers.first; md; md = md->next)
			{
				if (md->type == eModifierType_Fracture)
				{
					if ((FractureModifierData*)md == fmd)
					{
						found = true;
					}
				}

				//only eval following hookmodifiers, based on our derivedmesh
				if (md->type == eModifierType_Hook && found)
				{
					float (*vertexCos)[3], old[3], diff[3];
					const ModifierTypeInfo *mti = modifierType_getInfo(md->type);
					HookModifierData *hmd = (HookModifierData*)md;

					//skip hook modifiers which were just added and arent valid yet
					if (!hmd->object)
						continue;

					BKE_object_where_is_calc(scene, hmd->object);

					vertexCos = MEM_callocN(sizeof(float) * 3 * totvert, "Vertex Cos");
					dm->getVertCos(dm, vertexCos);
					copy_v3_v3(old, vertexCos[mi->vertex_indices[0]]);

					mti->deformVerts(md, ob, dm, vertexCos, totvert, 0);

					sub_v3_v3v3(diff, vertexCos[mi->vertex_indices[0]], old);
					add_v3_v3(acc, diff);
					MEM_freeN(vertexCos);
				}
			}

			rigidbody_passive_fake_hook(mi, acc);
		}
	}
}

static bool do_sync_modifier(ModifierData *md, Object *ob, RigidBodyWorld *rbw, float ctime)
{
	bool modFound = false;
	FractureModifierData *fmd = NULL;
	MeshIsland *mi;
	bool exploOK = false;
	RigidBodyOb *rbo;
	float size[3] = {1, 1, 1};
	float centr[3];
	

	if (md->type == eModifierType_Fracture) {
		fmd = (FractureModifierData *)md;
		bool mode = fmd->fracture_mode == MOD_FRACTURE_EXTERNAL;

		exploOK = !fmd->explo_shared || (fmd->explo_shared && fmd->frac_mesh && fmd->dm) || mode;

		if (isModifierActive(fmd) && exploOK) {
			modFound = true;

			if (fmd->fracture_mode == MOD_FRACTURE_DYNAMIC && !(ob->flag & SELECT && G.moving & G_TRANSFORM_OBJ))
			{
				int frame = (int)ctime;

				if (BKE_lookup_mesh_state(fmd, frame, true));
				{
					BKE_rigidbody_update_ob_array(rbw);
				}
			}

			for (mi = fmd->meshIslands.first; mi; mi = mi->next) {

				rbo = mi->rigidbody;
				if (!rbo) {
					continue;
				}

				rigidbody_passive_fake_parenting(fmd, ob, rbo);

				/* use rigid body transform after cache start frame if objects is not being transformed */
				if (BKE_rigidbody_check_sim_running(rbw, ctime) && !(ob->flag & SELECT && G.moving & G_TRANSFORM_OBJ)) {

					/* keep original transform when the simulation is muted */
					if (rbw->flag & RBW_FLAG_MUTED)
						return true;
				}
				/* otherwise set rigid body transform to current obmat*/
				else {

					mat4_to_loc_quat(rbo->pos, rbo->orn, ob->obmat);
					mat4_to_size(size, ob->obmat);
					copy_v3_v3(centr, mi->centroid);
					mul_v3_v3(centr, size);
					mul_qt_v3(rbo->orn, centr);
					add_v3_v3(rbo->pos, centr);
				}

				//frame = (int)BKE_scene_frame_get(md->scene);
				//print_v3("RBO POS:", rbo->pos);
#if 0
				if (mode)
				{
					float rot[4];
					copy_qt_qt(rot, mi->rot);
					mul_qt_qtqt(rot, rot, rbo->orn);
					BKE_rigidbody_update_cell(mi, ob, rbo->pos, rbo->orn, fmd, (int)ctime);
				}
				else
				{
					BKE_rigidbody_update_cell(mi, ob, rbo->pos, rbo->orn, fmd, (int)ctime);
				}
#endif
				BKE_rigidbody_update_cell(mi, ob, rbo->pos, rbo->orn, fmd, (int)ctime);
			}

			copy_m4_m4(fmd->passive_parent_mat, ob->obmat);

			if ((ob->flag & SELECT && G.moving & G_TRANSFORM_OBJ) /* || (mode && rbw) */||
				((ob->rigidbody_object) && (ob->rigidbody_object->flag & RBO_FLAG_KINEMATIC)))
			{
				/* update "original" matrix */
				copy_m4_m4(fmd->origmat, ob->obmat);
				if (ob->flag & SELECT && G.moving & G_TRANSFORM_OBJ && rbw) {
					RigidBodyShardCon *con;

					rbw->flag |= RBW_FLAG_OBJECT_CHANGED;
					BKE_rigidbody_cache_reset(rbw);
					/* re-enable all constraints as well */
					for (con = fmd->meshConstraints.first; con; con = con->next) {
						//con->flag |= RBC_FLAG_ENABLED;
						//con->flag |= RBC_FLAG_NEEDS_VALIDATE;
						if (con->physics_constraint)
							RB_constraint_set_enabled(con->physics_constraint, con->flag & RBC_FLAG_ENABLED);
					}
				}
			}

			if (!is_zero_m4(fmd->origmat) && rbw && !(rbw->flag & RBW_FLAG_OBJECT_CHANGED))
			{
				if (fmd->fracture_mode != MOD_FRACTURE_EXTERNAL)
				{
					copy_m4_m4(ob->obmat, fmd->origmat);
				}
			}

			return modFound;
		}
	}

	return modFound;
}

/* Sync rigid body and object transformations */
static ThreadMutex modifier_lock = BLI_MUTEX_INITIALIZER;
void BKE_rigidbody_sync_transforms(RigidBodyWorld *rbw, Object *ob, float ctime)
{
	RigidBodyOb *rbo = NULL;
	ModifierData *md;
	int modFound = false;

	if (rbw == NULL)
		return;

	BLI_mutex_lock(&modifier_lock);
	for (md = ob->modifiers.first; md; md = md->next) {
		modFound = do_sync_modifier(md, ob, rbw, ctime);
		if (modFound)
			break;
	}
	BLI_mutex_unlock(&modifier_lock);

	if (!modFound)
	{
		rbo = ob->rigidbody_object;

		/* keep original transform for kinematic and passive objects */
		if (ELEM(NULL, rbw, rbo) || rbo->flag & RBO_FLAG_KINEMATIC || rbo->type == RBO_TYPE_PASSIVE)
			return;

		/* use rigid body transform after cache start frame if objects is not being transformed */
		if (BKE_rigidbody_check_sim_running(rbw, ctime) && !(ob->flag & SELECT && G.moving & G_TRANSFORM_OBJ)) {
			float mat[4][4], size_mat[4][4], size[3];

			normalize_qt(rbo->orn); // RB_TODO investigate why quaternion isn't normalized at this point
			quat_to_mat4(mat, rbo->orn);
			copy_v3_v3(mat[3], rbo->pos);

			/* keep original transform when the simulation is muted */
			if (rbw->flag & RBW_FLAG_MUTED)
				return;

			mat4_to_size(size, ob->obmat);
			size_to_mat4(size_mat, size);
			mul_m4_m4m4(mat, mat, size_mat);

			copy_m4_m4(ob->obmat, mat);
		}
		/* otherwise set rigid body transform to current obmat */
		else {
			if (ob->flag & SELECT && G.moving & G_TRANSFORM_OBJ)
				rbw->flag |= RBW_FLAG_OBJECT_CHANGED;

			mat4_to_loc_quat(rbo->pos, rbo->orn, ob->obmat);
		}
	}
}

static void do_reset_rigidbody(RigidBodyOb *rbo, Object *ob, MeshIsland* mi, float loc[3],
                              float rot[3], float quat[4], float rotAxis[3], float rotAngle)
{
	/* return rigid body and object to their initial states */
	copy_v3_v3(rbo->pos, ob->loc);
	if (mi)
		add_v3_v3(rbo->pos, mi->centroid);
	copy_v3_v3(ob->loc, loc);

	if (ob->rotmode > 0) {
		eulO_to_quat(rbo->orn, ob->rot, ob->rotmode);

		if (mi)
			mul_qt_qtqt(rbo->orn, rbo->orn, mi->rot);

		copy_v3_v3(ob->rot, rot);
	}
	else if (ob->rotmode == ROT_MODE_AXISANGLE) {
		axis_angle_to_quat(rbo->orn, ob->rotAxis, ob->rotAngle);

		if (mi)
			mul_qt_qtqt(rbo->orn, rbo->orn, mi->rot);

		copy_v3_v3(ob->rotAxis, rotAxis);
		ob->rotAngle = rotAngle;
	}
	else {
		copy_qt_qt(rbo->orn, ob->quat);

		if (mi)
			mul_qt_qtqt(rbo->orn, rbo->orn, mi->rot);

		copy_qt_qt(ob->quat, quat);
	}

	if (rbo->physics_object) {
		/* allow passive objects to return to original transform */
		if (rbo->type == RBO_TYPE_PASSIVE)
			RB_body_set_kinematic_state(rbo->physics_object, true);
		RB_body_set_loc_rot(rbo->physics_object, rbo->pos, rbo->orn);
	}
}

void rigidbody_passive_fake_parenting(FractureModifierData *fmd, Object *ob, RigidBodyOb *rbo)
{
	if (rbo->type == RBO_TYPE_PASSIVE && rbo->physics_object)
	{
		//fake parenting, move all passive rbos together with original object in FM case
		float quat[4];
		float imat[4][4];

		//first get rid of old obmat (=passive_parent_mat)
		invert_m4_m4(imat, fmd->passive_parent_mat);
		mat4_to_quat(quat, imat);
		mul_m4_v3(imat, rbo->pos);
		mul_qt_qtqt(rbo->orn, quat, rbo->orn);

		//then apply new obmat
		mat4_to_quat(quat, ob->obmat);
		mul_m4_v3(ob->obmat, rbo->pos);
		mul_qt_qtqt(rbo->orn, quat, rbo->orn);

		RB_body_set_kinematic_state(rbo->physics_object, true);
		RB_body_set_loc_rot(rbo->physics_object, rbo->pos, rbo->orn);
	}
}

/* Used when cancelling transforms - return rigidbody and object to initial states */
void BKE_rigidbody_aftertrans_update(Object *ob, float loc[3], float rot[3], float quat[4], float rotAxis[3], float rotAngle)
{
	RigidBodyOb *rbo;
	ModifierData *md;
	FractureModifierData *rmd;
	
	md = modifiers_findByType(ob, eModifierType_Fracture);
	if (md != NULL)
	{
		MeshIsland *mi;
		rmd = (FractureModifierData *)md;
		for (mi = rmd->meshIslands.first; mi; mi = mi->next)
		{
			rbo = mi->rigidbody;
			do_reset_rigidbody(rbo, ob, mi, loc, rot, quat, rotAxis, rotAngle);
			if (rbo->flag & RBO_FLAG_KINEMATIC)
			{
				rigidbody_passive_fake_parenting(rmd, ob, rbo);
			}
			else
			{
				rigidbody_passive_hook(rmd, mi, ob);
			}
		}

		//then update origmat
		copy_m4_m4(rmd->origmat, ob->obmat);
	}
	else {
		rbo = ob->rigidbody_object;
		do_reset_rigidbody(rbo, ob, NULL, loc, rot, quat, rotAxis, rotAngle);

		// RB_TODO update rigid body physics object's loc/rot for dynamic objects here as well (needs to be done outside bullet's update loop)
	}

	// RB_TODO update rigid body physics object's loc/rot for dynamic objects here as well (needs to be done outside bullet's update loop)
}

static bool restoreKinematic(RigidBodyWorld *rbw)
{
	GroupObject *go;
	bool did_it = false;

	/*restore kinematic state of shards if object is kinematic*/
	for (go = rbw->group->gobject.first; go; go = go->next)	{
		if ((go->ob) && (go->ob->rigidbody_object) && (go->ob->rigidbody_object->flag & (RBO_FLAG_KINEMATIC | RBO_FLAG_USE_KINEMATIC_DEACTIVATION)))
		{
			FractureModifierData *fmd = (FractureModifierData*)modifiers_findByType(go->ob, eModifierType_Fracture);
			if (fmd && fmd->fracture_mode != MOD_FRACTURE_EXTERNAL && go->ob->rigidbody_object->flag & RBO_FLAG_KINEMATIC)
			{
				MeshIsland* mi;
				for (mi = fmd->meshIslands.first; mi; mi = mi->next)
				{
					if (mi->rigidbody)
					{
						mi->rigidbody->flag |= RBO_FLAG_KINEMATIC;
						mi->rigidbody->flag |= RBO_FLAG_NEEDS_VALIDATE;
						did_it = true;
					}
				}
			}
			else if (go->ob->rigidbody_object->flag & RBO_FLAG_USE_KINEMATIC_DEACTIVATION)
			{	/* restore regular triggered objects back to kinematic at all, they very likely were kinematic before...
				 * user has to disable triggered if behavior is not desired */
				go->ob->rigidbody_object->flag |= RBO_FLAG_KINEMATIC;
				go->ob->rigidbody_object->flag |= RBO_FLAG_NEEDS_VALIDATE;
				did_it = true;
			}
		}
	}

	return did_it;
}

static ThreadMutex reset_lock = BLI_MUTEX_INITIALIZER;
static void resetDynamic(RigidBodyWorld *rbw, bool do_reset_always)
{
	GroupObject *go;
	if (!rbw->group)
		return;

	for (go = rbw->group->gobject.first; go; go = go->next)
	{
		Object *ob = go->ob;
		FractureModifierData *fmd = (FractureModifierData*)modifiers_findByType(ob, eModifierType_Fracture);

		if (fmd && fmd->fracture_mode == MOD_FRACTURE_DYNAMIC)
		{
			//Scene *scene = fmd->modifier.scene;
			MeshIsland *mi;

			if (do_reset_always)
			{
				ModifierData *md;
				DerivedMesh *dm = NULL;
				bool found = false;

				if (ob->type == OB_MESH)
				{
					dm = CDDM_from_mesh((Mesh*)ob->data);
				}
				else if (ELEM(ob->type, OB_CURVE, OB_SURF, OB_FONT))
				{
					dm = CDDM_from_curve(ob);
				}

				if (!dm)
				{
					return;
				}

				BLI_mutex_lock(&reset_lock);
				fmd->refresh = true;
				fmd->reset_shards = true;
				fmd->last_frame = INT_MAX;

				//sigh, apply all modifiers before fracture
				for (md = ob->modifiers.first; md; md = md->next)
				{
					const ModifierTypeInfo *mti = modifierType_getInfo(md->type);

					if (!found)
					{
						if (mti->deformVerts)
						{
							float (*vertexCos)[3];
							int totvert = dm->getNumVerts(dm);
							dm->getVertCos(dm, vertexCos);
							vertexCos = MEM_callocN(sizeof(float) * 3 * totvert, "Vertex Cos");
							mti->deformVerts(md, ob, dm, vertexCos, totvert, 0);
							CDDM_apply_vert_coords(dm, vertexCos);
							MEM_freeN(vertexCos);
						}

						if (mti->applyModifier)
						{
							DerivedMesh *ndm;
							ndm = mti->applyModifier(md, ob, dm, 0);
							if (ndm != dm)
							{
								dm->needsFree = 1;
								dm->release(dm);
							}
							dm = ndm;
						}
					}

					if (md == (ModifierData*)fmd)
					{
						found = true;
						break;
					}
				}
				BLI_mutex_unlock(&reset_lock);

				//DAG_id_tag_update(go->ob, OB_RECALC_ALL);
				//WM_main_add_notifier(NC_OBJECT | ND_MODIFIER, go->ob);
				//WM_main_add_notifier(NC_OBJECT | ND_TRANSFORM, go->ob);
			}

			for (mi = fmd->meshIslands.first; mi; mi = mi->next)
			{
				zero_v3(mi->rigidbody->lin_vel);
				zero_v3(mi->rigidbody->ang_vel);
			}
		}
	}
}

void BKE_rigidbody_cache_reset(RigidBodyWorld *rbw)
{
	if (rbw) {
		rbw->pointcache->flag |= PTCACHE_OUTDATED;
		//restoreKinematic(rbw);
		//if (!(rbw->pointcache->flag & PTCACHE_BAKED))
		resetDynamic(rbw, true);
		//resetPrefractured(rbw);
	}
}

/* ------------------ */

/* Rebuild rigid body world */
/* NOTE: this needs to be called before frame update to work correctly */
void BKE_rigidbody_rebuild_world(Scene *scene, float ctime)
{
	RigidBodyWorld *rbw = scene->rigidbody_world;
	PointCache *cache;
	PTCacheID pid;
	int startframe, endframe;
	int shards = 0, objects = 0;

	if (ctime == -1)
	{
		/*hack to be able to update the simulation data after loading from FM*/
		rigidbody_update_simulation(scene, rbw, true);
		return;
	}

	BKE_ptcache_id_from_rigidbody(&pid, NULL, rbw);
	BKE_ptcache_id_time(&pid, scene, ctime, &startframe, &endframe, NULL);
	cache = rbw->pointcache;

	/* flag cache as outdated if we don't have a world or number of objects in the simulation has changed */
	rigidbody_group_count_items(&rbw->group->gobject, &shards, &objects);
	if (rbw->physics_world == NULL /*|| rbw->numbodies != (shards + objects)*/) {
		cache->flag |= PTCACHE_OUTDATED;
	}

	if (ctime == startframe + 1 && rbw->ltime == startframe) {
		if (cache->flag & PTCACHE_OUTDATED) {

			//if we destroy the cache, also reset dynamic data (if not baked)
			if (!(cache->flag & PTCACHE_BAKED))
			{
				resetDynamic(rbw, true);
				//resetExternal(rbw);
				//resetPrefractured(rbw);
			}

			BKE_ptcache_id_reset(scene, &pid, PTCACHE_RESET_OUTDATED);
			rigidbody_update_simulation(scene, rbw, true);
			BKE_ptcache_validate(cache, (int)ctime);
			cache->last_exact = 0;
			cache->flag &= ~PTCACHE_REDO_NEEDED;
		}
	}
}

/* Run RigidBody simulation for the specified physics world */
void BKE_rigidbody_do_simulation(Scene *scene, float ctime)
{
	float timestep;
	RigidBodyWorld *rbw = scene->rigidbody_world;
	PointCache *cache;
	PTCacheID pid;
	int startframe, endframe;
	bool was_changed = false;

	BKE_ptcache_id_from_rigidbody(&pid, NULL, rbw);
	BKE_ptcache_id_time(&pid, scene, ctime, &startframe, &endframe, NULL);
	cache = rbw->pointcache;

	/*trigger dynamic update*/
	if (rbw->flag & RBW_FLAG_OBJECT_CHANGED)
	{
		rbw->flag &= ~RBW_FLAG_OBJECT_CHANGED;
		was_changed = rbw->flag & RBW_FLAG_REFRESH_MODIFIERS;
		rbw->flag &= ~RBW_FLAG_REFRESH_MODIFIERS;
		//if (!(cache->flag & PTCACHE_BAKED))
		{
			bool baked = cache->flag & PTCACHE_BAKED;
			bool from_cache = cache->last_exact > cache->simframe;
			if ((from_cache || baked) && ctime > startframe + 1)
			{
				/* dont mess with baked data */
				rigidbody_update_simulation(scene, rbw, true);
			}
		}
		//rbw->flag &= ~RBW_FLAG_REFRESH_MODIFIERS;
	}

	if (ctime <= startframe) {
		/* rebuild constraints */
		rbw->flag |= RBW_FLAG_REBUILD_CONSTRAINTS;

		rbw->ltime = startframe;
		if (rbw->flag & RBW_FLAG_OBJECT_CHANGED)
		{       /* flag modifier refresh at their next execution XXX TODO -> still used ? */
			rbw->flag |= RBW_FLAG_REFRESH_MODIFIERS;
			rbw->flag &= ~RBW_FLAG_OBJECT_CHANGED;
			rigidbody_update_simulation(scene, rbw, true);
		}
		return;
	}
	/* make sure we don't go out of cache frame range */
	else if (ctime > endframe) {
		ctime = endframe;
	}

	/* don't try to run the simulation if we don't have a world yet but allow reading baked cache */
	if (rbw->physics_world == NULL && !(cache->flag & PTCACHE_BAKED))
		return;
	else if ((rbw->objects == NULL) || (rbw->cache_index_map == NULL))
	{
		if (!was_changed)
		{
			BKE_rigidbody_cache_reset(rbw);
			BKE_ptcache_id_reset(scene, &pid, PTCACHE_RESET_OUTDATED);
		}

		BKE_rigidbody_update_ob_array(rbw);
	}

	/* try to read from cache */
	// RB_TODO deal with interpolated, old and baked results
<<<<<<< HEAD
	if (BKE_ptcache_read(&pid, ctime)) {
		printf("Cache read:  %d\n", (int)ctime);
=======
	bool can_simulate = (ctime == rbw->ltime + 1) && !(cache->flag & PTCACHE_BAKED);

	if (BKE_ptcache_read(&pid, ctime, can_simulate)) {
>>>>>>> 4bb1e224
		BKE_ptcache_validate(cache, (int)ctime);

		rbw->ltime = ctime;
		return;
	}
	else if (rbw->ltime == startframe)
	{
		/*bool did_it = */restoreKinematic(rbw);
		//if (did_it)

		//make 1st run like later runs... hack...
		rigidbody_update_simulation(scene, rbw, true);
	}

	/* advance simulation, we can only step one frame forward */
	if (can_simulate) {
		/* write cache for first frame when on second frame */
		if (rbw->ltime == startframe && (cache->flag & PTCACHE_OUTDATED || cache->last_exact == 0)) {
			BKE_ptcache_write(&pid, startframe);
		}

		if (ctime >= startframe) {
			rbw->flag &= ~RBW_FLAG_REBUILD_CONSTRAINTS;
		}

		/* update and validate simulation */
		rigidbody_update_simulation(scene, rbw, false);

		/* calculate how much time elapsed since last step in seconds */
		timestep = 1.0f / (float)FPS * (ctime - rbw->ltime) * rbw->time_scale;
		/* step simulation by the requested timestep, steps per second are adjusted to take time scale into account */
		RB_dworld_step_simulation(rbw->physics_world, timestep, INT_MAX, 1.0f / (float)rbw->steps_per_second * min_ff(rbw->time_scale, 1.0f));

		rigidbody_update_simulation_post_step(rbw);

		/* write cache for current frame */
		BKE_ptcache_validate(cache, (int)ctime);
		BKE_ptcache_write(&pid, (unsigned int)ctime);

		rbw->ltime = ctime;
	}
}
/* ************************************** */

#else  /* WITH_BULLET */

/* stubs */
#ifdef __GNUC__
#  pragma GCC diagnostic push
#  pragma GCC diagnostic ignored "-Wunused-parameter"
#endif

void BKE_rigidbody_free_world(RigidBodyWorld *rbw) {}
void BKE_rigidbody_free_object(Object *ob) {}
void BKE_rigidbody_free_constraint(Object *ob) {}
struct RigidBodyOb *BKE_rigidbody_copy_object(Object *ob) { return NULL; }
struct RigidBodyCon *BKE_rigidbody_copy_constraint(Object *ob) { return NULL; }
void BKE_rigidbody_relink_constraint(RigidBodyCon *rbc) {}
void BKE_rigidbody_validate_sim_world(Scene *scene, RigidBodyWorld *rbw, bool rebuild) {}
void BKE_rigidbody_calc_volume(Object *ob, float *r_vol) { if (r_vol) *r_vol = 0.0f; }
void BKE_rigidbody_calc_center_of_mass(Object *ob, float r_center[3]) { zero_v3(r_center); }
struct RigidBodyWorld *BKE_rigidbody_create_world(Scene *scene) { return NULL; }
struct RigidBodyWorld *BKE_rigidbody_world_copy(RigidBodyWorld *rbw) { return NULL; }
void BKE_rigidbody_world_groups_relink(struct RigidBodyWorld *rbw) {}
void BKE_rigidbody_world_id_loop(struct RigidBodyWorld *rbw, RigidbodyWorldIDFunc func, void *userdata) {}
struct RigidBodyOb *BKE_rigidbody_create_object(Scene *scene, Object *ob, short type) { return NULL; }
struct RigidBodyCon *BKE_rigidbody_create_constraint(Scene *scene, Object *ob, short type) { return NULL; }
struct RigidBodyWorld *BKE_rigidbody_get_world(Scene *scene) { return NULL; }
void BKE_rigidbody_remove_object(Scene *scene, Object *ob) {}
void BKE_rigidbody_remove_constraint(Scene *scene, Object *ob) {}
void BKE_rigidbody_sync_transforms(RigidBodyWorld *rbw, Object *ob, float ctime) {}
void BKE_rigidbody_aftertrans_update(Object *ob, float loc[3], float rot[3], float quat[4], float rotAxis[3], float rotAngle) {}
bool BKE_rigidbody_check_sim_running(RigidBodyWorld *rbw, float ctime) { return false; }
void BKE_rigidbody_cache_reset(RigidBodyWorld *rbw) {}
void BKE_rigidbody_rebuild_world(Scene *scene, float ctime) {}
void BKE_rigidbody_do_simulation(Scene *scene, float ctime) {}

#ifdef __GNUC__
#  pragma GCC diagnostic pop
#endif

#endif  /* WITH_BULLET */

/* -------------------- */
/* Depsgraph evaluation */

void BKE_rigidbody_rebuild_sim(EvaluationContext *UNUSED(eval_ctx),
                               Scene *scene)
{
	float ctime = BKE_scene_frame_get(scene);

	if (G.debug & G_DEBUG_DEPSGRAPH) {
		printf("%s at %f\n", __func__, ctime);
	}

	/* rebuild sim data (i.e. after resetting to start of timeline) */
	if (BKE_scene_check_rigidbody_active(scene)) {
		BKE_rigidbody_rebuild_world(scene, ctime);
	}
}

void BKE_rigidbody_eval_simulation(EvaluationContext *UNUSED(eval_ctx),
                                   Scene *scene)
{
	float ctime = BKE_scene_frame_get(scene);

	if (G.debug & G_DEBUG_DEPSGRAPH) {
		printf("%s at %f\n", __func__, ctime);
	}

	/* evaluate rigidbody sim */
	if (BKE_scene_check_rigidbody_active(scene)) {
		BKE_rigidbody_do_simulation(scene, ctime);
	}
}

void BKE_rigidbody_object_sync_transforms(EvaluationContext *UNUSED(eval_ctx),
                                          Scene *scene,
                                          Object *ob)
{
	RigidBodyWorld *rbw = scene->rigidbody_world;
	float ctime = BKE_scene_frame_get(scene);

	if (G.debug & G_DEBUG_DEPSGRAPH) {
		printf("%s on %s\n", __func__, ob->id.name);
	}

	/* read values pushed into RBO from sim/cache... */
	BKE_rigidbody_sync_transforms(rbw, ob, ctime);
}<|MERGE_RESOLUTION|>--- conflicted
+++ resolved
@@ -4516,14 +4516,9 @@
 
 	/* try to read from cache */
 	// RB_TODO deal with interpolated, old and baked results
-<<<<<<< HEAD
-	if (BKE_ptcache_read(&pid, ctime)) {
-		printf("Cache read:  %d\n", (int)ctime);
-=======
 	bool can_simulate = (ctime == rbw->ltime + 1) && !(cache->flag & PTCACHE_BAKED);
 
 	if (BKE_ptcache_read(&pid, ctime, can_simulate)) {
->>>>>>> 4bb1e224
 		BKE_ptcache_validate(cache, (int)ctime);
 
 		rbw->ltime = ctime;
