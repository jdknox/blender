/*
 * ***** BEGIN GPL LICENSE BLOCK *****
 *
 * This program is free software; you can redistribute it and/or
 * modify it under the terms of the GNU General Public License
 * as published by the Free Software Foundation; either version 2
 * of the License, or (at your option) any later version.
 *
 * This program is distributed in the hope that it will be useful,
 * but WITHOUT ANY WARRANTY; without even the implied warranty of
 * MERCHANTABILITY or FITNESS FOR A PARTICULAR PURPOSE.  See the
 * GNU General Public License for more details.
 *
 * You should have received a copy of the GNU General Public License
 * along with this program; if not, write to the Free Software Foundation,
 * Inc., 51 Franklin Street, Fifth Floor, Boston, MA 02110-1301, USA.
 *
 * ***** END GPL LICENSE BLOCK *****
 */

/** \file blender/blenkernel/intern/mesh_remap.c
 *  \ingroup bke
 *
 * Functions for mapping data between meshes.
 */

#include <limits.h>

#include "MEM_guardedalloc.h"

#include "DNA_meshdata_types.h"

#include "BLI_utildefines.h"
#include "BLI_alloca.h"
#include "BLI_astar.h"
#include "BLI_bitmap.h"
#include "BLI_math.h"
#include "BLI_memarena.h"
#include "BLI_polyfill2d.h"
#include "BLI_rand.h"

#include "BKE_bvhutils.h"
#include "BKE_customdata.h"
#include "BKE_DerivedMesh.h"
#include "BKE_mesh.h"
#include "BKE_mesh_mapping.h"
#include "BKE_mesh_remap.h"  /* own include */

#include "BLI_strict_flags.h"


/* -------------------------------------------------------------------- */

/** \name Some generic helpers.
 * \{ */

static bool mesh_remap_bvhtree_query_nearest(
        BVHTreeFromMesh *treedata, BVHTreeNearest *nearest,
        const float co[3], const float max_dist_sq, float *r_hit_dist)
{
	/* Use local proximity heuristics (to reduce the nearest search). */
	if (nearest->index != -1) {
		nearest->dist_sq = min_ff(len_squared_v3v3(co, nearest->co), max_dist_sq);
	}
	else {
		nearest->dist_sq = max_dist_sq;
	}
	/* Compute and store result. If invalid (-1 index), keep FLT_MAX dist. */
	BLI_bvhtree_find_nearest(treedata->tree, co, nearest, treedata->nearest_callback, treedata);

	if ((nearest->index != -1) && (nearest->dist_sq <= max_dist_sq)) {
		*r_hit_dist = sqrtf(nearest->dist_sq);
		return true;
	}
	else {
		return false;
	}
}

static bool mesh_remap_bvhtree_query_raycast(
        BVHTreeFromMesh *treedata, BVHTreeRayHit *rayhit,
        const float co[3], const float no[3], const float radius, const float max_dist, float *r_hit_dist)
{
	BVHTreeRayHit rayhit_tmp;
	float inv_no[3];

	rayhit->index = -1;
	rayhit->dist = max_dist;
	BLI_bvhtree_ray_cast(treedata->tree, co, no, radius, rayhit, treedata->raycast_callback, treedata);

	/* Also cast in the other direction! */
	rayhit_tmp = *rayhit;
	negate_v3_v3(inv_no, no);
	BLI_bvhtree_ray_cast(treedata->tree, co, inv_no, radius, &rayhit_tmp, treedata->raycast_callback, treedata);
	if (rayhit_tmp.dist < rayhit->dist) {
		*rayhit = rayhit_tmp;
	}

	if ((rayhit->index != -1) && (rayhit->dist <= max_dist)) {
		*r_hit_dist = rayhit->dist;
		return true;
	}
	else {
		return false;
	}
}

/** \} */

/**
 * \name Auto-match.
 *
 * Find transform of a mesh to get best match with another.
 * \{ */

/**
 * Compute a value of the difference between both given meshes.
 * The smaller the result, the better the match.
 *
 * We return the inverse of the average of the inversed shortest distance from each dst vertex to src ones.
 * In other words, beyond a certain (relatively small) distance, all differences have more or less the same weight
 * in final result, which allows to reduce influence of a few high differences, in favor of a global good matching.
 */
float BKE_mesh_remap_calc_difference_from_dm(
        const SpaceTransform *space_transform, const MVert *verts_dst, const int numverts_dst, DerivedMesh *dm_src)
{
	BVHTreeFromMesh treedata = {NULL};
	BVHTreeNearest nearest = {0};
	float hit_dist;

	float result = 0.0f;
	int i;

	bvhtree_from_mesh_verts(&treedata, dm_src, 0.0f, 2, 6);
	nearest.index = -1;

	for (i = 0; i < numverts_dst; i++) {
		float tmp_co[3];

		copy_v3_v3(tmp_co, verts_dst[i].co);

		/* Convert the vertex to tree coordinates, if needed. */
		if (space_transform) {
			BLI_space_transform_apply(space_transform, tmp_co);
		}

		if (mesh_remap_bvhtree_query_nearest(&treedata, &nearest, tmp_co, FLT_MAX, &hit_dist)) {
			result += 1.0f / (hit_dist + 1.0f);
		}
		else {
			/* No source for this dest vertex! */
			result += 1e-18f;
		}
	}

	result = ((float)numverts_dst / result) - 1.0f;

//	printf("%s: Computed difference between meshes (the lower the better): %f\n", __func__, result);

	return result;
}

/* This helper computes the eigen values & vectors for covariance matrix of all given vertices coordinates.
 *
 * Those vectors define the 'average ellipsoid' of the mesh (i.e. the 'best fitting' ellipsoid
 * containing 50% of the vertices).
 *
 * Note that it will not perform fantastic in case two or more eigen values are equal (e.g. a cylinder or
 * parallelepiped with a square section give two identical eigenvalues, a sphere or tetrahedron give
 * three identical ones, etc.), since you cannot really define all axes in those cases. We default to dummy
 * generated orthogonal vectors in this case, instead of using eigen vectors.
 */
static void mesh_calc_eigen_matrix(
        const MVert *verts, const float (*vcos)[3], const int numverts, float r_mat[4][4])
{
	float center[3], covmat[3][3];
	float eigen_val[3], eigen_vec[3][3];
	float (*cos)[3] = NULL;

	bool eigen_success;
	int i;

	if (verts) {
		const MVert *mv;
		float (*co)[3];

		cos = MEM_mallocN(sizeof(*cos) * (size_t)numverts, __func__);
		for (i = 0, co = cos, mv = verts; i < numverts; i++, co++, mv++) {
			copy_v3_v3(*co, mv->co);
		}
		/* TODO(sergey): For until we officially drop all compilers which
		 * doesn't handle casting correct we use workaround to avoid explicit
		 * cast here.
		 */
		vcos = (void *)cos;
	}
	unit_m4(r_mat);

	/* Note: here we apply sample correction to covariance matrix, since we consider the vertices as a sample
	 *       of the whole 'surface' population of our mesh... */
	BLI_covariance_m3_v3n(vcos, numverts, true, covmat, center);

	if (cos) {
		MEM_freeN(cos);
	}

	eigen_success = BLI_eigen_solve_selfadjoint_m3((const float (*)[3])covmat, eigen_val, eigen_vec);
	BLI_assert(eigen_success);
	UNUSED_VARS_NDEBUG(eigen_success);

	/* Special handling of cases where some eigen values are (nearly) identical. */
	if (compare_ff_relative(eigen_val[0], eigen_val[1], FLT_EPSILON, 64)) {
		if (compare_ff_relative(eigen_val[0], eigen_val[2], FLT_EPSILON, 64)) {
			/* No preferred direction, that set of vertices has a spherical average,
			 * so we simply returned scaled/translated identity matrix (with no rotation). */
			unit_m3(eigen_vec);
		}
		else {
			/* Ellipsoid defined by eigen values/vectors has a spherical section,
			 * we can only define one axis from eigen_vec[2] (two others computed eigen vecs
			 * are not so nice for us here, they tend to 'randomly' rotate around valid one).
			 * Note that eigen vectors as returned by BLI_eigen_solve_selfadjoint_m3() are normalized. */
			ortho_basis_v3v3_v3(eigen_vec[0], eigen_vec[1], eigen_vec[2]);
		}
	}
	else if (compare_ff_relative(eigen_val[0], eigen_val[2], FLT_EPSILON, 64)) {
		/* Same as above, but with eigen_vec[1] as valid axis. */
		ortho_basis_v3v3_v3(eigen_vec[2], eigen_vec[0], eigen_vec[1]);
	}
	else if (compare_ff_relative(eigen_val[1], eigen_val[2], FLT_EPSILON, 64)) {
		/* Same as above, but with eigen_vec[0] as valid axis. */
		ortho_basis_v3v3_v3(eigen_vec[1], eigen_vec[2], eigen_vec[0]);
	}

	for (i = 0; i < 3; i++) {
		float evi = eigen_val[i];

		/* Protect against 1D/2D degenerated cases! */
		/* Note: not sure why we need square root of eigen values here (which are equivalent to singular values,
		 * as far as I have understood), but it seems to heavily reduce (if not completely nullify)
		 * the error due to non-uniform scalings... */
		evi = (evi < 1e-6f && evi > -1e-6f) ? ((evi < 0.0f) ? -1e-3f : 1e-3f) : sqrtf_signed(evi);
		mul_v3_fl(eigen_vec[i], evi);
	}

	copy_m4_m3(r_mat, eigen_vec);
	copy_v3_v3(r_mat[3], center);
}

/**
 * Set r_space_transform so that best bbox of dst matches best bbox of src.
 */
void BKE_mesh_remap_find_best_match_from_dm(
        const MVert *verts_dst, const int numverts_dst, DerivedMesh *dm_src, SpaceTransform *r_space_transform)
{
	/* Note that those are done so that we successively get actual mirror matrix (by multiplication of columns)... */
	const float mirrors[][3] = {
	    {-1.0f,  1.0f,  1.0f},  /* -> -1,  1,  1 */
	    { 1.0f, -1.0f,  1.0f},  /* -> -1, -1,  1 */
	    { 1.0f,  1.0f, -1.0f},  /* -> -1, -1, -1 */
	    { 1.0f, -1.0f,  1.0f},  /* -> -1,  1, -1 */
	    {-1.0f,  1.0f,  1.0f},  /* ->  1,  1, -1 */
	    { 1.0f, -1.0f,  1.0f},  /* ->  1, -1, -1 */
	    { 1.0f,  1.0f, -1.0f},  /* ->  1, -1,  1 */
	    {0.0f, 0.0f, 0.0f},
	};
	const float (*mirr)[3];

	float mat_src[4][4], mat_dst[4][4], best_mat_dst[4][4];
	float best_match = FLT_MAX, match;

	const int numverts_src = dm_src->getNumVerts(dm_src);
	float (*vcos_src)[3] = MEM_mallocN(sizeof(*vcos_src) * (size_t)numverts_src, __func__);
	dm_src->getVertCos(dm_src, vcos_src);

	mesh_calc_eigen_matrix(NULL, (const float (*)[3])vcos_src, numverts_src, mat_src);
	mesh_calc_eigen_matrix(verts_dst, NULL, numverts_dst, mat_dst);

	BLI_space_transform_global_from_matrices(r_space_transform, mat_dst, mat_src);
	match = BKE_mesh_remap_calc_difference_from_dm(r_space_transform, verts_dst, numverts_dst, dm_src);
	best_match = match;
	copy_m4_m4(best_mat_dst, mat_dst);

	/* And now, we have to check the otehr sixth possible mirrored versions... */
	for (mirr = mirrors; (*mirr)[0]; mirr++) {
		mul_v3_fl(mat_dst[0], (*mirr)[0]);
		mul_v3_fl(mat_dst[1], (*mirr)[1]);
		mul_v3_fl(mat_dst[2], (*mirr)[2]);

		BLI_space_transform_global_from_matrices(r_space_transform, mat_dst, mat_src);
		match = BKE_mesh_remap_calc_difference_from_dm(r_space_transform, verts_dst, numverts_dst, dm_src);
		if (match < best_match) {
			best_match = match;
			copy_m4_m4(best_mat_dst, mat_dst);
		}
	}

	BLI_space_transform_global_from_matrices(r_space_transform, best_mat_dst, mat_src);

	MEM_freeN(vcos_src);
}

/** \} */

/** \name Mesh to mesh mapping
 * \{ */

void BKE_mesh_remap_init(MeshPairRemap *map, const int items_num)
{
	MemArena *mem = BLI_memarena_new(BLI_MEMARENA_STD_BUFSIZE, __func__);

	BKE_mesh_remap_free(map);

	map->items = BLI_memarena_alloc(mem, sizeof(*map->items) * (size_t)items_num);
	map->items_num = items_num;

	map->mem = mem;
}

void BKE_mesh_remap_free(MeshPairRemap *map)
{
	if (map->mem) {
		BLI_memarena_free((MemArena *)map->mem);
	}

	map->items_num = 0;
	map->items = NULL;
	map->mem = NULL;
}

static void mesh_remap_item_define(
        MeshPairRemap *map, const int index, const float UNUSED(hit_dist), const int island,
        const int sources_num, const int *indices_src, const float *weights_src)
{
	MeshPairRemapItem *mapit = &map->items[index];
	MemArena *mem = map->mem;

	if (sources_num) {
		mapit->sources_num = sources_num;
		mapit->indices_src = BLI_memarena_alloc(mem, sizeof(*mapit->indices_src) * (size_t)sources_num);
		memcpy(mapit->indices_src, indices_src, sizeof(*mapit->indices_src) * (size_t)sources_num);
		mapit->weights_src = BLI_memarena_alloc(mem, sizeof(*mapit->weights_src) * (size_t)sources_num);
		memcpy(mapit->weights_src, weights_src, sizeof(*mapit->weights_src) * (size_t)sources_num);
	}
	else {
		mapit->sources_num = 0;
		mapit->indices_src = NULL;
		mapit->weights_src = NULL;
	}
	/* UNUSED */
	// mapit->hit_dist = hit_dist;
	mapit->island = island;
}

void BKE_mesh_remap_item_define_invalid(MeshPairRemap *map, const int index)
{
	mesh_remap_item_define(map, index, FLT_MAX, 0, 0, NULL, NULL);
}

static int mesh_remap_interp_poly_data_get(
        const MPoly *mp, MLoop *mloops, const float (*vcos_src)[3], const float point[3],
        size_t *buff_size, float (**vcos)[3], const bool use_loops, int **indices, float **weights,
        const bool do_weights, int *r_closest_index)
{
	MLoop *ml;
	float (*vco)[3];
	float ref_dist_sq = FLT_MAX;
	int *index;
	const int sources_num = mp->totloop;
	int i;

	if ((size_t)sources_num > *buff_size) {
		*buff_size = (size_t)sources_num;
		*vcos = MEM_reallocN(*vcos, sizeof(**vcos) * *buff_size);
		*indices = MEM_reallocN(*indices, sizeof(**indices) * *buff_size);
		if (do_weights) {
			*weights = MEM_reallocN(*weights, sizeof(**weights) * *buff_size);
		}
	}

	for (i = 0, ml = &mloops[mp->loopstart], vco = *vcos, index = *indices; i < sources_num; i++, ml++, vco++, index++) {
		*index = use_loops ? (int)mp->loopstart + i : (int)ml->v;
		copy_v3_v3(*vco, vcos_src[ml->v]);
		if (r_closest_index) {
			/* Find closest vert/loop in this case. */
			const float dist_sq = len_squared_v3v3(point, *vco);
			if (dist_sq < ref_dist_sq) {
				ref_dist_sq = dist_sq;
				*r_closest_index = *index;
			}
		}
	}

	if (do_weights) {
		interp_weights_poly_v3(*weights, *vcos, sources_num, point);
	}

	return sources_num;
}

/* Little helper when dealing with source islands */
typedef struct IslandResult {
	float factor;           /* A factor, based on which best island for a given set of elements will be selected. */
	int   index_src;        /* Index of the source. */
	float hit_dist;         /* The actual hit distance. */
	float hit_point[3];     /* The hit point, if relevant. */
} IslandResult;

/* Note about all bvh/raycasting stuff below:
 *      * We must use our ray radius as BVH epsilon too, else rays not hitting anything but 'passing near' an item
 *        would be missed (since BVH handling would not detect them, 'refining' callbacks won't be executed,
 *        even though they would return a valid hit).
 *      * However, in 'islands' case where each hit gets a weight, 'precise' hits should have a better weight than
 *        'approximate' hits. To address that, we simplify things with:
 *        ** A first raycast with default, given rayradius;
 *        ** If first one fails, we do more raycasting with bigger radius, but if hit is found
 *           it will get smaller weight.
 *        This only concerns loops, currently (because of islands), and 'sampled' edges/polys norproj.
 */

/* At most n raycasts per 'real' ray. */
#define MREMAP_RAYCAST_APPROXIMATE_NR 3
/* Each approximated raycasts will have n times bigger radius than previous one. */
#define MREMAP_RAYCAST_APPROXIMATE_FAC 5.0f
/* BVH epsilon value we have to give to bvh 'constructor' when doing approximated raycasting. */
#define MREMAP_RAYCAST_APPROXIMATE_BVHEPSILON(_ray_radius) \
	((float)MREMAP_RAYCAST_APPROXIMATE_NR * MREMAP_RAYCAST_APPROXIMATE_FAC * (_ray_radius))

/* min 16 rays/face, max 400. */
#define MREMAP_RAYCAST_TRI_SAMPLES_MIN 4
#define MREMAP_RAYCAST_TRI_SAMPLES_MAX 20

/* Will be enough in 99% of cases. */
#define MREMAP_DEFAULT_BUFSIZE 32

void BKE_mesh_remap_calc_verts_from_dm(
        const int mode, const SpaceTransform *space_transform, const float max_dist, const float ray_radius,
        const MVert *verts_dst, const int numverts_dst, const bool UNUSED(dirty_nors_dst), DerivedMesh *dm_src,
        MeshPairRemap *r_map)
{
	const float full_weight = 1.0f;
	const float max_dist_sq = max_dist * max_dist;
	int i;

	BLI_assert(mode & MREMAP_MODE_VERT);

	BKE_mesh_remap_init(r_map, numverts_dst);

	if (mode == MREMAP_MODE_TOPOLOGY) {
		BLI_assert(numverts_dst == dm_src->getNumVerts(dm_src));
		for (i = 0; i < numverts_dst; i++) {
			mesh_remap_item_define(r_map, i, FLT_MAX, 0, 1, &i, &full_weight);
		}
	}
	else {
		BVHTreeFromMesh treedata = {NULL};
		BVHTreeNearest nearest = {0};
		BVHTreeRayHit rayhit = {0};
		float hit_dist;
		float tmp_co[3], tmp_no[3];

		if (mode == MREMAP_MODE_VERT_NEAREST) {
			bvhtree_from_mesh_verts(&treedata, dm_src, 0.0f, 2, 6);
			nearest.index = -1;

			for (i = 0; i < numverts_dst; i++) {
				copy_v3_v3(tmp_co, verts_dst[i].co);

				/* Convert the vertex to tree coordinates, if needed. */
				if (space_transform) {
					BLI_space_transform_apply(space_transform, tmp_co);
				}

				if (mesh_remap_bvhtree_query_nearest(&treedata, &nearest, tmp_co, max_dist_sq, &hit_dist)) {
					mesh_remap_item_define(r_map, i, hit_dist, 0, 1, &nearest.index, &full_weight);
				}
				else {
					/* No source for this dest vertex! */
					BKE_mesh_remap_item_define_invalid(r_map, i);
				}
			}
		}
		else if (ELEM(mode, MREMAP_MODE_VERT_EDGE_NEAREST, MREMAP_MODE_VERT_EDGEINTERP_NEAREST)) {
			MEdge *edges_src = dm_src->getEdgeArray(dm_src);
			float (*vcos_src)[3] = MEM_mallocN(sizeof(*vcos_src) * (size_t)dm_src->getNumVerts(dm_src), __func__);
			dm_src->getVertCos(dm_src, vcos_src);

			bvhtree_from_mesh_edges(&treedata, dm_src, 0.0f, 2, 6);
			nearest.index = -1;

			for (i = 0; i < numverts_dst; i++) {
				copy_v3_v3(tmp_co, verts_dst[i].co);

				/* Convert the vertex to tree coordinates, if needed. */
				if (space_transform) {
					BLI_space_transform_apply(space_transform, tmp_co);
				}

				if (mesh_remap_bvhtree_query_nearest(&treedata, &nearest, tmp_co, max_dist_sq, &hit_dist)) {
					MEdge *me = &edges_src[nearest.index];
					const float *v1cos = vcos_src[me->v1];
					const float *v2cos = vcos_src[me->v2];

					if (mode == MREMAP_MODE_VERT_EDGE_NEAREST) {
						const float dist_v1 = len_squared_v3v3(tmp_co, v1cos);
						const float dist_v2 = len_squared_v3v3(tmp_co, v2cos);
						const int index = (int)((dist_v1 > dist_v2) ? me->v2 : me->v1);
						mesh_remap_item_define(r_map, i, hit_dist, 0, 1, &index, &full_weight);
					}
					else if (mode == MREMAP_MODE_VERT_EDGEINTERP_NEAREST) {
						int indices[2];
						float weights[2];

						indices[0] = (int)me->v1;
						indices[1] = (int)me->v2;

						/* Weight is inverse of point factor here... */
						weights[0] = line_point_factor_v3(tmp_co, v2cos, v1cos);
						CLAMP(weights[0], 0.0f, 1.0f);
						weights[1] = 1.0f - weights[0];

						mesh_remap_item_define(r_map, i, hit_dist, 0, 2, indices, weights);
					}
				}
				else {
					/* No source for this dest vertex! */
					BKE_mesh_remap_item_define_invalid(r_map, i);
				}
			}

			MEM_freeN(vcos_src);
		}
		else if (ELEM(mode, MREMAP_MODE_VERT_POLY_NEAREST, MREMAP_MODE_VERT_POLYINTERP_NEAREST,
		                    MREMAP_MODE_VERT_POLYINTERP_VNORPROJ))
		{
			MPoly *polys_src = dm_src->getPolyArray(dm_src);
			MLoop *loops_src = dm_src->getLoopArray(dm_src);
			float (*vcos_src)[3] = MEM_mallocN(sizeof(*vcos_src) * (size_t)dm_src->getNumVerts(dm_src), __func__);

			size_t tmp_buff_size = MREMAP_DEFAULT_BUFSIZE;
			float (*vcos)[3] = MEM_mallocN(sizeof(*vcos) * tmp_buff_size, __func__);
			int *indices = MEM_mallocN(sizeof(*indices) * tmp_buff_size, __func__);
			float *weights = MEM_mallocN(sizeof(*weights) * tmp_buff_size, __func__);

			dm_src->getVertCos(dm_src, vcos_src);
			bvhtree_from_mesh_looptri(&treedata, dm_src, (mode & MREMAP_USE_NORPROJ) ? ray_radius : 0.0f, 2, 6);

			if (mode == MREMAP_MODE_VERT_POLYINTERP_VNORPROJ) {
				for (i = 0; i < numverts_dst; i++) {
					copy_v3_v3(tmp_co, verts_dst[i].co);
					normal_short_to_float_v3(tmp_no, verts_dst[i].no);

					/* Convert the vertex to tree coordinates, if needed. */
					if (space_transform) {
						BLI_space_transform_apply(space_transform, tmp_co);
						BLI_space_transform_apply_normal(space_transform, tmp_no);
					}

					if (mesh_remap_bvhtree_query_raycast(
					        &treedata, &rayhit, tmp_co, tmp_no, ray_radius, max_dist, &hit_dist))
					{
						const MLoopTri *lt = &treedata.looptri[rayhit.index];
						MPoly *mp_src = &polys_src[lt->poly];
						const int sources_num = mesh_remap_interp_poly_data_get(
						        mp_src, loops_src, (const float (*)[3])vcos_src, rayhit.co,
						        &tmp_buff_size, &vcos, false, &indices, &weights, true, NULL);

						mesh_remap_item_define(r_map, i, hit_dist, 0, sources_num, indices, weights);
					}
					else {
						/* No source for this dest vertex! */
						BKE_mesh_remap_item_define_invalid(r_map, i);
					}
				}
			}
			else {
				nearest.index = -1;

				for (i = 0; i < numverts_dst; i++) {
					copy_v3_v3(tmp_co, verts_dst[i].co);

					/* Convert the vertex to tree coordinates, if needed. */
					if (space_transform) {
						BLI_space_transform_apply(space_transform, tmp_co);
					}

					if (mesh_remap_bvhtree_query_nearest(&treedata, &nearest, tmp_co, max_dist_sq, &hit_dist)) {
						const MLoopTri *lt = &treedata.looptri[nearest.index];
						MPoly *mp = &polys_src[lt->poly];

						if (mode == MREMAP_MODE_VERT_POLY_NEAREST) {
							int index;
							mesh_remap_interp_poly_data_get(
							        mp, loops_src, (const float (*)[3])vcos_src, nearest.co,
							        &tmp_buff_size, &vcos, false, &indices, &weights, false,
							        &index);

							mesh_remap_item_define(r_map, i, hit_dist, 0, 1, &index, &full_weight);
						}
						else if (mode == MREMAP_MODE_VERT_POLYINTERP_NEAREST) {
							const int sources_num = mesh_remap_interp_poly_data_get(
							        mp, loops_src, (const float (*)[3])vcos_src, nearest.co,
							        &tmp_buff_size, &vcos, false, &indices, &weights, true,
							        NULL);

							mesh_remap_item_define(r_map, i, hit_dist, 0, sources_num, indices, weights);
						}
					}
					else {
						/* No source for this dest vertex! */
						BKE_mesh_remap_item_define_invalid(r_map, i);
					}
				}
			}

			MEM_freeN(vcos_src);
			MEM_freeN(vcos);
			MEM_freeN(indices);
			MEM_freeN(weights);
		}
		else {
			printf("WARNING! Unsupported mesh-to-mesh vertex mapping mode (%d)!\n", mode);
			memset(r_map->items, 0, sizeof(*r_map->items) * (size_t)numverts_dst);
		}

		free_bvhtree_from_mesh(&treedata);
	}
}

void BKE_mesh_remap_calc_edges_from_dm(
        const int mode, const SpaceTransform *space_transform, const float max_dist, const float ray_radius,
        const MVert *verts_dst, const int numverts_dst, const MEdge *edges_dst, const int numedges_dst,
        const bool UNUSED(dirty_nors_dst), DerivedMesh *dm_src, MeshPairRemap *r_map)
{
	const float full_weight = 1.0f;
	const float max_dist_sq = max_dist * max_dist;
	int i;

	BLI_assert(mode & MREMAP_MODE_EDGE);

	BKE_mesh_remap_init(r_map, numedges_dst);

	if (mode == MREMAP_MODE_TOPOLOGY) {
		BLI_assert(numedges_dst == dm_src->getNumEdges(dm_src));
		for (i = 0; i < numedges_dst; i++) {
			mesh_remap_item_define(r_map, i, FLT_MAX, 0, 1, &i, &full_weight);
		}
	}
	else {
		BVHTreeFromMesh treedata = {NULL};
		BVHTreeNearest nearest = {0};
		BVHTreeRayHit rayhit = {0};
		float hit_dist;
		float tmp_co[3], tmp_no[3];

		if (mode == MREMAP_MODE_EDGE_VERT_NEAREST) {
			const int num_verts_src = dm_src->getNumVerts(dm_src);
			const int num_edges_src = dm_src->getNumEdges(dm_src);
			MEdge *edges_src = dm_src->getEdgeArray(dm_src);
			float (*vcos_src)[3] = MEM_mallocN(sizeof(*vcos_src) * (size_t)dm_src->getNumVerts(dm_src), __func__);

			MeshElemMap *vert_to_edge_src_map;
			int         *vert_to_edge_src_map_mem;

			struct {
				float hit_dist;
				int   index;
			} *v_dst_to_src_map = MEM_mallocN(sizeof(*v_dst_to_src_map) * (size_t)numverts_dst, __func__);

			for (i = 0; i < numverts_dst; i++) {
				v_dst_to_src_map[i].hit_dist = -1.0f;
			}

			BKE_mesh_vert_edge_map_create(&vert_to_edge_src_map, &vert_to_edge_src_map_mem,
			                              edges_src, num_verts_src, num_edges_src);

			dm_src->getVertCos(dm_src, vcos_src);

			bvhtree_from_mesh_verts(&treedata, dm_src, 0.0f, 2, 6);
			nearest.index = -1;

			for (i = 0; i < numedges_dst; i++) {
				const MEdge *e_dst = &edges_dst[i];
				float best_totdist = FLT_MAX;
				int best_eidx_src = -1;
				int j = 2;

				while (j--) {
					const unsigned int vidx_dst = j ? e_dst->v1 : e_dst->v2;

					/* Compute closest verts only once! */
					if (v_dst_to_src_map[vidx_dst].hit_dist == -1.0f) {
						copy_v3_v3(tmp_co, verts_dst[vidx_dst].co);

						/* Convert the vertex to tree coordinates, if needed. */
						if (space_transform) {
							BLI_space_transform_apply(space_transform, tmp_co);
						}

						if (mesh_remap_bvhtree_query_nearest(&treedata, &nearest, tmp_co, max_dist_sq, &hit_dist)) {
							v_dst_to_src_map[vidx_dst].hit_dist = hit_dist;
							v_dst_to_src_map[vidx_dst].index = nearest.index;
						}
						else {
							/* No source for this dest vert! */
							v_dst_to_src_map[vidx_dst].hit_dist = FLT_MAX;
						}
					}
				}

				/* Now, check all source edges of closest sources vertices, and select the one giving the smallest
				 * total verts-to-verts distance. */
				for (j = 2; j--;) {
					const unsigned int vidx_dst = j ? e_dst->v1 : e_dst->v2;
					const float first_dist = v_dst_to_src_map[vidx_dst].hit_dist;
					const int vidx_src = v_dst_to_src_map[vidx_dst].index;
					int *eidx_src, k;

					if (vidx_src < 0) {
						continue;
					}

					eidx_src = vert_to_edge_src_map[vidx_src].indices;
					k = vert_to_edge_src_map[vidx_src].count;

					for (; k--; eidx_src++) {
						MEdge *e_src = &edges_src[*eidx_src];
						const float *other_co_src = vcos_src[BKE_mesh_edge_other_vert(e_src, vidx_src)];
						const float *other_co_dst = verts_dst[BKE_mesh_edge_other_vert(e_dst, (int)vidx_dst)].co;
						const float totdist = first_dist + len_v3v3(other_co_src, other_co_dst);

						if (totdist < best_totdist) {
							best_totdist = totdist;
							best_eidx_src = *eidx_src;
						}
					}
				}

				if (best_eidx_src >= 0) {
					const float *co1_src = vcos_src[edges_src[best_eidx_src].v1];
					const float *co2_src = vcos_src[edges_src[best_eidx_src].v2];
					const float *co1_dst = verts_dst[e_dst->v1].co;
					const float *co2_dst = verts_dst[e_dst->v2].co;
					float co_src[3], co_dst[3];

					/* TODO: would need an isect_seg_seg_v3(), actually! */
					const int isect_type = isect_line_line_v3(co1_src, co2_src, co1_dst, co2_dst, co_src, co_dst);
					if (isect_type != 0) {
						const float fac_src = line_point_factor_v3(co_src, co1_src, co2_src);
						const float fac_dst = line_point_factor_v3(co_dst, co1_dst, co2_dst);
						if (fac_src < 0.0f) {
							copy_v3_v3(co_src, co1_src);
						}
						else if (fac_src > 1.0f) {
							copy_v3_v3(co_src, co2_src);
						}
						if (fac_dst < 0.0f) {
							copy_v3_v3(co_dst, co1_dst);
						}
						else if (fac_dst > 1.0f) {
							copy_v3_v3(co_dst, co2_dst);
						}
					}
					hit_dist = len_v3v3(co_dst, co_src);
					mesh_remap_item_define(r_map, i, hit_dist, 0, 1, &best_eidx_src, &full_weight);
				}
				else {
					/* No source for this dest edge! */
					BKE_mesh_remap_item_define_invalid(r_map, i);
				}
			}

			MEM_freeN(vcos_src);
			MEM_freeN(v_dst_to_src_map);
			MEM_freeN(vert_to_edge_src_map);
			MEM_freeN(vert_to_edge_src_map_mem);
		}
		else if (mode == MREMAP_MODE_EDGE_NEAREST) {
			bvhtree_from_mesh_edges(&treedata, dm_src, 0.0f, 2, 6);
			nearest.index = -1;

			for (i = 0; i < numedges_dst; i++) {
				interp_v3_v3v3(tmp_co, verts_dst[edges_dst[i].v1].co, verts_dst[edges_dst[i].v2].co, 0.5f);

				/* Convert the vertex to tree coordinates, if needed. */
				if (space_transform) {
					BLI_space_transform_apply(space_transform, tmp_co);
				}

				if (mesh_remap_bvhtree_query_nearest(&treedata, &nearest, tmp_co, max_dist_sq, &hit_dist)) {
					mesh_remap_item_define(r_map, i, hit_dist, 0, 1, &nearest.index, &full_weight);
				}
				else {
					/* No source for this dest edge! */
					BKE_mesh_remap_item_define_invalid(r_map, i);
				}
			}
		}
		else if (mode == MREMAP_MODE_EDGE_POLY_NEAREST) {
			MEdge *edges_src = dm_src->getEdgeArray(dm_src);
			MPoly *polys_src = dm_src->getPolyArray(dm_src);
			MLoop *loops_src = dm_src->getLoopArray(dm_src);
			float (*vcos_src)[3] = MEM_mallocN(sizeof(*vcos_src) * (size_t)dm_src->getNumVerts(dm_src), __func__);

			dm_src->getVertCos(dm_src, vcos_src);
			bvhtree_from_mesh_looptri(&treedata, dm_src, 0.0f, 2, 6);

			for (i = 0; i < numedges_dst; i++) {
				interp_v3_v3v3(tmp_co, verts_dst[edges_dst[i].v1].co, verts_dst[edges_dst[i].v2].co, 0.5f);

				/* Convert the vertex to tree coordinates, if needed. */
				if (space_transform) {
					BLI_space_transform_apply(space_transform, tmp_co);
				}

				if (mesh_remap_bvhtree_query_nearest(&treedata, &nearest, tmp_co, max_dist_sq, &hit_dist)) {
					const MLoopTri *lt = &treedata.looptri[nearest.index];
					MPoly *mp_src = &polys_src[lt->poly];
					MLoop *ml_src = &loops_src[mp_src->loopstart];
					int nloops = mp_src->totloop;
					float best_dist_sq = FLT_MAX;
					int best_eidx_src = -1;

					for (; nloops--; ml_src++) {
						MEdge *me_src = &edges_src[ml_src->e];
						float *co1_src = vcos_src[me_src->v1];
						float *co2_src = vcos_src[me_src->v2];
						float co_src[3];
						float dist_sq;

						interp_v3_v3v3(co_src, co1_src, co2_src, 0.5f);
						dist_sq = len_squared_v3v3(tmp_co, co_src);
						if (dist_sq < best_dist_sq) {
							best_dist_sq = dist_sq;
							best_eidx_src = (int)ml_src->e;
						}
					}
					if (best_eidx_src >= 0) {
						mesh_remap_item_define(r_map, i, hit_dist, 0, 1, &best_eidx_src, &full_weight);
					}
				}
				else {
					/* No source for this dest edge! */
					BKE_mesh_remap_item_define_invalid(r_map, i);
				}
			}

			MEM_freeN(vcos_src);
		}
		else if (mode == MREMAP_MODE_EDGE_EDGEINTERP_VNORPROJ) {
			const int num_rays_min = 5, num_rays_max = 100;
			const int numedges_src = dm_src->getNumEdges(dm_src);

			/* Subtleness - this one we can allocate only max number of cast rays per edges! */
			int *indices = MEM_mallocN(sizeof(*indices) * (size_t)min_ii(numedges_src, num_rays_max), __func__);
			/* Here it's simpler to just allocate for all edges :/ */
			float *weights = MEM_mallocN(sizeof(*weights) * (size_t)numedges_src, __func__);

			bvhtree_from_mesh_edges(&treedata, dm_src, MREMAP_RAYCAST_APPROXIMATE_BVHEPSILON(ray_radius), 2, 6);

			for (i = 0; i < numedges_dst; i++) {
				/* For each dst edge, we sample some rays from it (interpolated from its vertices)
				 * and use their hits to interpolate from source edges. */
				const MEdge *me = &edges_dst[i];
				float v1_co[3], v2_co[3];
				float v1_no[3], v2_no[3];

				int grid_size;
				float edge_dst_len;
				float grid_step;

				float totweights = 0.0f;
				float hit_dist_accum = 0.0f;
				int sources_num = 0;
				int j;

				copy_v3_v3(v1_co, verts_dst[me->v1].co);
				copy_v3_v3(v2_co, verts_dst[me->v2].co);

				normal_short_to_float_v3(v1_no, verts_dst[me->v1].no);
				normal_short_to_float_v3(v2_no, verts_dst[me->v2].no);

				/* We do our transform here, allows to interpolate from normals already in src space. */
				if (space_transform) {
					BLI_space_transform_apply(space_transform, v1_co);
					BLI_space_transform_apply(space_transform, v2_co);
					BLI_space_transform_apply_normal(space_transform, v1_no);
					BLI_space_transform_apply_normal(space_transform, v2_no);
				}

				copy_vn_fl(weights, (int)numedges_src, 0.0f);

				/* We adjust our ray-casting grid to ray_radius (the smaller, the more rays are cast),
				 * with lower/upper bounds. */
				edge_dst_len = len_v3v3(v1_co, v2_co);

				grid_size = (int)((edge_dst_len / ray_radius) + 0.5f);
				CLAMP(grid_size, num_rays_min, num_rays_max);  /* min 5 rays/edge, max 100. */

				grid_step = 1.0f / (float)grid_size;  /* Not actual distance here, rather an interp fac... */

				/* And now we can cast all our rays, and see what we get! */
				for (j = 0; j < grid_size; j++) {
					const float fac = grid_step * (float)j;

					int n = (ray_radius > 0.0f) ? MREMAP_RAYCAST_APPROXIMATE_NR : 1;
					float w = 1.0f;

					interp_v3_v3v3(tmp_co, v1_co, v2_co, fac);
					interp_v3_v3v3_slerp_safe(tmp_no, v1_no, v2_no, fac);

					while (n--) {
						if (mesh_remap_bvhtree_query_raycast(
						        &treedata, &rayhit, tmp_co, tmp_no, ray_radius / w, max_dist, &hit_dist))
						{
							weights[rayhit.index] += w;
							totweights += w;
							hit_dist_accum += hit_dist;
							break;
						}
						/* Next iteration will get bigger radius but smaller weight! */
						w /= MREMAP_RAYCAST_APPROXIMATE_FAC;
					}
				}
				/* A sampling is valid (as in, its result can be considered as valid sources) only if at least
				 * half of the rays found a source! */
				if (totweights > ((float)grid_size / 2.0f)) {
					for (j = 0; j < (int)numedges_src; j++) {
						if (!weights[j]) {
							continue;
						}
						/* Note: sources_num is always <= j! */
						weights[sources_num] = weights[j] / totweights;
						indices[sources_num] = j;
						sources_num++;
					}
					mesh_remap_item_define(r_map, i, hit_dist_accum / totweights, 0,
					                                  sources_num, indices, weights);
				}
				else {
					/* No source for this dest edge! */
					BKE_mesh_remap_item_define_invalid(r_map, i);
				}
			}

			MEM_freeN(indices);
			MEM_freeN(weights);
		}
		else {
			printf("WARNING! Unsupported mesh-to-mesh edge mapping mode (%d)!\n", mode);
			memset(r_map->items, 0, sizeof(*r_map->items) * (size_t)numedges_dst);
		}

		free_bvhtree_from_mesh(&treedata);
	}
}

#define POLY_UNSET       0
#define POLY_CENTER_INIT 1
#define POLY_COMPLETE    2

static void mesh_island_to_astar_graph_edge_process(
        MeshIslandStore *islands, const int island_index, BLI_AStarGraph *as_graph,
        MVert *verts, MPoly *polys, MLoop *loops,
        const int edge_idx, BLI_bitmap *done_edges, MeshElemMap *edge_to_poly_map, const bool is_edge_innercut,
        int *poly_island_index_map, float (*poly_centers)[3], unsigned char *poly_status)
{
	int *poly_island_indices = BLI_array_alloca(poly_island_indices, (size_t)edge_to_poly_map[edge_idx].count);
	int i, j;

	for (i = 0; i < edge_to_poly_map[edge_idx].count; i++) {
		const int pidx = edge_to_poly_map[edge_idx].indices[i];
		MPoly *mp = &polys[pidx];
		const int pidx_isld = islands ? poly_island_index_map[pidx] : pidx;
		void *custom_data = is_edge_innercut ? SET_INT_IN_POINTER(edge_idx) : SET_INT_IN_POINTER(-1);

		if (UNLIKELY(islands && (islands->items_to_islands[mp->loopstart] != island_index))) {
			/* poly not in current island, happens with border edges... */
			poly_island_indices[i] = -1;
			continue;
		}

		if (poly_status[pidx_isld] == POLY_COMPLETE) {
			poly_island_indices[i] = pidx_isld;
			continue;
		}

		if (poly_status[pidx_isld] == POLY_UNSET) {
			BKE_mesh_calc_poly_center(mp, &loops[mp->loopstart], verts, poly_centers[pidx_isld]);
			BLI_astar_node_init(as_graph, pidx_isld, poly_centers[pidx_isld]);
			poly_status[pidx_isld] = POLY_CENTER_INIT;
		}

		for (j = i; j--;) {
			float dist_cost;
			const int pidx_isld_other = poly_island_indices[j];

			if (pidx_isld_other == -1 || poly_status[pidx_isld_other] == POLY_COMPLETE) {
				/* If the other poly is complete, that link has already been added! */
				continue;
			}
			dist_cost = len_v3v3(poly_centers[pidx_isld_other], poly_centers[pidx_isld]);
			BLI_astar_node_link_add(as_graph, pidx_isld_other, pidx_isld, dist_cost, custom_data);
		}

		poly_island_indices[i] = pidx_isld;
	}

	BLI_BITMAP_ENABLE(done_edges, edge_idx);
}

static void mesh_island_to_astar_graph(
        MeshIslandStore *islands, const int island_index,
        MVert *verts, MeshElemMap *edge_to_poly_map, const int numedges, MLoop *loops, MPoly *polys, const int numpolys,
        BLI_AStarGraph *r_as_graph)
{
	MeshElemMap *island_poly_map = islands ? islands->islands[island_index] : NULL;
	MeshElemMap *island_einnercut_map = islands ? islands->innercuts[island_index] : NULL;

	int *poly_island_index_map = NULL;
	BLI_bitmap *done_edges = BLI_BITMAP_NEW(numedges, __func__);

	const int node_num = islands ? island_poly_map->count : numpolys;
	unsigned char *poly_status = MEM_callocN(sizeof(*poly_status) * (size_t)node_num, __func__);
	float (*poly_centers)[3];

	int pidx_isld;
	int i;

	BLI_astar_graph_init(r_as_graph, node_num, NULL);
	/* poly_centers is owned by graph memarena. */
	poly_centers = BLI_memarena_calloc(r_as_graph->mem, sizeof(*poly_centers) * (size_t)node_num);

	if (islands) {
		/* poly_island_index_map is owned by graph memarena. */
		poly_island_index_map = BLI_memarena_calloc(r_as_graph->mem, sizeof(*poly_island_index_map) * (size_t)numpolys);
		for (i = island_poly_map->count; i--;) {
			poly_island_index_map[island_poly_map->indices[i]] = i;
		}

		r_as_graph->custom_data = poly_island_index_map;

		for (i = island_einnercut_map->count; i--;) {
			mesh_island_to_astar_graph_edge_process(
			        islands, island_index, r_as_graph, verts, polys, loops,
			        island_einnercut_map->indices[i], done_edges, edge_to_poly_map, true,
			        poly_island_index_map, poly_centers, poly_status);
		}
	}

	for (pidx_isld = node_num; pidx_isld--;) {
		const int pidx = islands ? island_poly_map->indices[pidx_isld] : pidx_isld;
		MPoly *mp = &polys[pidx];
		int pl_idx, l_idx;

		if (poly_status[pidx_isld] == POLY_COMPLETE) {
			continue;
		}

		for (pl_idx = 0, l_idx = mp->loopstart; pl_idx < mp->totloop; pl_idx++, l_idx++) {
			MLoop *ml = &loops[l_idx];

			if (BLI_BITMAP_TEST(done_edges, ml->e)) {
				continue;
			}

			mesh_island_to_astar_graph_edge_process(
			        islands, island_index, r_as_graph, verts, polys, loops,
			        (int)ml->e, done_edges, edge_to_poly_map, false,
			        poly_island_index_map, poly_centers, poly_status);
		}
		poly_status[pidx_isld] = POLY_COMPLETE;
	}

	MEM_freeN(done_edges);
	MEM_freeN(poly_status);
}

#undef POLY_UNSET
#undef POLY_CENTER_INIT
#undef POLY_COMPLETE

/* Our 'f_cost' callback func, to find shortest poly-path between two remapped-loops.
 * Note we do not want to make innercuts 'walls' here, just detect when the shortest path goes by those. */
static float mesh_remap_calc_loops_astar_f_cost(
        BLI_AStarGraph *as_graph, BLI_AStarSolution *as_solution, BLI_AStarGNLink *link,
        const int node_idx_curr, const int node_idx_next, const int node_idx_dst)
{
	float *co_next, *co_dest;

	if (link && (GET_INT_FROM_POINTER(link->custom_data) != -1)) {
		/* An innercut edge... We tag our solution as potentially crossing innercuts.
		 * Note it might not be the case in the end (AStar will explore around optimal path), but helps
		 * trimming off some processing later... */
		if (!GET_INT_FROM_POINTER(as_solution->custom_data)) {
			as_solution->custom_data = SET_INT_IN_POINTER(true);
		}
	}

	/* Our heuristic part of current f_cost is distance from next node to destination one.
	 * It is guaranteed to be less than (or equal to) actual shortest poly-path between next node and destination one.
	 */
	co_next = (float *)as_graph->nodes[node_idx_next].custom_data;
	co_dest = (float *)as_graph->nodes[node_idx_dst].custom_data;
	return (link ? (as_solution->g_costs[node_idx_curr] + link->cost) : 0.0f) + len_v3v3(co_next, co_dest);
}

#define ASTAR_STEPS_MAX 64


void BKE_mesh_remap_calc_loops_from_dm(
        const int mode, const SpaceTransform *space_transform, const float max_dist, const float ray_radius,
        MVert *verts_dst, const int numverts_dst, MEdge *edges_dst, const int numedges_dst,
        MLoop *loops_dst, const int numloops_dst, MPoly *polys_dst, const int numpolys_dst,
        CustomData *ldata_dst, CustomData *pdata_dst,
        const bool use_split_nors_dst, const float split_angle_dst, const bool dirty_nors_dst,
        DerivedMesh *dm_src, const bool use_split_nors_src, const float split_angle_src,
        MeshRemapIslandsCalc gen_islands_src, const float islands_precision_src, MeshPairRemap *r_map)
{
	const float full_weight = 1.0f;
	const float max_dist_sq = max_dist * max_dist;

	int i;

	BLI_assert(mode & MREMAP_MODE_LOOP);
	BLI_assert((islands_precision_src >= 0.0f) && (islands_precision_src <= 1.0f));

	BKE_mesh_remap_init(r_map, numloops_dst);

	if (mode == MREMAP_MODE_TOPOLOGY) {
		/* In topology mapping, we assume meshes are identical, islands included! */
		BLI_assert(numloops_dst == dm_src->getNumLoops(dm_src));
		for (i = 0; i < numloops_dst; i++) {
			mesh_remap_item_define(r_map, i, FLT_MAX, 0, 1, &i, &full_weight);
		}
	}
	else {
		BVHTreeFromMesh *treedata = NULL;
		BVHTreeNearest nearest = {0};
		BVHTreeRayHit rayhit = {0};
		int num_trees = 0;
		float hit_dist;
		float tmp_co[3], tmp_no[3];

		const bool use_from_vert = (mode & MREMAP_USE_VERT);

		MeshIslandStore island_store = {0};
		bool use_islands = false;

		BLI_AStarGraph *as_graphdata = NULL;
		BLI_AStarSolution as_solution = {0};
		const int isld_steps_src = islands_precision_src ?
		                           max_ii((int)(ASTAR_STEPS_MAX * islands_precision_src + 0.499f), 1) : 0;

		float (*poly_nors_src)[3] = NULL;
		float (*loop_nors_src)[3] = NULL;
		float (*poly_nors_dst)[3] = NULL;
		float (*loop_nors_dst)[3] = NULL;

		float (*poly_cents_src)[3] = NULL;

		MeshElemMap *vert_to_loop_map_src = NULL;
		int *vert_to_loop_map_src_buff = NULL;
		MeshElemMap *vert_to_poly_map_src = NULL;
		int *vert_to_poly_map_src_buff = NULL;
		MeshElemMap *edge_to_poly_map_src = NULL;
		int *edge_to_poly_map_src_buff = NULL;
		MeshElemMap *poly_to_looptri_map_src = NULL;
		int *poly_to_looptri_map_src_buff = NULL;

		/* Unlike above, those are one-to-one mappings, simpler! */
		int *loop_to_poly_map_src = NULL;

		bool verts_allocated_src;
		MVert *verts_src = DM_get_vert_array(dm_src, &verts_allocated_src);
		const int num_verts_src = dm_src->getNumVerts(dm_src);
		float (*vcos_src)[3] = NULL;
		bool edges_allocated_src;
		MEdge *edges_src = DM_get_edge_array(dm_src, &edges_allocated_src);
		const int num_edges_src = dm_src->getNumEdges(dm_src);
		bool loops_allocated_src;
		MLoop *loops_src = DM_get_loop_array(dm_src, &loops_allocated_src);
		const int num_loops_src = dm_src->getNumLoops(dm_src);
		bool polys_allocated_src;
		MPoly *polys_src = DM_get_poly_array(dm_src, &polys_allocated_src);
		const int num_polys_src = dm_src->getNumPolys(dm_src);
		bool looptri_allocated_src = false;
		const MLoopTri *looptri_src = NULL;
		int num_looptri_src = 0;

		size_t buff_size_interp = MREMAP_DEFAULT_BUFSIZE;
		float (*vcos_interp)[3] = NULL;
		int *indices_interp = NULL;
		float *weights_interp = NULL;

		MLoop *ml_src, *ml_dst;
		MPoly *mp_src, *mp_dst;
		int tindex, pidx_dst, lidx_dst, plidx_dst, pidx_src, lidx_src, plidx_src;

		IslandResult **islands_res;
		size_t islands_res_buff_size = MREMAP_DEFAULT_BUFSIZE;

		const float bvh_epsilon = (mode & MREMAP_USE_NORPROJ) ? MREMAP_RAYCAST_APPROXIMATE_BVHEPSILON(ray_radius) : 0.0f;

		if (!use_from_vert) {
			vcos_src = MEM_mallocN(sizeof(*vcos_src) * (size_t)num_verts_src, __func__);
			dm_src->getVertCos(dm_src, vcos_src);

			vcos_interp = MEM_mallocN(sizeof(*vcos_interp) * buff_size_interp, __func__);
			indices_interp = MEM_mallocN(sizeof(*indices_interp) * buff_size_interp, __func__);
			weights_interp = MEM_mallocN(sizeof(*weights_interp) * buff_size_interp, __func__);
		}

		{
			const bool need_lnors_src = (mode & MREMAP_USE_LOOP) && (mode & MREMAP_USE_NORMAL);
			const bool need_lnors_dst = need_lnors_src || (mode & MREMAP_USE_NORPROJ);
			const bool need_pnors_src = need_lnors_src || ((mode & MREMAP_USE_POLY) && (mode & MREMAP_USE_NORMAL));
			const bool need_pnors_dst = need_lnors_dst || need_pnors_src;

			if (need_pnors_dst) {
				/* Cache poly nors into a temp CDLayer. */
				poly_nors_dst = CustomData_get_layer(pdata_dst, CD_NORMAL);
				if (!poly_nors_dst) {
					poly_nors_dst = CustomData_add_layer(pdata_dst, CD_NORMAL, CD_CALLOC, NULL, numpolys_dst);
					CustomData_set_layer_flag(pdata_dst, CD_NORMAL, CD_FLAG_TEMPORARY);
				}
				if (dirty_nors_dst) {
					BKE_mesh_calc_normals_poly(verts_dst, NULL, numverts_dst, loops_dst, polys_dst,
					                           numloops_dst, numpolys_dst, poly_nors_dst, true);
				}
			}
			if (need_lnors_dst) {
				short (*custom_nors_dst)[2] = CustomData_get_layer(ldata_dst, CD_CUSTOMLOOPNORMAL);

				/* Cache poly nors into a temp CDLayer. */
				loop_nors_dst = CustomData_get_layer(ldata_dst, CD_NORMAL);
				if (dirty_nors_dst || !loop_nors_dst) {
					if (!loop_nors_dst) {
						loop_nors_dst = CustomData_add_layer(ldata_dst, CD_NORMAL, CD_CALLOC, NULL, numloops_dst);
						CustomData_set_layer_flag(ldata_dst, CD_NORMAL, CD_FLAG_TEMPORARY);
					}
					BKE_mesh_normals_loop_split(verts_dst, numverts_dst, edges_dst, numedges_dst,
					                            loops_dst, loop_nors_dst, numloops_dst,
					                            polys_dst, (const float (*)[3])poly_nors_dst, numpolys_dst,
					                            use_split_nors_dst, split_angle_dst, NULL, custom_nors_dst, NULL);
				}
			}
			if (need_pnors_src || need_lnors_src) {
				/* Simpler for now, calcNormals never stores pnors :( */
				dm_src->calcLoopNormals(dm_src, use_split_nors_src, split_angle_src);

				if (need_pnors_src) {
					poly_nors_src = dm_src->getPolyDataArray(dm_src, CD_NORMAL);
				}
				if (need_lnors_src) {
					loop_nors_src = dm_src->getLoopDataArray(dm_src, CD_NORMAL);
				}
			}
		}

		if (use_from_vert) {
			BKE_mesh_vert_loop_map_create(&vert_to_loop_map_src, &vert_to_loop_map_src_buff,
			                              polys_src, loops_src, num_verts_src, num_polys_src, num_loops_src);
			if (mode & MREMAP_USE_POLY) {
				BKE_mesh_vert_poly_map_create(&vert_to_poly_map_src, &vert_to_poly_map_src_buff,
				                              polys_src, loops_src, num_verts_src, num_polys_src, num_loops_src);
			}
		}

		/* Needed for islands (or plain mesh) to AStar graph conversion. */
		BKE_mesh_edge_poly_map_create(&edge_to_poly_map_src, &edge_to_poly_map_src_buff,
		                              edges_src, num_edges_src, polys_src, num_polys_src, loops_src, num_loops_src);
		if (use_from_vert) {
			loop_to_poly_map_src = MEM_mallocN(sizeof(*loop_to_poly_map_src) * (size_t)num_loops_src, __func__);
			poly_cents_src = MEM_mallocN(sizeof(*poly_cents_src) * (size_t)num_polys_src, __func__);
			for (pidx_src = 0, mp_src = polys_src; pidx_src < num_polys_src; pidx_src++, mp_src++) {
				ml_src = &loops_src[mp_src->loopstart];
				for (plidx_src = 0, lidx_src = mp_src->loopstart; plidx_src < mp_src->totloop; plidx_src++, lidx_src++) {
					loop_to_poly_map_src[lidx_src] = pidx_src;
				}
				BKE_mesh_calc_poly_center(mp_src, ml_src, verts_src, poly_cents_src[pidx_src]);
			}
		}

		/* Island makes things slightly more complex here.
		 * Basically, we:
		 *     * Make one treedata for each island's elements.
		 *     * Check all loops of a same dest poly against all treedata.
		 *     * Choose the island's elements giving the best results.
		 */

		/* First, generate the islands, if possible. */
		if (gen_islands_src) {
			use_islands = gen_islands_src(
			        verts_src, num_verts_src,
			        edges_src, num_edges_src,
			        polys_src, num_polys_src,
			        loops_src, num_loops_src,
			        &island_store);

			num_trees = use_islands ? island_store.islands_num : 1;
			treedata = MEM_callocN(sizeof(*treedata) * (size_t)num_trees, __func__);
			if (isld_steps_src) {
				as_graphdata = MEM_callocN(sizeof(*as_graphdata) * (size_t)num_trees, __func__);
			}

			if (use_islands) {
				/* We expect our islands to contain poly indices, with edge indices of 'inner cuts',
				 * and a mapping loops -> islands indices.
				 * This implies all loops of a same poly are in the same island. */
				BLI_assert((island_store.item_type == MISLAND_TYPE_LOOP) &&
				           (island_store.island_type == MISLAND_TYPE_POLY) &&
				           (island_store.innercut_type == MISLAND_TYPE_EDGE));
			}
		}
		else {
			num_trees = 1;
			treedata = MEM_callocN(sizeof(*treedata), __func__);
			if (isld_steps_src) {
				as_graphdata = MEM_callocN(sizeof(*as_graphdata), __func__);
			}
		}

		/* Build our AStar graphs. */
		if (isld_steps_src) {
			for (tindex = 0; tindex < num_trees; tindex++) {
				mesh_island_to_astar_graph(
				        use_islands ? &island_store : NULL, tindex, verts_src, edge_to_poly_map_src, num_edges_src,
				        loops_src, polys_src, num_polys_src, &as_graphdata[tindex]);
			}
		}

		/* Build our BVHtrees, either from verts or tessfaces. */
		if (use_from_vert) {
			if (use_islands) {
				BLI_bitmap *verts_active = BLI_BITMAP_NEW((size_t)num_verts_src, __func__);

				for (tindex = 0; tindex < num_trees; tindex++) {
					MeshElemMap *isld = island_store.islands[tindex];
					int num_verts_active = 0;
					BLI_BITMAP_SET_ALL(verts_active, false, (size_t)num_verts_src);
					for (i = 0; i < isld->count; i++) {
						mp_src = &polys_src[isld->indices[i]];
						for (lidx_src = mp_src->loopstart; lidx_src < mp_src->loopstart + mp_src->totloop; lidx_src++) {
							const unsigned int vidx_src = loops_src[lidx_src].v;
							if (!BLI_BITMAP_TEST(verts_active, vidx_src)) {
								BLI_BITMAP_ENABLE(verts_active, loops_src[lidx_src].v);
								num_verts_active++;
							}
						}
					}
					/* verts 'ownership' is transfered to treedata here, which will handle its freeing. */
					bvhtree_from_mesh_verts_ex(&treedata[tindex], verts_src, num_verts_src, verts_allocated_src,
					                           verts_active, num_verts_active, bvh_epsilon, 2, 6);
					if (verts_allocated_src) {
						verts_allocated_src = false;  /* Only 'give' our verts once, to first tree! */
					}
				}

				MEM_freeN(verts_active);
			}
			else {
				BLI_assert(num_trees == 1);
				bvhtree_from_mesh_verts(&treedata[0], dm_src, bvh_epsilon, 2, 6);
			}
		}
		else {  /* We use polygons. */
			if (use_islands) {
				/* bvhtree here uses looptri faces... */
				const unsigned int dirty_tess_flag = dm_src->dirty & DM_DIRTY_TESS_CDLAYERS;
				BLI_bitmap *looptri_active;

				/* We do not care about tessellated data here, only geometry itself is important. */
				if (dirty_tess_flag) {
					dm_src->dirty &= ~dirty_tess_flag;
				}
				DM_ensure_looptri(dm_src);
				if (dirty_tess_flag) {
					dm_src->dirty |= dirty_tess_flag;
				}

				looptri_src = DM_get_looptri_array(
				        dm_src,
				        verts_src,
				        polys_src, num_polys_src,
				        loops_src, num_loops_src,
				        &looptri_allocated_src);
				num_looptri_src = dm_src->getNumLoopTri(dm_src);
				looptri_active = BLI_BITMAP_NEW((size_t)num_looptri_src, __func__);

				for (tindex = 0; tindex < num_trees; tindex++) {
					int num_looptri_active = 0;
					BLI_BITMAP_SET_ALL(looptri_active, false, (size_t)num_looptri_src);
					for (i = 0; i < num_looptri_src; i++) {
						mp_src = &polys_src[looptri_src[i].poly];
						if (island_store.items_to_islands[mp_src->loopstart] == tindex) {
							BLI_BITMAP_ENABLE(looptri_active, i);
							num_looptri_active++;
						}
					}
					/* verts and faces 'ownership' is transfered to treedata here, which will handle its freeing. */
					bvhtree_from_mesh_looptri_ex(
					        &treedata[tindex],
					        verts_src, verts_allocated_src,
					        loops_src, loops_allocated_src,
					        looptri_src, num_looptri_src, looptri_allocated_src,
					        looptri_active, num_looptri_active, bvh_epsilon, 2, 6);
					if (verts_allocated_src) {
						verts_allocated_src = false;  /* Only 'give' our verts once, to first tree! */
					}
					if (loops_allocated_src) {
						loops_allocated_src = false;  /* Only 'give' our loops once, to first tree! */
					}
					if (looptri_allocated_src) {
						looptri_allocated_src = false;  /* Only 'give' our looptri once, to first tree! */
					}
				}

				MEM_freeN(looptri_active);
			}
			else {
				BLI_assert(num_trees == 1);
				bvhtree_from_mesh_looptri(&treedata[0], dm_src, bvh_epsilon, 2, 6);
			}
		}

		/* And check each dest poly! */
		islands_res = MEM_mallocN(sizeof(*islands_res) * (size_t)num_trees, __func__);
		for (tindex = 0; tindex < num_trees; tindex++) {
			islands_res[tindex] = MEM_mallocN(sizeof(**islands_res) * islands_res_buff_size, __func__);
		}

		for (pidx_dst = 0, mp_dst = polys_dst; pidx_dst < numpolys_dst; pidx_dst++, mp_dst++) {
			float pnor_dst[3];

			/* Only in use_from_vert case, we may need polys' centers as fallback in case we cannot decide which
			 * corner to use from normals only. */
			float pcent_dst[3];
			bool pcent_dst_valid = false;

			if (mode == MREMAP_MODE_LOOP_NEAREST_POLYNOR) {
				copy_v3_v3(pnor_dst, poly_nors_dst[pidx_dst]);
<<<<<<< HEAD
				BLI_space_transform_apply_normal(space_transform, pnor_dst);
=======
				if (space_transform) {
					BLI_space_transform_apply_normal(space_transform, pnor_dst);
				}
>>>>>>> f6c11062
			}

			if ((size_t)mp_dst->totloop > islands_res_buff_size) {
				islands_res_buff_size = (size_t)mp_dst->totloop + MREMAP_DEFAULT_BUFSIZE;
				for (tindex = 0; tindex < num_trees; tindex++) {
					islands_res[tindex] = MEM_reallocN(islands_res[tindex], sizeof(**islands_res) * islands_res_buff_size);
				}
			}

			for (tindex = 0; tindex < num_trees; tindex++) {
				BVHTreeFromMesh *tdata = &treedata[tindex];

				ml_dst = &loops_dst[mp_dst->loopstart];
				for (plidx_dst = 0; plidx_dst < mp_dst->totloop; plidx_dst++, ml_dst++) {
					if (use_from_vert) {
						MeshElemMap *vert_to_refelem_map_src = NULL;

						copy_v3_v3(tmp_co, verts_dst[ml_dst->v].co);
						nearest.index = -1;

						/* Convert the vertex to tree coordinates, if needed. */
						if (space_transform) {
							BLI_space_transform_apply(space_transform, tmp_co);
						}

						if (mesh_remap_bvhtree_query_nearest(tdata, &nearest, tmp_co, max_dist_sq, &hit_dist)) {
							float (*nor_dst)[3];
							float (*nors_src)[3];
							float best_nor_dot = -2.0f;
							float best_sqdist_fallback = FLT_MAX;
							int best_index_src = -1;

							if (mode == MREMAP_MODE_LOOP_NEAREST_LOOPNOR) {
								copy_v3_v3(tmp_no, loop_nors_dst[plidx_dst + mp_dst->loopstart]);
<<<<<<< HEAD
								BLI_space_transform_apply_normal(space_transform, tmp_no);
=======
								if (space_transform) {
									BLI_space_transform_apply_normal(space_transform, tmp_no);
								}
>>>>>>> f6c11062
								nor_dst = &tmp_no;
								nors_src = loop_nors_src;
								vert_to_refelem_map_src = vert_to_loop_map_src;
							}
							else {  /* if (mode == MREMAP_MODE_LOOP_NEAREST_POLYNOR) { */
								nor_dst = &pnor_dst;
								nors_src = poly_nors_src;
								vert_to_refelem_map_src = vert_to_poly_map_src;
							}

							for (i = vert_to_refelem_map_src[nearest.index].count; i--;) {
								const int index_src = vert_to_refelem_map_src[nearest.index].indices[i];
								const float dot = dot_v3v3(nors_src[index_src], *nor_dst);

								pidx_src = (mode == MREMAP_MODE_LOOP_NEAREST_LOOPNOR) ?
								               loop_to_poly_map_src[index_src] : index_src;
								/* WARNING! This is not the *real* lidx_src in case of POLYNOR, we only use it
								 *          to check we stay on current island (all loops from a given poly are
								 *          on same island!). */
								lidx_src = (mode == MREMAP_MODE_LOOP_NEAREST_LOOPNOR) ?
								               index_src : polys_src[pidx_src].loopstart;

								/* A same vert may be at the boundary of several islands! Hence, we have to ensure
								 * poly/loop we are currently considering *belongs* to current island! */
								if (use_islands && island_store.items_to_islands[lidx_src] != tindex) {
									continue;
								}

								if (dot > best_nor_dot - 1e-6f) {
									/* We need something as fallback decision in case dest normal matches several
									 * source normals (see T44522), using distance between polys' centers here. */
									float *pcent_src;
									float sqdist;

									mp_src = &polys_src[pidx_src];
									ml_src = &loops_src[mp_src->loopstart];

									if (!pcent_dst_valid) {
										BKE_mesh_calc_poly_center(
										            mp_dst, &loops_dst[mp_dst->loopstart], verts_dst, pcent_dst);
										pcent_dst_valid = true;
									}
									pcent_src = poly_cents_src[pidx_src];
									sqdist = len_squared_v3v3(pcent_dst, pcent_src);

									if ((dot > best_nor_dot + 1e-6f) || (sqdist < best_sqdist_fallback)) {
										best_nor_dot = dot;
										best_sqdist_fallback = sqdist;
										best_index_src = index_src;
									}
								}
							}
							if (mode == MREMAP_MODE_LOOP_NEAREST_POLYNOR) {
								/* Our best_index_src is a poly one for now!
								 * Have to find its loop matching our closest vertex. */
								mp_src = &polys_src[best_index_src];
								ml_src = &loops_src[mp_src->loopstart];
								for (plidx_src = 0; plidx_src < mp_src->totloop; plidx_src++, ml_src++) {
									if ((int)ml_src->v == nearest.index) {
										best_index_src = plidx_src + mp_src->loopstart;
										break;
									}
								}
							}
							best_nor_dot = (best_nor_dot + 1.0f) * 0.5f;
							islands_res[tindex][plidx_dst].factor = hit_dist ? (best_nor_dot / hit_dist) : 1e18f;
							islands_res[tindex][plidx_dst].hit_dist = hit_dist;
							islands_res[tindex][plidx_dst].index_src = best_index_src;
						}
						else {
							/* No source for this dest loop! */
							islands_res[tindex][plidx_dst].factor = 0.0f;
							islands_res[tindex][plidx_dst].hit_dist = FLT_MAX;
							islands_res[tindex][plidx_dst].index_src = -1;
						}
					}
					else if (mode & MREMAP_USE_NORPROJ) {
						int n = (ray_radius > 0.0f) ? MREMAP_RAYCAST_APPROXIMATE_NR : 1;
						float w = 1.0f;

						copy_v3_v3(tmp_co, verts_dst[ml_dst->v].co);
						copy_v3_v3(tmp_no, loop_nors_dst[plidx_dst + mp_dst->loopstart]);

						/* We do our transform here, since we may do several raycast/nearest queries. */
						if (space_transform) {
							BLI_space_transform_apply(space_transform, tmp_co);
							BLI_space_transform_apply_normal(space_transform, tmp_no);
						}

						while (n--) {
							if (mesh_remap_bvhtree_query_raycast(
							        tdata, &rayhit, tmp_co, tmp_no, ray_radius / w, max_dist, &hit_dist))
							{
								islands_res[tindex][plidx_dst].factor = (hit_dist ? (1.0f / hit_dist) : 1e18f) * w;
								islands_res[tindex][plidx_dst].hit_dist = hit_dist;
								islands_res[tindex][plidx_dst].index_src = (int)tdata->looptri[rayhit.index].poly;
								copy_v3_v3(islands_res[tindex][plidx_dst].hit_point, rayhit.co);
								break;
							}
							/* Next iteration will get bigger radius but smaller weight! */
							w /= MREMAP_RAYCAST_APPROXIMATE_FAC;
						}
						if (n == -1) {
							/* Fallback to 'nearest' hit here, loops usually comes in 'face group', not good to
							 * have only part of one dest face's loops to map to source.
							 * Note that since we give this a null weight, if whole weight for a given face
							 * is null, it means none of its loop mapped to this source island, hence we can skip it
							 * later.
							 */
							copy_v3_v3(tmp_co, verts_dst[ml_dst->v].co);
							nearest.index = -1;

							/* Convert the vertex to tree coordinates, if needed. */
							if (space_transform) {
								BLI_space_transform_apply(space_transform, tmp_co);
							}

							/* In any case, this fallback nearest hit should have no weight at all
							 * in 'best island' decision! */
							islands_res[tindex][plidx_dst].factor = 0.0f;

							if (mesh_remap_bvhtree_query_nearest(tdata, &nearest, tmp_co, max_dist_sq, &hit_dist)) {
								islands_res[tindex][plidx_dst].hit_dist = hit_dist;
								islands_res[tindex][plidx_dst].index_src = (int)tdata->looptri[nearest.index].poly;
								copy_v3_v3(islands_res[tindex][plidx_dst].hit_point, nearest.co);
							}
							else {
								/* No source for this dest loop! */
								islands_res[tindex][plidx_dst].hit_dist = FLT_MAX;
								islands_res[tindex][plidx_dst].index_src = -1;
							}
						}
					}
					else {  /* Nearest poly either to use all its loops/verts or just closest one. */
						copy_v3_v3(tmp_co, verts_dst[ml_dst->v].co);
						nearest.index = -1;

						/* Convert the vertex to tree coordinates, if needed. */
						if (space_transform) {
							BLI_space_transform_apply(space_transform, tmp_co);
						}

						if (mesh_remap_bvhtree_query_nearest(tdata, &nearest, tmp_co, max_dist_sq, &hit_dist)) {
							islands_res[tindex][plidx_dst].factor = hit_dist ? (1.0f / hit_dist) : 1e18f;
							islands_res[tindex][plidx_dst].hit_dist = hit_dist;
							islands_res[tindex][plidx_dst].index_src = (int)tdata->looptri[nearest.index].poly;
							copy_v3_v3(islands_res[tindex][plidx_dst].hit_point, nearest.co);
						}
						else {
							/* No source for this dest loop! */
							islands_res[tindex][plidx_dst].factor = 0.0f;
							islands_res[tindex][plidx_dst].hit_dist = FLT_MAX;
							islands_res[tindex][plidx_dst].index_src = -1;
						}
					}
				}
			}

			/* And now, find best island to use! */
			/* We have to first select the 'best source island' for given dst poly and its loops.
			 * Then, we have to check that poly does not 'spread' across some island's limits
			 * (like inner seams for UVs, etc.).
			 * Note we only still partially support that kind of situation here, i.e. polys spreading over actual cracks
			 * (like a narrow space without faces on src, splitting a 'tube-like' geometry). That kind of situation
			 * should be relatively rare, though.
			 */
			/* XXX This block in itself is big and complex enough to be a separate function but... it uses a bunch
			 *     of locale vars. Not worth sending all that through parameters (for now at least). */
			{
				BLI_AStarGraph *as_graph = NULL;
				int *poly_island_index_map = NULL;
				int pidx_src_prev = -1;

				MeshElemMap *best_island = NULL;
				float best_island_fac = 0.0f;
				int best_island_index = -1;

				for (tindex = 0; tindex < num_trees; tindex++) {
					float island_fac = 0.0f;

					for (plidx_dst = 0; plidx_dst < mp_dst->totloop; plidx_dst++) {
						island_fac += islands_res[tindex][plidx_dst].factor;
					}
					island_fac /= (float)mp_dst->totloop;

					if (island_fac > best_island_fac) {
						best_island_fac = island_fac;
						best_island_index = tindex;
					}
				}

				if (best_island_index != -1 && isld_steps_src) {
					best_island = use_islands ? island_store.islands[best_island_index] : NULL;
					as_graph = &as_graphdata[best_island_index];
					poly_island_index_map = (int *)as_graph->custom_data;
					BLI_astar_solution_init(as_graph, &as_solution, NULL);
				}

				for (plidx_dst = 0; plidx_dst < mp_dst->totloop; plidx_dst++) {
					IslandResult *isld_res;
					lidx_dst = plidx_dst + mp_dst->loopstart;

					if (best_island_index == -1) {
						/* No source for any loops of our dest poly in any source islands. */
						BKE_mesh_remap_item_define_invalid(r_map, lidx_dst);
						continue;
					}

					as_solution.custom_data = SET_INT_IN_POINTER(false);

					isld_res = &islands_res[best_island_index][plidx_dst];
					if (use_from_vert) {
						/* Indices stored in islands_res are those of loops, one per dest loop. */
						lidx_src = isld_res->index_src;
						if (lidx_src >= 0) {
							pidx_src = loop_to_poly_map_src[lidx_src];
							/* If prev and curr poly are the same, no need to do anything more!!! */
							if (!ELEM(pidx_src_prev, -1, pidx_src) && isld_steps_src) {
								int pidx_isld_src, pidx_isld_src_prev;
								if (poly_island_index_map) {
									pidx_isld_src = poly_island_index_map[pidx_src];
									pidx_isld_src_prev = poly_island_index_map[pidx_src_prev];
								}
								else {
									pidx_isld_src = pidx_src;
									pidx_isld_src_prev = pidx_src_prev;
								}

								BLI_astar_graph_solve(
								        as_graph, pidx_isld_src_prev, pidx_isld_src,
								        mesh_remap_calc_loops_astar_f_cost, &as_solution, isld_steps_src);
								if (GET_INT_FROM_POINTER(as_solution.custom_data) && (as_solution.steps > 0)) {
									/* Find first 'cutting edge' on path, and bring back lidx_src on poly just
									 * before that edge.
									 * Note we could try to be much smarter (like e.g. storing a whole poly's indices,
									 * and making decision (on which side of cutting edge(s!) to be) on the end,
									 * but this is one more level of complexity, better to first see if
									 * simple solution works!
									 */
									int last_valid_pidx_isld_src = -1;
									/* Note we go backward here, from dest to src poly. */
									for (i = as_solution.steps - 1; i--;) {
										BLI_AStarGNLink *as_link = as_solution.prev_links[pidx_isld_src];
										const int eidx = GET_INT_FROM_POINTER(as_link->custom_data);
										pidx_isld_src = as_solution.prev_nodes[pidx_isld_src];
										BLI_assert(pidx_isld_src != -1);
										if (eidx != -1) {
											/* we are 'crossing' a cutting edge. */
											last_valid_pidx_isld_src = pidx_isld_src;
										}
									}
									if (last_valid_pidx_isld_src != -1) {
										/* Find a new valid loop in that new poly (nearest one for now).
										 * Note we could be much more subtle here, again that's for later... */
										int j;
										float best_dist_sq = FLT_MAX;

										ml_dst = &loops_dst[lidx_dst];
										copy_v3_v3(tmp_co, verts_dst[ml_dst->v].co);

										/* We do our transform here, since we may do several raycast/nearest queries. */
										if (space_transform) {
											BLI_space_transform_apply(space_transform, tmp_co);
										}

										pidx_src = use_islands ? best_island->indices[last_valid_pidx_isld_src] :
										                         last_valid_pidx_isld_src;
										mp_src = &polys_src[pidx_src];
										ml_src = &loops_src[mp_src->loopstart];
										for (j = 0; j < mp_src->totloop; j++, ml_src++) {
											const float dist_sq = len_squared_v3v3(verts_src[ml_src->v].co, tmp_co);
											if (dist_sq < best_dist_sq) {
												best_dist_sq = dist_sq;
												lidx_src = mp_src->loopstart + j;
											}
										}
									}
								}
							}
							mesh_remap_item_define(
							        r_map, lidx_dst, isld_res->hit_dist,
							        best_island_index, 1, &lidx_src, &full_weight);
							pidx_src_prev = pidx_src;
						}
						else {
							/* No source for this loop in this island. */
							/* TODO: would probably be better to get a source at all cost in best island anyway? */
							mesh_remap_item_define(
							        r_map, lidx_dst, FLT_MAX,
							        best_island_index, 0, NULL, NULL);
						}
					}
					else {
						/* Else, we use source poly, indices stored in islands_res are those of polygons. */
						pidx_src = isld_res->index_src;
						if (pidx_src >= 0) {
							float *hit_co = isld_res->hit_point;
							int best_loop_index_src;

							mp_src = &polys_src[pidx_src];
							/* If prev and curr poly are the same, no need to do anything more!!! */
							if (!ELEM(pidx_src_prev, -1, pidx_src) && isld_steps_src) {
								int pidx_isld_src, pidx_isld_src_prev;
								if (poly_island_index_map) {
									pidx_isld_src = poly_island_index_map[pidx_src];
									pidx_isld_src_prev = poly_island_index_map[pidx_src_prev];
								}
								else {
									pidx_isld_src = pidx_src;
									pidx_isld_src_prev = pidx_src_prev;
								}

								BLI_astar_graph_solve(
								        as_graph, pidx_isld_src_prev, pidx_isld_src,
								        mesh_remap_calc_loops_astar_f_cost, &as_solution, isld_steps_src);
								if (GET_INT_FROM_POINTER(as_solution.custom_data) && (as_solution.steps > 0)) {
									/* Find first 'cutting edge' on path, and bring back lidx_src on poly just
									 * before that edge.
									 * Note we could try to be much smarter (like e.g. storing a whole poly's indices,
									 * and making decision (one which side of cutting edge(s!) to be on the end,
									 * but this is one more level of complexity, better to first see if
									 * simple solution works!
									 */
									int last_valid_pidx_isld_src = -1;
									/* Note we go backward here, from dest to src poly. */
									for (i = as_solution.steps - 1; i--;) {
										BLI_AStarGNLink *as_link = as_solution.prev_links[pidx_isld_src];
										int eidx = GET_INT_FROM_POINTER(as_link->custom_data);

										pidx_isld_src = as_solution.prev_nodes[pidx_isld_src];
										BLI_assert(pidx_isld_src != -1);
										if (eidx != -1) {
											/* we are 'crossing' a cutting edge. */
											last_valid_pidx_isld_src = pidx_isld_src;
										}
									}
									if (last_valid_pidx_isld_src != -1) {
										/* Find a new valid loop in that new poly (nearest point on poly for now).
										 * Note we could be much more subtle here, again that's for later... */
										float best_dist_sq = FLT_MAX;
										int j;

										ml_dst = &loops_dst[lidx_dst];
										copy_v3_v3(tmp_co, verts_dst[ml_dst->v].co);

										/* We do our transform here, since we may do several raycast/nearest queries. */
										if (space_transform) {
											BLI_space_transform_apply(space_transform, tmp_co);
										}

										pidx_src = use_islands ? best_island->indices[last_valid_pidx_isld_src] :
										                         last_valid_pidx_isld_src;
										mp_src = &polys_src[pidx_src];

										/* Create that one on demand. */
										if (poly_to_looptri_map_src == NULL) {
											BKE_mesh_origindex_map_create_looptri(
											        &poly_to_looptri_map_src, &poly_to_looptri_map_src_buff,
											        polys_src, num_polys_src,
											        looptri_src, num_looptri_src);
										}

										for (j = poly_to_looptri_map_src[pidx_src].count; j--;) {
											float h[3];
											const MLoopTri *lt = &looptri_src[poly_to_looptri_map_src[pidx_src].indices[j]];
											float dist_sq;

											closest_on_tri_to_point_v3(
											        h, tmp_co,
											        vcos_src[loops_src[lt->tri[0]].v],
											        vcos_src[loops_src[lt->tri[1]].v],
											        vcos_src[loops_src[lt->tri[2]].v]);
											dist_sq = len_squared_v3v3(tmp_co, h);
											if (dist_sq < best_dist_sq) {
												copy_v3_v3(hit_co, h);
												best_dist_sq = dist_sq;
											}
										}
									}
								}
							}

							if (mode == MREMAP_MODE_LOOP_POLY_NEAREST) {
								mesh_remap_interp_poly_data_get(
								        mp_src, loops_src, (const float (*)[3])vcos_src, hit_co,
								        &buff_size_interp, &vcos_interp, true, &indices_interp,
								        &weights_interp, false, &best_loop_index_src);

								mesh_remap_item_define(
								        r_map, lidx_dst, isld_res->hit_dist,
								        best_island_index, 1, &best_loop_index_src, &full_weight);
							}
							else {
								const int sources_num = mesh_remap_interp_poly_data_get(
								        mp_src, loops_src, (const float (*)[3])vcos_src, hit_co,
								        &buff_size_interp, &vcos_interp, true, &indices_interp,
								        &weights_interp, true, NULL);

								mesh_remap_item_define(
								        r_map, lidx_dst,
								        isld_res->hit_dist, best_island_index,
								        sources_num, indices_interp, weights_interp);
							}

							pidx_src_prev = pidx_src;
						}
						else {
							/* No source for this loop in this island. */
							/* TODO: would probably be better to get a source at all cost in best island anyway? */
							mesh_remap_item_define(r_map, lidx_dst, FLT_MAX, best_island_index, 0, NULL, NULL);
						}
					}
				}

				BLI_astar_solution_clear(&as_solution);
			}
		}

		for (tindex = 0; tindex < num_trees; tindex++) {
			MEM_freeN(islands_res[tindex]);
			free_bvhtree_from_mesh(&treedata[tindex]);
			if (isld_steps_src) {
				BLI_astar_graph_free(&as_graphdata[tindex]);
			}
		}
		MEM_freeN(islands_res);
		BKE_mesh_loop_islands_free(&island_store);
		MEM_freeN(treedata);
		if (isld_steps_src) {
			MEM_freeN(as_graphdata);
			BLI_astar_solution_free(&as_solution);
		}

		if (verts_allocated_src) {
			MEM_freeN(verts_src);
		}
		if (vcos_src) {
			MEM_freeN(vcos_src);
		}
		if (edges_allocated_src) {
			MEM_freeN(edges_src);
		}
		if (loops_allocated_src) {
			MEM_freeN(loops_src);
		}
		if (polys_allocated_src) {
			MEM_freeN(polys_src);
		}
		if (looptri_allocated_src) {
			MEM_freeN((void *)looptri_src);
		}
		if (vert_to_loop_map_src) {
			MEM_freeN(vert_to_loop_map_src);
		}
		if (vert_to_loop_map_src_buff) {
			MEM_freeN(vert_to_loop_map_src_buff);
		}
		if (vert_to_poly_map_src) {
			MEM_freeN(vert_to_poly_map_src);
		}
		if (vert_to_poly_map_src_buff) {
			MEM_freeN(vert_to_poly_map_src_buff);
		}
		if (edge_to_poly_map_src) {
			MEM_freeN(edge_to_poly_map_src);
		}
		if (edge_to_poly_map_src_buff) {
			MEM_freeN(edge_to_poly_map_src_buff);
		}
		if (poly_to_looptri_map_src) {
			MEM_freeN(poly_to_looptri_map_src);
		}
		if (poly_to_looptri_map_src_buff) {
			MEM_freeN(poly_to_looptri_map_src_buff);
		}
		if (loop_to_poly_map_src) {
			MEM_freeN(loop_to_poly_map_src);
		}
		if (poly_cents_src) {
			MEM_freeN(poly_cents_src);
		}
		if (vcos_interp) {
			MEM_freeN(vcos_interp);
		}
		if (indices_interp) {
			MEM_freeN(indices_interp);
		}
		if (weights_interp) {
			MEM_freeN(weights_interp);
		}
	}
}

void BKE_mesh_remap_calc_polys_from_dm(
        const int mode, const SpaceTransform *space_transform, const float max_dist, const float ray_radius,
        MVert *verts_dst, const int numverts_dst, MLoop *loops_dst, const int numloops_dst,
        MPoly *polys_dst, const int numpolys_dst, CustomData *pdata_dst, const bool dirty_nors_dst,
        DerivedMesh *dm_src, MeshPairRemap *r_map)
{
	const float full_weight = 1.0f;
	const float max_dist_sq = max_dist * max_dist;
	float (*poly_nors_dst)[3] = NULL;
	float tmp_co[3], tmp_no[3];
	int i;

	BLI_assert(mode & MREMAP_MODE_POLY);

	if (mode & (MREMAP_USE_NORMAL | MREMAP_USE_NORPROJ)) {
		/* Cache poly nors into a temp CDLayer. */
		poly_nors_dst = CustomData_get_layer(pdata_dst, CD_NORMAL);
		if (!poly_nors_dst) {
			poly_nors_dst = CustomData_add_layer(pdata_dst, CD_NORMAL, CD_CALLOC, NULL, numpolys_dst);
			CustomData_set_layer_flag(pdata_dst, CD_NORMAL, CD_FLAG_TEMPORARY);
		}
		if (dirty_nors_dst) {
			BKE_mesh_calc_normals_poly(verts_dst, NULL, numverts_dst, loops_dst, polys_dst, numloops_dst, numpolys_dst,
			                           poly_nors_dst, true);
		}
	}

	BKE_mesh_remap_init(r_map, numpolys_dst);

	if (mode == MREMAP_MODE_TOPOLOGY) {
		BLI_assert(numpolys_dst == dm_src->getNumPolys(dm_src));
		for (i = 0; i < numpolys_dst; i++) {
			mesh_remap_item_define(r_map, i, FLT_MAX, 0, 1, &i, &full_weight);
		}
	}
	else {
		BVHTreeFromMesh treedata = {NULL};
		BVHTreeNearest nearest = {0};
		BVHTreeRayHit rayhit = {0};
		float hit_dist;

		bvhtree_from_mesh_looptri(
		        &treedata, dm_src,
		        (mode & MREMAP_USE_NORPROJ) ? MREMAP_RAYCAST_APPROXIMATE_BVHEPSILON(ray_radius) : 0.0f,
		        2, 6);

		if (mode == MREMAP_MODE_POLY_NEAREST) {
			nearest.index = -1;

			for (i = 0; i < numpolys_dst; i++) {
				MPoly *mp = &polys_dst[i];

				BKE_mesh_calc_poly_center(mp, &loops_dst[mp->loopstart], verts_dst, tmp_co);

				/* Convert the vertex to tree coordinates, if needed. */
				if (space_transform) {
					BLI_space_transform_apply(space_transform, tmp_co);
				}

				if (mesh_remap_bvhtree_query_nearest(&treedata, &nearest, tmp_co, max_dist_sq, &hit_dist)) {
					const MLoopTri *lt = &treedata.looptri[nearest.index];
					const int poly_index = (int)lt->poly;
					mesh_remap_item_define(
					        r_map, i, hit_dist, 0,
					        1, &poly_index, &full_weight);
				}
				else {
					/* No source for this dest poly! */
					BKE_mesh_remap_item_define_invalid(r_map, i);
				}
			}
		}
		else if (mode == MREMAP_MODE_POLY_NOR) {
			BLI_assert(poly_nors_dst);

			for (i = 0; i < numpolys_dst; i++) {
				MPoly *mp = &polys_dst[i];

				BKE_mesh_calc_poly_center(mp, &loops_dst[mp->loopstart], verts_dst, tmp_co);
				copy_v3_v3(tmp_no, poly_nors_dst[i]);

				/* Convert the vertex to tree coordinates, if needed. */
				if (space_transform) {
					BLI_space_transform_apply(space_transform, tmp_co);
					BLI_space_transform_apply_normal(space_transform, tmp_no);
				}

				if (mesh_remap_bvhtree_query_raycast(
				        &treedata, &rayhit, tmp_co, tmp_no, ray_radius, max_dist, &hit_dist))
				{
					const MLoopTri *lt = &treedata.looptri[rayhit.index];
					const int poly_index = (int)lt->poly;

					mesh_remap_item_define(
					        r_map, i, hit_dist, 0,
					        1, &poly_index, &full_weight);
				}
				else {
					/* No source for this dest poly! */
					BKE_mesh_remap_item_define_invalid(r_map, i);
				}
			}
		}
		else if (mode == MREMAP_MODE_POLY_POLYINTERP_PNORPROJ) {
			/* We cast our rays randomly, with a pseudo-even distribution (since we spread across tessellated tris,
			 * with additional weighting based on each tri's relative area).
			 */
			RNG *rng = BLI_rng_new(0);

			const size_t numpolys_src = (size_t)dm_src->getNumPolys(dm_src);

			/* Here it's simpler to just allocate for all polys :/ */
			int *indices = MEM_mallocN(sizeof(*indices) * numpolys_src, __func__);
			float *weights = MEM_mallocN(sizeof(*weights) * numpolys_src, __func__);

			size_t tmp_poly_size = MREMAP_DEFAULT_BUFSIZE;
			float (*poly_vcos_2d)[2] = MEM_mallocN(sizeof(*poly_vcos_2d) * tmp_poly_size, __func__);
			/* Tessellated 2D poly, always (num_loops - 2) triangles. */
			int (*tri_vidx_2d)[3] = MEM_mallocN(sizeof(*tri_vidx_2d) * (tmp_poly_size - 2), __func__);

			for (i = 0; i < numpolys_dst; i++) {
				/* For each dst poly, we sample some rays from it (2D grid in pnor space)
				 * and use their hits to interpolate from source polys. */
				/* Note: dst poly is early-converted into src space! */
				MPoly *mp = &polys_dst[i];

				int tot_rays, done_rays = 0;
				float poly_area_2d_inv, done_area = 0.0f;

				float pcent_dst[3];
				float to_pnor_2d_mat[3][3], from_pnor_2d_mat[3][3];
				float poly_dst_2d_min[2], poly_dst_2d_max[2], poly_dst_2d_z;
				float poly_dst_2d_size[2];

				float totweights = 0.0f;
				float hit_dist_accum = 0.0f;
				int sources_num = 0;
				const int tris_num = mp->totloop - 2;
				int j;

				BKE_mesh_calc_poly_center(mp, &loops_dst[mp->loopstart], verts_dst, pcent_dst);
				copy_v3_v3(tmp_no, poly_nors_dst[i]);

				/* We do our transform here, else it'd be redone by raycast helper for each ray, ugh! */
				if (space_transform) {
					BLI_space_transform_apply(space_transform, pcent_dst);
					BLI_space_transform_apply_normal(space_transform, tmp_no);
				}

				copy_vn_fl(weights, (int)numpolys_src, 0.0f);

				if (UNLIKELY((size_t)mp->totloop > tmp_poly_size)) {
					tmp_poly_size = (size_t)mp->totloop;
					poly_vcos_2d = MEM_reallocN(poly_vcos_2d, sizeof(*poly_vcos_2d) * tmp_poly_size);
					tri_vidx_2d = MEM_reallocN(tri_vidx_2d, sizeof(*tri_vidx_2d) * (tmp_poly_size - 2));
				}

				axis_dominant_v3_to_m3(to_pnor_2d_mat, tmp_no);
				invert_m3_m3(from_pnor_2d_mat, to_pnor_2d_mat);

				mul_m3_v3(to_pnor_2d_mat, pcent_dst);
				poly_dst_2d_z = pcent_dst[2];

				/* Get (2D) bounding square of our poly. */
				INIT_MINMAX2(poly_dst_2d_min, poly_dst_2d_max);

				for (j = 0; j < mp->totloop; j++) {
					MLoop *ml = &loops_dst[j + mp->loopstart];
					copy_v3_v3(tmp_co, verts_dst[ml->v].co);
					if (space_transform) {
						BLI_space_transform_apply(space_transform, tmp_co);
					}
					mul_v2_m3v3(poly_vcos_2d[j], to_pnor_2d_mat, tmp_co);
					minmax_v2v2_v2(poly_dst_2d_min, poly_dst_2d_max, poly_vcos_2d[j]);
				}

				/* We adjust our ray-casting grid to ray_radius (the smaller, the more rays are cast),
				 * with lower/upper bounds. */
				sub_v2_v2v2(poly_dst_2d_size, poly_dst_2d_max, poly_dst_2d_min);

				if (ray_radius) {
					tot_rays = (int)((max_ff(poly_dst_2d_size[0], poly_dst_2d_size[1]) / ray_radius) + 0.5f);
					CLAMP(tot_rays, MREMAP_RAYCAST_TRI_SAMPLES_MIN, MREMAP_RAYCAST_TRI_SAMPLES_MAX);
				}
				else {
					/* If no radius (pure rays), give max number of rays! */
					tot_rays = MREMAP_RAYCAST_TRI_SAMPLES_MIN;
				}
				tot_rays *= tot_rays;

				poly_area_2d_inv = area_poly_v2((const float(*)[2])poly_vcos_2d, (unsigned int)mp->totloop);
				/* In case we have a null-area degenerated poly... */
				poly_area_2d_inv = 1.0f / max_ff(poly_area_2d_inv, 1e-9f);

				/* Tessellate our poly. */
				if (mp->totloop == 3) {
					tri_vidx_2d[0][0] = 0;
					tri_vidx_2d[0][1] = 1;
					tri_vidx_2d[0][2] = 2;
				}
				if (mp->totloop == 4) {
					tri_vidx_2d[0][0] = 0;
					tri_vidx_2d[0][1] = 1;
					tri_vidx_2d[0][2] = 2;
					tri_vidx_2d[1][0] = 0;
					tri_vidx_2d[1][1] = 2;
					tri_vidx_2d[1][2] = 3;
				}
				else {
					BLI_polyfill_calc((const float(*)[2])poly_vcos_2d, (unsigned int)mp->totloop, -1,
					                  (unsigned int (*)[3])tri_vidx_2d);
				}

				for (j = 0; j < tris_num; j++) {
					float *v1 = poly_vcos_2d[tri_vidx_2d[j][0]];
					float *v2 = poly_vcos_2d[tri_vidx_2d[j][1]];
					float *v3 = poly_vcos_2d[tri_vidx_2d[j][2]];
					int rays_num;

					/* All this allows us to get 'absolute' number of rays for each tri, avoiding accumulating
					 * errors over iterations, and helping better even distribution. */
					done_area += area_tri_v2(v1, v2, v3);
					rays_num = max_ii((int)((float)tot_rays * done_area * poly_area_2d_inv + 0.5f) - done_rays, 0);
					done_rays += rays_num;

					while (rays_num--) {
						int n = (ray_radius > 0.0f) ? MREMAP_RAYCAST_APPROXIMATE_NR : 1;
						float w = 1.0f;

						BLI_rng_get_tri_sample_float_v2(rng, v1, v2, v3, tmp_co);

						tmp_co[2] = poly_dst_2d_z;
						mul_m3_v3(from_pnor_2d_mat, tmp_co);

						/* At this point, tmp_co is a point on our poly surface, in mesh_src space! */
						while (n--) {
							if (mesh_remap_bvhtree_query_raycast(
							        &treedata, &rayhit, tmp_co, tmp_no, ray_radius / w, max_dist, &hit_dist))
							{
								const MLoopTri *lt = &treedata.looptri[rayhit.index];

								weights[lt->poly] += w;
								totweights += w;
								hit_dist_accum += hit_dist;
								break;
							}
							/* Next iteration will get bigger radius but smaller weight! */
							w /= MREMAP_RAYCAST_APPROXIMATE_FAC;
						}
					}
				}

				if (totweights > 0.0f) {
					for (j = 0; j < (int)numpolys_src; j++) {
						if (!weights[j]) {
							continue;
						}
						/* Note: sources_num is always <= j! */
						weights[sources_num] = weights[j] / totweights;
						indices[sources_num] = j;
						sources_num++;
					}
					mesh_remap_item_define(r_map, i, hit_dist_accum / totweights, 0, sources_num, indices, weights);
				}
				else {
					/* No source for this dest poly! */
					BKE_mesh_remap_item_define_invalid(r_map, i);
				}
			}

			MEM_freeN(tri_vidx_2d);
			MEM_freeN(poly_vcos_2d);
			MEM_freeN(indices);
			MEM_freeN(weights);
			BLI_rng_free(rng);
		}
		else {
			printf("WARNING! Unsupported mesh-to-mesh poly mapping mode (%d)!\n", mode);
			memset(r_map->items, 0, sizeof(*r_map->items) * (size_t)numpolys_dst);
		}

		free_bvhtree_from_mesh(&treedata);
	}
}

#undef MREMAP_RAYCAST_APPROXIMATE_NR
#undef MREMAP_RAYCAST_APPROXIMATE_FAC
#undef MREMAP_RAYCAST_APPROXIMATE_BVHEPSILON
#undef MREMAP_RAYCAST_TRI_SAMPLES_MIN
#undef MREMAP_RAYCAST_TRI_SAMPLES_MAX
#undef MREMAP_DEFAULT_BUFSIZE

/** \} */<|MERGE_RESOLUTION|>--- conflicted
+++ resolved
@@ -1440,13 +1440,9 @@
 
 			if (mode == MREMAP_MODE_LOOP_NEAREST_POLYNOR) {
 				copy_v3_v3(pnor_dst, poly_nors_dst[pidx_dst]);
-<<<<<<< HEAD
-				BLI_space_transform_apply_normal(space_transform, pnor_dst);
-=======
 				if (space_transform) {
 					BLI_space_transform_apply_normal(space_transform, pnor_dst);
 				}
->>>>>>> f6c11062
 			}
 
 			if ((size_t)mp_dst->totloop > islands_res_buff_size) {
@@ -1481,13 +1477,9 @@
 
 							if (mode == MREMAP_MODE_LOOP_NEAREST_LOOPNOR) {
 								copy_v3_v3(tmp_no, loop_nors_dst[plidx_dst + mp_dst->loopstart]);
-<<<<<<< HEAD
-								BLI_space_transform_apply_normal(space_transform, tmp_no);
-=======
 								if (space_transform) {
 									BLI_space_transform_apply_normal(space_transform, tmp_no);
 								}
->>>>>>> f6c11062
 								nor_dst = &tmp_no;
 								nors_src = loop_nors_src;
 								vert_to_refelem_map_src = vert_to_loop_map_src;
