/*
 * ***** BEGIN GPL LICENSE BLOCK *****
 *
 * This program is free software; you can redistribute it and/or
 * modify it under the terms of the GNU General Public License
 * as published by the Free Software Foundation; either version 2
 * of the License, or (at your option) any later version.
 *
 * This program is distributed in the hope that it will be useful,
 * but WITHOUT ANY WARRANTY; without even the implied warranty of
 * MERCHANTABILITY or FITNESS FOR A PARTICULAR PURPOSE.  See the
 * GNU General Public License for more details.
 *
 * You should have received a copy of the GNU General Public License
 * along with this program; if not, write to the Free Software Foundation,
 * Inc., 51 Franklin Street, Fifth Floor, Boston, MA 02110-1301, USA.
 *
 * The Original Code is Copyright (C) 2001-2002 by NaN Holding BV.
 * All rights reserved.
 *
 * The Original Code is: all of this file.
 *
 * Contributor(s): none yet.
 *
 * ***** END GPL LICENSE BLOCK *****
 */
#ifndef __BKE_LIBRARY_H__
#define __BKE_LIBRARY_H__

/** \file BKE_library.h
 *  \ingroup bke
 *  \since March 2001
 *  \author nzc
 */
#ifdef __cplusplus
extern "C" {
#endif

#include "BLI_compiler_attrs.h"

struct BlendThumbnail;
struct ListBase;
struct ID;
struct ImBuf;
struct Main;
struct Library;
struct wmWindowManager;
struct bContext;
struct PointerRNA;
struct PropertyRNA;

void *BKE_libblock_alloc_notest(short type);
void *BKE_libblock_alloc(struct Main *bmain, short type, const char *name) ATTR_WARN_UNUSED_RESULT ATTR_NONNULL();
void  BKE_libblock_init_empty(struct ID *id);
void *BKE_libblock_copy_ex(struct Main *bmain, struct ID *id) ATTR_WARN_UNUSED_RESULT ATTR_NONNULL();
void *BKE_libblock_copy_nolib(struct ID *id, const bool do_action) ATTR_NONNULL();
void *BKE_libblock_copy(struct ID *id) ATTR_WARN_UNUSED_RESULT ATTR_NONNULL();
void  BKE_libblock_copy_data(struct ID *id, const struct ID *id_from, const bool do_action);
void  BKE_libblock_relink(struct ID *id);
void  BKE_libblock_rename(struct Main *bmain, struct ID *id, const char *name) ATTR_NONNULL();
void  BLI_libblock_ensure_unique_name(struct Main *bmain, const char *name) ATTR_NONNULL();

void  BKE_libblock_free(struct Main *bmain, void *idv) ATTR_NONNULL();
void  BKE_libblock_free_ex(struct Main *bmain, void *idv, bool do_id_user) ATTR_NONNULL();
void  BKE_libblock_free_us(struct Main *bmain, void *idv) ATTR_NONNULL();
void  BKE_libblock_free_data(struct Main *bmain, struct ID *id) ATTR_NONNULL();

struct ID *BKE_libblock_find_name_ex(struct Main *bmain, const short type, const char *name) ATTR_WARN_UNUSED_RESULT ATTR_NONNULL();
struct ID *BKE_libblock_find_name(const short type, const char *name) ATTR_WARN_UNUSED_RESULT ATTR_NONNULL();

/* Also IDRemap->flag. */
enum {
	/* Do not remap indirect usages of IDs (that is, when user is some linked data). */
	ID_REMAP_SKIP_INDIRECT_USAGE    = 1 << 0,
	/* This flag should always be set, *except for 'unlink' scenarios* (only relevant when new_id == NULL).
	 * Basically, when unset, NEVER_NULL ID usages will keep pointing to old_id, but (if needed) old_id user count
	 * will still be decremented. This is mandatory for 'delete ID' case, but in all other situation this would lead
	 * to invalid user counts! */
	ID_REMAP_SKIP_NEVER_NULL_USAGE  = 1 << 1,
	/* This tells the callback func to flag with LIB_DOIT all IDs using target one with a 'never NULL' pointer
	 * (like e.g. Object->data). */
	ID_REMAP_FLAG_NEVER_NULL_USAGE  = 1 << 2,
};

/* Note: Requiring new_id to be non-null, this *may* not be the case ultimately, but makes things simpler for now. */
void BKE_libblock_remap_locked(
        struct Main *bmain, void *old_idv, void *new_idv,
        const short remap_flags) ATTR_NONNULL(1, 2);
void BKE_libblock_remap(
        struct Main *bmain, void *old_idv, void *new_idv,
        const short remap_flags) ATTR_NONNULL(1, 2);

void BKE_libblock_unlink(struct Main *bmain, void *idv, const bool do_flag_never_null) ATTR_NONNULL();

void BKE_libblock_relink_ex(void *idv, void *old_idv, void *new_idv, const bool us_min_never_null) ATTR_NONNULL(1);

void BKE_id_lib_local_paths(struct Main *bmain, struct Library *lib, struct ID *id);
void id_lib_extern(struct ID *id);
void BKE_library_filepath_set(struct Library *lib, const char *filepath);
void id_us_ensure_real(struct ID *id);
void id_us_plus(struct ID *id);
void id_us_min(struct ID *id);
void id_fake_user_set(struct ID *id);
void id_fake_user_clear(struct ID *id);

bool id_make_local(struct ID *id, bool test);
bool id_single_user(struct bContext *C, struct ID *id, struct PointerRNA *ptr, struct PropertyRNA *prop);
bool id_copy(struct ID *id, struct ID **newid, bool test);
void id_sort_by_name(struct ListBase *lb, struct ID *id);

bool new_id(struct ListBase *lb, struct ID *id, const char *name);
void id_clear_lib_data(struct Main *bmain, struct ID *id);

struct ListBase *which_libbase(struct Main *mainlib, short type);

#define MAX_LIBARRAY    34
int set_listbasepointers(struct Main *main, struct ListBase *lb[MAX_LIBARRAY]);

<<<<<<< HEAD
void BKE_libblock_free(struct Main *bmain, void *idv);
void BKE_libblock_free_ex(struct Main *bmain, void *idv, const bool do_id_user);
void BKE_libblock_free_us(struct Main *bmain, void *idv);
void BKE_libblock_free_data(struct Main *bmain, struct ID *id);

void BKE_libblock_delete(struct Main *bmain, void *idv) ATTR_NONNULL();

=======
>>>>>>> 8e1fae3e
/* Main API */
struct Main *BKE_main_new(void);
void BKE_main_free(struct Main *mainvar);

void BKE_main_lock(struct Main *bmain);
void BKE_main_unlock(struct Main *bmain);

struct BlendThumbnail *BKE_main_thumbnail_from_imbuf(struct Main *bmain, struct ImBuf *img);
struct ImBuf *BKE_main_thumbnail_to_imbuf(struct Main *bmain, struct BlendThumbnail *data);
void BKE_main_thumbnail_create(struct Main *bmain);

void BKE_main_id_tag_idcode(struct Main *mainvar, const short type, const bool tag);
void BKE_main_id_tag_listbase(struct ListBase *lb, const bool tag);
void BKE_main_id_tag_all(struct Main *mainvar, const bool tag);

void BKE_main_id_flag_listbase(ListBase *lb, const int flag, const bool value);
void BKE_main_id_flag_all(struct Main *bmain, const int flag, const bool value);

void BKE_main_id_clear_newpoins(struct Main *bmain);

void BKE_main_lib_objects_recalc_all(struct Main *bmain);

/* (MAX_ID_NAME - 2) + 3 */
void BKE_id_ui_prefix(char name[66 + 1], const struct ID *id);

void BKE_library_make_local(struct Main *bmain, struct Library *lib, bool untagged_only);

typedef void (*BKE_library_free_window_manager_cb)(struct bContext *, struct wmWindowManager *);
typedef void (*BKE_library_free_notifier_reference_cb)(const void *);
typedef void (*BKE_library_remap_editor_id_reference_cb)(struct ID *, struct ID *);

void BKE_library_callback_free_window_manager_set(BKE_library_free_window_manager_cb func);
void BKE_library_callback_free_notifier_reference_set(BKE_library_free_notifier_reference_cb func);
void BKE_library_callback_remap_editor_id_reference_set(BKE_library_remap_editor_id_reference_cb func);

/* use when "" is given to new_id() */
#define ID_FALLBACK_NAME N_("Untitled")

#define IS_TAGGED(_id) ((_id) && (((ID *)_id)->tag & LIB_TAG_DOIT))

#ifdef __cplusplus
}
#endif

#endif  /* __BKE_LIBRARY_H__ */<|MERGE_RESOLUTION|>--- conflicted
+++ resolved
@@ -65,6 +65,8 @@
 void  BKE_libblock_free_us(struct Main *bmain, void *idv) ATTR_NONNULL();
 void  BKE_libblock_free_data(struct Main *bmain, struct ID *id) ATTR_NONNULL();
 
+void  BKE_libblock_delete(struct Main *bmain, void *idv) ATTR_NONNULL();
+
 struct ID *BKE_libblock_find_name_ex(struct Main *bmain, const short type, const char *name) ATTR_WARN_UNUSED_RESULT ATTR_NONNULL();
 struct ID *BKE_libblock_find_name(const short type, const char *name) ATTR_WARN_UNUSED_RESULT ATTR_NONNULL();
 
@@ -116,16 +118,6 @@
 #define MAX_LIBARRAY    34
 int set_listbasepointers(struct Main *main, struct ListBase *lb[MAX_LIBARRAY]);
 
-<<<<<<< HEAD
-void BKE_libblock_free(struct Main *bmain, void *idv);
-void BKE_libblock_free_ex(struct Main *bmain, void *idv, const bool do_id_user);
-void BKE_libblock_free_us(struct Main *bmain, void *idv);
-void BKE_libblock_free_data(struct Main *bmain, struct ID *id);
-
-void BKE_libblock_delete(struct Main *bmain, void *idv) ATTR_NONNULL();
-
-=======
->>>>>>> 8e1fae3e
 /* Main API */
 struct Main *BKE_main_new(void);
 void BKE_main_free(struct Main *mainvar);
