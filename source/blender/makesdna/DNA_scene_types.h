--- conflicted
+++ resolved
@@ -507,15 +507,8 @@
 } TimeMarker;
 
 typedef struct Paint {
-<<<<<<< HEAD
-	/* Array of brushes selected for use in this paint mode */
-	Brush **brushes;
-	int active_brush_index, brush_count;
-
-=======
 	struct Brush *brush;
-	
->>>>>>> 99c64e05
+
 	/* WM Paint cursor */
 	void *paint_cursor;
 	unsigned char paint_cursor_col[4];
