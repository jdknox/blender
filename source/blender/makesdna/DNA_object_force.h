/**
 *
 * $Id$
 *
 * ***** BEGIN GPL/BL DUAL LICENSE BLOCK *****
 *
 * This program is free software; you can redistribute it and/or
 * modify it under the terms of the GNU General Public License
 * as published by the Free Software Foundation; either version 2
 * of the License, or (at your option) any later version. The Blender
 * Foundation also sells licenses for use in proprietary software under
 * the Blender License.  See http://www.blender.org/BL/ for information
 * about this.
 *
 * This program is distributed in the hope that it will be useful,
 * but WITHOUT ANY WARRANTY; without even the implied warranty of
 * MERCHANTABILITY or FITNESS FOR A PARTICULAR PURPOSE.  See the
 * GNU General Public License for more details.
 *
 * You should have received a copy of the GNU General Public License
 * along with this program; if not, write to the Free Software Foundation,
 * Inc., 59 Temple Place - Suite 330, Boston, MA  02111-1307, USA.
 *
 * The Original Code is Copyright (C) 2004-2005 by Blender Foundation
 * All rights reserved.
 *
 * The Original Code is: all of this file.
 *
 * Contributor(s): none yet.
 *
 * ***** END GPL/BL DUAL LICENSE BLOCK *****
 */
#ifndef DNA_OBJECT_FORCE_H
#define DNA_OBJECT_FORCE_H

#ifdef __cplusplus
extern "C" {
#endif
	
typedef struct PartDeflect {
	short deflect;		/* Deflection flag - does mesh deflect particles*/
	short forcefield;	/* Force field type, do the vertices attract / repel particles ? */
	short flag;			/* general settings flag */
	short falloff;		/* fall-off type*/
	
	float pdef_damp;	/* Damping factor for particle deflection       */
	float pdef_rdamp;	/* Random element of damping for deflection     */
	float pdef_perm;	/* Chance of particle passing through mesh      */
	float pdef_frict;	/* Friction factor for particle deflection		*/
	float pdef_rfrict;	/* Random element of friction for deflection	*/

	float f_strength;	/* The strength of the force (+ or - )       */
	float f_power;		/* The power law - real gravitation is 2 (square)  */
	float f_dist;
	float f_damp;		/* The dampening factor, currently only for harmonic force	*/
	float maxdist;		/* if indicated, use this maximum */
	float mindist;		/* if indicated, use this minimum */
	float maxrad;		/* radial versions of above */
	float minrad;
	float f_power_r;	/* radial fall-off power*/
	
	float pdef_sbdamp;	/* Damping factor for softbody deflection       */
	float pdef_sbift;	/* inner face thickness for softbody deflection */
	float pdef_sboft;	/* outer face thickness for softbody deflection */

	/* variables for guide curve */
	float clump_fac, clump_pow;
	float kink_freq, kink_shape, kink_amp, free_end;

	float tex_nabla;
	short tex_mode, kink, kink_axis, rt2;
	struct Tex *tex;	/* Texture of the texture effector */
} PartDeflect;


typedef struct SBVertex {
	float vec[4];
} SBVertex;

typedef struct SoftBody {
	struct ParticleSystem *particles;	/* particlesystem softbody */

	/* dynamic data */
	int totpoint, totspring;
	struct BodyPoint *bpoint;		/* not saved in file */
	struct BodySpring *bspring;		/* not saved in file */
	float ctime;					/* last time calculated */
	
	/* part of UI: */
	
	/* general options */
	float nodemass;		/* softbody mass of *vertex* */
	float grav;			/* softbody amount of gravitaion to apply */
	float mediafrict;	/* friction to env */
	float rklimit;		/* error limit for ODE solver */
	float physics_speed;/* user control over simulation speed */
	
	/* goal */
	float goalspring;	/* softbody goal springs */
	float goalfrict;	/* softbody goal springs friction */
	float mingoal;		/* quick limits for goal */
	float maxgoal;
	float defgoal;		/* default goal for vertices without vgroup */
	short vertgroup;	/* index starting at 1 */
  
	short fuzzyness;      /* */
	
	/* springs */
	float inspring;		/* softbody inner springs */
	float infrict;		/* softbody inner springs friction */
 	
	/* baking */
	int sfra, efra;
	int interval;
	short local, solverflags;		/* local==1: use local coords for baking */
	
	/* -- these must be kept for backwards compatibility -- */
	SBVertex **keys;			/* array of size totpointkey */
	int totpointkey, totkey;	/* if totpointkey != totpoint or totkey!- (efra-sfra)/interval -> free keys */
	/* ---------------------------------------------------- */
	float secondspring;

	/* self collision*/
	float colball;		/* fixed collision ball size if > 0 */
	float balldamp;		/* cooling down collision response  */
	float ballstiff;	/* pressure the ball is loaded with  */
	short sbc_mode;
    short aeroedge,
		minloops,
		maxloops,
		choke,
		solver_ID,
		pad4,pad5
		;   

	struct SBScratch *scratch;	/* scratch pad/cache on live time not saved in file */
<<<<<<< HEAD
=======
	float shearstiff;
	float inpush;

>>>>>>> 048170bc
} SoftBody;

/* pd->forcefield:  Effector Fields types */
#define PFIELD_FORCE	1
#define PFIELD_VORTEX	2
#define PFIELD_MAGNET	3
#define PFIELD_WIND		4
#define PFIELD_GUIDE	5
#define PFIELD_TEXTURE	6
#define PFIELD_HARMONIC	7
#define PFIELD_NUCLEAR	8
#define PFIELD_MDIPOLE	9


/* pd->flag: various settings */
#define PFIELD_USEMAX			1
#define PDEFLE_DEFORM			2
#define PFIELD_GUIDE_PATH_ADD	4
#define PFIELD_PLANAR			8
#define PDEFLE_KILL_PART		16
#define PFIELD_POSZ				32
#define PFIELD_TEX_OBJECT		64
#define PFIELD_TEX_2D			128
#define PFIELD_USEMIN			256
#define PFIELD_USEMAXR			512
#define PFIELD_USEMINR			1024

/* pd->falloff */
#define PFIELD_FALL_SPHERE		0
#define PFIELD_FALL_TUBE		1
#define PFIELD_FALL_CONE		2
//reserved for near future
//#define PFIELD_FALL_INSIDE		3

/* pd->tex_mode */
#define PFIELD_TEX_RGB	0
#define PFIELD_TEX_GRAD	1
#define PFIELD_TEX_CURL	2

/* ob->softflag */
#define OB_SB_ENABLE	1
#define OB_SB_GOAL		2
#define OB_SB_EDGES		4
#define OB_SB_QUADS		8
#define OB_SB_POSTDEF	16
#define OB_SB_REDO		32
#define OB_SB_BAKESET	64
#define OB_SB_BAKEDO	128
#define OB_SB_RESET		256
#define OB_SB_SELF		512
#define OB_SB_FACECOLL  1024
#define OB_SB_EDGECOLL  2048
#define OB_SB_COLLFINAL 4096
#define OB_SB_PROTECT_CACHE	8192

/* sb->solverflags */
#define SBSO_MONITOR    1 
#define SBSO_OLDERR     2 

/* sb->sbc_mode */
#define SBC_MODE_MANUAL		0
#define SBC_MODE_AVG		1
#define SBC_MODE_MIN		2
#define SBC_MODE_MAX		3
#define SBC_MODE_AVGMINMAX	4

#ifdef __cplusplus
}
#endif

#endif
<|MERGE_RESOLUTION|>--- conflicted
+++ resolved
@@ -134,12 +134,8 @@
 		;   
 
 	struct SBScratch *scratch;	/* scratch pad/cache on live time not saved in file */
-<<<<<<< HEAD
-=======
 	float shearstiff;
 	float inpush;
-
->>>>>>> 048170bc
 } SoftBody;
 
 /* pd->forcefield:  Effector Fields types */
