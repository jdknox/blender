/*
 * ***** BEGIN GPL LICENSE BLOCK *****
 *
 * This program is free software; you can redistribute it and/or
 * modify it under the terms of the GNU General Public License
 * as published by the Free Software Foundation; either version 2
 * of the License, or (at your option) any later version.
 *
 * This program is distributed in the hope that it will be useful,
 * but WITHOUT ANY WARRANTY; without even the implied warranty of
 * MERCHANTABILITY or FITNESS FOR A PARTICULAR PURPOSE.  See the
 * GNU General Public License for more details.
 *
 * You should have received a copy of the GNU General Public License
 * along with this program; if not, write to the Free Software Foundation,
 * Inc., 51 Franklin Street, Fifth Floor, Boston, MA 02110-1301, USA.
 *
 * The Original Code is Copyright (C) 2001-2002 by NaN Holding BV.
 * All rights reserved.
 *
 * The Original Code is: all of this file.
 *
 * Contributor(s): none yet.
 *
 * ***** END GPL LICENSE BLOCK *****
 */

/** \file DNA_view3d_types.h
 *  \ingroup DNA
 */

#ifndef __DNA_VIEW3D_TYPES_H__
#define __DNA_VIEW3D_TYPES_H__

struct ViewDepths;
struct Object;
struct Image;
struct SpaceLink;
struct BoundBox;
struct MovieClip;
struct MovieClipUser;
struct RenderEngine;
struct bGPdata;
struct SmoothView3DStore;
struct wmTimer;
struct Material;
struct GPUFX;
<<<<<<< HEAD
struct GPUSSR;
=======
struct GPUViewport;
>>>>>>> 225edf4e

/* This is needed to not let VC choke on near and far... old
 * proprietary MS extensions... */
#ifdef WIN32
#undef near
#undef far
#define near clipsta
#define far clipend
#endif

#include "DNA_defs.h"
#include "DNA_listBase.h"
#include "DNA_image_types.h"
#include "DNA_movieclip_types.h"
#include "DNA_gpu_types.h"

/* ******************************** */

/* The near/far thing is a Win EXCEPTION. Thus, leave near/far in the
 * code, and patch for windows. */
 
/* Background Picture in 3D-View */
typedef struct BGpic {
	struct BGpic *next, *prev;

	struct Image *ima;
	struct ImageUser iuser;
	struct MovieClip *clip;
	struct MovieClipUser cuser;
	float xof, yof, size, blend, rotation;
	short view;
	short flag;
	short source;
	char pad[6];
} BGpic;

/* ********************************* */

typedef struct RegionView3D {
	
	float winmat[4][4];			/* GL_PROJECTION matrix */
	float viewmat[4][4];		/* GL_MODELVIEW matrix */
	float viewinv[4][4];		/* inverse of viewmat */
	float persmat[4][4];		/* viewmat*winmat */
	float persinv[4][4];		/* inverse of persmat */
	float viewcamtexcofac[4];	/* offset/scale for camera glsl texcoords */

	/* viewmat/persmat multiplied with object matrix, while drawing and selection */
	float viewmatob[4][4];
	float persmatob[4][4];

	/* user defined clipping planes */
	float clip[6][4];
	float clip_local[6][4]; /* clip in object space, means we can test for clipping in editmode without first going into worldspace */
	struct BoundBox *clipbb;

	struct RegionView3D *localvd; /* allocated backup of its self while in localview */
	struct RenderEngine *render_engine;
	struct ViewDepths *depths;
	void *gpuoffscreen;

	/* animated smooth view */
	struct SmoothView3DStore *sms;
	struct wmTimer *smooth_timer;


	/* transform manipulator matrix */
	float twmat[4][4];

	float viewquat[4];			/* view rotation, must be kept normalized */
	float dist;					/* distance from 'ofs' along -viewinv[2] vector, where result is negative as is 'ofs' */
	float camdx, camdy;			/* camera view offsets, 1.0 = viewplane moves entire width/height */
	float pixsize;				/* runtime only */
	float ofs[3];				/* view center & orbit pivot, negative of worldspace location,
								 * also matches -viewinv[3][0:3] in ortho mode.*/
	float camzoom;				/* viewport zoom on the camera frame, see BKE_screen_view3d_zoom_to_fac */
	char is_persp;				/* check if persp/ortho view, since 'persp' cant be used for this since
								 * it can have cameras assigned as well. (only set in view3d_winmatrix_set) */
	char persp;
	char view;
	char viewlock;
	char viewlock_quad;			/* options for quadview (store while out of quad view) */
	char pad[3];
	float ofs_lock[2];			/* normalized offset for locked view: (-1, -1) bottom left, (1, 1) upper right */

	short twdrawflag;
	short rflag;


	/* last view (use when switching out of camera view) */
	float lviewquat[4];
	short lpersp, lview; /* lpersp can never be set to 'RV3D_CAMOB' */

	float gridview;
	float tw_idot[3];  /* manipulator runtime: (1 - dot) product with view vector (used to check view alignment) */


	/* active rotation from NDOF or elsewhere */
	float rot_angle;
	float rot_axis[3];

	struct GPUFX *compositor;
	struct GPUViewport *viewport;
} RegionView3D;

/* 3D ViewPort Struct */
typedef struct View3D {
	struct SpaceLink *next, *prev;
	ListBase regionbase;		/* storage of regions for inactive spaces */
	int spacetype;
	float blockscale;
	short blockhandler[8];

	float viewquat[4]  DNA_DEPRECATED;
	float dist         DNA_DEPRECATED;

	float bundle_size;			/* size of bundles in reconstructed data */
	char bundle_drawtype;		/* display style for bundle */
	char pad[3];

	unsigned int lay_prev; /* for active layer toggle */
	unsigned int lay_used; /* used while drawing */
	
	short persp  DNA_DEPRECATED;
	short view   DNA_DEPRECATED;
	
	struct Object *camera, *ob_centre;
	rctf render_border;

	struct ListBase bgpicbase;
	struct BGpic *bgpic  DNA_DEPRECATED; /* deprecated, use bgpicbase, only kept for do_versions(...) */

	struct View3D *localvd; /* allocated backup of its self while in localview */
	
	char ob_centre_bone[64];		/* optional string for armature bone to define center, MAXBONENAME */
	
	unsigned int lay;
	int layact;
	
	/**
	 * The drawing mode for the 3d display. Set to OB_BOUNDBOX, OB_WIRE, OB_SOLID,
	 * OB_TEXTURE, OB_MATERIAL or OB_RENDER */
	short drawtype;
	short ob_centre_cursor;		/* optional bool for 3d cursor to define center */
	short scenelock, around;
	short flag, flag2;
	
	float lens, grid;
	float near, far;
	float ofs[3]  DNA_DEPRECATED;			/* XXX deprecated */
	float cursor[3];

	short matcap_icon;			/* icon id */

	short gridlines;
	short gridsubdiv;	/* Number of subdivisions in the grid between each highlighted grid line */
	char gridflag;

	/* transform manipulator info */
	char twtype, twmode, twflag;
	
	short flag3;
	
	/* afterdraw, for xray & transparent */
	struct ListBase afterdraw_transp;
	struct ListBase afterdraw_xray;
	struct ListBase afterdraw_xraytransp;

	/* drawflags, denoting state */
	char zbuf, transp, xray;

	char multiview_eye;				/* multiview current eye - for internal use */

	/* XXX tmp flags for 2.8 viewport transition to avoid compatibility issues that would be caused by
	 * using usual flag bitfields (which are saved to files). Can be removed when not needed anymore. */
	char tmp_compat_flag;

	char pad3[3];

	/* note, 'fx_settings.dof' is currently _not_ allocated,
	 * instead set (temporarily) from camera */
	struct GPUFXSettings fx_settings;

	void *properties_storage;		/* Nkey panel stores stuff here (runtime only!) */
	struct Material *defmaterial;	/* used by matcap now */

	/* XXX deprecated? */
	struct bGPdata *gpd  DNA_DEPRECATED;		/* Grease-Pencil Data (annotation layers) */

	 /* multiview - stereo 3d */
	short stereo3d_flag;
	char stereo3d_camera;
	char pad4;
	float stereo3d_convergence_factor;
	float stereo3d_volume_alpha;
	float stereo3d_convergence_alpha;

	/* Pbr */
	struct Object *probe_source; /* runtime : the probe that is being updated when V3D_PROBE_CAPTURE */
	struct GPUPBRSettings pbr_settings;
	struct GPUPBR *pbr; /* holds all pbr specific textures */

	/* Previous viewport draw type.
	 * Runtime-only, set in the rendered viewport toggle operator.
	 */
	short prev_drawtype;
	short pad1;
	float pad2;
} View3D;


/* View3D->stereo_flag (short) */
#define V3D_S3D_DISPCAMERAS		(1 << 0)
#define V3D_S3D_DISPPLANE		(1 << 1)
#define V3D_S3D_DISPVOLUME		(1 << 2)

/* View3D->flag (short) */
/*#define V3D_DISPIMAGE		1*/ /*UNUSED*/
#define V3D_DISPBGPICS		2
#define V3D_HIDE_HELPLINES	4
#define V3D_INVALID_BACKBUF	8

#define V3D_ALIGN			1024
#define V3D_SELECT_OUTLINE	2048
#define V3D_ZBUF_SELECT		4096
#define V3D_GLOBAL_STATS	8192
#define V3D_DRAW_CENTERS	32768

/* RegionView3d->persp */
#define RV3D_ORTHO				0
#define RV3D_PERSP				1
#define RV3D_CAMOB				2

/* RegionView3d->rflag */
#define RV3D_CLIPPING				4
#define RV3D_NAVIGATING				8
#define RV3D_GPULIGHT_UPDATE		16
#define RV3D_IS_GAME_ENGINE			32  /* runtime flag, used to check if LoD's should be used */
/**
 * Disable zbuffer offset, skip calls to #ED_view3d_polygon_offset.
 * Use when precise surface depth is needed and picking bias isn't, see T45434).
 */
#define RV3D_ZOFFSET_DISABLED		64

/* RegionView3d->viewlock */
#define RV3D_LOCKED			(1 << 0)
#define RV3D_BOXVIEW		(1 << 1)
#define RV3D_BOXCLIP		(1 << 2)
/* RegionView3d->viewlock_quad */
#define RV3D_VIEWLOCK_INIT	(1 << 7)

/* RegionView3d->view */
#define RV3D_VIEW_USER			 0
#define RV3D_VIEW_FRONT			 1
#define RV3D_VIEW_BACK			 2
#define RV3D_VIEW_LEFT			 3
#define RV3D_VIEW_RIGHT			 4
#define RV3D_VIEW_TOP			 5
#define RV3D_VIEW_BOTTOM		 6
#define RV3D_VIEW_CAMERA		 8

#define RV3D_VIEW_IS_AXIS(view) \
	(((view) >= RV3D_VIEW_FRONT) && ((view) <= RV3D_VIEW_BOTTOM))

/* View3d->flag2 (short) */
#define V3D_RENDER_OVERRIDE		(1 << 2)
#define V3D_SOLID_TEX			(1 << 3)
#define V3D_SHOW_GPENCIL		(1 << 4)
#define V3D_LOCK_CAMERA			(1 << 5)
#define V3D_RENDER_SHADOW		(1 << 6)		/* This is a runtime only flag that's used to tell draw_mesh_object() that we're doing a shadow pass instead of a regular draw */
#define V3D_SHOW_RECONSTRUCTION	(1 << 7)
#define V3D_SHOW_CAMERAPATH		(1 << 8)
#define V3D_SHOW_BUNDLENAME		(1 << 9)
#define V3D_BACKFACE_CULLING	(1 << 10)
#define V3D_RENDER_BORDER		(1 << 11)
#define V3D_SOLID_MATCAP		(1 << 12)	/* user flag */
#define V3D_SHOW_SOLID_MATCAP	(1 << 13)	/* runtime flag */
#define V3D_OCCLUDE_WIRE		(1 << 14)
#define V3D_SHADELESS_TEX		(1 << 15)


/* View3d->flag3 (short) */
#define V3D_SHOW_WORLD			(1 << 0)
#define V3D_SHOW_WORLD_DIFFUSE	(1 << 1)
/*#define V3D_REALISTIC_MAT		(1 << 2)*/  /* UNUSED */
#define V3D_PROBE_CAPTURE		(1 << 3)	/* runtime flag */
#define V3D_FLIP_NORMALS		(1 << 4)	/* invert culling during reflection pass */

/* View3d->tmp_compat_flag */
enum {
	V3D_NEW_VIEWPORT      = (1 << 0),
};

/* View3D->around */
enum {
	/* center of the bounding box */
	V3D_AROUND_CENTER_BOUNDS	= 0,
	/* center from the sum of all points divided by the total */
	V3D_AROUND_CENTER_MEAN		= 3,
	/* pivot around the 2D/3D cursor */
	V3D_AROUND_CURSOR			= 1,
	/* pivot around each items own origin */
	V3D_AROUND_LOCAL_ORIGINS	= 2,
	/* pivot around the active items origin */
	V3D_AROUND_ACTIVE			= 4,
};

/*View3D types (only used in tools, not actually saved)*/
#define V3D_VIEW_STEPLEFT		 1
#define V3D_VIEW_STEPRIGHT		 2
#define V3D_VIEW_STEPDOWN		 3
#define V3D_VIEW_STEPUP		 4
#define V3D_VIEW_PANLEFT		 5
#define V3D_VIEW_PANRIGHT		 6
#define V3D_VIEW_PANDOWN		 7
#define V3D_VIEW_PANUP			 8

/* View3d->gridflag */
#define V3D_SHOW_FLOOR			1
#define V3D_SHOW_X				2
#define V3D_SHOW_Y				4
#define V3D_SHOW_Z				8

/* View3d->twtype (bits, we can combine them) */
#define V3D_MANIP_TRANSLATE		1
#define V3D_MANIP_ROTATE		2
#define V3D_MANIP_SCALE			4

/* View3d->twmode */
#define V3D_MANIP_GLOBAL		0
#define V3D_MANIP_LOCAL			1
#define V3D_MANIP_NORMAL		2
#define V3D_MANIP_VIEW			3
#define V3D_MANIP_GIMBAL		4
#define V3D_MANIP_CUSTOM		5 /* anything of value 5 or higher is custom */

/* View3d->twflag */
   /* USE = user setting, DRAW = based on selection */
#define V3D_USE_MANIPULATOR		1
#define V3D_DRAW_MANIPULATOR	2
/* #define V3D_CALC_MANIPULATOR	4 */ /*UNUSED*/

/* BGPic->flag */
/* may want to use 1 for select ? */
enum {
	V3D_BGPIC_EXPANDED      = (1 << 1),
	V3D_BGPIC_CAMERACLIP    = (1 << 2),
	V3D_BGPIC_DISABLED      = (1 << 3),
	V3D_BGPIC_FOREGROUND    = (1 << 4),

	/* Camera framing options */
	V3D_BGPIC_CAMERA_ASPECT = (1 << 5),  /* don't stretch to fit the camera view  */
	V3D_BGPIC_CAMERA_CROP   = (1 << 6),  /* crop out the image */

	/* Axis flip options */
	V3D_BGPIC_FLIP_X        = (1 << 7),
	V3D_BGPIC_FLIP_Y        = (1 << 8),
};

#define V3D_BGPIC_EXPANDED (V3D_BGPIC_EXPANDED | V3D_BGPIC_CAMERACLIP)

/* BGPic->source */
/* may want to use 1 for select ?*/
#define V3D_BGPIC_IMAGE		0
#define V3D_BGPIC_MOVIE		1

#define RV3D_CAMZOOM_MIN -30
#define RV3D_CAMZOOM_MAX 600

/* #BKE_screen_view3d_zoom_to_fac() values above */
#define RV3D_CAMZOOM_MIN_FACTOR  0.1657359312880714853f
#define RV3D_CAMZOOM_MAX_FACTOR 44.9852813742385702928f

#endif
<|MERGE_RESOLUTION|>--- conflicted
+++ resolved
@@ -45,11 +45,8 @@
 struct wmTimer;
 struct Material;
 struct GPUFX;
-<<<<<<< HEAD
+struct GPUViewport;
 struct GPUSSR;
-=======
-struct GPUViewport;
->>>>>>> 225edf4e
 
 /* This is needed to not let VC choke on near and far... old
  * proprietary MS extensions... */
