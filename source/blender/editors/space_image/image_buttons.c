--- conflicted
+++ resolved
@@ -434,13 +434,8 @@
 		passflag |= rpass->passtype;
 
 final:
-<<<<<<< HEAD
-		uiDefButS(block, BUTM, B_NOP, IFACE_(rpass->internal_name), 0, 0,
+		uiDefButS(block, UI_BTYPE_BUT_MENU, B_NOP, IFACE_(rpass->internal_name), 0, 0,
 		          UI_UNIT_X * 5, UI_UNIT_X, &iuser->passtype, (float) rpass->passtype, 0.0, 0, -1, "");
-=======
-		uiDefButS(block, UI_BTYPE_BUT_MENU, B_NOP, IFACE_(rpass->name), 0, 0,
-		          UI_UNIT_X * 5, UI_UNIT_X, &iuser->pass, (float) nr, 0.0, 0, -1, "");
->>>>>>> 2c3a5037
 	}
 
 	if (fake_name) {
@@ -472,17 +467,17 @@
 		return;
 	}
 
-	uiBlockSetCurLayout(block, layout);
+	UI_block_layout_set_current(block, layout);
 	uiLayoutColumn(layout, false);
 
-	uiDefBut(block, LABEL, 0, IFACE_("View"),
+	uiDefBut(block, UI_BTYPE_LABEL, 0, IFACE_("View"),
 	         0, 0, UI_UNIT_X * 5, UI_UNIT_Y, NULL, 0.0, 0.0, 0, 0, "");
 
 	uiItemS(layout);
 
 	nr = (rr ? BLI_countlist(&rr->views) : 0) - 1;
 	for (rview = rr ? rr->views.last : NULL; rview; rview = rview->prev, nr--) {
-		uiDefButS(block, BUTM, B_NOP, IFACE_(rview->name), 0, 0,
+		uiDefButS(block, UI_BTYPE_BUT_MENU, B_NOP, IFACE_(rview->name), 0, 0,
 		          UI_UNIT_X * 5, UI_UNIT_X, &iuser->view, (float) nr, 0.0, 0, -1, "");
 	}
 
@@ -498,17 +493,17 @@
 	int nr;
 	ImageView *iv;
 
-	uiBlockSetCurLayout(block, layout);
+	UI_block_layout_set_current(block, layout);
 	uiLayoutColumn(layout, false);
 
-	uiDefBut(block, LABEL, 0, IFACE_("View"),
+	uiDefBut(block, UI_BTYPE_LABEL, 0, IFACE_("View"),
 	         0, 0, UI_UNIT_X * 5, UI_UNIT_Y, NULL, 0.0, 0.0, 0, 0, "");
 
 	uiItemS(layout);
 
 	nr = BLI_countlist(&image->views) - 1;
 	for (iv = image->views.last; iv; iv = iv->prev, nr--) {
-		uiDefButS(block, BUTM, B_NOP, IFACE_(iv->name), 0, 0,
+		uiDefButS(block, UI_BTYPE_BUT_MENU, B_NOP, IFACE_(iv->name), 0, 0,
 		          UI_UNIT_X * 5, UI_UNIT_X, &iuser->view, (float) nr, 0.0, 0, -1, "");
 	}
 }
@@ -652,20 +647,12 @@
 		rl = BLI_findlink(&rr->layers, rpass_index);
 		rnd_pt[2] = SET_INT_IN_POINTER(rpass_index);
 
-<<<<<<< HEAD
 		if (RE_layers_have_name(rr)) {
 			display_name = rl ? rl->name : (fake_name ? fake_name : "");
 			but = uiDefMenuBut(block, ui_imageuser_layer_menu, rnd_pt, display_name, 0, 0, wmenu2, UI_UNIT_Y, TIP_("Select Layer"));
-			uiButSetFunc(but, image_multi_cb, rr, iuser);
-			uiButSetMenuFromPulldown(but);
-		}
-=======
-		display_name = rl ? rl->name : (fake_name ? fake_name : "");
-		but = uiDefMenuBut(block, ui_imageuser_layer_menu, rnd_pt, display_name, 0, 0, wmenu2, UI_UNIT_Y, TIP_("Select Layer"));
-		UI_but_func_set(but, image_multi_cb, rr, iuser);
-		UI_but_type_set_menu_from_pulldown(but);
-
->>>>>>> 2c3a5037
+			UI_but_func_set(but, image_multi_cb, rr, iuser);
+			UI_but_type_set_menu_from_pulldown(but);
+		}
 
 		/* pass */
 		fake_name = ui_imageuser_pass_fake_name(rl);
@@ -673,9 +660,8 @@
 
 		display_name = rpass ? rpass->internal_name : (fake_name ? fake_name : "");
 		but = uiDefMenuBut(block, ui_imageuser_pass_menu, rnd_pt, display_name, 0, 0, wmenu3, UI_UNIT_Y, TIP_("Select Pass"));
-<<<<<<< HEAD
-		uiButSetFunc(but, image_multi_cb, rr, iuser);
-		uiButSetMenuFromPulldown(but);
+		UI_but_func_set(but, image_multi_cb, rr, iuser);
+		UI_but_type_set_menu_from_pulldown(but);
 
 		/* view */
 		if (BLI_countlist(&rr->views) > 1 && !show_stereo) {
@@ -683,8 +669,8 @@
 			display_name = rview ? rview->name : "";
 
 			but = uiDefMenuBut(block, ui_imageuser_view_menu_rr, rnd_pt, display_name, 0, 0, wmenu4, UI_UNIT_Y, TIP_("Select View"));
-			uiButSetFunc(but, image_multi_cb, rr, iuser);
-			uiButSetMenuFromPulldown(but);
+			UI_but_func_set(but, image_multi_cb, rr, iuser);
+			UI_but_type_set_menu_from_pulldown(but);
 		}
 	}
 
@@ -703,12 +689,8 @@
 		}
 
 		but = uiDefMenuBut(block, ui_imageuser_view_menu_multiview, rnd_pt, display_name, 0, 0, wmenu1, UI_UNIT_Y, TIP_("Select View"));
-		uiButSetFunc(but, image_multiview_cb, image, iuser);
-		uiButSetMenuFromPulldown(but);
-=======
-		UI_but_func_set(but, image_multi_cb, rr, iuser);
+		UI_but_func_set(but, image_multiview_cb, image, iuser);
 		UI_but_type_set_menu_from_pulldown(but);
->>>>>>> 2c3a5037
 	}
 }
 
