/*
 * ***** BEGIN GPL LICENSE BLOCK *****
 *
 * This program is free software; you can redistribute it and/or
 * modify it under the terms of the GNU General Public License
 * as published by the Free Software Foundation; either version 2
 * of the License, or (at your option) any later version. 
 *
 * This program is distributed in the hope that it will be useful,
 * but WITHOUT ANY WARRANTY; without even the implied warranty of
 * MERCHANTABILITY or FITNESS FOR A PARTICULAR PURPOSE.  See the
 * GNU General Public License for more details.
 *
 * You should have received a copy of the GNU General Public License
 * along with this program; if not, write to the Free Software Foundation,
 * Inc., 51 Franklin Street, Fifth Floor, Boston, MA 02110-1301, USA.
 *
 * The Original Code is Copyright (C) 2008 Blender Foundation.
 * All rights reserved.
 *
 * 
 * Contributor(s): Blender Foundation
 *
 * ***** END GPL LICENSE BLOCK *****
 */

/** \file blender/editors/space_file/space_file.c
 *  \ingroup spfile
 */

#include <string.h>
#include <stdio.h>

#include "MEM_guardedalloc.h"

#include "BIF_gl.h"

#include "BLI_blenlib.h"
#include "BLI_utildefines.h"
#include "BLI_fileops_types.h"


#include "BKE_appdir.h"
#include "BKE_context.h"
#include "BKE_screen.h"
#include "BKE_global.h"

#include "RNA_access.h"

#include "WM_api.h"
#include "WM_types.h"

#include "ED_space_api.h"
#include "ED_screen.h"
#include "ED_fileselect.h"

#include "IMB_imbuf_types.h"
#include "IMB_thumbs.h"

#include "UI_resources.h"
#include "UI_view2d.h"


#include "file_intern.h"    // own include
#include "fsmenu.h"
#include "filelist.h"

/* ******************** default callbacks for file space ***************** */

static SpaceLink *file_new(const bContext *UNUSED(C))
{
	ARegion *ar;
	SpaceFile *sfile;

	sfile = MEM_callocN(sizeof(SpaceFile), "initfile");
	sfile->spacetype = SPACE_FILE;

	/* header */
	ar = MEM_callocN(sizeof(ARegion), "header for file");
	BLI_addtail(&sfile->regionbase, ar);
	ar->regiontype = RGN_TYPE_HEADER;
	ar->alignment = RGN_ALIGN_TOP;

	/* Tools region */
	ar = MEM_callocN(sizeof(ARegion), "tools area for file");
	BLI_addtail(&sfile->regionbase, ar);
	ar->regiontype = RGN_TYPE_TOOLS;
	ar->alignment = RGN_ALIGN_LEFT;

	/* Tool props (aka operator) region */
	ar = MEM_callocN(sizeof(ARegion), "tool props area for file");
	BLI_addtail(&sfile->regionbase, ar);
	ar->regiontype = RGN_TYPE_TOOL_PROPS;
	ar->alignment = RGN_ALIGN_BOTTOM | RGN_SPLIT_PREV;

	/* ui list region */
	ar = MEM_callocN(sizeof(ARegion), "ui area for file");
	BLI_addtail(&sfile->regionbase, ar);
	ar->regiontype = RGN_TYPE_UI;
	ar->alignment = RGN_ALIGN_TOP;

	/* main area */
	ar = MEM_callocN(sizeof(ARegion), "main area for file");
	BLI_addtail(&sfile->regionbase, ar);
	ar->regiontype = RGN_TYPE_WINDOW;
	ar->v2d.scroll = (V2D_SCROLL_RIGHT | V2D_SCROLL_BOTTOM);
	ar->v2d.align = (V2D_ALIGN_NO_NEG_X | V2D_ALIGN_NO_POS_Y);
	ar->v2d.keepzoom = (V2D_LOCKZOOM_X | V2D_LOCKZOOM_Y | V2D_LIMITZOOM | V2D_KEEPASPECT);
	ar->v2d.keeptot = V2D_KEEPTOT_STRICT;
	ar->v2d.minzoom = ar->v2d.maxzoom = 1.0f;

	return (SpaceLink *)sfile;
}

/* not spacelink itself */
static void file_free(SpaceLink *sl)
{	
	SpaceFile *sfile = (SpaceFile *) sl;
	
	BLI_assert(sfile->previews_timer == NULL);

	if (sfile->files) {
		// XXXXX would need to do thumbnails_stop here, but no context available
		filelist_freelib(sfile->files);
		filelist_free(sfile->files);
		MEM_freeN(sfile->files);
		sfile->files = NULL;
	}

	if (sfile->folders_prev) {
		folderlist_free(sfile->folders_prev);
		MEM_freeN(sfile->folders_prev);
		sfile->folders_prev = NULL;
	}

	if (sfile->folders_next) {
		folderlist_free(sfile->folders_next);
		MEM_freeN(sfile->folders_next);
		sfile->folders_next = NULL;
	}

	if (sfile->params) {
		MEM_freeN(sfile->params);
		sfile->params = NULL;
	}

	if (sfile->layout) {
		MEM_freeN(sfile->layout);
		sfile->layout = NULL;
	}
}


/* spacetype; init callback, area size changes, screen set, etc */
static void file_init(wmWindowManager *UNUSED(wm), ScrArea *sa)
{
	SpaceFile *sfile = (SpaceFile *)sa->spacedata.first;

	/* refresh system directory list */
	fsmenu_refresh_system_category(ED_fsmenu_get());

	/* Update bookmarks 'valid' state.
	 * Done here, because it seems BLI_is_dir() can have huge impact on performances
	 * in some cases, on win systems... See T43684.
	 */
	fsmenu_refresh_bookmarks_status(ED_fsmenu_get());

	if (sfile->layout) sfile->layout->dirty = true;
}

static void file_exit(wmWindowManager *wm, ScrArea *sa)
{
	SpaceFile *sfile = (SpaceFile *)sa->spacedata.first;

	if (sfile->previews_timer) {
		WM_event_remove_timer_notifier(wm, NULL, sfile->previews_timer);
		sfile->previews_timer = NULL;
	}

	ED_fileselect_exit(wm, sa, sfile);
}

static SpaceLink *file_duplicate(SpaceLink *sl)
{
	SpaceFile *sfileo = (SpaceFile *)sl;
	SpaceFile *sfilen = MEM_dupallocN(sl);
	
	/* clear or remove stuff from old */
	sfilen->op = NULL; /* file window doesn't own operators */

	if (sfileo->params) {
		sfilen->files = filelist_new(sfileo->params->type);
		sfilen->params = MEM_dupallocN(sfileo->params);
		filelist_setdir(sfilen->files, sfilen->params->dir);
	}

	if (sfileo->folders_prev)
		sfilen->folders_prev = folderlist_duplicate(sfileo->folders_prev);

	if (sfileo->folders_next)
		sfilen->folders_next = folderlist_duplicate(sfileo->folders_next);
	
	if (sfileo->layout) {
		sfilen->layout = MEM_dupallocN(sfileo->layout);
	}
	return (SpaceLink *)sfilen;
}

static void file_refresh(const bContext *C, ScrArea *sa)
{
	wmWindowManager *wm = CTX_wm_manager(C);
	SpaceFile *sfile = CTX_wm_space_file(C);
	FileSelectParams *params = ED_fileselect_get_params(sfile);
	struct FSMenu *fsmenu = ED_fsmenu_get();

	if (!sfile->folders_prev) {
		sfile->folders_prev = folderlist_new();
	}
	if (!sfile->files) {
		sfile->files = filelist_new(params->type);
		params->highlight_file = -1; /* added this so it opens nicer (ton) */
	}
	filelist_setdir(sfile->files, params->dir);
	filelist_setrecursion(sfile->files, params->recursion_level);
	filelist_setsorting(sfile->files, params->sort);
	filelist_setfilter_options(sfile->files, (params->flag & FILE_HIDE_DOT) != 0,
	                                         false, /* TODO hide_parent, should be controllable? */
	                                         params->flag & FILE_FILTER ? params->filter : 0,
	                                         params->filter_id,
	                                         params->filter_glob,
	                                         params->filter_search);

	/* Update the active indices of bookmarks & co. */
	sfile->systemnr = fsmenu_get_active_indices(fsmenu, FS_CATEGORY_SYSTEM, params->dir);
	sfile->system_bookmarknr = fsmenu_get_active_indices(fsmenu, FS_CATEGORY_SYSTEM_BOOKMARKS, params->dir);
	sfile->bookmarknr = fsmenu_get_active_indices(fsmenu, FS_CATEGORY_BOOKMARKS, params->dir);
	sfile->recentnr = fsmenu_get_active_indices(fsmenu, FS_CATEGORY_RECENT, params->dir);

	if (filelist_force_reset(sfile->files)) {
		filelist_readjob_stop(wm, sa);
		filelist_clear(sfile->files);
	}

	if (filelist_empty(sfile->files)) {
		if (!filelist_pending(sfile->files)) {
			filelist_readjob_start(sfile->files, C);
		}
	}

	filelist_sort(sfile->files);
	filelist_filter(sfile->files);

	if (params->display == FILE_IMGDISPLAY) {
		filelist_cache_previews_set(sfile->files, true);
	}
	else {
		filelist_cache_previews_set(sfile->files, false);
		if (sfile->previews_timer) {
			WM_event_remove_timer_notifier(wm, CTX_wm_window(C), sfile->previews_timer);
			sfile->previews_timer = NULL;
		}
	}

	if (params->renamefile[0] != '\0') {
		int idx = filelist_file_findpath(sfile->files, params->renamefile);
		if (idx >= 0) {
			FileDirEntry *file = filelist_file(sfile->files, idx);
			if (file) {
				filelist_entry_select_set(sfile->files, file, FILE_SEL_ADD, FILE_SEL_EDITING, CHECK_ALL);
			}
		}
		BLI_strncpy(sfile->params->renameedit, sfile->params->renamefile, sizeof(sfile->params->renameedit));
		/* File listing is now async, do not clear renamefile if matching entry not found
		 * and dirlist is not finished! */
		if (idx >= 0 || filelist_is_ready(sfile->files)) {
			params->renamefile[0] = '\0';
		}
	}

	if (sfile->layout) {
		sfile->layout->dirty = true;
	}

	/* Might be called with NULL sa, see file_main_area_draw() below. */
	if (sa && BKE_area_find_region_type(sa, RGN_TYPE_TOOLS) == NULL) {
		/* Create TOOLS/TOOL_PROPS regions. */
		file_tools_region(sa);

		ED_area_initialize(wm, CTX_wm_window(C), sa);
		ED_area_tag_redraw(sa);
	}
}

static void file_listener(bScreen *UNUSED(sc), ScrArea *sa, wmNotifier *wmn)
{
	SpaceFile *sfile = (SpaceFile *)sa->spacedata.first;

	/* context changes */
	switch (wmn->category) {
		case NC_SPACE:
			switch (wmn->data) {
				case ND_SPACE_FILE_LIST:
					ED_area_tag_refresh(sa);
					ED_area_tag_redraw(sa);
					break;
				case ND_SPACE_FILE_PARAMS:
					ED_area_tag_refresh(sa);
					ED_area_tag_redraw(sa);
					break;
				case ND_SPACE_FILE_PREVIEW:
<<<<<<< HEAD
					if (filelist_cache_previews_update(sfile->files)) {
=======
					if (sfile->files && filelist_cache_previews_update(sfile->files)) {
>>>>>>> 6a80c2c4
						ED_area_tag_refresh(sa);
						ED_area_tag_redraw(sa);
					}
					break;
			}
			break;
	}
}

/* add handlers, stuff you only do once or on area/region changes */
static void file_main_area_init(wmWindowManager *wm, ARegion *ar)
{
	wmKeyMap *keymap;
	
	UI_view2d_region_reinit(&ar->v2d, V2D_COMMONVIEW_LIST, ar->winx, ar->winy);
	
	/* own keymaps */
	keymap = WM_keymap_find(wm->defaultconf, "File Browser", SPACE_FILE, 0);
	WM_event_add_keymap_handler_bb(&ar->handlers, keymap, &ar->v2d.mask, &ar->winrct);

	keymap = WM_keymap_find(wm->defaultconf, "File Browser Main", SPACE_FILE, 0);
	WM_event_add_keymap_handler_bb(&ar->handlers, keymap, &ar->v2d.mask, &ar->winrct);
}

static void file_main_area_listener(bScreen *UNUSED(sc), ScrArea *UNUSED(sa), ARegion *ar, wmNotifier *wmn)
{
	/* context changes */
	switch (wmn->category) {
		case NC_SPACE:
			switch (wmn->data) {
				case ND_SPACE_FILE_LIST:
					ED_region_tag_redraw(ar);
					break;
				case ND_SPACE_FILE_PARAMS:
					ED_region_tag_redraw(ar);
					break;
			}
			break;
	}
}

static void file_main_area_draw(const bContext *C, ARegion *ar)
{
	/* draw entirely, view changes should be handled here */
	SpaceFile *sfile = CTX_wm_space_file(C);
	FileSelectParams *params = ED_fileselect_get_params(sfile);

	View2D *v2d = &ar->v2d;
	View2DScrollers *scrollers;
	float col[3];

	/* Needed, because filelist is not initialized on loading */
	if (!sfile->files || filelist_empty(sfile->files))
		file_refresh(C, NULL);

	/* clear and setup matrix */
	UI_GetThemeColor3fv(TH_BACK, col);
	glClearColor(col[0], col[1], col[2], 0.0);
	glClear(GL_COLOR_BUFFER_BIT);
	
	/* Allow dynamically sliders to be set, saves notifiers etc. */
	
	if (params->display == FILE_IMGDISPLAY) {
		v2d->scroll = V2D_SCROLL_RIGHT;
		v2d->keepofs &= ~V2D_LOCKOFS_Y;
		v2d->keepofs |= V2D_LOCKOFS_X;
	}
	else {
		v2d->scroll = V2D_SCROLL_BOTTOM;
		v2d->keepofs &= ~V2D_LOCKOFS_X;
		v2d->keepofs |= V2D_LOCKOFS_Y;
		
		/* XXX this happens on scaling down Screen (like from startup.blend) */
		/* view2d has no type specific for filewindow case, which doesnt scroll vertically */
		if (v2d->cur.ymax < 0) {
			v2d->cur.ymin -= v2d->cur.ymax;
			v2d->cur.ymax = 0;
		}
	}
	/* v2d has initialized flag, so this call will only set the mask correct */
	UI_view2d_region_reinit(v2d, V2D_COMMONVIEW_LIST, ar->winx, ar->winy);

	/* sets tile/border settings in sfile */
	file_calc_previews(C, ar);

	/* set view */
	UI_view2d_view_ortho(v2d);
	
	/* on first read, find active file */
	if (params->highlight_file == -1) {
		wmEvent *event = CTX_wm_window(C)->eventstate;
		file_highlight_set(sfile, ar, event->x, event->y);
	}
	
	file_draw_list(C, ar);
	
	/* reset view matrix */
	UI_view2d_view_restore(C);
	
	/* scrollers */
	scrollers = UI_view2d_scrollers_calc(C, v2d, V2D_ARG_DUMMY, V2D_ARG_DUMMY, V2D_ARG_DUMMY, V2D_ARG_DUMMY);
	UI_view2d_scrollers_draw(C, v2d, scrollers);
	UI_view2d_scrollers_free(scrollers);

}

static void file_operatortypes(void)
{
	WM_operatortype_append(FILE_OT_select);
	WM_operatortype_append(FILE_OT_select_walk);
	WM_operatortype_append(FILE_OT_select_all_toggle);
	WM_operatortype_append(FILE_OT_select_border);
	WM_operatortype_append(FILE_OT_select_bookmark);
	WM_operatortype_append(FILE_OT_highlight);
	WM_operatortype_append(FILE_OT_execute);
	WM_operatortype_append(FILE_OT_cancel);
	WM_operatortype_append(FILE_OT_parent);
	WM_operatortype_append(FILE_OT_previous);
	WM_operatortype_append(FILE_OT_next);
	WM_operatortype_append(FILE_OT_refresh);
	WM_operatortype_append(FILE_OT_bookmark_toggle);
	WM_operatortype_append(FILE_OT_bookmark_add);
	WM_operatortype_append(FILE_OT_bookmark_delete);
	WM_operatortype_append(FILE_OT_bookmark_cleanup);
	WM_operatortype_append(FILE_OT_bookmark_move);
	WM_operatortype_append(FILE_OT_reset_recent);
	WM_operatortype_append(FILE_OT_hidedot);
	WM_operatortype_append(FILE_OT_filenum);
	WM_operatortype_append(FILE_OT_directory_new);
	WM_operatortype_append(FILE_OT_delete);
	WM_operatortype_append(FILE_OT_rename);
	WM_operatortype_append(FILE_OT_smoothscroll);
}

/* NOTE: do not add .blend file reading on this level */
static void file_keymap(struct wmKeyConfig *keyconf)
{
	wmKeyMapItem *kmi;
	/* keys for all areas */
	wmKeyMap *keymap = WM_keymap_find(keyconf, "File Browser", SPACE_FILE, 0);
	WM_keymap_add_item(keymap, "FILE_OT_bookmark_toggle", TKEY, KM_PRESS, 0, 0);
	WM_keymap_add_item(keymap, "FILE_OT_parent", PKEY, KM_PRESS, 0, 0);
	WM_keymap_add_item(keymap, "FILE_OT_bookmark_add", BKEY, KM_PRESS, KM_CTRL, 0);
	WM_keymap_add_item(keymap, "FILE_OT_hidedot", HKEY, KM_PRESS, 0, 0);
	WM_keymap_add_item(keymap, "FILE_OT_previous", BACKSPACEKEY, KM_PRESS, 0, 0);
	WM_keymap_add_item(keymap, "FILE_OT_next", BACKSPACEKEY, KM_PRESS, KM_SHIFT, 0);
	WM_keymap_add_item(keymap, "FILE_OT_directory_new", IKEY, KM_PRESS, 0, 0);
	WM_keymap_add_item(keymap, "FILE_OT_delete", XKEY, KM_PRESS, 0, 0);
	WM_keymap_add_item(keymap, "FILE_OT_delete", DELKEY, KM_PRESS, 0, 0);
	WM_keymap_verify_item(keymap, "FILE_OT_smoothscroll", TIMER1, KM_ANY, KM_ANY, 0);

	/* keys for main area */
	keymap = WM_keymap_find(keyconf, "File Browser Main", SPACE_FILE, 0);
	kmi = WM_keymap_add_item(keymap, "FILE_OT_execute", LEFTMOUSE, KM_DBL_CLICK, 0, 0);
	RNA_boolean_set(kmi->ptr, "need_active", true);

	/* left mouse selects and opens */
	WM_keymap_add_item(keymap, "FILE_OT_select", LEFTMOUSE, KM_CLICK, 0, 0);
	kmi = WM_keymap_add_item(keymap, "FILE_OT_select", LEFTMOUSE, KM_CLICK, KM_SHIFT, 0);
	RNA_boolean_set(kmi->ptr, "extend", true);
	kmi = WM_keymap_add_item(keymap, "FILE_OT_select", LEFTMOUSE, KM_CLICK, KM_CTRL | KM_SHIFT, 0);
	RNA_boolean_set(kmi->ptr, "extend", true);
	RNA_boolean_set(kmi->ptr, "fill", true);

	/* right mouse selects without opening */
	kmi = WM_keymap_add_item(keymap, "FILE_OT_select", RIGHTMOUSE, KM_CLICK, 0, 0);
	RNA_boolean_set(kmi->ptr, "open", false);
	kmi = WM_keymap_add_item(keymap, "FILE_OT_select", RIGHTMOUSE, KM_CLICK, KM_SHIFT, 0);
	RNA_boolean_set(kmi->ptr, "extend", true);
	RNA_boolean_set(kmi->ptr, "open", false);
	kmi = WM_keymap_add_item(keymap, "FILE_OT_select", RIGHTMOUSE, KM_CLICK, KM_ALT, 0);
	RNA_boolean_set(kmi->ptr, "extend", true);
	RNA_boolean_set(kmi->ptr, "fill", true);
	RNA_boolean_set(kmi->ptr, "open", false);


	/* arrow keys navigation (walk selecting) */
	kmi = WM_keymap_add_item(keymap, "FILE_OT_select_walk", UPARROWKEY, KM_PRESS, 0, 0);
	RNA_enum_set(kmi->ptr, "direction", FILE_SELECT_WALK_UP);
	kmi = WM_keymap_add_item(keymap, "FILE_OT_select_walk", UPARROWKEY, KM_PRESS, KM_SHIFT, 0);
	RNA_enum_set(kmi->ptr, "direction", FILE_SELECT_WALK_UP);
	RNA_boolean_set(kmi->ptr, "extend", true);
	kmi = WM_keymap_add_item(keymap, "FILE_OT_select_walk", UPARROWKEY, KM_PRESS, KM_SHIFT | KM_CTRL, 0);
	RNA_enum_set(kmi->ptr, "direction", FILE_SELECT_WALK_UP);
	RNA_boolean_set(kmi->ptr, "extend", true);
	RNA_boolean_set(kmi->ptr, "fill", true);

	kmi = WM_keymap_add_item(keymap, "FILE_OT_select_walk", DOWNARROWKEY, KM_PRESS, 0, 0);
	RNA_enum_set(kmi->ptr, "direction", FILE_SELECT_WALK_DOWN);
	kmi = WM_keymap_add_item(keymap, "FILE_OT_select_walk", DOWNARROWKEY, KM_PRESS, KM_SHIFT, 0);
	RNA_enum_set(kmi->ptr, "direction", FILE_SELECT_WALK_DOWN);
	RNA_boolean_set(kmi->ptr, "extend", true);
	kmi = WM_keymap_add_item(keymap, "FILE_OT_select_walk", DOWNARROWKEY, KM_PRESS, KM_SHIFT | KM_CTRL, 0);
	RNA_enum_set(kmi->ptr, "direction", FILE_SELECT_WALK_DOWN);
	RNA_boolean_set(kmi->ptr, "extend", true);
	RNA_boolean_set(kmi->ptr, "fill", true);

	kmi = WM_keymap_add_item(keymap, "FILE_OT_select_walk", LEFTARROWKEY, KM_PRESS, 0, 0);
	RNA_enum_set(kmi->ptr, "direction", FILE_SELECT_WALK_LEFT);
	kmi = WM_keymap_add_item(keymap, "FILE_OT_select_walk", LEFTARROWKEY, KM_PRESS, KM_SHIFT, 0);
	RNA_enum_set(kmi->ptr, "direction", FILE_SELECT_WALK_LEFT);
	RNA_boolean_set(kmi->ptr, "extend", true);
	kmi = WM_keymap_add_item(keymap, "FILE_OT_select_walk", LEFTARROWKEY, KM_PRESS, KM_SHIFT | KM_CTRL, 0);
	RNA_enum_set(kmi->ptr, "direction", FILE_SELECT_WALK_LEFT);
	RNA_boolean_set(kmi->ptr, "extend", true);
	RNA_boolean_set(kmi->ptr, "fill", true);

	kmi = WM_keymap_add_item(keymap, "FILE_OT_select_walk", RIGHTARROWKEY, KM_PRESS, 0, 0);
	RNA_enum_set(kmi->ptr, "direction", FILE_SELECT_WALK_RIGHT);
	kmi = WM_keymap_add_item(keymap, "FILE_OT_select_walk", RIGHTARROWKEY, KM_PRESS, KM_SHIFT, 0);
	RNA_enum_set(kmi->ptr, "direction", FILE_SELECT_WALK_RIGHT);
	RNA_boolean_set(kmi->ptr, "extend", true);
	kmi = WM_keymap_add_item(keymap, "FILE_OT_select_walk", RIGHTARROWKEY, KM_PRESS, KM_SHIFT | KM_CTRL, 0);
	RNA_enum_set(kmi->ptr, "direction", FILE_SELECT_WALK_RIGHT);
	RNA_boolean_set(kmi->ptr, "extend", true);
	RNA_boolean_set(kmi->ptr, "fill", true);


	/* front and back mouse folder navigation */
	WM_keymap_add_item(keymap, "FILE_OT_previous", BUTTON4MOUSE, KM_CLICK, 0, 0);
	WM_keymap_add_item(keymap, "FILE_OT_next", BUTTON5MOUSE, KM_CLICK, 0, 0);

	WM_keymap_add_item(keymap, "FILE_OT_select_all_toggle", AKEY, KM_PRESS, 0, 0);
	WM_keymap_add_item(keymap, "FILE_OT_refresh", PADPERIOD, KM_PRESS, 0, 0);
	WM_keymap_add_item(keymap, "FILE_OT_select_border", BKEY, KM_PRESS, 0, 0);
	WM_keymap_add_item(keymap, "FILE_OT_select_border", EVT_TWEAK_L, KM_ANY, 0, 0);
	WM_keymap_add_item(keymap, "FILE_OT_rename", LEFTMOUSE, KM_PRESS, KM_CTRL, 0);
	WM_keymap_add_item(keymap, "FILE_OT_highlight", MOUSEMOVE, KM_ANY, KM_ANY, 0);
	kmi = WM_keymap_add_item(keymap, "FILE_OT_filenum", PADPLUSKEY, KM_PRESS, 0, 0);
	RNA_int_set(kmi->ptr, "increment", 1);
	kmi = WM_keymap_add_item(keymap, "FILE_OT_filenum", PADPLUSKEY, KM_PRESS, KM_SHIFT, 0);
	RNA_int_set(kmi->ptr, "increment", 10);
	kmi = WM_keymap_add_item(keymap, "FILE_OT_filenum", PADPLUSKEY, KM_PRESS, KM_CTRL, 0);
	RNA_int_set(kmi->ptr, "increment", 100);
	kmi = WM_keymap_add_item(keymap, "FILE_OT_filenum", PADMINUS, KM_PRESS, 0, 0);
	RNA_int_set(kmi->ptr, "increment", -1);
	kmi = WM_keymap_add_item(keymap, "FILE_OT_filenum", PADMINUS, KM_PRESS, KM_SHIFT, 0);
	RNA_int_set(kmi->ptr, "increment", -10);
	kmi = WM_keymap_add_item(keymap, "FILE_OT_filenum", PADMINUS, KM_PRESS, KM_CTRL, 0);
	RNA_int_set(kmi->ptr, "increment", -100);
	
	
	/* keys for button area (top) */
	keymap = WM_keymap_find(keyconf, "File Browser Buttons", SPACE_FILE, 0);
	kmi = WM_keymap_add_item(keymap, "FILE_OT_filenum", PADPLUSKEY, KM_PRESS, 0, 0);
	RNA_int_set(kmi->ptr, "increment", 1);
	kmi = WM_keymap_add_item(keymap, "FILE_OT_filenum", PADPLUSKEY, KM_PRESS, KM_SHIFT, 0);
	RNA_int_set(kmi->ptr, "increment", 10);
	kmi = WM_keymap_add_item(keymap, "FILE_OT_filenum", PADPLUSKEY, KM_PRESS, KM_CTRL, 0);
	RNA_int_set(kmi->ptr, "increment", 100);
	kmi = WM_keymap_add_item(keymap, "FILE_OT_filenum", PADMINUS, KM_PRESS, 0, 0);
	RNA_int_set(kmi->ptr, "increment", -1);
	kmi = WM_keymap_add_item(keymap, "FILE_OT_filenum", PADMINUS, KM_PRESS, KM_SHIFT, 0);
	RNA_int_set(kmi->ptr, "increment", -10);
	kmi = WM_keymap_add_item(keymap, "FILE_OT_filenum", PADMINUS, KM_PRESS, KM_CTRL, 0);
	RNA_int_set(kmi->ptr, "increment", -100);
}


static void file_tools_area_init(wmWindowManager *wm, ARegion *ar)
{
	wmKeyMap *keymap;

	ar->v2d.scroll = V2D_SCROLL_RIGHT | V2D_SCROLL_VERTICAL_HIDE;
	ED_region_panels_init(wm, ar);

	/* own keymaps */
	keymap = WM_keymap_find(wm->defaultconf, "File Browser", SPACE_FILE, 0);
	WM_event_add_keymap_handler_bb(&ar->handlers, keymap, &ar->v2d.mask, &ar->winrct);
}

static void file_tools_area_draw(const bContext *C, ARegion *ar)
{
	ED_region_panels(C, ar, NULL, -1, true);
}

static void file_tools_area_listener(bScreen *UNUSED(sc), ScrArea *UNUSED(sa), ARegion *UNUSED(ar), wmNotifier *UNUSED(wmn))
{
#if 0
	/* context changes */
	switch (wmn->category) {
		
	}
#endif
}

/* add handlers, stuff you only do once or on area/region changes */
static void file_header_area_init(wmWindowManager *wm, ARegion *ar)
{
	wmKeyMap *keymap;
	
	ED_region_header_init(ar);
	
	keymap = WM_keymap_find(wm->defaultconf, "File Browser", SPACE_FILE, 0);
	WM_event_add_keymap_handler_bb(&ar->handlers, keymap, &ar->v2d.mask, &ar->winrct);
}

static void file_header_area_draw(const bContext *C, ARegion *ar)
{
	ED_region_header(C, ar);
}

/* add handlers, stuff you only do once or on area/region changes */
static void file_ui_area_init(wmWindowManager *wm, ARegion *ar)
{
	wmKeyMap *keymap;

	UI_view2d_region_reinit(&ar->v2d, V2D_COMMONVIEW_HEADER, ar->winx, ar->winy);

	/* own keymap */
	keymap = WM_keymap_find(wm->defaultconf, "File Browser", SPACE_FILE, 0);
	WM_event_add_keymap_handler_bb(&ar->handlers, keymap, &ar->v2d.mask, &ar->winrct);

	keymap = WM_keymap_find(wm->defaultconf, "File Browser Buttons", SPACE_FILE, 0);
	WM_event_add_keymap_handler_bb(&ar->handlers, keymap, &ar->v2d.mask, &ar->winrct);
}

static void file_ui_area_draw(const bContext *C, ARegion *ar)
{
	float col[3];
	/* clear */
	UI_GetThemeColor3fv(TH_BACK, col);
	glClearColor(col[0], col[1], col[2], 0.0);
	glClear(GL_COLOR_BUFFER_BIT);

	/* scrolling here is just annoying, disable it */
	ar->v2d.cur.ymax = BLI_rctf_size_y(&ar->v2d.cur);
	ar->v2d.cur.ymin = 0;

	/* set view2d view matrix for scrolling (without scrollers) */
	UI_view2d_view_ortho(&ar->v2d);


	file_draw_buttons(C, ar);

	UI_view2d_view_restore(C);
}

static void file_ui_area_listener(bScreen *UNUSED(sc), ScrArea *UNUSED(sa), ARegion *ar, wmNotifier *wmn)
{
	/* context changes */
	switch (wmn->category) {
		case NC_SPACE:
			switch (wmn->data) {
				case ND_SPACE_FILE_LIST:
					ED_region_tag_redraw(ar);
					break;
			}
			break;
	}
}

/* only called once, from space/spacetypes.c */
void ED_spacetype_file(void)
{
	SpaceType *st = MEM_callocN(sizeof(SpaceType), "spacetype file");
	ARegionType *art;
	
	st->spaceid = SPACE_FILE;
	strncpy(st->name, "File", BKE_ST_MAXNAME);
	
	st->new = file_new;
	st->free = file_free;
	st->init = file_init;
	st->exit = file_exit;
	st->duplicate = file_duplicate;
	st->refresh = file_refresh;
	st->listener = file_listener;
	st->operatortypes = file_operatortypes;
	st->keymap = file_keymap;
	
	/* regions: main window */
	art = MEM_callocN(sizeof(ARegionType), "spacetype file region");
	art->regionid = RGN_TYPE_WINDOW;
	art->init = file_main_area_init;
	art->draw = file_main_area_draw;
	art->listener = file_main_area_listener;
	art->keymapflag = ED_KEYMAP_UI | ED_KEYMAP_VIEW2D;
	BLI_addhead(&st->regiontypes, art);
	
	/* regions: header */
	art = MEM_callocN(sizeof(ARegionType), "spacetype file region");
	art->regionid = RGN_TYPE_HEADER;
	art->prefsizey = HEADERY;
	art->keymapflag = ED_KEYMAP_UI | ED_KEYMAP_VIEW2D | ED_KEYMAP_HEADER;
	art->init = file_header_area_init;
	art->draw = file_header_area_draw;
	// art->listener = file_header_area_listener;
	BLI_addhead(&st->regiontypes, art);
	
	/* regions: ui */
	art = MEM_callocN(sizeof(ARegionType), "spacetype file region");
	art->regionid = RGN_TYPE_UI;
	art->prefsizey = 60;
	art->keymapflag = ED_KEYMAP_UI;
	art->listener = file_ui_area_listener;
	art->init = file_ui_area_init;
	art->draw = file_ui_area_draw;
	BLI_addhead(&st->regiontypes, art);

	/* regions: channels (directories) */
	art = MEM_callocN(sizeof(ARegionType), "spacetype file region");
	art->regionid = RGN_TYPE_TOOLS;
	art->prefsizex = 240;
	art->prefsizey = 60;
	art->keymapflag = ED_KEYMAP_UI;
	art->listener = file_tools_area_listener;
	art->init = file_tools_area_init;
	art->draw = file_tools_area_draw;
	BLI_addhead(&st->regiontypes, art);

	/* regions: tool properties */
	art = MEM_callocN(sizeof(ARegionType), "spacetype file operator region");
	art->regionid = RGN_TYPE_TOOL_PROPS;
	art->prefsizex = 0;
	art->prefsizey = 360;
	art->keymapflag = ED_KEYMAP_UI;
	art->listener = file_tools_area_listener;
	art->init = file_tools_area_init;
	art->draw = file_tools_area_draw;
	BLI_addhead(&st->regiontypes, art);
	file_panels_register(art);

	BKE_spacetype_register(st);

}

void ED_file_init(void)
{
	ED_file_read_bookmarks();

	if (G.background == false) {
		filelist_init_icons();
	}

	IMB_thumb_makedirs();
}

void ED_file_exit(void)
{
	fsmenu_free();

	if (G.background == false) {
		filelist_free_icons();
	}
}

void ED_file_read_bookmarks(void)
{
	const char * const cfgdir = BKE_appdir_folder_id(BLENDER_USER_CONFIG, NULL);
	
	fsmenu_free();

	fsmenu_read_system(ED_fsmenu_get(), true);

	if (cfgdir) {
		char name[FILE_MAX];
		BLI_make_file_string("/", name, cfgdir, BLENDER_BOOKMARK_FILE);
		fsmenu_read_bookmarks(ED_fsmenu_get(), name);
	}
}
<|MERGE_RESOLUTION|>--- conflicted
+++ resolved
@@ -308,11 +308,7 @@
 					ED_area_tag_redraw(sa);
 					break;
 				case ND_SPACE_FILE_PREVIEW:
-<<<<<<< HEAD
-					if (filelist_cache_previews_update(sfile->files)) {
-=======
 					if (sfile->files && filelist_cache_previews_update(sfile->files)) {
->>>>>>> 6a80c2c4
 						ED_area_tag_refresh(sa);
 						ED_area_tag_redraw(sa);
 					}
