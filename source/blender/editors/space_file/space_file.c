/*
 * ***** BEGIN GPL LICENSE BLOCK *****
 *
 * This program is free software; you can redistribute it and/or
 * modify it under the terms of the GNU General Public License
 * as published by the Free Software Foundation; either version 2
 * of the License, or (at your option) any later version. 
 *
 * This program is distributed in the hope that it will be useful,
 * but WITHOUT ANY WARRANTY; without even the implied warranty of
 * MERCHANTABILITY or FITNESS FOR A PARTICULAR PURPOSE.  See the
 * GNU General Public License for more details.
 *
 * You should have received a copy of the GNU General Public License
 * along with this program; if not, write to the Free Software Foundation,
 * Inc., 51 Franklin Street, Fifth Floor, Boston, MA 02110-1301, USA.
 *
 * The Original Code is Copyright (C) 2008 Blender Foundation.
 * All rights reserved.
 *
 * 
 * Contributor(s): Blender Foundation
 *
 * ***** END GPL LICENSE BLOCK *****
 */

/** \file blender/editors/space_file/space_file.c
 *  \ingroup spfile
 */

#include <string.h>
#include <stdio.h>

#include "MEM_guardedalloc.h"

#include "BIF_gl.h"

#include "BLI_blenlib.h"
#include "BLI_utildefines.h"
#include "BLI_fileops_types.h"


#include "BKE_appdir.h"
#include "BKE_context.h"
#include "BKE_screen.h"
#include "BKE_global.h"

#include "RNA_access.h"

#include "WM_api.h"
#include "WM_types.h"

#include "ED_space_api.h"
#include "ED_screen.h"
#include "ED_fileselect.h"

#include "IMB_imbuf_types.h"
#include "IMB_thumbs.h"

#include "UI_resources.h"
#include "UI_view2d.h"


#include "file_intern.h"    // own include
#include "fsmenu.h"
#include "filelist.h"

/* ******************** default callbacks for file space ***************** */

static SpaceLink *file_new(const bContext *UNUSED(C))
{
	ARegion *ar;
	SpaceFile *sfile;

	sfile = MEM_callocN(sizeof(SpaceFile), "initfile");
	sfile->spacetype = SPACE_FILE;

	/* header */
	ar = MEM_callocN(sizeof(ARegion), "header for file");
	BLI_addtail(&sfile->regionbase, ar);
	ar->regiontype = RGN_TYPE_HEADER;
	ar->alignment = RGN_ALIGN_TOP;

	/* Tools region */
	ar = MEM_callocN(sizeof(ARegion), "tools area for file");
	BLI_addtail(&sfile->regionbase, ar);
	ar->regiontype = RGN_TYPE_TOOLS;
	ar->alignment = RGN_ALIGN_LEFT;

	/* Tool props (aka operator) region */
	ar = MEM_callocN(sizeof(ARegion), "tool props area for file");
	BLI_addtail(&sfile->regionbase, ar);
	ar->regiontype = RGN_TYPE_TOOL_PROPS;
	ar->alignment = RGN_ALIGN_BOTTOM | RGN_SPLIT_PREV;

	/* ui list region */
	ar = MEM_callocN(sizeof(ARegion), "ui area for file");
	BLI_addtail(&sfile->regionbase, ar);
	ar->regiontype = RGN_TYPE_UI;
	ar->alignment = RGN_ALIGN_TOP;

	/* main area */
	ar = MEM_callocN(sizeof(ARegion), "main area for file");
	BLI_addtail(&sfile->regionbase, ar);
	ar->regiontype = RGN_TYPE_WINDOW;
	ar->v2d.scroll = (V2D_SCROLL_RIGHT | V2D_SCROLL_BOTTOM);
	ar->v2d.align = (V2D_ALIGN_NO_NEG_X | V2D_ALIGN_NO_POS_Y);
	ar->v2d.keepzoom = (V2D_LOCKZOOM_X | V2D_LOCKZOOM_Y | V2D_LIMITZOOM | V2D_KEEPASPECT);
	ar->v2d.keeptot = V2D_KEEPTOT_STRICT;
	ar->v2d.minzoom = ar->v2d.maxzoom = 1.0f;

	return (SpaceLink *)sfile;
}

/* not spacelink itself */
static void file_free(SpaceLink *sl)
{	
	SpaceFile *sfile = (SpaceFile *) sl;
	
	if (sfile->files) {
		// XXXXX would need to do thumbnails_stop here, but no context available
		filelist_freelib(sfile->files);
		filelist_free(sfile->files);
		MEM_freeN(sfile->files);
		sfile->files = NULL;
	}

	if (sfile->folders_prev) {
		folderlist_free(sfile->folders_prev);
		MEM_freeN(sfile->folders_prev);
		sfile->folders_prev = NULL;
	}

	if (sfile->folders_next) {
		folderlist_free(sfile->folders_next);
		MEM_freeN(sfile->folders_next);
		sfile->folders_next = NULL;
	}

	if (sfile->params) {
		MEM_freeN(sfile->params);
		sfile->params = NULL;
	}

	if (sfile->layout) {
		MEM_freeN(sfile->layout);
		sfile->layout = NULL;
	}
}


/* spacetype; init callback, area size changes, screen set, etc */
static void file_init(wmWindowManager *UNUSED(wm), ScrArea *sa)
{
	SpaceFile *sfile = (SpaceFile *)sa->spacedata.first;

	/* refresh system directory list */
	fsmenu_refresh_system_category(ED_fsmenu_get());

	if (sfile->layout) sfile->layout->dirty = true;
}

static void file_exit(wmWindowManager *wm, ScrArea *sa)
{
	SpaceFile *sfile = (SpaceFile *)sa->spacedata.first;

	ED_fileselect_exit(wm, sfile);
}

static SpaceLink *file_duplicate(SpaceLink *sl)
{
	SpaceFile *sfileo = (SpaceFile *)sl;
	SpaceFile *sfilen = MEM_dupallocN(sl);
	
	/* clear or remove stuff from old */
	sfilen->op = NULL; /* file window doesn't own operators */

	if (sfileo->params) {
		sfilen->files = filelist_new(sfileo->params->type);
		sfilen->params = MEM_dupallocN(sfileo->params);
		filelist_setdir(sfilen->files, sfilen->params->dir);
	}

	if (sfileo->folders_prev)
		sfilen->folders_prev = folderlist_duplicate(sfileo->folders_prev);

	if (sfileo->folders_next)
		sfilen->folders_next = folderlist_duplicate(sfileo->folders_next);
	
	if (sfileo->layout) {
		sfilen->layout = MEM_dupallocN(sfileo->layout);
	}
	return (SpaceLink *)sfilen;
}

static void file_refresh(const bContext *C, ScrArea *sa)
{
	wmWindowManager *wm = CTX_wm_manager(C);
	SpaceFile *sfile = CTX_wm_space_file(C);
	FileSelectParams *params = ED_fileselect_get_params(sfile);
	struct FSMenu *fsmenu = ED_fsmenu_get();

	if (!sfile->folders_prev) {
		sfile->folders_prev = folderlist_new();
	}
	if (!sfile->files) {
		sfile->files = filelist_new(params->type);
		params->active_file = -1; /* added this so it opens nicer (ton) */
	}
	filelist_setdir(sfile->files, params->dir);
	filelist_setrecursion(sfile->files, params->recursion_level);
	filelist_setsorting(sfile->files, params->sort);
	filelist_setfilter_options(sfile->files, params->flag & FILE_HIDE_DOT,
	                                         false, /* TODO hide_parent, should be controllable? */
	                                         params->flag & FILE_FILTER ? params->filter : 0,
	                                         params->filter_id,
	                                         params->filter_glob,
	                                         params->filter_search);

	/* Update the active indices of bookmarks & co. */
	sfile->systemnr = fsmenu_get_active_indices(fsmenu, FS_CATEGORY_SYSTEM, params->dir);
	sfile->system_bookmarknr = fsmenu_get_active_indices(fsmenu, FS_CATEGORY_SYSTEM_BOOKMARKS, params->dir);
	sfile->bookmarknr = fsmenu_get_active_indices(fsmenu, FS_CATEGORY_BOOKMARKS, params->dir);
	sfile->recentnr = fsmenu_get_active_indices(fsmenu, FS_CATEGORY_RECENT, params->dir);

<<<<<<< HEAD
	if (filelist_force_reset(sfile->files)) {
		filelist_readjob_stop(wm, sfile->files);
		filelist_clear(sfile->files);
	}

=======
>>>>>>> d4934f8f
	if (filelist_empty(sfile->files)) {
		thumbnails_stop(wm, sfile->files);
		if (!filelist_pending(sfile->files)) {
			filelist_readjob_start(sfile->files, C);
		}
	}
	else if (filelist_need_sorting(sfile->files)) {
		thumbnails_stop(wm, sfile->files);
		filelist_sort(sfile->files);
	}

	if ((params->display == FILE_IMGDISPLAY) && filelist_need_thumbnails(sfile->files)) {
		if (!thumbnails_running(wm, sfile->files)) {
			thumbnails_start(sfile->files, C);
		}
	}
	else {
		/* stop any running thumbnail jobs if we're not displaying them - speedup for NFS */
		thumbnails_stop(wm, sfile->files);
	}

	filelist_filter(sfile->files);

	if (params->renamefile[0] != '\0') {
		int idx = filelist_find(sfile->files, params->renamefile);
		if (idx >= 0) {
			struct direntry *file = filelist_file(sfile->files, idx);
			if (file) {
				file->selflag |= FILE_SEL_EDITING;
			}
		}
		BLI_strncpy(sfile->params->renameedit, sfile->params->renamefile, sizeof(sfile->params->renameedit));
		params->renamefile[0] = '\0';
	}

	if (sfile->layout) {
		sfile->layout->dirty = true;
	}

<<<<<<< HEAD
	filelist_clear_refresh(sfile->files);
=======
	if (BKE_area_find_region_type(sa, RGN_TYPE_TOOLS) == NULL) {
		/* Create TOOLS/TOOL_PROPS regions. */
		file_tools_region(sa);

		ED_area_initialize(wm, CTX_wm_window(C), sa);
		ED_area_tag_redraw(sa);
	}
>>>>>>> d4934f8f
}

static void file_listener(bScreen *UNUSED(sc), ScrArea *sa, wmNotifier *wmn)
{
	/* SpaceFile *sfile = (SpaceFile *)sa->spacedata.first; */

	/* context changes */
	switch (wmn->category) {
		case NC_SPACE:
			switch (wmn->data) {
				case ND_SPACE_FILE_LIST:
					ED_area_tag_refresh(sa);
					ED_area_tag_redraw(sa);
					break;
				case ND_SPACE_FILE_PARAMS:
					ED_area_tag_refresh(sa);
					ED_area_tag_redraw(sa);
					break;
			}
			break;
	}
}

/* add handlers, stuff you only do once or on area/region changes */
static void file_main_area_init(wmWindowManager *wm, ARegion *ar)
{
	wmKeyMap *keymap;
	
	UI_view2d_region_reinit(&ar->v2d, V2D_COMMONVIEW_LIST, ar->winx, ar->winy);
	
	/* own keymaps */
	keymap = WM_keymap_find(wm->defaultconf, "File Browser", SPACE_FILE, 0);
	WM_event_add_keymap_handler_bb(&ar->handlers, keymap, &ar->v2d.mask, &ar->winrct);

	keymap = WM_keymap_find(wm->defaultconf, "File Browser Main", SPACE_FILE, 0);
	WM_event_add_keymap_handler_bb(&ar->handlers, keymap, &ar->v2d.mask, &ar->winrct);
}

static void file_main_area_listener(bScreen *UNUSED(sc), ScrArea *UNUSED(sa), ARegion *ar, wmNotifier *wmn)
{
	/* context changes */
	switch (wmn->category) {
		case NC_SPACE:
			switch (wmn->data) {
				case ND_SPACE_FILE_LIST:
					ED_region_tag_redraw(ar);
					break;
				case ND_SPACE_FILE_PARAMS:
					ED_region_tag_redraw(ar);
					break;
			}
			break;
	}
}

static void file_main_area_draw(const bContext *C, ARegion *ar)
{
	/* draw entirely, view changes should be handled here */
	SpaceFile *sfile = CTX_wm_space_file(C);
	FileSelectParams *params = ED_fileselect_get_params(sfile);

	View2D *v2d = &ar->v2d;
	View2DScrollers *scrollers;
	float col[3];

	/* Needed, because filelist is not initialized on loading */
	if (!sfile->files || filelist_empty(sfile->files))
		file_refresh(C, NULL);

	/* clear and setup matrix */
	UI_GetThemeColor3fv(TH_BACK, col);
	glClearColor(col[0], col[1], col[2], 0.0);
	glClear(GL_COLOR_BUFFER_BIT);
	
	/* Allow dynamically sliders to be set, saves notifiers etc. */
	
	if (params->display == FILE_IMGDISPLAY) {
		v2d->scroll = V2D_SCROLL_RIGHT;
		v2d->keepofs &= ~V2D_LOCKOFS_Y;
		v2d->keepofs |= V2D_LOCKOFS_X;
	}
	else {
		v2d->scroll = V2D_SCROLL_BOTTOM;
		v2d->keepofs &= ~V2D_LOCKOFS_X;
		v2d->keepofs |= V2D_LOCKOFS_Y;
		
		/* XXX this happens on scaling down Screen (like from startup.blend) */
		/* view2d has no type specific for filewindow case, which doesnt scroll vertically */
		if (v2d->cur.ymax < 0) {
			v2d->cur.ymin -= v2d->cur.ymax;
			v2d->cur.ymax = 0;
		}
	}
	/* v2d has initialized flag, so this call will only set the mask correct */
	UI_view2d_region_reinit(v2d, V2D_COMMONVIEW_LIST, ar->winx, ar->winy);

	/* sets tile/border settings in sfile */
	file_calc_previews(C, ar);

	/* set view */
	UI_view2d_view_ortho(v2d);
	
	/* on first read, find active file */
	if (params->active_file == -1) {
		wmEvent *event = CTX_wm_window(C)->eventstate;
		file_highlight_set(sfile, ar, event->x, event->y);
	}
	
	file_draw_list(C, ar);
	
	/* reset view matrix */
	UI_view2d_view_restore(C);
	
	/* scrollers */
	scrollers = UI_view2d_scrollers_calc(C, v2d, V2D_ARG_DUMMY, V2D_ARG_DUMMY, V2D_ARG_DUMMY, V2D_ARG_DUMMY);
	UI_view2d_scrollers_draw(C, v2d, scrollers);
	UI_view2d_scrollers_free(scrollers);

}

static void file_operatortypes(void)
{
	WM_operatortype_append(FILE_OT_select);
	WM_operatortype_append(FILE_OT_select_all_toggle);
	WM_operatortype_append(FILE_OT_select_border);
	WM_operatortype_append(FILE_OT_select_bookmark);
	WM_operatortype_append(FILE_OT_highlight);
	WM_operatortype_append(FILE_OT_execute);
	WM_operatortype_append(FILE_OT_cancel);
	WM_operatortype_append(FILE_OT_parent);
	WM_operatortype_append(FILE_OT_previous);
	WM_operatortype_append(FILE_OT_next);
	WM_operatortype_append(FILE_OT_refresh);
	WM_operatortype_append(FILE_OT_bookmark_toggle);
	WM_operatortype_append(FILE_OT_bookmark_add);
	WM_operatortype_append(FILE_OT_bookmark_delete);
	WM_operatortype_append(FILE_OT_bookmark_move);
	WM_operatortype_append(FILE_OT_reset_recent);
	WM_operatortype_append(FILE_OT_hidedot);
	WM_operatortype_append(FILE_OT_filenum);
	WM_operatortype_append(FILE_OT_directory_new);
	WM_operatortype_append(FILE_OT_delete);
	WM_operatortype_append(FILE_OT_rename);
	WM_operatortype_append(FILE_OT_smoothscroll);
}

/* NOTE: do not add .blend file reading on this level */
static void file_keymap(struct wmKeyConfig *keyconf)
{
	wmKeyMapItem *kmi;
	/* keys for all areas */
	wmKeyMap *keymap = WM_keymap_find(keyconf, "File Browser", SPACE_FILE, 0);
	WM_keymap_add_item(keymap, "FILE_OT_bookmark_toggle", TKEY, KM_PRESS, 0, 0);
	WM_keymap_add_item(keymap, "FILE_OT_parent", PKEY, KM_PRESS, 0, 0);
	WM_keymap_add_item(keymap, "FILE_OT_bookmark_add", BKEY, KM_PRESS, KM_CTRL, 0);
	WM_keymap_add_item(keymap, "FILE_OT_hidedot", HKEY, KM_PRESS, 0, 0);
	WM_keymap_add_item(keymap, "FILE_OT_previous", BACKSPACEKEY, KM_PRESS, 0, 0);
	WM_keymap_add_item(keymap, "FILE_OT_next", BACKSPACEKEY, KM_PRESS, KM_SHIFT, 0);
	WM_keymap_add_item(keymap, "FILE_OT_directory_new", IKEY, KM_PRESS, 0, 0);
	WM_keymap_add_item(keymap, "FILE_OT_delete", XKEY, KM_PRESS, 0, 0);
	WM_keymap_add_item(keymap, "FILE_OT_delete", DELKEY, KM_PRESS, 0, 0);
	WM_keymap_verify_item(keymap, "FILE_OT_smoothscroll", TIMER1, KM_ANY, KM_ANY, 0);

	/* keys for main area */
	keymap = WM_keymap_find(keyconf, "File Browser Main", SPACE_FILE, 0);
	kmi = WM_keymap_add_item(keymap, "FILE_OT_execute", LEFTMOUSE, KM_DBL_CLICK, 0, 0);
	RNA_boolean_set(kmi->ptr, "need_active", true);

	/* left mouse selects and opens */
	WM_keymap_add_item(keymap, "FILE_OT_select", LEFTMOUSE, KM_CLICK, 0, 0);
	kmi = WM_keymap_add_item(keymap, "FILE_OT_select", LEFTMOUSE, KM_CLICK, KM_SHIFT, 0);
	RNA_boolean_set(kmi->ptr, "extend", true);
	kmi = WM_keymap_add_item(keymap, "FILE_OT_select", LEFTMOUSE, KM_CLICK, KM_CTRL | KM_SHIFT, 0);
	RNA_boolean_set(kmi->ptr, "extend", true);
	RNA_boolean_set(kmi->ptr, "fill", true);

	/* right mouse selects without opening */
	kmi = WM_keymap_add_item(keymap, "FILE_OT_select", RIGHTMOUSE, KM_CLICK, 0, 0);
	RNA_boolean_set(kmi->ptr, "open", false);
	kmi = WM_keymap_add_item(keymap, "FILE_OT_select", RIGHTMOUSE, KM_CLICK, KM_SHIFT, 0);
	RNA_boolean_set(kmi->ptr, "extend", true);
	RNA_boolean_set(kmi->ptr, "open", false);
	kmi = WM_keymap_add_item(keymap, "FILE_OT_select", RIGHTMOUSE, KM_CLICK, KM_ALT, 0);
	RNA_boolean_set(kmi->ptr, "extend", true);
	RNA_boolean_set(kmi->ptr, "fill", true);
	RNA_boolean_set(kmi->ptr, "open", false);

	/* front and back mouse folder navigation */
	WM_keymap_add_item(keymap, "FILE_OT_previous", BUTTON4MOUSE, KM_CLICK, 0, 0);
	WM_keymap_add_item(keymap, "FILE_OT_next", BUTTON5MOUSE, KM_CLICK, 0, 0);

	WM_keymap_add_item(keymap, "FILE_OT_select_all_toggle", AKEY, KM_PRESS, 0, 0);
	WM_keymap_add_item(keymap, "FILE_OT_refresh", PADPERIOD, KM_PRESS, 0, 0);
	WM_keymap_add_item(keymap, "FILE_OT_select_border", BKEY, KM_PRESS, 0, 0);
	WM_keymap_add_item(keymap, "FILE_OT_select_border", EVT_TWEAK_L, KM_ANY, 0, 0);
	WM_keymap_add_item(keymap, "FILE_OT_rename", LEFTMOUSE, KM_PRESS, KM_CTRL, 0);
	WM_keymap_add_item(keymap, "FILE_OT_highlight", MOUSEMOVE, KM_ANY, KM_ANY, 0);
	kmi = WM_keymap_add_item(keymap, "FILE_OT_filenum", PADPLUSKEY, KM_PRESS, 0, 0);
	RNA_int_set(kmi->ptr, "increment", 1);
	kmi = WM_keymap_add_item(keymap, "FILE_OT_filenum", PADPLUSKEY, KM_PRESS, KM_SHIFT, 0);
	RNA_int_set(kmi->ptr, "increment", 10);
	kmi = WM_keymap_add_item(keymap, "FILE_OT_filenum", PADPLUSKEY, KM_PRESS, KM_CTRL, 0);
	RNA_int_set(kmi->ptr, "increment", 100);
	kmi = WM_keymap_add_item(keymap, "FILE_OT_filenum", PADMINUS, KM_PRESS, 0, 0);
	RNA_int_set(kmi->ptr, "increment", -1);
	kmi = WM_keymap_add_item(keymap, "FILE_OT_filenum", PADMINUS, KM_PRESS, KM_SHIFT, 0);
	RNA_int_set(kmi->ptr, "increment", -10);
	kmi = WM_keymap_add_item(keymap, "FILE_OT_filenum", PADMINUS, KM_PRESS, KM_CTRL, 0);
	RNA_int_set(kmi->ptr, "increment", -100);
	
	
	/* keys for button area (top) */
	keymap = WM_keymap_find(keyconf, "File Browser Buttons", SPACE_FILE, 0);
	kmi = WM_keymap_add_item(keymap, "FILE_OT_filenum", PADPLUSKEY, KM_PRESS, 0, 0);
	RNA_int_set(kmi->ptr, "increment", 1);
	kmi = WM_keymap_add_item(keymap, "FILE_OT_filenum", PADPLUSKEY, KM_PRESS, KM_SHIFT, 0);
	RNA_int_set(kmi->ptr, "increment", 10);
	kmi = WM_keymap_add_item(keymap, "FILE_OT_filenum", PADPLUSKEY, KM_PRESS, KM_CTRL, 0);
	RNA_int_set(kmi->ptr, "increment", 100);
	kmi = WM_keymap_add_item(keymap, "FILE_OT_filenum", PADMINUS, KM_PRESS, 0, 0);
	RNA_int_set(kmi->ptr, "increment", -1);
	kmi = WM_keymap_add_item(keymap, "FILE_OT_filenum", PADMINUS, KM_PRESS, KM_SHIFT, 0);
	RNA_int_set(kmi->ptr, "increment", -10);
	kmi = WM_keymap_add_item(keymap, "FILE_OT_filenum", PADMINUS, KM_PRESS, KM_CTRL, 0);
	RNA_int_set(kmi->ptr, "increment", -100);
}


static void file_tools_area_init(wmWindowManager *wm, ARegion *ar)
{
	wmKeyMap *keymap;

	ar->v2d.scroll = V2D_SCROLL_RIGHT | V2D_SCROLL_VERTICAL_HIDE;
	ED_region_panels_init(wm, ar);

	/* own keymaps */
	keymap = WM_keymap_find(wm->defaultconf, "File Browser", SPACE_FILE, 0);
	WM_event_add_keymap_handler_bb(&ar->handlers, keymap, &ar->v2d.mask, &ar->winrct);
}

static void file_tools_area_draw(const bContext *C, ARegion *ar)
{
	ED_region_panels(C, ar, 1, NULL, -1);
}

static void file_tools_area_listener(bScreen *UNUSED(sc), ScrArea *UNUSED(sa), ARegion *UNUSED(ar), wmNotifier *UNUSED(wmn))
{
#if 0
	/* context changes */
	switch (wmn->category) {
		
	}
#endif
}

/* add handlers, stuff you only do once or on area/region changes */
static void file_header_area_init(wmWindowManager *wm, ARegion *ar)
{
	wmKeyMap *keymap;
	
	ED_region_header_init(ar);
	
	keymap = WM_keymap_find(wm->defaultconf, "File Browser", SPACE_FILE, 0);
	WM_event_add_keymap_handler_bb(&ar->handlers, keymap, &ar->v2d.mask, &ar->winrct);
}

static void file_header_area_draw(const bContext *C, ARegion *ar)
{
	ED_region_header(C, ar);
}

/* add handlers, stuff you only do once or on area/region changes */
static void file_ui_area_init(wmWindowManager *wm, ARegion *ar)
{
	wmKeyMap *keymap;

	UI_view2d_region_reinit(&ar->v2d, V2D_COMMONVIEW_HEADER, ar->winx, ar->winy);

	/* own keymap */
	keymap = WM_keymap_find(wm->defaultconf, "File Browser", SPACE_FILE, 0);
	WM_event_add_keymap_handler_bb(&ar->handlers, keymap, &ar->v2d.mask, &ar->winrct);

	keymap = WM_keymap_find(wm->defaultconf, "File Browser Buttons", SPACE_FILE, 0);
	WM_event_add_keymap_handler_bb(&ar->handlers, keymap, &ar->v2d.mask, &ar->winrct);
}

static void file_ui_area_draw(const bContext *C, ARegion *ar)
{
	float col[3];
	/* clear */
	UI_GetThemeColor3fv(TH_BACK, col);
	glClearColor(col[0], col[1], col[2], 0.0);
	glClear(GL_COLOR_BUFFER_BIT);

	/* scrolling here is just annoying, disable it */
	ar->v2d.cur.ymax = BLI_rctf_size_y(&ar->v2d.cur);
	ar->v2d.cur.ymin = 0;

	/* set view2d view matrix for scrolling (without scrollers) */
	UI_view2d_view_ortho(&ar->v2d);


	file_draw_buttons(C, ar);

	UI_view2d_view_restore(C);
}

static void file_ui_area_listener(bScreen *UNUSED(sc), ScrArea *UNUSED(sa), ARegion *ar, wmNotifier *wmn)
{
	/* context changes */
	switch (wmn->category) {
		case NC_SPACE:
			switch (wmn->data) {
				case ND_SPACE_FILE_LIST:
					ED_region_tag_redraw(ar);
					break;
			}
			break;
	}
}

/* only called once, from space/spacetypes.c */
void ED_spacetype_file(void)
{
	SpaceType *st = MEM_callocN(sizeof(SpaceType), "spacetype file");
	ARegionType *art;
	
	st->spaceid = SPACE_FILE;
	strncpy(st->name, "File", BKE_ST_MAXNAME);
	
	st->new = file_new;
	st->free = file_free;
	st->init = file_init;
	st->exit = file_exit;
	st->duplicate = file_duplicate;
	st->refresh = file_refresh;
	st->listener = file_listener;
	st->operatortypes = file_operatortypes;
	st->keymap = file_keymap;
	
	/* regions: main window */
	art = MEM_callocN(sizeof(ARegionType), "spacetype file region");
	art->regionid = RGN_TYPE_WINDOW;
	art->init = file_main_area_init;
	art->draw = file_main_area_draw;
	art->listener = file_main_area_listener;
	art->keymapflag = ED_KEYMAP_UI | ED_KEYMAP_VIEW2D;
	BLI_addhead(&st->regiontypes, art);
	
	/* regions: header */
	art = MEM_callocN(sizeof(ARegionType), "spacetype file region");
	art->regionid = RGN_TYPE_HEADER;
	art->prefsizey = HEADERY;
	art->keymapflag = ED_KEYMAP_UI | ED_KEYMAP_VIEW2D | ED_KEYMAP_HEADER;
	art->init = file_header_area_init;
	art->draw = file_header_area_draw;
	// art->listener = file_header_area_listener;
	BLI_addhead(&st->regiontypes, art);
	
	/* regions: ui */
	art = MEM_callocN(sizeof(ARegionType), "spacetype file region");
	art->regionid = RGN_TYPE_UI;
	art->prefsizey = 60;
	art->keymapflag = ED_KEYMAP_UI;
	art->listener = file_ui_area_listener;
	art->init = file_ui_area_init;
	art->draw = file_ui_area_draw;
	BLI_addhead(&st->regiontypes, art);

	/* regions: channels (directories) */
	art = MEM_callocN(sizeof(ARegionType), "spacetype file region");
	art->regionid = RGN_TYPE_TOOLS;
	art->prefsizex = 240;
	art->prefsizey = 60;
	art->keymapflag = ED_KEYMAP_UI;
	art->listener = file_tools_area_listener;
	art->init = file_tools_area_init;
	art->draw = file_tools_area_draw;
	BLI_addhead(&st->regiontypes, art);

	/* regions: tool properties */
	art = MEM_callocN(sizeof(ARegionType), "spacetype file operator region");
	art->regionid = RGN_TYPE_TOOL_PROPS;
	art->prefsizex = 0;
	art->prefsizey = 240;
	art->keymapflag = ED_KEYMAP_UI;
	art->listener = file_tools_area_listener;
	art->init = file_tools_area_init;
	art->draw = file_tools_area_draw;
	BLI_addhead(&st->regiontypes, art);
	file_panels_register(art);

	BKE_spacetype_register(st);

}

void ED_file_init(void)
{
	ED_file_read_bookmarks();

	if (G.background == false) {
		filelist_init_icons();
	}

	IMB_thumb_makedirs();
}

void ED_file_exit(void)
{
	fsmenu_free();

	if (G.background == false) {
		filelist_free_icons();
	}
}

void ED_file_read_bookmarks(void)
{
	const char * const cfgdir = BKE_appdir_folder_id(BLENDER_USER_CONFIG, NULL);
	
	fsmenu_free();

	fsmenu_read_system(ED_fsmenu_get(), true);

	if (cfgdir) {
		char name[FILE_MAX];
		BLI_make_file_string("/", name, cfgdir, BLENDER_BOOKMARK_FILE);
		fsmenu_read_bookmarks(ED_fsmenu_get(), name);
	}
}
<|MERGE_RESOLUTION|>--- conflicted
+++ resolved
@@ -223,14 +223,11 @@
 	sfile->bookmarknr = fsmenu_get_active_indices(fsmenu, FS_CATEGORY_BOOKMARKS, params->dir);
 	sfile->recentnr = fsmenu_get_active_indices(fsmenu, FS_CATEGORY_RECENT, params->dir);
 
-<<<<<<< HEAD
 	if (filelist_force_reset(sfile->files)) {
 		filelist_readjob_stop(wm, sfile->files);
 		filelist_clear(sfile->files);
 	}
 
-=======
->>>>>>> d4934f8f
 	if (filelist_empty(sfile->files)) {
 		thumbnails_stop(wm, sfile->files);
 		if (!filelist_pending(sfile->files)) {
@@ -270,17 +267,15 @@
 		sfile->layout->dirty = true;
 	}
 
-<<<<<<< HEAD
 	filelist_clear_refresh(sfile->files);
-=======
-	if (BKE_area_find_region_type(sa, RGN_TYPE_TOOLS) == NULL) {
+
+	if (sa && BKE_area_find_region_type(sa, RGN_TYPE_TOOLS) == NULL) {
 		/* Create TOOLS/TOOL_PROPS regions. */
 		file_tools_region(sa);
 
 		ED_area_initialize(wm, CTX_wm_window(C), sa);
 		ED_area_tag_redraw(sa);
 	}
->>>>>>> d4934f8f
 }
 
 static void file_listener(bScreen *UNUSED(sc), ScrArea *sa, wmNotifier *wmn)
