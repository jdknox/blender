/*
 * ***** BEGIN GPL LICENSE BLOCK *****
 *
 * This program is free software; you can redistribute it and/or
 * modify it under the terms of the GNU General Public License
 * as published by the Free Software Foundation; either version 2
 * of the License, or (at your option) any later version.
 *
 * This program is distributed in the hope that it will be useful,
 * but WITHOUT ANY WARRANTY; without even the implied warranty of
 * MERCHANTABILITY or FITNESS FOR A PARTICULAR PURPOSE.  See the
 * GNU General Public License for more details.
 *
 * You should have received a copy of the GNU General Public License
 * along with this program; if not, write to the Free Software Foundation,
 * Inc., 51 Franklin Street, Fifth Floor, Boston, MA 02110-1301, USA.
 *
 * The Original Code is Copyright (C) 2001-2002 by NaN Holding BV.
 * All rights reserved.
 *
 * The Original Code is: all of this file.
 *
 * Contributor(s): none yet.
 *
 * ***** END GPL LICENSE BLOCK *****
 */

/** \file blender/editors/transform/transform.c
 *  \ingroup edtransform
 */

#include <stdlib.h>
#include <stdio.h>
#include <string.h>
#include <math.h>
#include <float.h>

#ifndef WIN32
#  include <unistd.h>
#else
#  include <io.h>
#endif

#include "MEM_guardedalloc.h"

#include "DNA_anim_types.h"
#include "DNA_armature_types.h"
#include "DNA_constraint_types.h"
#include "DNA_mesh_types.h"
#include "DNA_meshdata_types.h"
#include "DNA_mask_types.h"
#include "DNA_movieclip_types.h"
#include "DNA_scene_types.h"  /* PET modes */

#include "RNA_access.h"

#include "GPU_primitives.h"

#include "BIF_glutil.h"

#include "BLF_api.h"

#include "BKE_nla.h"
#include "BKE_bmesh.h"
#include "BKE_context.h"
#include "BKE_constraint.h"
#include "BKE_global.h"
#include "BKE_particle.h"
#include "BKE_pointcache.h"
#include "BKE_unit.h"
#include "BKE_mask.h"

#include "ED_image.h"
#include "ED_keyframing.h"
#include "ED_screen.h"
#include "ED_space_api.h"
#include "ED_markers.h"
#include "ED_view3d.h"
#include "ED_mesh.h"
#include "ED_clip.h"
#include "ED_node.h"
#include "ED_mask.h"

#include "UI_view2d.h"
#include "WM_types.h"
#include "WM_api.h"

#include "BLI_math.h"
#include "BLI_blenlib.h"
#include "BLI_utildefines.h"
#include "BLI_ghash.h"
#include "BLI_linklist.h"
#include "BLI_smallhash.h"
#include "BLI_array.h"

#include "UI_interface_icons.h"
#include "UI_resources.h"

#include "transform.h"

static void drawTransformApply(const struct bContext *C, ARegion *ar, void *arg);
static int doEdgeSlide(TransInfo *t, float perc);

/* ************************** SPACE DEPENDANT CODE **************************** */

void setTransformViewMatrices(TransInfo *t)
{
	if (t->spacetype == SPACE_VIEW3D && t->ar && t->ar->regiontype == RGN_TYPE_WINDOW) {
		RegionView3D *rv3d = t->ar->regiondata;

		copy_m4_m4(t->viewmat, rv3d->viewmat);
		copy_m4_m4(t->viewinv, rv3d->viewinv);
		copy_m4_m4(t->persmat, rv3d->persmat);
		copy_m4_m4(t->persinv, rv3d->persinv);
		t->persp = rv3d->persp;
	}
	else {
		unit_m4(t->viewmat);
		unit_m4(t->viewinv);
		unit_m4(t->persmat);
		unit_m4(t->persinv);
		t->persp = RV3D_ORTHO;
	}

	calculateCenter2D(t);
}

static void convertViewVec2D(View2D *v2d, float r_vec[3], int dx, int dy)
{
	float divx, divy;
	
	divx = BLI_rcti_size_x(&v2d->mask);
	divy = BLI_rcti_size_y(&v2d->mask);

	r_vec[0] = BLI_rctf_size_x(&v2d->cur) * dx / divx;
	r_vec[1] = BLI_rctf_size_y(&v2d->cur) * dy / divy;
	r_vec[2] = 0.0f;
}

static void convertViewVec2D_mask(View2D *v2d, float r_vec[3], int dx, int dy)
{
	float divx, divy;
	float mulx, muly;

	divx = BLI_rcti_size_x(&v2d->mask);
	divy = BLI_rcti_size_y(&v2d->mask);

	mulx = BLI_rctf_size_x(&v2d->cur);
	muly = BLI_rctf_size_y(&v2d->cur);

	/* difference with convertViewVec2D */
	/* clamp w/h, mask only */
	if (mulx / divx < muly / divy) {
		divy = divx;
		muly = mulx;
	}
	else {
		divx = divy;
		mulx = muly;
	}
	/* end difference */

	r_vec[0] = mulx * dx / divx;
	r_vec[1] = muly * dy / divy;
	r_vec[2] = 0.0f;
}

void convertViewVec(TransInfo *t, float r_vec[3], int dx, int dy)
{
	if ((t->spacetype == SPACE_VIEW3D) && (t->ar->regiontype == RGN_TYPE_WINDOW)) {
		const float mval_f[2] = {(float)dx, (float)dy};
		ED_view3d_win_to_delta(t->ar, mval_f, r_vec);
	}
	else if (t->spacetype == SPACE_IMAGE) {
		float aspx, aspy;

		if (t->options & CTX_MASK) {

			convertViewVec2D_mask(t->view, r_vec, dx, dy);
			ED_space_image_get_aspect(t->sa->spacedata.first, &aspx, &aspy);
		}
		else {
			convertViewVec2D(t->view, r_vec, dx, dy);
			ED_space_image_get_uv_aspect(t->sa->spacedata.first, &aspx, &aspy);
		}

		r_vec[0] *= aspx;
		r_vec[1] *= aspy;
	}
	else if (ELEM(t->spacetype, SPACE_IPO, SPACE_NLA)) {
		convertViewVec2D(t->view, r_vec, dx, dy);
	}
	else if (ELEM(t->spacetype, SPACE_NODE, SPACE_SEQ)) {
		convertViewVec2D(&t->ar->v2d, r_vec, dx, dy);
	}
	else if (t->spacetype == SPACE_CLIP) {
		float aspx, aspy;

		if (t->options & CTX_MASK) {
			convertViewVec2D_mask(t->view, r_vec, dx, dy);
		}
		else {
			convertViewVec2D(t->view, r_vec, dx, dy);
		}

		if (t->options & CTX_MOVIECLIP) {
			ED_space_clip_get_aspect_dimension_aware(t->sa->spacedata.first, &aspx, &aspy);
		}
		else if (t->options & CTX_MASK) {
			/* TODO - NOT WORKING, this isnt so bad since its only display aspect */
			ED_space_clip_get_aspect(t->sa->spacedata.first, &aspx, &aspy);
		}
		else {
			/* should never happen, quiet warnings */
			BLI_assert(0);
			aspx = aspy = 1.0f;
		}

		r_vec[0] *= aspx;
		r_vec[1] *= aspy;
	}
	else {
		printf("%s: called in an invalid context\n", __func__);
		zero_v3(r_vec);
	}
}

void projectIntView(TransInfo *t, const float vec[3], int adr[2])
{
	if (t->spacetype == SPACE_VIEW3D) {
		if (t->ar->regiontype == RGN_TYPE_WINDOW) {
			if (ED_view3d_project_int_global(t->ar, vec, adr, V3D_PROJ_TEST_NOP) != V3D_PROJ_RET_OK) {
				adr[0] = (int)2140000000.0f;  /* this is what was done in 2.64, perhaps we can be smarter? */
				adr[1] = (int)2140000000.0f;
			}
		}
	}
	else if (t->spacetype == SPACE_IMAGE) {
		SpaceImage *sima = t->sa->spacedata.first;

		if (t->options & CTX_MASK) {
			/* not working quite right, TODO (see below too) */
			float aspx, aspy;
			float v[2];

			ED_space_image_get_aspect(sima, &aspx, &aspy);

			copy_v2_v2(v, vec);

			v[0] = v[0] / aspx;
			v[1] = v[1] / aspy;

			BKE_mask_coord_to_image(sima->image, &sima->iuser, v, v);

			v[0] = v[0] / aspx;
			v[1] = v[1] / aspy;

			ED_image_point_pos__reverse(sima, t->ar, v, v);

			adr[0] = v[0];
			adr[1] = v[1];
		}
		else {
			float aspx, aspy, v[2];

			ED_space_image_get_uv_aspect(t->sa->spacedata.first, &aspx, &aspy);
			v[0] = vec[0] / aspx;
			v[1] = vec[1] / aspy;

			UI_view2d_to_region_no_clip(t->view, v[0], v[1], adr, adr + 1);
		}
	}
	else if (t->spacetype == SPACE_ACTION) {
		int out[2] = {0, 0};
#if 0
		SpaceAction *sact = t->sa->spacedata.first;

		if (sact->flag & SACTION_DRAWTIME) {
			//vec[0] = vec[0]/((t->scene->r.frs_sec / t->scene->r.frs_sec_base));
			/* same as below */
			UI_view2d_to_region_no_clip((View2D *)t->view, vec[0], vec[1], out, out + 1);
		}
		else
#endif
		{
			UI_view2d_to_region_no_clip((View2D *)t->view, vec[0], vec[1], out, out + 1);
		}

		adr[0] = out[0];
		adr[1] = out[1];
	}
	else if (ELEM(t->spacetype, SPACE_IPO, SPACE_NLA)) {
		int out[2] = {0, 0};

		UI_view2d_to_region_no_clip((View2D *)t->view, vec[0], vec[1], out, out + 1);
		adr[0] = out[0];
		adr[1] = out[1];
	}
	else if (t->spacetype == SPACE_SEQ) { /* XXX not tested yet, but should work */
		int out[2] = {0, 0};

		UI_view2d_to_region_no_clip((View2D *)t->view, vec[0], vec[1], out, out + 1);
		adr[0] = out[0];
		adr[1] = out[1];
	}
	else if (t->spacetype == SPACE_CLIP) {
		SpaceClip *sc = t->sa->spacedata.first;

		if (t->options & CTX_MASK) {
			/* not working quite right, TODO (see above too) */
			float aspx, aspy;
			float v[2];

			ED_space_clip_get_aspect(sc, &aspx, &aspy);

			copy_v2_v2(v, vec);

			v[0] = v[0] / aspx;
			v[1] = v[1] / aspy;

			BKE_mask_coord_to_movieclip(sc->clip, &sc->user, v, v);

			v[0] = v[0] / aspx;
			v[1] = v[1] / aspy;

			ED_clip_point_stable_pos__reverse(sc, t->ar, v, v);

			adr[0] = v[0];
			adr[1] = v[1];
		}
		else if (t->options & CTX_MOVIECLIP) {
			float v[2], aspx, aspy;

			copy_v2_v2(v, vec);
			ED_space_clip_get_aspect_dimension_aware(t->sa->spacedata.first, &aspx, &aspy);

			v[0] /= aspx;
			v[1] /= aspy;

			UI_view2d_to_region_no_clip(t->view, v[0], v[1], adr, adr + 1);
		}
		else {
			BLI_assert(0);
		}
	}
	else if (t->spacetype == SPACE_NODE) {
		UI_view2d_to_region_no_clip((View2D *)t->view, vec[0], vec[1], adr, adr + 1);
	}
}

void projectFloatView(TransInfo *t, const float vec[3], float adr[2])
{
	switch (t->spacetype) {
		case SPACE_VIEW3D:
		{
			if (t->ar->regiontype == RGN_TYPE_WINDOW) {
				if (ED_view3d_project_float_global(t->ar, vec, adr, V3D_PROJ_TEST_NOP) != V3D_PROJ_RET_OK) {
					/* XXX, 2.64 and prior did this, weak! */
					adr[0] = t->ar->winx / 2.0f;
					adr[1] = t->ar->winy / 2.0f;
				}
				return;
			}
			break;
		}
		case SPACE_IMAGE:
		case SPACE_CLIP:
		case SPACE_IPO:
		case SPACE_NLA:
		{
			int a[2];
			projectIntView(t, vec, a);
			adr[0] = a[0];
			adr[1] = a[1];
			return;
		}
	}

	zero_v2(adr);
}

void applyAspectRatio(TransInfo *t, float vec[2])
{
	if ((t->spacetype == SPACE_IMAGE) && (t->mode == TFM_TRANSLATION)) {
		SpaceImage *sima = t->sa->spacedata.first;
		float aspx, aspy;

		if ((sima->flag & SI_COORDFLOATS) == 0) {
			int width, height;
			ED_space_image_get_size(sima, &width, &height);

			vec[0] *= width;
			vec[1] *= height;
		}

		ED_space_image_get_uv_aspect(sima, &aspx, &aspy);
		vec[0] /= aspx;
		vec[1] /= aspy;
	}
	else if ((t->spacetype == SPACE_CLIP) && (t->mode == TFM_TRANSLATION)) {
		if (t->options & (CTX_MOVIECLIP | CTX_MASK)) {
			SpaceClip *sc = t->sa->spacedata.first;
			float aspx, aspy;


			if (t->options & CTX_MOVIECLIP) {
				ED_space_clip_get_aspect_dimension_aware(sc, &aspx, &aspy);

				vec[0] /= aspx;
				vec[1] /= aspy;
			}
			else if (t->options & CTX_MASK) {
				ED_space_clip_get_aspect(sc, &aspx, &aspy);

				vec[0] /= aspx;
				vec[1] /= aspy;
			}
		}
	}
}

void removeAspectRatio(TransInfo *t, float vec[2])
{
	if ((t->spacetype == SPACE_IMAGE) && (t->mode == TFM_TRANSLATION)) {
		SpaceImage *sima = t->sa->spacedata.first;
		float aspx, aspy;

		if ((sima->flag & SI_COORDFLOATS) == 0) {
			int width, height;
			ED_space_image_get_size(sima, &width, &height);

			vec[0] /= width;
			vec[1] /= height;
		}

		ED_space_image_get_uv_aspect(sima, &aspx, &aspy);
		vec[0] *= aspx;
		vec[1] *= aspy;
	}
	else if ((t->spacetype == SPACE_CLIP) && (t->mode == TFM_TRANSLATION)) {
		if (t->options & (CTX_MOVIECLIP | CTX_MASK)) {
			SpaceClip *sc = t->sa->spacedata.first;
			float aspx = 1.0f, aspy = 1.0f;

			if (t->options & CTX_MOVIECLIP) {
				ED_space_clip_get_aspect_dimension_aware(sc, &aspx, &aspy);
			}
			else if (t->options & CTX_MASK) {
				ED_space_clip_get_aspect(sc, &aspx, &aspy);
			}

			vec[0] *= aspx;
			vec[1] *= aspy;
		}
	}
}

static void viewRedrawForce(const bContext *C, TransInfo *t)
{
	if (t->spacetype == SPACE_VIEW3D) {
		/* Do we need more refined tags? */
		if (t->flag & T_POSE)
			WM_event_add_notifier(C, NC_OBJECT | ND_POSE, NULL);
		else
			WM_event_add_notifier(C, NC_OBJECT | ND_TRANSFORM, NULL);
		
		/* for realtime animation record - send notifiers recognised by animation editors */
		// XXX: is this notifier a lame duck?
		if ((t->animtimer) && IS_AUTOKEY_ON(t->scene))
			WM_event_add_notifier(C, NC_OBJECT | ND_KEYS, NULL);
		
	}
	else if (t->spacetype == SPACE_ACTION) {
		//SpaceAction *saction = (SpaceAction *)t->sa->spacedata.first;
		WM_event_add_notifier(C, NC_ANIMATION | ND_KEYFRAME | NA_EDITED, NULL);
	}
	else if (t->spacetype == SPACE_IPO) {
		//SpaceIpo *sipo = (SpaceIpo *)t->sa->spacedata.first;
		WM_event_add_notifier(C, NC_ANIMATION | ND_KEYFRAME | NA_EDITED, NULL);
	}
	else if (t->spacetype == SPACE_NLA) {
		WM_event_add_notifier(C, NC_ANIMATION | ND_NLA | NA_EDITED, NULL);
	}
	else if (t->spacetype == SPACE_NODE) {
		//ED_area_tag_redraw(t->sa);
		WM_event_add_notifier(C, NC_SPACE | ND_SPACE_NODE_VIEW, NULL);
	}
	else if (t->spacetype == SPACE_SEQ) {
		WM_event_add_notifier(C, NC_SCENE | ND_SEQUENCER, NULL);
	}
	else if (t->spacetype == SPACE_IMAGE) {
		if (t->options & CTX_MASK) {
			Mask *mask = CTX_data_edit_mask(C);

			WM_event_add_notifier(C, NC_MASK | NA_EDITED, mask);
		}
		else {
			// XXX how to deal with lock?
			SpaceImage *sima = (SpaceImage *)t->sa->spacedata.first;
			if (sima->lock) WM_event_add_notifier(C, NC_GEOM | ND_DATA, t->obedit->data);
			else ED_area_tag_redraw(t->sa);
		}
	}
	else if (t->spacetype == SPACE_CLIP) {
		SpaceClip *sc = (SpaceClip *)t->sa->spacedata.first;

		if (ED_space_clip_check_show_trackedit(sc)) {
			MovieClip *clip = ED_space_clip_get_clip(sc);

			/* objects could be parented to tracking data, so send this for viewport refresh */
			WM_event_add_notifier(C, NC_OBJECT | ND_TRANSFORM, NULL);

			WM_event_add_notifier(C, NC_MOVIECLIP | NA_EDITED, clip);
		}
		else if (ED_space_clip_check_show_maskedit(sc)) {
			Mask *mask = CTX_data_edit_mask(C);

			WM_event_add_notifier(C, NC_MASK | NA_EDITED, mask);
		}
	}
}

static void viewRedrawPost(bContext *C, TransInfo *t)
{
	ED_area_headerprint(t->sa, NULL);
	
	if (t->spacetype == SPACE_VIEW3D) {
		/* if autokeying is enabled, send notifiers that keyframes were added */
		if (IS_AUTOKEY_ON(t->scene))
			WM_main_add_notifier(NC_ANIMATION | ND_KEYFRAME | NA_EDITED, NULL);

		/* redraw UV editor */
		if (t->mode == TFM_EDGE_SLIDE && (t->settings->uvcalc_flag & UVCALC_TRANSFORM_CORRECT))
			WM_event_add_notifier(C, NC_GEOM | ND_DATA, NULL);
		
		/* XXX temp, first hack to get auto-render in compositor work (ton) */
		WM_event_add_notifier(C, NC_SCENE | ND_TRANSFORM_DONE, CTX_data_scene(C));

	}
	
#if 0 // TRANSFORM_FIX_ME
	if (t->spacetype == SPACE_VIEW3D) {
		allqueue(REDRAWBUTSOBJECT, 0);
		allqueue(REDRAWVIEW3D, 0);
	}
	else if (t->spacetype == SPACE_IMAGE) {
		allqueue(REDRAWIMAGE, 0);
		allqueue(REDRAWVIEW3D, 0);
	}
	else if (ELEM3(t->spacetype, SPACE_ACTION, SPACE_NLA, SPACE_IPO)) {
		allqueue(REDRAWVIEW3D, 0);
		allqueue(REDRAWACTION, 0);
		allqueue(REDRAWNLA, 0);
		allqueue(REDRAWIPO, 0);
		allqueue(REDRAWTIME, 0);
		allqueue(REDRAWBUTSOBJECT, 0);
	}

	scrarea_queue_headredraw(curarea);
#endif
}

/* ************************** TRANSFORMATIONS **************************** */

void BIF_selectOrientation(void)
{
#if 0 // TRANSFORM_FIX_ME
	short val;
	char *str_menu = BIF_menustringTransformOrientation("Orientation");
	val = pupmenu(str_menu);
	MEM_freeN(str_menu);

	if (val >= 0) {
		G.vd->twmode = val;
	}
#endif
}

static void view_editmove(unsigned short UNUSED(event))
{
#if 0 // TRANSFORM_FIX_ME
	int refresh = 0;
	/* Regular:   Zoom in */
	/* Shift:     Scroll up */
	/* Ctrl:      Scroll right */
	/* Alt-Shift: Rotate up */
	/* Alt-Ctrl:  Rotate right */

	/* only work in 3D window for now
	 * In the end, will have to send to event to a 2D window handler instead
	 */
	if (Trans.flag & T_2D_EDIT)
		return;

	switch (event) {
		case WHEELUPMOUSE:

			if (G.qual & LR_SHIFTKEY) {
				if (G.qual & LR_ALTKEY) {
					G.qual &= ~LR_SHIFTKEY;
					persptoetsen(PAD2);
					G.qual |= LR_SHIFTKEY;
				}
				else {
					persptoetsen(PAD2);
				}
			}
			else if (G.qual & LR_CTRLKEY) {
				if (G.qual & LR_ALTKEY) {
					G.qual &= ~LR_CTRLKEY;
					persptoetsen(PAD4);
					G.qual |= LR_CTRLKEY;
				}
				else {
					persptoetsen(PAD4);
				}
			}
			else if (U.uiflag & USER_WHEELZOOMDIR)
				persptoetsen(PADMINUS);
			else
				persptoetsen(PADPLUSKEY);

			refresh = 1;
			break;
		case WHEELDOWNMOUSE:
			if (G.qual & LR_SHIFTKEY) {
				if (G.qual & LR_ALTKEY) {
					G.qual &= ~LR_SHIFTKEY;
					persptoetsen(PAD8);
					G.qual |= LR_SHIFTKEY;
				}
				else {
					persptoetsen(PAD8);
				}
			}
			else if (G.qual & LR_CTRLKEY) {
				if (G.qual & LR_ALTKEY) {
					G.qual &= ~LR_CTRLKEY;
					persptoetsen(PAD6);
					G.qual |= LR_CTRLKEY;
				}
				else {
					persptoetsen(PAD6);
				}
			}
			else if (U.uiflag & USER_WHEELZOOMDIR)
				persptoetsen(PADPLUSKEY);
			else
				persptoetsen(PADMINUS);

			refresh = 1;
			break;
	}

	if (refresh)
		setTransformViewMatrices(&Trans);
#endif
}

/* ************************************************* */

/* NOTE: these defines are saved in keymap files, do not change values but just add new ones */
#define TFM_MODAL_CANCEL        1
#define TFM_MODAL_CONFIRM       2
#define TFM_MODAL_TRANSLATE     3
#define TFM_MODAL_ROTATE        4
#define TFM_MODAL_RESIZE        5
#define TFM_MODAL_SNAP_INV_ON   6
#define TFM_MODAL_SNAP_INV_OFF  7
#define TFM_MODAL_SNAP_TOGGLE   8
#define TFM_MODAL_AXIS_X        9
#define TFM_MODAL_AXIS_Y        10
#define TFM_MODAL_AXIS_Z        11
#define TFM_MODAL_PLANE_X       12
#define TFM_MODAL_PLANE_Y       13
#define TFM_MODAL_PLANE_Z       14
#define TFM_MODAL_CONS_OFF      15
#define TFM_MODAL_ADD_SNAP      16
#define TFM_MODAL_REMOVE_SNAP   17
/*	18 and 19 used by numinput, defined in transform.h
 * */
#define TFM_MODAL_PROPSIZE_UP   20
#define TFM_MODAL_PROPSIZE_DOWN 21
#define TFM_MODAL_AUTOIK_LEN_INC 22
#define TFM_MODAL_AUTOIK_LEN_DEC 23

#define TFM_MODAL_EDGESLIDE_UP 24
#define TFM_MODAL_EDGESLIDE_DOWN 25

/* called in transform_ops.c, on each regeneration of keymaps */
wmKeyMap *transform_modal_keymap(wmKeyConfig *keyconf)
{
	static EnumPropertyItem modal_items[] = {
		{TFM_MODAL_CANCEL, "CANCEL", 0, "Cancel", ""},
		{TFM_MODAL_CONFIRM, "CONFIRM", 0, "Confirm", ""},
		{TFM_MODAL_TRANSLATE, "TRANSLATE", 0, "Translate", ""},
		{TFM_MODAL_ROTATE, "ROTATE", 0, "Rotate", ""},
		{TFM_MODAL_RESIZE, "RESIZE", 0, "Resize", ""},
		{TFM_MODAL_SNAP_INV_ON, "SNAP_INV_ON", 0, "Invert Snap On", ""},
		{TFM_MODAL_SNAP_INV_OFF, "SNAP_INV_OFF", 0, "Invert Snap Off", ""},
		{TFM_MODAL_SNAP_TOGGLE, "SNAP_TOGGLE", 0, "Snap Toggle", ""},
		{TFM_MODAL_AXIS_X, "AXIS_X", 0, "Orientation X axis", ""},
		{TFM_MODAL_AXIS_Y, "AXIS_Y", 0, "Orientation Y axis", ""},
		{TFM_MODAL_AXIS_Z, "AXIS_Z", 0, "Orientation Z axis", ""},
		{TFM_MODAL_PLANE_X, "PLANE_X", 0, "Orientation X plane", ""},
		{TFM_MODAL_PLANE_Y, "PLANE_Y", 0, "Orientation Y plane", ""},
		{TFM_MODAL_PLANE_Z, "PLANE_Z", 0, "Orientation Z plane", ""},
		{TFM_MODAL_CONS_OFF, "CONS_OFF", 0, "Remove Constraints", ""},
		{TFM_MODAL_ADD_SNAP, "ADD_SNAP", 0, "Add Snap Point", ""},
		{TFM_MODAL_REMOVE_SNAP, "REMOVE_SNAP", 0, "Remove Last Snap Point", ""},
		{NUM_MODAL_INCREMENT_UP, "INCREMENT_UP", 0, "Numinput Increment Up", ""},
		{NUM_MODAL_INCREMENT_DOWN, "INCREMENT_DOWN", 0, "Numinput Increment Down", ""},
		{TFM_MODAL_PROPSIZE_UP, "PROPORTIONAL_SIZE_UP", 0, "Increase Proportional Influence", ""},
		{TFM_MODAL_PROPSIZE_DOWN, "PROPORTIONAL_SIZE_DOWN", 0, "Decrease Proportional Influence", ""},
		{TFM_MODAL_AUTOIK_LEN_INC, "AUTOIK_CHAIN_LEN_UP", 0, "Increase Max AutoIK Chain Length", ""},
		{TFM_MODAL_AUTOIK_LEN_DEC, "AUTOIK_CHAIN_LEN_DOWN", 0, "Decrease Max AutoIK Chain Length", ""},
		{TFM_MODAL_EDGESLIDE_UP, "EDGESLIDE_EDGE_NEXT", 0, "Select next Edge Slide Edge", ""},
		{TFM_MODAL_EDGESLIDE_DOWN, "EDGESLIDE_PREV_NEXT", 0, "Select previous Edge Slide Edge", ""},
		{0, NULL, 0, NULL, NULL}
	};
	
	wmKeyMap *keymap = WM_modalkeymap_get(keyconf, "Transform Modal Map");
	
	/* this function is called for each spacetype, only needs to add map once */
	if (keymap && keymap->modal_items) return NULL;
	
	keymap = WM_modalkeymap_add(keyconf, "Transform Modal Map", modal_items);
	
	/* items for modal map */
	WM_modalkeymap_add_item(keymap, ESCKEY,    KM_PRESS, KM_ANY, 0, TFM_MODAL_CANCEL);
	WM_modalkeymap_add_item(keymap, LEFTMOUSE, KM_PRESS, KM_ANY, 0, TFM_MODAL_CONFIRM);
	WM_modalkeymap_add_item(keymap, RETKEY, KM_PRESS, KM_ANY, 0, TFM_MODAL_CONFIRM);
	WM_modalkeymap_add_item(keymap, PADENTER, KM_PRESS, KM_ANY, 0, TFM_MODAL_CONFIRM);

	WM_modalkeymap_add_item(keymap, GKEY, KM_PRESS, 0, 0, TFM_MODAL_TRANSLATE);
	WM_modalkeymap_add_item(keymap, RKEY, KM_PRESS, 0, 0, TFM_MODAL_ROTATE);
	WM_modalkeymap_add_item(keymap, SKEY, KM_PRESS, 0, 0, TFM_MODAL_RESIZE);
	
	WM_modalkeymap_add_item(keymap, TABKEY, KM_PRESS, KM_SHIFT, 0, TFM_MODAL_SNAP_TOGGLE);

	WM_modalkeymap_add_item(keymap, LEFTCTRLKEY, KM_PRESS, KM_ANY, 0, TFM_MODAL_SNAP_INV_ON);
	WM_modalkeymap_add_item(keymap, LEFTCTRLKEY, KM_RELEASE, KM_ANY, 0, TFM_MODAL_SNAP_INV_OFF);

	WM_modalkeymap_add_item(keymap, RIGHTCTRLKEY, KM_PRESS, KM_ANY, 0, TFM_MODAL_SNAP_INV_ON);
	WM_modalkeymap_add_item(keymap, RIGHTCTRLKEY, KM_RELEASE, KM_ANY, 0, TFM_MODAL_SNAP_INV_OFF);
	
	WM_modalkeymap_add_item(keymap, AKEY, KM_PRESS, 0, 0, TFM_MODAL_ADD_SNAP);
	WM_modalkeymap_add_item(keymap, AKEY, KM_PRESS, KM_ALT, 0, TFM_MODAL_REMOVE_SNAP);

	WM_modalkeymap_add_item(keymap, PAGEUPKEY, KM_PRESS, 0, 0, TFM_MODAL_PROPSIZE_UP);
	WM_modalkeymap_add_item(keymap, PAGEDOWNKEY, KM_PRESS, 0, 0, TFM_MODAL_PROPSIZE_DOWN);
	WM_modalkeymap_add_item(keymap, WHEELDOWNMOUSE, KM_PRESS, 0, 0, TFM_MODAL_PROPSIZE_UP);
	WM_modalkeymap_add_item(keymap, WHEELUPMOUSE, KM_PRESS, 0, 0, TFM_MODAL_PROPSIZE_DOWN);

	WM_modalkeymap_add_item(keymap, WHEELDOWNMOUSE, KM_PRESS, KM_ALT, 0, TFM_MODAL_EDGESLIDE_UP);
	WM_modalkeymap_add_item(keymap, WHEELUPMOUSE, KM_PRESS, KM_ALT, 0, TFM_MODAL_EDGESLIDE_DOWN);
	
	WM_modalkeymap_add_item(keymap, PAGEUPKEY, KM_PRESS, KM_SHIFT, 0, TFM_MODAL_AUTOIK_LEN_INC);
	WM_modalkeymap_add_item(keymap, PAGEDOWNKEY, KM_PRESS, KM_SHIFT, 0, TFM_MODAL_AUTOIK_LEN_DEC);
	WM_modalkeymap_add_item(keymap, WHEELDOWNMOUSE, KM_PRESS, KM_SHIFT, 0, TFM_MODAL_AUTOIK_LEN_INC);
	WM_modalkeymap_add_item(keymap, WHEELUPMOUSE, KM_PRESS, KM_SHIFT, 0, TFM_MODAL_AUTOIK_LEN_DEC);
	
	return keymap;
}

static void transform_event_xyz_constraint(TransInfo *t, short key_type, char cmode)
{
	if (!(t->flag & T_NO_CONSTRAINT)) {
		int constraint_axis, constraint_plane;
		int edit_2d = (t->flag & T_2D_EDIT);
		char msg1[] = "along _";
		char msg2[] = "along %s _";
		char msg3[] = "locking %s _";
		char axis;
	
		/* Initialize */
		switch (key_type) {
			case XKEY:
				axis = 'X';
				constraint_axis = CON_AXIS0;
				break;
			case YKEY:
				axis = 'Y';
				constraint_axis = CON_AXIS1;
				break;
			case ZKEY:
				axis = 'Z';
				constraint_axis = CON_AXIS2;
				break;
			default:
				/* Invalid key */
				return;
		}
		msg1[sizeof(msg1) - 2] = axis;
		msg2[sizeof(msg2) - 2] = axis;
		msg3[sizeof(msg3) - 2] = axis;
		constraint_plane = ((CON_AXIS0 | CON_AXIS1 | CON_AXIS2) & (~constraint_axis));

		if (edit_2d && (key_type != ZKEY)) {
			if (cmode == axis) {
				stopConstraint(t);
			}
			else {
				setUserConstraint(t, V3D_MANIP_GLOBAL, constraint_axis, msg1);
			}
		}
		else if (!edit_2d) {
			if (cmode == axis) {
				if (t->con.orientation != V3D_MANIP_GLOBAL) {
					stopConstraint(t);
				}
				else {
					short orientation = (t->current_orientation != V3D_MANIP_GLOBAL ?
					                     t->current_orientation : V3D_MANIP_LOCAL);
					if (!(t->modifiers & MOD_CONSTRAINT_PLANE))
						setUserConstraint(t, orientation, constraint_axis, msg2);
					else if (t->modifiers & MOD_CONSTRAINT_PLANE)
						setUserConstraint(t, orientation, constraint_plane, msg3);
				}
			}
			else {
				if (!(t->modifiers & MOD_CONSTRAINT_PLANE))
					setUserConstraint(t, V3D_MANIP_GLOBAL, constraint_axis, msg2);
				else if (t->modifiers & MOD_CONSTRAINT_PLANE)
					setUserConstraint(t, V3D_MANIP_GLOBAL, constraint_plane, msg3);
			}
		}
		t->redraw |= TREDRAW_HARD;
	}
}

int transformEvent(TransInfo *t, wmEvent *event)
{
	float mati[3][3] = MAT3_UNITY;
	char cmode = constraintModeToChar(t);
	int handled = 1;
	
	t->redraw |= handleMouseInput(t, &t->mouse, event);

	if (event->type == MOUSEMOVE) {
		if (t->modifiers & MOD_CONSTRAINT_SELECT)
			t->con.mode |= CON_SELECT;

		copy_v2_v2_int(t->mval, event->mval);

		// t->redraw |= TREDRAW_SOFT; /* Use this for soft redraw. Might cause flicker in object mode */
		t->redraw |= TREDRAW_HARD;


		if (t->state == TRANS_STARTING) {
			t->state = TRANS_RUNNING;
		}

		applyMouseInput(t, &t->mouse, t->mval, t->values);

		// Snapping mouse move events
		t->redraw |= handleSnapping(t, event);
	}

	/* handle modal keymap first */
	if (event->type == EVT_MODAL_MAP) {
		switch (event->val) {
			case TFM_MODAL_CANCEL:
				t->state = TRANS_CANCEL;
				break;
			case TFM_MODAL_CONFIRM:
				t->state = TRANS_CONFIRM;
				break;
			case TFM_MODAL_TRANSLATE:
				/* only switch when... */
				if (ELEM3(t->mode, TFM_ROTATION, TFM_RESIZE, TFM_TRACKBALL) ) {
					resetTransRestrictions(t);
					restoreTransObjects(t);
					initTranslation(t);
					initSnapping(t, NULL); // need to reinit after mode change
					t->redraw |= TREDRAW_HARD;
				}
				else if (t->mode == TFM_TRANSLATION) {
					if (t->options & (CTX_MOVIECLIP | CTX_MASK)) {
						restoreTransObjects(t);

						t->flag ^= T_ALT_TRANSFORM;
						t->redraw |= TREDRAW_HARD;
					}
				}
				break;
			case TFM_MODAL_ROTATE:
				/* only switch when... */
				if (!(t->options & CTX_TEXTURE) && !(t->options & (CTX_MOVIECLIP | CTX_MASK))) {
					if (ELEM4(t->mode, TFM_ROTATION, TFM_RESIZE, TFM_TRACKBALL, TFM_TRANSLATION) ) {
						
						resetTransRestrictions(t);
						
						if (t->mode == TFM_ROTATION) {
							restoreTransObjects(t);
							initTrackball(t);
						}
						else {
							restoreTransObjects(t);
							initRotation(t);
						}
						initSnapping(t, NULL); // need to reinit after mode change
						t->redraw |= TREDRAW_HARD;
					}
				}
				break;
			case TFM_MODAL_RESIZE:
				/* only switch when... */
				if (ELEM3(t->mode, TFM_ROTATION, TFM_TRANSLATION, TFM_TRACKBALL) ) {
					resetTransRestrictions(t);
					restoreTransObjects(t);
					initResize(t);
					initSnapping(t, NULL); // need to reinit after mode change
					t->redraw |= TREDRAW_HARD;
				}
				else if (t->mode == TFM_RESIZE) {
					if (t->options & CTX_MOVIECLIP) {
						restoreTransObjects(t);

						t->flag ^= T_ALT_TRANSFORM;
						t->redraw |= TREDRAW_HARD;
					}
				}
				break;
				
			case TFM_MODAL_SNAP_INV_ON:
				t->modifiers |= MOD_SNAP_INVERT;
				t->redraw |= TREDRAW_HARD;
				break;
			case TFM_MODAL_SNAP_INV_OFF:
				t->modifiers &= ~MOD_SNAP_INVERT;
				t->redraw |= TREDRAW_HARD;
				break;
			case TFM_MODAL_SNAP_TOGGLE:
				t->modifiers ^= MOD_SNAP;
				t->redraw |= TREDRAW_HARD;
				break;
			case TFM_MODAL_AXIS_X:
				if ((t->flag & T_NO_CONSTRAINT) == 0) {
					if (cmode == 'X') {
						stopConstraint(t);
					}
					else {
						if (t->flag & T_2D_EDIT) {
							setUserConstraint(t, V3D_MANIP_GLOBAL, (CON_AXIS0), "along X");
						}
						else {
							setUserConstraint(t, t->current_orientation, (CON_AXIS0), "along %s X");
						}
					}
					t->redraw |= TREDRAW_HARD;
				}
				break;
			case TFM_MODAL_AXIS_Y:
				if ((t->flag & T_NO_CONSTRAINT) == 0) {
					if (cmode == 'Y') {
						stopConstraint(t);
					}
					else {
						if (t->flag & T_2D_EDIT) {
							setUserConstraint(t, V3D_MANIP_GLOBAL, (CON_AXIS1), "along Y");
						}
						else {
							setUserConstraint(t, t->current_orientation, (CON_AXIS1), "along %s Y");
						}
					}
					t->redraw |= TREDRAW_HARD;
				}
				break;
			case TFM_MODAL_AXIS_Z:
				if ((t->flag & (T_NO_CONSTRAINT | T_2D_EDIT)) == 0) {
					if (cmode == 'Z') {
						stopConstraint(t);
					}
					else {
						setUserConstraint(t, t->current_orientation, (CON_AXIS2), "along %s Z");
					}
					t->redraw |= TREDRAW_HARD;
				}
				break;
			case TFM_MODAL_PLANE_X:
				if ((t->flag & (T_NO_CONSTRAINT | T_2D_EDIT)) == 0) {
					if (cmode == 'X') {
						stopConstraint(t);
					}
					else {
						setUserConstraint(t, t->current_orientation, (CON_AXIS1 | CON_AXIS2), "locking %s X");
					}
					t->redraw |= TREDRAW_HARD;
				}
				break;
			case TFM_MODAL_PLANE_Y:
				if ((t->flag & (T_NO_CONSTRAINT | T_2D_EDIT)) == 0) {
					if (cmode == 'Y') {
						stopConstraint(t);
					}
					else {
						setUserConstraint(t, t->current_orientation, (CON_AXIS0 | CON_AXIS2), "locking %s Y");
					}
					t->redraw |= TREDRAW_HARD;
				}
				break;
			case TFM_MODAL_PLANE_Z:
				if ((t->flag & (T_NO_CONSTRAINT | T_2D_EDIT)) == 0) {
					if (cmode == 'Z') {
						stopConstraint(t);
					}
					else {
						setUserConstraint(t, t->current_orientation, (CON_AXIS0 | CON_AXIS1), "locking %s Z");
					}
					t->redraw |= TREDRAW_HARD;
				}
				break;
			case TFM_MODAL_CONS_OFF:
				if ((t->flag & T_NO_CONSTRAINT) == 0) {
					stopConstraint(t);
					t->redraw |= TREDRAW_HARD;
				}
				break;
			case TFM_MODAL_ADD_SNAP:
				addSnapPoint(t);
				t->redraw |= TREDRAW_HARD;
				break;
			case TFM_MODAL_REMOVE_SNAP:
				removeSnapPoint(t);
				t->redraw |= TREDRAW_HARD;
				break;
			case TFM_MODAL_PROPSIZE_UP:
				if (t->flag & T_PROP_EDIT) {
					t->prop_size *= 1.1f;
					if (t->spacetype == SPACE_VIEW3D && t->persp != RV3D_ORTHO)
						t->prop_size = min_ff(t->prop_size, ((View3D *)t->view)->far);
					calculatePropRatio(t);
				}
				t->redraw |= TREDRAW_HARD;
				break;
			case TFM_MODAL_PROPSIZE_DOWN:
				if (t->flag & T_PROP_EDIT) {
					t->prop_size *= 0.90909090f;
					calculatePropRatio(t);
				}
				t->redraw |= TREDRAW_HARD;
				break;
			case TFM_MODAL_EDGESLIDE_UP:
			case TFM_MODAL_EDGESLIDE_DOWN:
				t->redraw |= TREDRAW_HARD;
				break;
			case TFM_MODAL_AUTOIK_LEN_INC:
				if (t->flag & T_AUTOIK)
					transform_autoik_update(t, 1);
				t->redraw |= TREDRAW_HARD;
				break;
			case TFM_MODAL_AUTOIK_LEN_DEC:
				if (t->flag & T_AUTOIK) 
					transform_autoik_update(t, -1);
				t->redraw |= TREDRAW_HARD;
				break;
			default:
				handled = 0;
				break;
		}

		// Modal numinput events
		t->redraw |= handleNumInput(&(t->num), event);
	}
	/* else do non-mapped events */
	else if (event->val == KM_PRESS) {
		switch (event->type) {
			case RIGHTMOUSE:
				t->state = TRANS_CANCEL;
				break;
			/* enforce redraw of transform when modifiers are used */
			case LEFTSHIFTKEY:
			case RIGHTSHIFTKEY:
				t->modifiers |= MOD_CONSTRAINT_PLANE;
				t->redraw |= TREDRAW_HARD;
				break;

			case SPACEKEY:
				if ((t->spacetype == SPACE_VIEW3D) && event->alt) {
#if 0 // TRANSFORM_FIX_ME
					int mval[2];

					getmouseco_sc(mval);
					BIF_selectOrientation();
					calc_manipulator_stats(curarea);
					copy_m3_m4(t->spacemtx, G.vd->twmat);
					warp_pointer(mval[0], mval[1]);
#endif
				}
				else {
					t->state = TRANS_CONFIRM;
				}
				break;

			case MIDDLEMOUSE:
				if ((t->flag & T_NO_CONSTRAINT) == 0) {
					/* exception for switching to dolly, or trackball, in camera view */
					if (t->flag & T_CAMERA) {
						if (t->mode == TFM_TRANSLATION)
							setLocalConstraint(t, (CON_AXIS2), "along local Z");
						else if (t->mode == TFM_ROTATION) {
							restoreTransObjects(t);
							initTrackball(t);
						}
					}
					else {
						t->modifiers |= MOD_CONSTRAINT_SELECT;
						if (t->con.mode & CON_APPLY) {
							stopConstraint(t);
						}
						else {
							if (event->shift) {
								initSelectConstraint(t, t->spacemtx);
							}
							else {
								/* bit hackish... but it prevents mmb select to print the orientation from menu */
								strcpy(t->spacename, "global");
								initSelectConstraint(t, mati);
							}
							postSelectConstraint(t);
						}
					}
					t->redraw |= TREDRAW_HARD;
				}
				break;
			case ESCKEY:
				t->state = TRANS_CANCEL;
				break;
			case PADENTER:
			case RETKEY:
				t->state = TRANS_CONFIRM;
				break;
			case GKEY:
				/* only switch when... */
				if (ELEM3(t->mode, TFM_ROTATION, TFM_RESIZE, TFM_TRACKBALL) ) {
					resetTransRestrictions(t);
					restoreTransObjects(t);
					initTranslation(t);
					initSnapping(t, NULL); // need to reinit after mode change
					t->redraw |= TREDRAW_HARD;
				}
				break;
			case SKEY:
				/* only switch when... */
				if (ELEM3(t->mode, TFM_ROTATION, TFM_TRANSLATION, TFM_TRACKBALL) ) {
					resetTransRestrictions(t);
					restoreTransObjects(t);
					initResize(t);
					initSnapping(t, NULL); // need to reinit after mode change
					t->redraw |= TREDRAW_HARD;
				}
				break;
			case RKEY:
				/* only switch when... */
				if (!(t->options & CTX_TEXTURE)) {
					if (ELEM4(t->mode, TFM_ROTATION, TFM_RESIZE, TFM_TRACKBALL, TFM_TRANSLATION) ) {

						resetTransRestrictions(t);

						if (t->mode == TFM_ROTATION) {
							restoreTransObjects(t);
							initTrackball(t);
						}
						else {
							restoreTransObjects(t);
							initRotation(t);
						}
						initSnapping(t, NULL); // need to reinit after mode change
						t->redraw |= TREDRAW_HARD;
					}
				}
				break;
			case CKEY:
				if (event->alt) {
					t->flag ^= T_PROP_CONNECTED;
					sort_trans_data_dist(t);
					calculatePropRatio(t);
					t->redraw = 1;
				}
				else {
					stopConstraint(t);
					t->redraw |= TREDRAW_HARD;
				}
				break;
			case XKEY:
			case YKEY:
			case ZKEY:
				transform_event_xyz_constraint(t, event->type, cmode);
				break;
			case OKEY:
				if (t->flag & T_PROP_EDIT && event->shift) {
					t->prop_mode = (t->prop_mode + 1) % PROP_MODE_MAX;
					calculatePropRatio(t);
					t->redraw |= TREDRAW_HARD;
				}
				break;
			case PADPLUSKEY:
				if (event->alt && t->flag & T_PROP_EDIT) {
					t->prop_size *= 1.1f;
					if (t->spacetype == SPACE_VIEW3D && t->persp != RV3D_ORTHO)
						t->prop_size = min_ff(t->prop_size, ((View3D *)t->view)->far);
					calculatePropRatio(t);
				}
				t->redraw = 1;
				break;
			case PAGEUPKEY:
			case WHEELDOWNMOUSE:
				if (t->flag & T_AUTOIK) {
					transform_autoik_update(t, 1);
				}
				else view_editmove(event->type);
				t->redraw = 1;
				break;
			case PADMINUS:
				if (event->alt && t->flag & T_PROP_EDIT) {
					t->prop_size *= 0.90909090f;
					calculatePropRatio(t);
				}
				t->redraw = 1;
				break;
			case PAGEDOWNKEY:
			case WHEELUPMOUSE:
				if (t->flag & T_AUTOIK) {
					transform_autoik_update(t, -1);
				}
				else view_editmove(event->type);
				t->redraw = 1;
				break;
			case LEFTALTKEY:
			case RIGHTALTKEY:
				if (ELEM(t->spacetype, SPACE_SEQ, SPACE_VIEW3D)) {
					t->flag |= T_ALT_TRANSFORM;
					t->redraw |= TREDRAW_HARD;
				}

				break;
			default:
				handled = 0;
				break;
		}

		// Numerical input events
		t->redraw |= handleNumInput(&(t->num), event);

		// Snapping key events
		t->redraw |= handleSnapping(t, event);

	}
	else if (event->val == KM_RELEASE) {
		switch (event->type) {
			case LEFTSHIFTKEY:
			case RIGHTSHIFTKEY:
				t->modifiers &= ~MOD_CONSTRAINT_PLANE;
				t->redraw |= TREDRAW_HARD;
				break;

			case MIDDLEMOUSE:
				if ((t->flag & T_NO_CONSTRAINT) == 0) {
					t->modifiers &= ~MOD_CONSTRAINT_SELECT;
					postSelectConstraint(t);
					t->redraw |= TREDRAW_HARD;
				}
				break;
//		case LEFTMOUSE:
//		case RIGHTMOUSE:
//			if (WM_modal_tweak_exit(event, t->event_type))
////			if (t->options & CTX_TWEAK)
//				t->state = TRANS_CONFIRM;
//			break;
			case LEFTALTKEY:
			case RIGHTALTKEY:
				if (ELEM(t->spacetype, SPACE_SEQ, SPACE_VIEW3D)) {
					t->flag &= ~T_ALT_TRANSFORM;
					t->redraw |= TREDRAW_HARD;
				}

				break;
			default:
				handled = 0;
				break;
		}

		/* confirm transform if launch key is released after mouse move */
		if (t->flag & T_RELEASE_CONFIRM) {
			/* XXX Keyrepeat bug in Xorg fucks this up, will test when fixed */
			if (event->type == t->launch_event && (t->launch_event == LEFTMOUSE || t->launch_event == RIGHTMOUSE)) {
				t->state = TRANS_CONFIRM;
			}
		}
	}
	else
		handled = 0;

	// Per transform event, if present
	if (t->handleEvent)
		t->redraw |= t->handleEvent(t, event);

	if (handled || t->redraw) {
		return 0;
	}
	else {
		return OPERATOR_PASS_THROUGH;
	}
}

int calculateTransformCenter(bContext *C, int centerMode, float cent3d[3], int cent2d[2])
{
	TransInfo *t = MEM_callocN(sizeof(TransInfo), "TransInfo data");
	int success;

	t->state = TRANS_RUNNING;

	t->options = CTX_NONE;

	t->mode = TFM_DUMMY;

	initTransInfo(C, t, NULL, NULL);    // internal data, mouse, vectors

	createTransData(C, t);              // make TransData structs from selection

	t->around = centerMode;             // override userdefined mode

	if (t->total == 0) {
		success = FALSE;
	}
	else {
		success = TRUE;

		calculateCenter(t);

		if (cent2d) {
			copy_v2_v2_int(cent2d, t->center2d);
		}

		if (cent3d) {
			// Copy center from constraint center. Transform center can be local
			copy_v3_v3(cent3d, t->con.center);
		}
	}


	/* aftertrans does insert ipos and action channels, and clears base flags, doesnt read transdata */
	special_aftertrans_update(C, t);

	postTrans(C, t);

	MEM_freeN(t);

	return success;
}

typedef enum {
	UP,
	DOWN,
	LEFT,
	RIGHT
} ArrowDirection;

static void drawArrow(ArrowDirection d, short offset, short length, short size)
{
	switch (d) {
		case LEFT:
			offset = -offset;
			length = -length;
			size = -size;
			/* fall through! */

		case RIGHT:
			gpuBegin(GL_LINES);
			gpuVertex2i(offset, 0);
			gpuVertex2i(offset + length, 0);
			gpuVertex2i(offset + length, 0);
			gpuVertex2i(offset + length - size, -size);
			gpuVertex2i(offset + length, 0);
			gpuVertex2i(offset + length - size,  size);
			gpuEnd();
			break;

		case DOWN:
			offset = -offset;
			length = -length;
			size = -size;
			/* fall through! */

		case UP:
			gpuBegin(GL_LINES);
			gpuVertex2i(0, offset);
			gpuVertex2i(0, offset + length);
			gpuVertex2i(0, offset + length);
			gpuVertex2i(-size, offset + length - size);
			gpuVertex2i(0, offset + length);
			gpuVertex2i(size, offset + length - size);
			gpuEnd();
			break;
	}
}

static void drawArrowHead(ArrowDirection d, short size)
{
	switch (d) {
		case LEFT:
			size = -size;
		case RIGHT:
			gpuBegin(GL_LINES);
			gpuVertex2i(0, 0);
			gpuVertex2i(-size, -size);
			gpuVertex2i(0, 0);
			gpuVertex2i(-size,  size);
			gpuEnd();
			break;

		case DOWN:
			size = -size;
			/* fall through! */

		case UP:
			gpuBegin(GL_LINES);
			gpuVertex2i(0, 0);
			gpuVertex2i(-size, -size);
			gpuVertex2i(0, 0);
			gpuVertex2i(size, -size);
			gpuEnd();
			break;
	}
}

	int a;
static int helpline_poll(bContext *C)
{
	ARegion *ar = CTX_wm_region(C);
	
	if (ar && ar->regiontype == RGN_TYPE_WINDOW)
		return 1;
	return 0;
}

static void drawHelpline(bContext *UNUSED(C), int x, int y, void *customdata)
{
	TransInfo *t = (TransInfo *)customdata;

	if (t->helpline != HLP_NONE && !(t->flag & T_USES_MANIPULATOR)) {
		float vecrot[3], cent[2];
		int mval[2];

		mval[0] = x;
		mval[1] = y;

		copy_v3_v3(vecrot, t->center);
		if (t->flag & T_EDIT) {
			Object *ob = t->obedit;
			if (ob) mul_m4_v3(ob->obmat, vecrot);
		}
		else if (t->flag & T_POSE) {
			Object *ob = t->poseobj;
			if (ob) mul_m4_v3(ob->obmat, vecrot);
		}

		projectFloatView(t, vecrot, cent);  // no overflow in extreme cases

		gpuPushMatrix();

		gpuImmediateFormat_V3();

		switch (t->helpline) {
			case HLP_SPRING:
				UI_ThemeColor(TH_WIRE);

				setlinestyle(3);
				gpuBegin(GL_LINE_STRIP);
				gpuVertex2iv(t->mval);
				gpuVertex2fv(cent);
				gpuEnd();

				gpuTranslate(mval[0], mval[1], 0);
				gpuRotateAxis(-(atan2f(cent[0] - t->mval[0], cent[1] - t->mval[1])), 'Z');

				setlinestyle(0);
				glLineWidth(3.0);
				drawArrow(UP, 5, 10, 5);
				drawArrow(DOWN, 5, 10, 5);
				glLineWidth(1.0);
				break;

			case HLP_HARROW:
				UI_ThemeColor(TH_WIRE);

				gpuTranslate(mval[0], mval[1], 0);

				glLineWidth(3.0);
				drawArrow(RIGHT, 5, 10, 5);
				drawArrow(LEFT, 5, 10, 5);
				glLineWidth(1.0);
				break;

			case HLP_VARROW:
				UI_ThemeColor(TH_WIRE);

				gpuTranslate(mval[0], mval[1], 0);

				glLineWidth(3.0);
				gpuBegin(GL_LINES);
				drawArrow(UP, 5, 10, 5);
				drawArrow(DOWN, 5, 10, 5);
				glLineWidth(1.0);
				break;

			case HLP_ANGLE:
			{
				float dx = t->mval[0] - cent[0], dy = t->mval[1] - cent[1];
				float angle = atan2f(dy, dx);
				float dist = sqrtf(dx * dx + dy * dy);
				float delta_angle = min_ff(15.0f / dist, (float)M_PI / 4.0f);
				float spacing_angle = min_ff(5.0f / dist, (float)M_PI / 12.0f);
				UI_ThemeColor(TH_WIRE);

				setlinestyle(3);
				gpuBegin(GL_LINE_STRIP);
				gpuVertex2iv(t->mval);
				gpuVertex2fv(cent);
				gpuEnd();

				gpuTranslate(cent[0] - t->mval[0] + mval[0], cent[1] - t->mval[1] + mval[1], 0);

				setlinestyle(0);
				glLineWidth(3.0);
				gpuDrawArc(0, 0, angle - spacing_angle, delta_angle - spacing_angle, dist, dist, 10);
				gpuDrawArc(0, 0, angle + spacing_angle, spacing_angle - delta_angle, dist, dist, 10);

				gpuPushMatrix();

				gpuTranslate(cosf(angle - delta_angle) * dist, sinf(angle - delta_angle) * dist, 0);
				gpuRotateAxis(angle - delta_angle, 'Z');

				drawArrowHead(DOWN, 5);

				gpuPopMatrix();

				gpuTranslate(cosf(angle + delta_angle) * dist, sinf(angle + delta_angle) * dist, 0);
				gpuRotateAxis(angle + delta_angle, 'Z');

				drawArrowHead(UP, 5);

				glLineWidth(1.0);
				break;
			}

			case HLP_TRACKBALL:
			{
				unsigned char col[3], col2[3];
				UI_GetThemeColor3ubv(TH_GRID, col);

				gpuTranslate(mval[0], mval[1], 0);

				glLineWidth(3.0);

				UI_make_axis_color(col, col2, 'X');
				gpuCurrentColor3ubv((GLubyte *)col2);

				drawArrow(RIGHT, 5, 10, 5);
				drawArrow(LEFT, 5, 10, 5);

				UI_make_axis_color(col, col2, 'Y');
				gpuCurrentColor3ubv((GLubyte *)col2);

				drawArrow(UP, 5, 10, 5);
				drawArrow(DOWN, 5, 10, 5);
				glLineWidth(1.0);
				break;
			}
		}

		gpuImmediateUnformat();

		gpuPopMatrix();
	}
}


/*----------------- DRAWING CONSTRAINTS -------------------*/

static void drawNonPropEdge(const struct bContext *C, TransInfo *t);
static void drawConstraint(TransInfo *t);
static void drawSnapping(const struct bContext *C, TransInfo *t);

void drawConstraintLine(TransInfo *t, const float center[3], const float dir[3], char axis, short options)
{
	float v1[3], v2[3], v3[3];
	unsigned char col[3], col2[3];

	if (t->spacetype == SPACE_VIEW3D) {
		View3D *v3d = t->view;

		copy_v3_v3(v3, dir);
		mul_v3_fl(v3, v3d->far);

		sub_v3_v3v3(v2, center, v3);
		add_v3_v3v3(v1, center, v3);

		if (options & DRAWLIGHT) {
			col[0] = col[1] = col[2] = 220;
		}
		else {
			UI_GetThemeColor3ubv(TH_GRID, col);
		}

		UI_make_axis_color(col, col2, axis);
		gpuColor3ubv(col2);

		setlinestyle(0);
		gpuVertex3fv(v1);
		gpuVertex3fv(v2);
	}
}

static void drawConstraint(TransInfo *t)
{
	TransCon *tc = &(t->con);

	if (!ELEM3(t->spacetype, SPACE_VIEW3D, SPACE_IMAGE, SPACE_NODE))
		return;
	if (!(tc->mode & CON_APPLY))
		return;
	if (t->flag & T_USES_MANIPULATOR)
		return;
	if (t->flag & T_NO_CONSTRAINT)
		return;

	/* nasty exception for Z constraint in camera view */
	// TRANSFORM_FIX_ME
//	if ((t->flag & T_OBJECT) && G.vd->camera==OBACT && G.vd->persp==V3D_CAMOB)
//		return;

	if (tc->drawExtra) {
		tc->drawExtra(t);
	}
	else {
		gpuImmediateFormat_C4_V3();

		if (tc->mode & CON_SELECT) {
			float vec[3];
			char col2[3] = {255, 255, 255};
			int depth_test_enabled;

			convertViewVec(t, vec, (t->mval[0] - t->con.imval[0]), (t->mval[1] - t->con.imval[1]));
			add_v3_v3(vec, tc->center);

			gpuBegin(GL_LINES);
			drawConstraintLine(t, tc->center, tc->mtx[0], 'X', 0);
			drawConstraintLine(t, tc->center, tc->mtx[1], 'Y', 0);
			drawConstraintLine(t, tc->center, tc->mtx[2], 'Z', 0);
			gpuEnd();

			gpuColor3ubv((GLubyte *)col2);

			depth_test_enabled = glIsEnabled(GL_DEPTH_TEST);
			if (depth_test_enabled)
				glDisable(GL_DEPTH_TEST);

			setlinestyle(1);
			gpuBegin(GL_LINE_STRIP);
				gpuVertex3fv(tc->center);
				gpuVertex3fv(vec);
			gpuEnd();
			setlinestyle(0);

			if (depth_test_enabled)
				glEnable(GL_DEPTH_TEST);
		}

		gpuBegin(GL_LINES);

		if (tc->mode & CON_AXIS0) {
			drawConstraintLine(t, tc->center, tc->mtx[0], 'X', DRAWLIGHT);
		}

		if (tc->mode & CON_AXIS1) {
			drawConstraintLine(t, tc->center, tc->mtx[1], 'Y', DRAWLIGHT);
		}

		if (tc->mode & CON_AXIS2) {
			drawConstraintLine(t, tc->center, tc->mtx[2], 'Z', DRAWLIGHT);
		}

		gpuEnd();

		gpuImmediateUnformat();
	}
}

static void drawnodesnap(View2D *v2d, const float cent[2], float size, NodeBorder border)
{
	gpuBegin(GL_LINES);
	
	if (border & (NODE_LEFT | NODE_RIGHT)) {
		gpuVertex2f(cent[0], v2d->cur.ymin);
		gpuVertex2f(cent[0], v2d->cur.ymax);
	}
	else {
		gpuVertex2f(cent[0], cent[1] - size);
		gpuVertex2f(cent[0], cent[1] + size);
	}
	
	if (border & (NODE_TOP | NODE_BOTTOM)) {
		gpuVertex2f(v2d->cur.xmin, cent[1]);
		gpuVertex2f(v2d->cur.xmax, cent[1]);
	}
	else {
		gpuVertex2f(cent[0] - size, cent[1]);
		gpuVertex2f(cent[0] + size, cent[1]);
	}
	
	gpuEnd();
}

static void drawSnapping(const struct bContext *C, TransInfo *t)
{
	if (activeSnap(t)) {
		unsigned char col[4], selectedCol[4], activeCol[4];

		UI_GetThemeColor3ubv(TH_TRANSFORM, col);
		col[3]= 128;
		
		UI_GetThemeColor3ubv(TH_SELECT, selectedCol);
		selectedCol[3]= 128;

		UI_GetThemeColor3ubv(TH_ACTIVE, activeCol);
		activeCol[3]= 192;

		gpuImmediateFormat_V3(); // DOODLE: 4 mono lines, commented out

		if (t->spacetype == SPACE_VIEW3D) {
			if (validSnap(t)) {
				TransSnapPoint *p;
				View3D *v3d = CTX_wm_view3d(C);
				RegionView3D *rv3d = CTX_wm_region_view3d(C);
				float imat[4][4];
				float size;

				glDisable(GL_DEPTH_TEST);

				size = 2.5f * UI_GetThemeValuef(TH_VERTEX_SIZE);

				invert_m4_m4(imat, rv3d->viewmat);

				for (p = t->tsnap.points.first; p; p = p->next) {
					if (p == t->tsnap.selectedPoint) {
						gpuCurrentColor4ubv(selectedCol);
					}
					else {
						gpuCurrentColor4ubv(col);
					}

					gpuDrawFastBall(GL_LINE_LOOP, p->co, ED_view3d_pixel_size(rv3d, p->co) * size * 0.75f, imat);
				}

				if (t->tsnap.status & POINT_INIT) {
					gpuCurrentColor4ubv(activeCol);

					gpuDrawFastBall(GL_LINE_LOOP, t->tsnap.snapPoint, ED_view3d_pixel_size(rv3d, t->tsnap.snapPoint) * size, imat);
				}
				
				/* draw normal if needed */
				if (usingSnappingNormal(t) && validSnappingNormal(t)) {
					gpuCurrentColor4ubv(activeCol);

					gpuBegin(GL_LINES);
						gpuVertex3f(
							t->tsnap.snapPoint[0],
							t->tsnap.snapPoint[1],
							t->tsnap.snapPoint[2]);
						gpuVertex3f(
							t->tsnap.snapPoint[0] + t->tsnap.snapNormal[0],
							t->tsnap.snapPoint[1] + t->tsnap.snapNormal[1],
							t->tsnap.snapPoint[2] + t->tsnap.snapNormal[2]);
					gpuEnd();
				}
				
				if (v3d->zbuf)
					glEnable(GL_DEPTH_TEST);
			}
		}
		else if (t->spacetype==SPACE_IMAGE) {
			/* This will not draw, and Im nor sure why - campbell */
#if 0
			float xuser_asp, yuser_asp;
			int wi, hi;
			float w, h;
			
			calc_image_view(G.sima, 'f');	// float
			myortho2(G.v2d->cur.xmin, G.v2d->cur.xmax, G.v2d->cur.ymin, G.v2d->cur.ymax);
			gpuLoadIdentity();
			
			ED_space_image_get_aspect(t->sa->spacedata.first, &xuser_aspx, &yuser_asp);
			ED_space_image_width(t->sa->spacedata.first, &wi, &hi);
			w = (((float)wi) / IMAGE_SIZE_FALLBACK) * G.sima->zoom * xuser_asp;
			h = (((float)hi) / IMAGE_SIZE_FALLBACK) * G.sima->zoom * yuser_asp;
			
			gpuCurrentColor3x(CPACK_WHITE);
			gpuTranslate(t->tsnap.snapPoint[0], t->tsnap.snapPoint[1], 0.0f);

			//gpuDrawFilledRectf(0, 0, 1, 1);

			setlinestyle(0);
			gpuCurrentColor3x(CPACK_BLACK);

			gpuBegin(GL_LINES);
			gpuAppendLinef(-0.020/w, 0, -0.1/w, 0);
			gpuAppendLinef(0.1/w, 0, .020/w, 0);
			gpuAppendLinef(0, -0.020/h, 0, -0.1/h);
			gpuAppendLinef(0, 0.1/h, 0, 0.020/h);
			gpuEnd();

			gpuTranslate(-t->tsnap.snapPoint[0], -t->tsnap.snapPoint[1], 0.0f);
			setlinestyle(0);
#endif
		}
		else if (t->spacetype == SPACE_NODE) {
			if (validSnap(t)) {
				ARegion *ar = CTX_wm_region(C);
				TransSnapPoint *p;
				float size;

				size = 2.5f * UI_GetThemeValuef(TH_VERTEX_SIZE);

				glEnable(GL_BLEND);

				for (p = t->tsnap.points.first; p; p = p->next) {
					if (p == t->tsnap.selectedPoint) {
						gpuCurrentColor4ubv(selectedCol);
					}
					else {
						gpuCurrentColor4ubv(col);
					}

					drawnodesnap(&ar->v2d, p->co, size, 0);
				}

				if (t->tsnap.status & POINT_INIT) {
					gpuCurrentColor4ubv(activeCol);

					drawnodesnap(&ar->v2d, t->tsnap.snapPoint, size, t->tsnap.snapNodeBorder);
				}

				glDisable(GL_BLEND);
			}
		}

		gpuImmediateUnformat();
	}
}

static void drawNonPropEdge(const struct bContext *C, TransInfo *t)
{
	if (t->flag & TFM_EDGE_SLIDE) {
		SlideData *sld = (SlideData *)t->customData;
		/* Non-Prop mode */
		if (sld && sld->is_proportional == FALSE) {
			View3D *v3d = CTX_wm_view3d(C);
			float marker[3];
			float v1[3], v2[3];
			float interp_v;
			TransDataSlideVert *curr_sv = &sld->sv[sld->curr_sv_index];
			const float ctrl_size = UI_GetThemeValuef(TH_FACEDOT_SIZE) + 1.5;
			const float guide_size = ctrl_size - 0.5f;
			const float line_size = UI_GetThemeValuef(TH_OUTLINE_WIDTH) + 0.5f;
			const int alpha_shade = -30;

			add_v3_v3v3(v1, curr_sv->origvert.co, curr_sv->upvec);
			add_v3_v3v3(v2, curr_sv->origvert.co, curr_sv->downvec);

			interp_v = (sld->perc + 1.0f) / 2.0f;
			interp_v3_v3v3(marker, v2, v1, interp_v);

			if (v3d && v3d->zbuf)
				glDisable(GL_DEPTH_TEST);

			glEnable(GL_BLEND);

			glPushAttrib(GL_CURRENT_BIT | GL_LINE_BIT | GL_POINT_BIT);
			gpuPushMatrix();

			gpuMultMatrix(t->obedit->obmat);

			glLineWidth(line_size);
			UI_ThemeColorShadeAlpha(TH_EDGE_SELECT, 80, alpha_shade);
			gpuBegin(GL_LINES);
			gpuVertex3fv(curr_sv->up->co);
			gpuVertex3fv(curr_sv->origvert.co);
			gpuVertex3fv(curr_sv->down->co);
			gpuVertex3fv(curr_sv->origvert.co);
			gpuEnd();

			UI_ThemeColorShadeAlpha(TH_SELECT, -30, alpha_shade);
			glPointSize(ctrl_size);
			gpuBeginSprites();
			if (sld->flipped_vtx) {
				gpuSprite3fv(curr_sv->down->co);
			}
			else {
				gpuSprite3fv(curr_sv->up->co);
			}
			gpuEndSprites();

			UI_ThemeColorShadeAlpha(TH_SELECT, 255, alpha_shade);
			glPointSize(guide_size);
			gpuBeginSprites();
			gpuSprite3fv(marker);
			gpuEndSprites();


			gpuPopMatrix();
			glPopAttrib();

			glDisable(GL_BLEND);

			if (v3d && v3d->zbuf)
				glEnable(GL_DEPTH_TEST);
		}
	}
}

static void drawTransformView(const struct bContext *C, ARegion *UNUSED(ar), void *arg)
{
	TransInfo *t = arg;

	drawConstraint(t);
	drawPropCircle(C, t);
	drawSnapping(C, t);
	drawNonPropEdge(C, t);
}

/* just draw a little warning message in the top-right corner of the viewport to warn that autokeying is enabled */
static void drawAutoKeyWarning(TransInfo *UNUSED(t), ARegion *ar)
{
<<<<<<< HEAD
	int show_warning;
	
	/* red border around the viewport */
	UI_ThemeColor(TH_REDALERT);

	gpuImmediateFormat_V2();
	gpuBegin(GL_LINE_LOOP);
		gpuVertex2f(1,          1);
		gpuVertex2f(1,          ar->winy-1);
		gpuVertex2f(ar->winx-1, ar->winy-1);
		gpuVertex2f(ar->winx-1, 1);
	gpuEnd();
	gpuImmediateUnlock();

	/* Entire warning should "blink" to catch periphery attention without being overly distracting 
	 * much like how a traditional recording sign in the corner of a camcorder works
	 *
	 * - Blink frequency here is 0.5 secs (i.e. a compromise between epilepsy-inducing flicker + too slow to notice).
	 *   We multiply by two to speed up the odd/even time-in-seconds = on/off toggle.
	 * - Always start with warning shown so that animators are more likely to notice when starting to transform
=======
	const char printable[] = "Auto Keying On";
	float      printable_size[2];
	int xco, yco;

	BLF_width_and_height_default(printable, &printable_size[0], &printable_size[1]);
	
	xco = ar->winx - (int)printable_size[0] - 10;
	yco = ar->winy - (int)printable_size[1] - 10;
	
	/* warning text (to clarify meaning of overlays)
	 * - original color was red to match the icon, but that clashes badly with a less nasty border
>>>>>>> 83de5cb3
	 */
	UI_ThemeColorShade(TH_TEXT_HI, -50);
	BLF_draw_default_ascii(xco, ar->winy - 17, 0.0f, printable, sizeof(printable));
	
	/* autokey recording icon... */
	glBlendFunc(GL_SRC_ALPHA, GL_ONE_MINUS_SRC_ALPHA);
	glEnable(GL_BLEND);
	
	xco -= (ICON_DEFAULT_WIDTH + 2);
	UI_icon_draw(xco, yco, ICON_REC);
	
	glDisable(GL_BLEND);
}

static void drawTransformPixel(const struct bContext *UNUSED(C), ARegion *ar, void *arg)
{	
	TransInfo *t = arg;
	Scene *scene = t->scene;
	Object *ob = OBACT;
	
	/* draw autokeyframing hint in the corner 
	 * - only draw if enabled (advanced users may be distracted/annoyed), 
	 *   for objects that will be autokeyframed (no point ohterwise),
	 *   AND only for the active region (as showing all is too overwhelming)
	 */
	if ((U.autokey_flag & AUTOKEY_FLAG_NOWARNING) == 0) {
		if (ar == t->ar) {
			if (t->flag & (T_OBJECT | T_POSE)) {
				if (ob && autokeyframe_cfra_can_key(scene, &ob->id)) {
					drawAutoKeyWarning(t, ar);
				}
			}
		}
	}
}

void saveTransform(bContext *C, TransInfo *t, wmOperator *op)
{
	ToolSettings *ts = CTX_data_tool_settings(C);
	int constraint_axis[3] = {0, 0, 0};
	int proportional = 0;
	PropertyRNA *prop;

	// Save back mode in case we're in the generic operator
	if ((prop = RNA_struct_find_property(op->ptr, "mode"))) {
		RNA_property_enum_set(op->ptr, prop, t->mode);
	}

	if ((prop = RNA_struct_find_property(op->ptr, "value"))) {
		float *values = (t->flag & T_AUTOVALUES) ? t->auto_values : t->values;
		if (RNA_property_array_check(prop)) {
			RNA_property_float_set_array(op->ptr, prop, values);
		}
		else {
			RNA_property_float_set(op->ptr, prop, values[0]);
		}
	}

	/* convert flag to enum */
	switch (t->flag & (T_PROP_EDIT | T_PROP_CONNECTED)) {
		case (T_PROP_EDIT | T_PROP_CONNECTED):
			proportional = PROP_EDIT_CONNECTED;
			break;
		case T_PROP_EDIT:
			proportional = PROP_EDIT_ON;
			break;
		default:
			proportional = PROP_EDIT_OFF;
	}

	// If modal, save settings back in scene if not set as operator argument
	if (t->flag & T_MODAL) {

		/* save settings if not set in operator */
		if ((prop = RNA_struct_find_property(op->ptr, "proportional")) &&
		    !RNA_property_is_set(op->ptr, prop))
		{
			if (t->obedit)
				ts->proportional = proportional;
			else if (t->options & CTX_MASK)
				ts->proportional_mask = (proportional != PROP_EDIT_OFF);
			else
				ts->proportional_objects = (proportional != PROP_EDIT_OFF);
		}

		if ((prop = RNA_struct_find_property(op->ptr, "proportional_size")) &&
		    !RNA_property_is_set(op->ptr, prop))
		{
			ts->proportional_size = t->prop_size;
		}

		if ((prop = RNA_struct_find_property(op->ptr, "proportional_edit_falloff")) &&
		    !RNA_property_is_set(op->ptr, prop))
		{
			ts->prop_mode = t->prop_mode;
		}
		
		/* do we check for parameter? */
		if (t->modifiers & MOD_SNAP) {
			ts->snap_flag |= SCE_SNAP;
		}
		else {
			ts->snap_flag &= ~SCE_SNAP;
		}

		if (t->spacetype == SPACE_VIEW3D) {
			if ((prop = RNA_struct_find_property(op->ptr, "constraint_orientation")) &&
			    !RNA_property_is_set(op->ptr, prop))
			{
				View3D *v3d = t->view;

				v3d->twmode = t->current_orientation;
			}
		}
	}
	
	if (RNA_struct_find_property(op->ptr, "proportional")) {
		RNA_enum_set(op->ptr, "proportional", proportional);
		RNA_enum_set(op->ptr, "proportional_edit_falloff", t->prop_mode);
		RNA_float_set(op->ptr, "proportional_size", t->prop_size);
	}

	if ((prop = RNA_struct_find_property(op->ptr, "axis"))) {
		RNA_property_float_set_array(op->ptr, prop, t->axis);
	}

	if ((prop = RNA_struct_find_property(op->ptr, "mirror"))) {
		RNA_property_boolean_set(op->ptr, prop, t->flag & T_MIRROR);
	}

	if ((prop = RNA_struct_find_property(op->ptr, "constraint_axis"))) {
		/* constraint orientation can be global, event if user selects something else
		 * so use the orientation in the constraint if set
		 * */
		if (t->con.mode & CON_APPLY) {
			RNA_enum_set(op->ptr, "constraint_orientation", t->con.orientation);
		}
		else {
			RNA_enum_set(op->ptr, "constraint_orientation", t->current_orientation);
		}

		if (t->con.mode & CON_APPLY) {
			if (t->con.mode & CON_AXIS0) {
				constraint_axis[0] = 1;
			}
			if (t->con.mode & CON_AXIS1) {
				constraint_axis[1] = 1;
			}
			if (t->con.mode & CON_AXIS2) {
				constraint_axis[2] = 1;
			}
		}

		RNA_property_boolean_set_array(op->ptr, prop, constraint_axis);
	}
}

/* note: caller needs to free 't' on a 0 return */
int initTransform(bContext *C, TransInfo *t, wmOperator *op, wmEvent *event, int mode)
{
	int options = 0;
	PropertyRNA *prop;

	t->context = C;

	/* added initialize, for external calls to set stuff in TransInfo, like undo string */

	t->state = TRANS_STARTING;

	if ((prop = RNA_struct_find_property(op->ptr, "texture_space")) && RNA_property_is_set(op->ptr, prop)) {
		if (RNA_property_boolean_get(op->ptr, prop)) {
			options |= CTX_TEXTURE;
		}
	}
	
	t->options = options;

	t->mode = mode;

	t->launch_event = event ? event->type : -1;

	if (t->launch_event == EVT_TWEAK_R) {
		t->launch_event = RIGHTMOUSE;
	}
	else if (t->launch_event == EVT_TWEAK_L) {
		t->launch_event = LEFTMOUSE;
	}

	// XXX Remove this when wm_operator_call_internal doesn't use window->eventstate (which can have type = 0)
	// For manipulator only, so assume LEFTMOUSE
	if (t->launch_event == 0) {
		t->launch_event = LEFTMOUSE;
	}

	if (!initTransInfo(C, t, op, event)) {  /* internal data, mouse, vectors */
		return 0;
	}

	if (t->spacetype == SPACE_VIEW3D) {
		//calc_manipulator_stats(curarea);
		initTransformOrientation(C, t);

		t->draw_handle_apply = ED_region_draw_cb_activate(t->ar->type, drawTransformApply, t, REGION_DRAW_PRE_VIEW);
		t->draw_handle_view = ED_region_draw_cb_activate(t->ar->type, drawTransformView, t, REGION_DRAW_POST_VIEW);
		t->draw_handle_pixel = ED_region_draw_cb_activate(t->ar->type, drawTransformPixel, t, REGION_DRAW_POST_PIXEL);
		t->draw_handle_cursor = WM_paint_cursor_activate(CTX_wm_manager(C), helpline_poll, drawHelpline, t);
	}
	else if (t->spacetype == SPACE_IMAGE) {
		unit_m3(t->spacemtx);
		t->draw_handle_view = ED_region_draw_cb_activate(t->ar->type, drawTransformView, t, REGION_DRAW_POST_VIEW);
		//t->draw_handle_pixel = ED_region_draw_cb_activate(t->ar->type, drawTransformPixel, t, REGION_DRAW_POST_PIXEL);
		t->draw_handle_cursor = WM_paint_cursor_activate(CTX_wm_manager(C), helpline_poll, drawHelpline, t);
	}
	else if (t->spacetype == SPACE_CLIP) {
		unit_m3(t->spacemtx);
		t->draw_handle_view = ED_region_draw_cb_activate(t->ar->type, drawTransformView, t, REGION_DRAW_POST_VIEW);
	}
	else if (t->spacetype == SPACE_NODE) {
		unit_m3(t->spacemtx);
		/*t->draw_handle_apply = ED_region_draw_cb_activate(t->ar->type, drawTransformApply, t, REGION_DRAW_PRE_VIEW);*/
		t->draw_handle_view = ED_region_draw_cb_activate(t->ar->type, drawTransformView, t, REGION_DRAW_POST_VIEW);
		/*t->draw_handle_cursor = WM_paint_cursor_activate(CTX_wm_manager(C), helpline_poll, drawHelpline, t);*/
	}
	else {
		unit_m3(t->spacemtx);
	}

	createTransData(C, t);          // make TransData structs from selection

	if (t->total == 0) {
		postTrans(C, t);
		return 0;
	}

	/* Stupid code to have Ctrl-Click on manipulator work ok */
	if (event) {
		/* do this only for translation/rotation/resize due to only this
		 * moded are available from manipulator and doing such check could
		 * lead to keymap conflicts for other modes (see #31584)
		 */
		if (ELEM3(mode, TFM_TRANSLATION, TFM_ROTATION, TFM_RESIZE)) {
			wmKeyMap *keymap = WM_keymap_active(CTX_wm_manager(C), op->type->modalkeymap);
			wmKeyMapItem *kmi;

			for (kmi = keymap->items.first; kmi; kmi = kmi->next) {
				if (kmi->propvalue == TFM_MODAL_SNAP_INV_ON && kmi->val == KM_PRESS) {
					if ((ELEM(kmi->type, LEFTCTRLKEY, RIGHTCTRLKEY) &&   event->ctrl)  ||
					    (ELEM(kmi->type, LEFTSHIFTKEY, RIGHTSHIFTKEY) && event->shift) ||
					    (ELEM(kmi->type, LEFTALTKEY, RIGHTALTKEY) &&     event->alt)   ||
					    ((kmi->type == OSKEY) &&                         event->oskey) )
					{
						t->modifiers |= MOD_SNAP_INVERT;
					}
					break;
				}
			}
		}

	}

	initSnapping(t, op); // Initialize snapping data AFTER mode flags

	/* EVIL! posemode code can switch translation to rotate when 1 bone is selected. will be removed (ton) */
	/* EVIL2: we gave as argument also texture space context bit... was cleared */
	/* EVIL3: extend mode for animation editors also switches modes... but is best way to avoid duplicate code */
	mode = t->mode;

	calculatePropRatio(t);
	calculateCenter(t);

	initMouseInput(t, &t->mouse, t->center2d, t->imval);

	switch (mode) {
		case TFM_TRANSLATION:
			initTranslation(t);
			break;
		case TFM_ROTATION:
			initRotation(t);
			break;
		case TFM_RESIZE:
			initResize(t);
			break;
		case TFM_SKIN_RESIZE:
			initSkinResize(t);
			break;
		case TFM_TOSPHERE:
			initToSphere(t);
			break;
		case TFM_SHEAR:
			initShear(t);
			break;
		case TFM_WARP:
			initWarp(t);
			break;
		case TFM_SHRINKFATTEN:
			initShrinkFatten(t);
			break;
		case TFM_TILT:
			initTilt(t);
			break;
		case TFM_CURVE_SHRINKFATTEN:
			initCurveShrinkFatten(t);
			break;
		case TFM_MASK_SHRINKFATTEN:
			initMaskShrinkFatten(t);
			break;
		case TFM_TRACKBALL:
			initTrackball(t);
			break;
		case TFM_PUSHPULL:
			initPushPull(t);
			break;
		case TFM_CREASE:
			initCrease(t);
			break;
		case TFM_BONESIZE:
		{   /* used for both B-Bone width (bonesize) as for deform-dist (envelope) */
			bArmature *arm = t->poseobj->data;
			if (arm->drawtype == ARM_ENVELOPE)
				initBoneEnvelope(t);
			else
				initBoneSize(t);
		}
		break;
		case TFM_BONE_ENVELOPE:
			initBoneEnvelope(t);
			break;
		case TFM_EDGE_SLIDE:
			initEdgeSlide(t);
			break;
		case TFM_BONE_ROLL:
			initBoneRoll(t);
			break;
		case TFM_TIME_TRANSLATE:
			initTimeTranslate(t);
			break;
		case TFM_TIME_SLIDE:
			initTimeSlide(t);
			break;
		case TFM_TIME_SCALE:
			initTimeScale(t);
			break;
		case TFM_TIME_DUPLICATE:
			/* same as TFM_TIME_EXTEND, but we need the mode info for later
			 * so that duplicate-culling will work properly
			 */
			if (ELEM(t->spacetype, SPACE_IPO, SPACE_NLA))
				initTranslation(t);
			else
				initTimeTranslate(t);
			t->mode = mode;
			break;
		case TFM_TIME_EXTEND:
			/* now that transdata has been made, do like for TFM_TIME_TRANSLATE (for most Animation
			 * Editors because they have only 1D transforms for time values) or TFM_TRANSLATION
			 * (for Graph/NLA Editors only since they uses 'standard' transforms to get 2D movement)
			 * depending on which editor this was called from
			 */
			if (ELEM(t->spacetype, SPACE_IPO, SPACE_NLA))
				initTranslation(t);
			else
				initTimeTranslate(t);
			break;
		case TFM_BAKE_TIME:
			initBakeTime(t);
			break;
		case TFM_MIRROR:
			initMirror(t);
			break;
		case TFM_BEVEL:
			initBevel(t);
			break;
		case TFM_BWEIGHT:
			initBevelWeight(t);
			break;
		case TFM_ALIGN:
			initAlign(t);
			break;
		case TFM_SEQ_SLIDE:
			initSeqSlide(t);
			break;
	}

	if (t->state == TRANS_CANCEL) {
		postTrans(C, t);
		return 0;
	}


	/* overwrite initial values if operator supplied a non-null vector */
	if ((prop = RNA_struct_find_property(op->ptr, "value")) && RNA_property_is_set(op->ptr, prop)) {
		float values[4] = {0}; /* in case value isn't length 4, avoid uninitialized memory  */

		if (RNA_property_array_check(prop)) {
			RNA_float_get_array(op->ptr, "value", values);
		}
		else {
			values[0] = RNA_float_get(op->ptr, "value");
		}

		copy_v4_v4(t->values, values);
		copy_v4_v4(t->auto_values, values);
		t->flag |= T_AUTOVALUES;
	}

	/* Transformation axis from operator */
	if ((prop = RNA_struct_find_property(op->ptr, "axis")) && RNA_property_is_set(op->ptr, prop)) {
		RNA_property_float_get_array(op->ptr, prop, t->axis);
		normalize_v3(t->axis);
		copy_v3_v3(t->axis_orig, t->axis);
	}

	/* Constraint init from operator */
	if ((prop = RNA_struct_find_property(op->ptr, "constraint_axis")) && RNA_property_is_set(op->ptr, prop)) {
		int constraint_axis[3];

		RNA_property_boolean_get_array(op->ptr, prop, constraint_axis);

		if (constraint_axis[0] || constraint_axis[1] || constraint_axis[2]) {
			t->con.mode |= CON_APPLY;

			if (constraint_axis[0]) {
				t->con.mode |= CON_AXIS0;
			}
			if (constraint_axis[1]) {
				t->con.mode |= CON_AXIS1;
			}
			if (constraint_axis[2]) {
				t->con.mode |= CON_AXIS2;
			}

			setUserConstraint(t, t->current_orientation, t->con.mode, "%s");
		}
	}

	t->context = NULL;

	return 1;
}

void transformApply(bContext *C, TransInfo *t)
{
	t->context = C;

	if ((t->redraw & TREDRAW_HARD) || (t->draw_handle_apply == NULL && (t->redraw & TREDRAW_SOFT))) {
		selectConstraint(t);
		if (t->transform) {
			t->transform(t, t->mval);  // calls recalcData()
			viewRedrawForce(C, t);
		}
		t->redraw = TREDRAW_NOTHING;
	}
	else if (t->redraw & TREDRAW_SOFT) {
		viewRedrawForce(C, t);
	}

	/* If auto confirm is on, break after one pass */
	if (t->options & CTX_AUTOCONFIRM) {
		t->state = TRANS_CONFIRM;
	}

	if (BKE_ptcache_get_continue_physics()) {
		// TRANSFORM_FIX_ME
		//do_screenhandlers(G.curscreen);
		t->redraw |= TREDRAW_HARD;
	}

	t->context = NULL;
}

static void drawTransformApply(const bContext *C, ARegion *UNUSED(ar), void *arg)
{
	TransInfo *t = arg;

	if (t->redraw & TREDRAW_SOFT) {
		t->redraw |= TREDRAW_HARD;
		transformApply((bContext *)C, t);
	}
}

int transformEnd(bContext *C, TransInfo *t)
{
	int exit_code = OPERATOR_RUNNING_MODAL;

	t->context = C;

	if (t->state != TRANS_STARTING && t->state != TRANS_RUNNING) {
		/* handle restoring objects */
		if (t->state == TRANS_CANCEL) {
			/* exception, edge slide transformed UVs too */
			if (t->mode == TFM_EDGE_SLIDE)
				doEdgeSlide(t, 0.0f);
			
			exit_code = OPERATOR_CANCELLED;
			restoreTransObjects(t); // calls recalcData()
		}
		else {
			exit_code = OPERATOR_FINISHED;
		}

		/* aftertrans does insert keyframes, and clears base flags, doesnt read transdata */
		special_aftertrans_update(C, t);

		/* free data */
		postTrans(C, t);

		/* send events out for redraws */
		viewRedrawPost(C, t);

		/*  Undo as last, certainly after special_trans_update! */

		if (t->state == TRANS_CANCEL) {
//			if (t->undostr) ED_undo_push(C, t->undostr);
		}
		else {
//			if (t->undostr) ED_undo_push(C, t->undostr);
//			else ED_undo_push(C, transform_to_undostr(t));
		}
		t->undostr = NULL;

		viewRedrawForce(C, t);
	}

	t->context = NULL;

	return exit_code;
}

/* ************************** TRANSFORM LOCKS **************************** */

static void protectedTransBits(short protectflag, float *vec)
{
	if (protectflag & OB_LOCK_LOCX)
		vec[0] = 0.0f;
	if (protectflag & OB_LOCK_LOCY)
		vec[1] = 0.0f;
	if (protectflag & OB_LOCK_LOCZ)
		vec[2] = 0.0f;
}

static void protectedSizeBits(short protectflag, float *size)
{
	if (protectflag & OB_LOCK_SCALEX)
		size[0] = 1.0f;
	if (protectflag & OB_LOCK_SCALEY)
		size[1] = 1.0f;
	if (protectflag & OB_LOCK_SCALEZ)
		size[2] = 1.0f;
}

static void protectedRotateBits(short protectflag, float *eul, float *oldeul)
{
	if (protectflag & OB_LOCK_ROTX)
		eul[0] = oldeul[0];
	if (protectflag & OB_LOCK_ROTY)
		eul[1] = oldeul[1];
	if (protectflag & OB_LOCK_ROTZ)
		eul[2] = oldeul[2];
}


/* this function only does the delta rotation */
/* axis-angle is usually internally stored as quats... */
static void protectedAxisAngleBits(short protectflag, float axis[3], float *angle, float oldAxis[3], float oldAngle)
{
	/* check that protection flags are set */
	if ((protectflag & (OB_LOCK_ROTX | OB_LOCK_ROTY | OB_LOCK_ROTZ | OB_LOCK_ROTW)) == 0)
		return;
	
	if (protectflag & OB_LOCK_ROT4D) {
		/* axis-angle getting limited as 4D entities that they are... */
		if (protectflag & OB_LOCK_ROTW)
			*angle = oldAngle;
		if (protectflag & OB_LOCK_ROTX)
			axis[0] = oldAxis[0];
		if (protectflag & OB_LOCK_ROTY)
			axis[1] = oldAxis[1];
		if (protectflag & OB_LOCK_ROTZ)
			axis[2] = oldAxis[2];
	}
	else {
		/* axis-angle get limited with euler... */
		float eul[3], oldeul[3];
		
		axis_angle_to_eulO(eul, EULER_ORDER_DEFAULT, axis, *angle);
		axis_angle_to_eulO(oldeul, EULER_ORDER_DEFAULT, oldAxis, oldAngle);
		
		if (protectflag & OB_LOCK_ROTX)
			eul[0] = oldeul[0];
		if (protectflag & OB_LOCK_ROTY)
			eul[1] = oldeul[1];
		if (protectflag & OB_LOCK_ROTZ)
			eul[2] = oldeul[2];
		
		eulO_to_axis_angle(axis, angle, eul, EULER_ORDER_DEFAULT);
		
		/* when converting to axis-angle, we need a special exception for the case when there is no axis */
		if (IS_EQF(axis[0], axis[1]) && IS_EQF(axis[1], axis[2])) {
			/* for now, rotate around y-axis then (so that it simply becomes the roll) */
			axis[1] = 1.0f;
		}
	}
}

/* this function only does the delta rotation */
static void protectedQuaternionBits(short protectflag, float *quat, float *oldquat)
{
	/* check that protection flags are set */
	if ((protectflag & (OB_LOCK_ROTX | OB_LOCK_ROTY | OB_LOCK_ROTZ | OB_LOCK_ROTW)) == 0)
		return;
	
	if (protectflag & OB_LOCK_ROT4D) {
		/* quaternions getting limited as 4D entities that they are... */
		if (protectflag & OB_LOCK_ROTW)
			quat[0] = oldquat[0];
		if (protectflag & OB_LOCK_ROTX)
			quat[1] = oldquat[1];
		if (protectflag & OB_LOCK_ROTY)
			quat[2] = oldquat[2];
		if (protectflag & OB_LOCK_ROTZ)
			quat[3] = oldquat[3];
	}
	else {
		/* quaternions get limited with euler... (compatibility mode) */
		float eul[3], oldeul[3], nquat[4], noldquat[4];
		float qlen;

		qlen = normalize_qt_qt(nquat, quat);
		normalize_qt_qt(noldquat, oldquat);

		quat_to_eul(eul, nquat);
		quat_to_eul(oldeul, noldquat);

		if (protectflag & OB_LOCK_ROTX)
			eul[0] = oldeul[0];
		if (protectflag & OB_LOCK_ROTY)
			eul[1] = oldeul[1];
		if (protectflag & OB_LOCK_ROTZ)
			eul[2] = oldeul[2];

		eul_to_quat(quat, eul);

		/* restore original quat size */
		mul_qt_fl(quat, qlen);
		
		/* quaternions flip w sign to accumulate rotations correctly */
		if ((nquat[0] < 0.0f && quat[0] > 0.0f) ||
		    (nquat[0] > 0.0f && quat[0] < 0.0f))
		{
			mul_qt_fl(quat, -1.0f);
		}
	}
}

/* ******************* TRANSFORM LIMITS ********************** */

static void constraintTransLim(TransInfo *t, TransData *td)
{
	if (td->con) {
		bConstraintTypeInfo *ctiLoc = get_constraint_typeinfo(CONSTRAINT_TYPE_LOCLIMIT);
		bConstraintTypeInfo *ctiDist = get_constraint_typeinfo(CONSTRAINT_TYPE_DISTLIMIT);
		
		bConstraintOb cob = {NULL};
		bConstraint *con;
		float ctime = (float)(t->scene->r.cfra);
		
		/* Make a temporary bConstraintOb for using these limit constraints
		 *  - they only care that cob->matrix is correctly set ;-)
		 *	- current space should be local
		 */
		unit_m4(cob.matrix);
		copy_v3_v3(cob.matrix[3], td->loc);
		
		/* Evaluate valid constraints */
		for (con = td->con; con; con = con->next) {
			bConstraintTypeInfo *cti = NULL;
			ListBase targets = {NULL, NULL};
			
			/* only consider constraint if enabled */
			if (con->flag & CONSTRAINT_DISABLE) continue;
			if (con->enforce == 0.0f) continue;
			
			/* only use it if it's tagged for this purpose (and the right type) */
			if (con->type == CONSTRAINT_TYPE_LOCLIMIT) {
				bLocLimitConstraint *data = con->data;
				
				if ((data->flag2 & LIMIT_TRANSFORM) == 0)
					continue;
				cti = ctiLoc;
			}
			else if (con->type == CONSTRAINT_TYPE_DISTLIMIT) {
				bDistLimitConstraint *data = con->data;
				
				if ((data->flag & LIMITDIST_TRANSFORM) == 0)
					continue;
				cti = ctiDist;
			}
			
			if (cti) {
				/* do space conversions */
				if (con->ownspace == CONSTRAINT_SPACE_WORLD) {
					/* just multiply by td->mtx (this should be ok) */
					mul_m4_m3m4(cob.matrix, td->mtx, cob.matrix);
				}
				else if (con->ownspace != CONSTRAINT_SPACE_LOCAL) {
					/* skip... incompatable spacetype */
					continue;
				}
				
				/* get constraint targets if needed */
				get_constraint_targets_for_solving(con, &cob, &targets, ctime);
				
				/* do constraint */
				cti->evaluate_constraint(con, &cob, &targets);
				
				/* convert spaces again */
				if (con->ownspace == CONSTRAINT_SPACE_WORLD) {
					/* just multiply by td->smtx (this should be ok) */
					mul_m4_m3m4(cob.matrix, td->smtx, cob.matrix);
				}
				
				/* free targets list */
				BLI_freelistN(&targets);
			}
		}
		
		/* copy results from cob->matrix */
		copy_v3_v3(td->loc, cob.matrix[3]);
	}
}

static void constraintob_from_transdata(bConstraintOb *cob, TransData *td)
{
	/* Make a temporary bConstraintOb for use by limit constraints
	 *  - they only care that cob->matrix is correctly set ;-)
	 *	- current space should be local
	 */
	memset(cob, 0, sizeof(bConstraintOb));
	if (td->ext) {
		if (td->ext->rotOrder == ROT_MODE_QUAT) {
			/* quats */
			/* objects and bones do normalization first too, otherwise
			 * we don't necessarily end up with a rotation matrix, and
			 * then conversion back to quat gives a different result */
			float quat[4];
			normalize_qt_qt(quat, td->ext->quat);
			quat_to_mat4(cob->matrix, quat);
		}
		else if (td->ext->rotOrder == ROT_MODE_AXISANGLE) {
			/* axis angle */
			axis_angle_to_mat4(cob->matrix, &td->ext->quat[1], td->ext->quat[0]);
		}
		else {
			/* eulers */
			eulO_to_mat4(cob->matrix, td->ext->rot, td->ext->rotOrder);
		}
	}
}

static void constraintRotLim(TransInfo *UNUSED(t), TransData *td)
{
	if (td->con) {
		bConstraintTypeInfo *cti = get_constraint_typeinfo(CONSTRAINT_TYPE_ROTLIMIT);
		bConstraintOb cob;
		bConstraint *con;
		int do_limit = FALSE;

		/* Evaluate valid constraints */
		for (con = td->con; con; con = con->next) {
			/* only consider constraint if enabled */
			if (con->flag & CONSTRAINT_DISABLE) continue;
			if (con->enforce == 0.0f) continue;

			/* we're only interested in Limit-Rotation constraints */
			if (con->type == CONSTRAINT_TYPE_ROTLIMIT) {
				bRotLimitConstraint *data = con->data;

				/* only use it if it's tagged for this purpose */
				if ((data->flag2 & LIMIT_TRANSFORM) == 0)
					continue;

				/* skip incompatable spacetypes */
				if (!ELEM(con->ownspace, CONSTRAINT_SPACE_WORLD, CONSTRAINT_SPACE_LOCAL))
					continue;

				/* only do conversion if necessary, to preserve quats and eulers */
				if (do_limit == FALSE) {
					constraintob_from_transdata(&cob, td);
					do_limit = TRUE;
				}

				/* do space conversions */
				if (con->ownspace == CONSTRAINT_SPACE_WORLD) {
					/* just multiply by td->mtx (this should be ok) */
					mul_m4_m3m4(cob.matrix, td->mtx, cob.matrix);
				}
				
				/* do constraint */
				cti->evaluate_constraint(con, &cob, NULL);
				
				/* convert spaces again */
				if (con->ownspace == CONSTRAINT_SPACE_WORLD) {
					/* just multiply by td->smtx (this should be ok) */
					mul_m4_m3m4(cob.matrix, td->smtx, cob.matrix);
				}
			}
		}
		
		if (do_limit) {
			/* copy results from cob->matrix */
			if (td->ext->rotOrder == ROT_MODE_QUAT) {
				/* quats */
				mat4_to_quat(td->ext->quat, cob.matrix);
			}
			else if (td->ext->rotOrder == ROT_MODE_AXISANGLE) {
				/* axis angle */
				mat4_to_axis_angle(&td->ext->quat[1], &td->ext->quat[0], cob.matrix);
			}
			else {
				/* eulers */
				mat4_to_eulO(td->ext->rot, td->ext->rotOrder, cob.matrix);
			}
		}
	}
}

static void constraintSizeLim(TransInfo *t, TransData *td)
{
	if (td->con && td->ext) {
		bConstraintTypeInfo *cti = get_constraint_typeinfo(CONSTRAINT_TYPE_SIZELIMIT);
		bConstraintOb cob = {NULL};
		bConstraint *con;
		
		/* Make a temporary bConstraintOb for using these limit constraints
		 *  - they only care that cob->matrix is correctly set ;-)
		 *	- current space should be local
		 */
		if ((td->flag & TD_SINGLESIZE) && !(t->con.mode & CON_APPLY)) {
			/* scale val and reset size */
			return; // TODO: fix this case
		}
		else {
			/* Reset val if SINGLESIZE but using a constraint */
			if (td->flag & TD_SINGLESIZE)
				return;
			
			size_to_mat4(cob.matrix, td->ext->size);
		}
		
		/* Evaluate valid constraints */
		for (con = td->con; con; con = con->next) {
			/* only consider constraint if enabled */
			if (con->flag & CONSTRAINT_DISABLE) continue;
			if (con->enforce == 0.0f) continue;
			
			/* we're only interested in Limit-Scale constraints */
			if (con->type == CONSTRAINT_TYPE_SIZELIMIT) {
				bSizeLimitConstraint *data = con->data;
				
				/* only use it if it's tagged for this purpose */
				if ((data->flag2 & LIMIT_TRANSFORM) == 0)
					continue;
				
				/* do space conversions */
				if (con->ownspace == CONSTRAINT_SPACE_WORLD) {
					/* just multiply by td->mtx (this should be ok) */
					mul_m4_m3m4(cob.matrix, td->mtx, cob.matrix);
				}
				else if (con->ownspace != CONSTRAINT_SPACE_LOCAL) {
					/* skip... incompatible spacetype */
					continue;
				}
				
				/* do constraint */
				cti->evaluate_constraint(con, &cob, NULL);
				
				/* convert spaces again */
				if (con->ownspace == CONSTRAINT_SPACE_WORLD) {
					/* just multiply by td->smtx (this should be ok) */
					mul_m4_m3m4(cob.matrix, td->smtx, cob.matrix);
				}
			}
		}

		/* copy results from cob->matrix */
		if ((td->flag & TD_SINGLESIZE) && !(t->con.mode & CON_APPLY)) {
			/* scale val and reset size */
			return; // TODO: fix this case
		}
		else {
			/* Reset val if SINGLESIZE but using a constraint */
			if (td->flag & TD_SINGLESIZE)
				return;

			mat4_to_size(td->ext->size, cob.matrix);
		}
	}
}

/* ************************** WARP *************************** */

static void postInputWarp(TransInfo *t, float values[3])
{
	mul_v3_fl(values, (float)(M_PI * 2));

	if (t->customData) { /* non-null value indicates reversed input */
		negate_v3(values);
	}
}

void initWarp(TransInfo *t)
{
	float max[3], min[3];
	int i;
	
	t->mode = TFM_WARP;
	t->transform = Warp;
	t->handleEvent = handleEventWarp;
	
	setInputPostFct(&t->mouse, postInputWarp);
	initMouseInputMode(t, &t->mouse, INPUT_HORIZONTAL_RATIO);
	
	t->idx_max = 0;
	t->num.idx_max = 0;
	t->snap[0] = 0.0f;
	t->snap[1] = 5.0f / 180.0f * (float)M_PI;
	t->snap[2] = 1.0f / 180.0f * (float)M_PI;
	
	t->num.increment = 1.0f;

	t->flag |= T_NO_CONSTRAINT;
	
	/* we need min/max in view space */
	for (i = 0; i < t->total; i++) {
		float center[3];
		copy_v3_v3(center, t->data[i].center);
		mul_m3_v3(t->data[i].mtx, center);
		mul_m4_v3(t->viewmat, center);
		sub_v3_v3(center, t->viewmat[3]);
		if (i) {
			minmax_v3v3_v3(min, max, center);
		}
		else {
			copy_v3_v3(max, center);
			copy_v3_v3(min, center);
		}
	}

	mid_v3_v3v3(t->center, min, max);

	if (max[0] == min[0]) max[0] += 0.1f;  /* not optimal, but flipping is better than invalid garbage (i.e. division by zero!) */
	t->val = (max[0] - min[0]) / 2.0f; /* t->val is X dimension projected boundbox */
}

int handleEventWarp(TransInfo *t, wmEvent *event)
{
	int status = 0;
	
	if (event->type == MIDDLEMOUSE && event->val == KM_PRESS) {
		// Use customData pointer to signal warp direction
		if (t->customData == NULL)
			t->customData = (void *)1;
		else
			t->customData = NULL;
		
		status = 1;
	}
	
	return status;
}

int Warp(TransInfo *t, const int UNUSED(mval[2]))
{
	TransData *td = t->data;
	float vec[3], circumfac, dist, phi0, co, si, *curs, cursor[3], gcursor[3];
	int i;
	char str[50];
	
	curs = give_cursor(t->scene, t->view);
	/*
	 * gcursor is the one used for helpline.
	 * It has to be in the same space as the drawing loop
	 * (that means it needs to be in the object's space when in edit mode and
	 *  in global space in object mode)
	 *
	 * cursor is used for calculations.
	 * It needs to be in view space, but we need to take object's offset
	 * into account if in Edit mode.
	 */
	copy_v3_v3(cursor, curs);
	copy_v3_v3(gcursor, cursor);
	if (t->flag & T_EDIT) {
		sub_v3_v3(cursor, t->obedit->obmat[3]);
		sub_v3_v3(gcursor, t->obedit->obmat[3]);
		mul_m3_v3(t->data->smtx, gcursor);
	}
	mul_m4_v3(t->viewmat, cursor);
	sub_v3_v3(cursor, t->viewmat[3]);
	
	/* amount of radians for warp */
	circumfac = t->values[0];
	
	snapGrid(t, &circumfac);
	applyNumInput(&t->num, &circumfac);
	
	/* header print for NumInput */
	if (hasNumInput(&t->num)) {
		char c[NUM_STR_REP_LEN];
		
		outputNumInput(&(t->num), c);
		
		sprintf(str, "Warp: %s", c);

		circumfac = DEG2RADF(circumfac);
	}
	else {
		/* default header print */
		sprintf(str, "Warp: %.3f", RAD2DEGF(circumfac));
	}
	
	t->values[0] = circumfac;

	circumfac /= 2; /* only need 180 on each side to make 360 */
	
	for (i = 0; i < t->total; i++, td++) {
		float loc[3];
		if (td->flag & TD_NOACTION)
			break;
		
		if (td->flag & TD_SKIP)
			continue;
		
		/* translate point to center, rotate in such a way that outline==distance */
		copy_v3_v3(vec, td->iloc);
		mul_m3_v3(td->mtx, vec);
		mul_m4_v3(t->viewmat, vec);
		sub_v3_v3(vec, t->viewmat[3]);
		
		dist = vec[0] - cursor[0];
		
		/* t->val is X dimension projected boundbox */
		phi0 = (circumfac * dist / t->val);
		
		vec[1] = (vec[1] - cursor[1]);
		
		co = (float)cos(phi0);
		si = (float)sin(phi0);
		loc[0] = -si * vec[1] + cursor[0];
		loc[1] = co * vec[1] + cursor[1];
		loc[2] = vec[2];
		
		mul_m4_v3(t->viewinv, loc);
		sub_v3_v3(loc, t->viewinv[3]);
		mul_m3_v3(td->smtx, loc);
		
		sub_v3_v3(loc, td->iloc);
		mul_v3_fl(loc, td->factor);
		add_v3_v3v3(td->loc, td->iloc, loc);
	}
	
	recalcData(t);
	
	ED_area_headerprint(t->sa, str);
	
	return 1;
}

/* ************************** SHEAR *************************** */

static void postInputShear(TransInfo *UNUSED(t), float values[3])
{
	mul_v3_fl(values, 0.05f);
}

void initShear(TransInfo *t)
{
	t->mode = TFM_SHEAR;
	t->transform = Shear;
	t->handleEvent = handleEventShear;
	
	setInputPostFct(&t->mouse, postInputShear);
	initMouseInputMode(t, &t->mouse, INPUT_HORIZONTAL_ABSOLUTE);
	
	t->idx_max = 0;
	t->num.idx_max = 0;
	t->snap[0] = 0.0f;
	t->snap[1] = 0.1f;
	t->snap[2] = t->snap[1] * 0.1f;
	
	t->num.increment = 0.1f;

	t->flag |= T_NO_CONSTRAINT;
}

int handleEventShear(TransInfo *t, wmEvent *event)
{
	int status = 0;
	
	if (event->type == MIDDLEMOUSE && event->val == KM_PRESS) {
		// Use customData pointer to signal Shear direction
		if (t->customData == NULL) {
			initMouseInputMode(t, &t->mouse, INPUT_VERTICAL_ABSOLUTE);
			t->customData = (void *)1;
		}
		else {
			initMouseInputMode(t, &t->mouse, INPUT_HORIZONTAL_ABSOLUTE);
			t->customData = NULL;
		}

		status = 1;
	}
	
	return status;
}


int Shear(TransInfo *t, const int UNUSED(mval[2]))
{
	TransData *td = t->data;
	float vec[3];
	float smat[3][3], tmat[3][3], totmat[3][3], persmat[3][3], persinv[3][3];
	float value;
	int i;
	char str[50];
	
	copy_m3_m4(persmat, t->viewmat);
	invert_m3_m3(persinv, persmat);
	
	value = t->values[0];
	
	snapGrid(t, &value);
	
	applyNumInput(&t->num, &value);
	
	/* header print for NumInput */
	if (hasNumInput(&t->num)) {
		char c[NUM_STR_REP_LEN];
		
		outputNumInput(&(t->num), c);
		
		sprintf(str, "Shear: %s %s", c, t->proptext);
	}
	else {
		/* default header print */
		sprintf(str, "Shear: %.3f %s", value, t->proptext);
	}
	
	t->values[0] = value;

	unit_m3(smat);
	
	// Custom data signals shear direction
	if (t->customData == NULL)
		smat[1][0] = value;
	else
		smat[0][1] = value;
	
	mul_m3_m3m3(tmat, smat, persmat);
	mul_m3_m3m3(totmat, persinv, tmat);
	
	for (i = 0; i < t->total; i++, td++) {
		if (td->flag & TD_NOACTION)
			break;
		
		if (td->flag & TD_SKIP)
			continue;
		
		if (t->obedit) {
			float mat3[3][3];
			mul_m3_m3m3(mat3, totmat, td->mtx);
			mul_m3_m3m3(tmat, td->smtx, mat3);
		}
		else {
			copy_m3_m3(tmat, totmat);
		}
		sub_v3_v3v3(vec, td->center, t->center);
		
		mul_m3_v3(tmat, vec);
		
		add_v3_v3(vec, t->center);
		sub_v3_v3(vec, td->center);
		
		mul_v3_fl(vec, td->factor);
		
		add_v3_v3v3(td->loc, td->iloc, vec);
	}
	
	recalcData(t);
	
	ED_area_headerprint(t->sa, str);

	return 1;
}

/* ************************** RESIZE *************************** */

void initResize(TransInfo *t)
{
	t->mode = TFM_RESIZE;
	t->transform = Resize;
	
	initMouseInputMode(t, &t->mouse, INPUT_SPRING_FLIP);
	
	t->flag |= T_NULL_ONE;
	t->num.flag |= NUM_NULL_ONE;
	t->num.flag |= NUM_AFFECT_ALL;
	if (!t->obedit) {
		t->flag |= T_NO_ZERO;
		t->num.flag |= NUM_NO_ZERO;
	}
	
	t->idx_max = 2;
	t->num.idx_max = 2;
	t->snap[0] = 0.0f;
	t->snap[1] = 0.1f;
	t->snap[2] = t->snap[1] * 0.1f;

	t->num.increment = t->snap[1];
}

static void headerResize(TransInfo *t, float vec[3], char *str)
{
	char tvec[NUM_STR_REP_LEN * 3];
	char *spos = str;
	if (hasNumInput(&t->num)) {
		outputNumInput(&(t->num), tvec);
	}
	else {
		BLI_snprintf(&tvec[0], NUM_STR_REP_LEN, "%.4f", vec[0]);
		BLI_snprintf(&tvec[NUM_STR_REP_LEN], NUM_STR_REP_LEN, "%.4f", vec[1]);
		BLI_snprintf(&tvec[NUM_STR_REP_LEN * 2], NUM_STR_REP_LEN, "%.4f", vec[2]);
	}
	
	if (t->con.mode & CON_APPLY) {
		switch (t->num.idx_max) {
			case 0:
				spos += sprintf(spos, "Scale: %s%s %s", &tvec[0], t->con.text, t->proptext);
				break;
			case 1:
				spos += sprintf(spos, "Scale: %s : %s%s %s", &tvec[0], &tvec[NUM_STR_REP_LEN],
				                t->con.text, t->proptext);
				break;
			case 2:
				spos += sprintf(spos, "Scale: %s : %s : %s%s %s", &tvec[0], &tvec[NUM_STR_REP_LEN],
				                &tvec[NUM_STR_REP_LEN * 2], t->con.text, t->proptext);
		}
	}
	else {
		if (t->flag & T_2D_EDIT) {
			spos += sprintf(spos, "Scale X: %s   Y: %s%s %s", &tvec[0], &tvec[NUM_STR_REP_LEN],
			                t->con.text, t->proptext);
		}
		else {
			spos += sprintf(spos, "Scale X: %s   Y: %s  Z: %s%s %s", &tvec[0], &tvec[NUM_STR_REP_LEN],
			                &tvec[NUM_STR_REP_LEN * 2], t->con.text, t->proptext);
		}
	}
	
	if (t->flag & (T_PROP_EDIT | T_PROP_CONNECTED)) {
		spos += sprintf(spos, " Proportional size: %.2f", t->prop_size);
	}

	(void)spos;
}

#define SIGN(a)     (a<-FLT_EPSILON ? 1 : a>FLT_EPSILON ? 2 : 3)
#define VECSIGNFLIP(a, b) ((SIGN(a[0]) & SIGN(b[0])) == 0 || (SIGN(a[1]) & SIGN(b[1])) == 0 || (SIGN(a[2]) & SIGN(b[2])) == 0)

/* smat is reference matrix, only scaled */
static void TransMat3ToSize(float mat[][3], float smat[][3], float *size)
{
	float vec[3];
	
	copy_v3_v3(vec, mat[0]);
	size[0] = normalize_v3(vec);
	copy_v3_v3(vec, mat[1]);
	size[1] = normalize_v3(vec);
	copy_v3_v3(vec, mat[2]);
	size[2] = normalize_v3(vec);
	
	/* first tried with dotproduct... but the sign flip is crucial */
	if (VECSIGNFLIP(mat[0], smat[0]) ) size[0] = -size[0];
	if (VECSIGNFLIP(mat[1], smat[1]) ) size[1] = -size[1];
	if (VECSIGNFLIP(mat[2], smat[2]) ) size[2] = -size[2];
}


static void ElementResize(TransInfo *t, TransData *td, float mat[3][3])
{
	float tmat[3][3], smat[3][3], center[3];
	float vec[3];
	
	if (t->flag & T_EDIT) {
		mul_m3_m3m3(smat, mat, td->mtx);
		mul_m3_m3m3(tmat, td->smtx, smat);
	}
	else {
		copy_m3_m3(tmat, mat);
	}
	
	if (t->con.applySize) {
		t->con.applySize(t, td, tmat);
	}
	
	/* local constraint shouldn't alter center */
	if ((t->around == V3D_LOCAL) &&
	    (   (t->flag & (T_OBJECT | T_POSE)) ||
	        ((t->flag & T_EDIT) && (t->settings->selectmode & (SCE_SELECT_EDGE | SCE_SELECT_FACE))) ||
	        (t->obedit && t->obedit->type == OB_ARMATURE))
	    )
	{
		copy_v3_v3(center, td->center);
	}
	else if (t->options & CTX_MOVIECLIP) {
		copy_v3_v3(center, td->center);
	}
	else {
		copy_v3_v3(center, t->center);
	}

	if (td->ext) {
		float fsize[3];
		
		if (t->flag & (T_OBJECT | T_TEXTURE | T_POSE)) {
			float obsizemat[3][3];
			/* Reorient the size mat to fit the oriented object. */
			mul_m3_m3m3(obsizemat, tmat, td->axismtx);
			/* print_m3("obsizemat", obsizemat); */
			TransMat3ToSize(obsizemat, td->axismtx, fsize);
			/* print_v3("fsize", fsize); */
		}
		else {
			mat3_to_size(fsize, tmat);
		}
		
		protectedSizeBits(td->protectflag, fsize);
		
		if ((t->flag & T_V3D_ALIGN) == 0) {   /* align mode doesn't resize objects itself */
			if ((td->flag & TD_SINGLESIZE) && !(t->con.mode & CON_APPLY)) {
				/* scale val and reset size */
				*td->val = td->ival * (1 + (fsize[0] - 1) * td->factor);
				
				td->ext->size[0] = td->ext->isize[0];
				td->ext->size[1] = td->ext->isize[1];
				td->ext->size[2] = td->ext->isize[2];
			}
			else {
				/* Reset val if SINGLESIZE but using a constraint */
				if (td->flag & TD_SINGLESIZE)
					*td->val = td->ival;
				
				td->ext->size[0] = td->ext->isize[0] * (1 + (fsize[0] - 1) * td->factor);
				td->ext->size[1] = td->ext->isize[1] * (1 + (fsize[1] - 1) * td->factor);
				td->ext->size[2] = td->ext->isize[2] * (1 + (fsize[2] - 1) * td->factor);
			}
		}
		
		constraintSizeLim(t, td);
	}

	/* For individual element center, Editmode need to use iloc */
	if (t->flag & T_POINTS)
		sub_v3_v3v3(vec, td->iloc, center);
	else
		sub_v3_v3v3(vec, td->center, center);
	
	mul_m3_v3(tmat, vec);
	
	add_v3_v3(vec, center);
	if (t->flag & T_POINTS)
		sub_v3_v3(vec, td->iloc);
	else
		sub_v3_v3(vec, td->center);
	
	mul_v3_fl(vec, td->factor);
	
	if (t->flag & (T_OBJECT | T_POSE)) {
		mul_m3_v3(td->smtx, vec);
	}
	
	protectedTransBits(td->protectflag, vec);
	add_v3_v3v3(td->loc, td->iloc, vec);
	
	constraintTransLim(t, td);
}

int Resize(TransInfo *t, const int mval[2])
{
	TransData *td;
	float size[3], mat[3][3];
	float ratio;
	int i;
	char str[200];

	/* for manipulator, center handle, the scaling can't be done relative to center */
	if ((t->flag & T_USES_MANIPULATOR) && t->con.mode == 0) {
		ratio = 1.0f - ((t->imval[0] - mval[0]) + (t->imval[1] - mval[1])) / 100.0f;
	}
	else {
		ratio = t->values[0];
	}
	
	size[0] = size[1] = size[2] = ratio;
	
	snapGrid(t, size);
	
	if (hasNumInput(&t->num)) {
		applyNumInput(&t->num, size);
		constraintNumInput(t, size);
	}
	
	applySnapping(t, size);
	
	if (t->flag & T_AUTOVALUES) {
		copy_v3_v3(size, t->auto_values);
	}
	
	copy_v3_v3(t->values, size);
	
	size_to_mat3(mat, size);
	
	if (t->con.applySize) {
		t->con.applySize(t, NULL, mat);
	}
	
	copy_m3_m3(t->mat, mat);    // used in manipulator
	
	headerResize(t, size, str);
	
	for (i = 0, td = t->data; i < t->total; i++, td++) {
		if (td->flag & TD_NOACTION)
			break;
		
		if (td->flag & TD_SKIP)
			continue;
		
		ElementResize(t, td, mat);
	}
	
	/* evil hack - redo resize if cliping needed */
	if (t->flag & T_CLIP_UV && clipUVTransform(t, size, 1)) {
		size_to_mat3(mat, size);
		
		if (t->con.applySize)
			t->con.applySize(t, NULL, mat);
		
		for (i = 0, td = t->data; i < t->total; i++, td++)
			ElementResize(t, td, mat);

		/* In proportional edit it can happen that */
		/* vertices in the radius of the brush end */
		/* outside the clipping area               */
		/* XXX HACK - dg */
		if (t->flag & (T_PROP_EDIT | T_PROP_CONNECTED)) {
			clipUVData(t);
		}
	}
	
	recalcData(t);
	
	ED_area_headerprint(t->sa, str);
	
	return 1;
}

/* ************************** SKIN *************************** */

void initSkinResize(TransInfo *t)
{
	t->mode = TFM_SKIN_RESIZE;
	t->transform = SkinResize;
	
	initMouseInputMode(t, &t->mouse, INPUT_SPRING_FLIP);
	
	t->flag |= T_NULL_ONE;
	t->num.flag |= NUM_NULL_ONE;
	t->num.flag |= NUM_AFFECT_ALL;
	if (!t->obedit) {
		t->flag |= T_NO_ZERO;
		t->num.flag |= NUM_NO_ZERO;
	}
	
	t->idx_max = 2;
	t->num.idx_max = 2;
	t->snap[0] = 0.0f;
	t->snap[1] = 0.1f;
	t->snap[2] = t->snap[1] * 0.1f;

	t->num.increment = t->snap[1];
}

int SkinResize(TransInfo *t, const int UNUSED(mval[2]))
{
	TransData *td;
	float size[3], mat[3][3];
	float ratio;
	int i;
	char str[200];
	
	ratio = t->values[0];
	size[0] = size[1] = size[2] = ratio;
	
	snapGrid(t, size);
	
	if (hasNumInput(&t->num)) {
		applyNumInput(&t->num, size);
		constraintNumInput(t, size);
	}
	
	applySnapping(t, size);
	
	if (t->flag & T_AUTOVALUES) {
		copy_v3_v3(size, t->auto_values);
	}
	
	copy_v3_v3(t->values, size);
	
	size_to_mat3(mat, size);
	
	headerResize(t, size, str);
	
	for (i = 0, td = t->data; i < t->total; i++, td++) {
		float tmat[3][3], smat[3][3];
		float fsize[3];
		
		if (td->flag & TD_NOACTION)
			break;
		
		if (td->flag & TD_SKIP)
			continue;

		if (t->flag & T_EDIT) {
			mul_m3_m3m3(smat, mat, td->mtx);
			mul_m3_m3m3(tmat, td->smtx, smat);
		}
		else {
			copy_m3_m3(tmat, mat);
		}
	
		if (t->con.applySize) {
			t->con.applySize(t, NULL, tmat);
		}

		mat3_to_size(fsize, tmat);
		td->val[0] = td->ext->isize[0] * (1 + (fsize[0] - 1) * td->factor);
		td->val[1] = td->ext->isize[1] * (1 + (fsize[1] - 1) * td->factor);
	}
	
	recalcData(t);
	
	ED_area_headerprint(t->sa, str);
	
	return 1;
}

/* ************************** TOSPHERE *************************** */

void initToSphere(TransInfo *t)
{
	TransData *td = t->data;
	int i;
	
	t->mode = TFM_TOSPHERE;
	t->transform = ToSphere;
	
	initMouseInputMode(t, &t->mouse, INPUT_HORIZONTAL_RATIO);
	
	t->idx_max = 0;
	t->num.idx_max = 0;
	t->snap[0] = 0.0f;
	t->snap[1] = 0.1f;
	t->snap[2] = t->snap[1] * 0.1f;
	
	t->num.increment = t->snap[1];

	t->num.flag |= NUM_NULL_ONE | NUM_NO_NEGATIVE;
	t->flag |= T_NO_CONSTRAINT;
	
	// Calculate average radius
	for (i = 0; i < t->total; i++, td++) {
		t->val += len_v3v3(t->center, td->iloc);
	}
	
	t->val /= (float)t->total;
}

int ToSphere(TransInfo *t, const int UNUSED(mval[2]))
{
	float vec[3];
	float ratio, radius;
	int i;
	char str[64];
	TransData *td = t->data;
	
	ratio = t->values[0];
	
	snapGrid(t, &ratio);
	
	applyNumInput(&t->num, &ratio);
	
	if (ratio < 0)
		ratio = 0.0f;
	else if (ratio > 1)
		ratio = 1.0f;
	
	t->values[0] = ratio;

	/* header print for NumInput */
	if (hasNumInput(&t->num)) {
		char c[NUM_STR_REP_LEN];
		
		outputNumInput(&(t->num), c);
		
		sprintf(str, "To Sphere: %s %s", c, t->proptext);
	}
	else {
		/* default header print */
		sprintf(str, "To Sphere: %.4f %s", ratio, t->proptext);
	}
	
	
	for (i = 0; i < t->total; i++, td++) {
		float tratio;
		if (td->flag & TD_NOACTION)
			break;
		
		if (td->flag & TD_SKIP)
			continue;
		
		sub_v3_v3v3(vec, td->iloc, t->center);
		
		radius = normalize_v3(vec);
		
		tratio = ratio * td->factor;
		
		mul_v3_fl(vec, radius * (1.0f - tratio) + t->val * tratio);
		
		add_v3_v3v3(td->loc, t->center, vec);
	}
	
	
	recalcData(t);
	
	ED_area_headerprint(t->sa, str);
	
	return 1;
}

/* ************************** ROTATION *************************** */


static void postInputRotation(TransInfo *t, float values[3])
{
	if ((t->con.mode & CON_APPLY) && t->con.applyRot) {
		t->con.applyRot(t, NULL, t->axis, values);
	}
}

void initRotation(TransInfo *t)
{
	t->mode = TFM_ROTATION;
	t->transform = Rotation;
	
	setInputPostFct(&t->mouse, postInputRotation);
	initMouseInputMode(t, &t->mouse, INPUT_ANGLE);
	
	t->idx_max = 0;
	t->num.idx_max = 0;
	t->snap[0] = 0.0f;
	t->snap[1] = (float)((5.0 / 180) * M_PI);
	t->snap[2] = t->snap[1] * 0.2f;
	
	t->num.increment = 1.0f;

	if (t->flag & T_2D_EDIT)
		t->flag |= T_NO_CONSTRAINT;

	negate_v3_v3(t->axis, t->viewinv[2]);
	normalize_v3(t->axis);

	copy_v3_v3(t->axis_orig, t->axis);
}

static void ElementRotation(TransInfo *t, TransData *td, float mat[3][3], short around)
{
	float vec[3], totmat[3][3], smat[3][3];
	float eul[3], fmat[3][3], quat[4];
	float *center = t->center;

	/* local constraint shouldn't alter center */
	if (around == V3D_LOCAL) {
		if (    (t->flag & (T_OBJECT | T_POSE)) ||
		        (t->settings->selectmode & (SCE_SELECT_EDGE | SCE_SELECT_FACE)) ||
		        (t->obedit && t->obedit->type == OB_ARMATURE))
		{
			center = td->center;
		}

		if (t->options & CTX_MOVIECLIP) {
			center = td->center;
		}
	}

	if (t->flag & T_POINTS) {
		mul_m3_m3m3(totmat, mat, td->mtx);
		mul_m3_m3m3(smat, td->smtx, totmat);
		
		sub_v3_v3v3(vec, td->iloc, center);
		mul_m3_v3(smat, vec);
		
		add_v3_v3v3(td->loc, vec, center);
		
		sub_v3_v3v3(vec, td->loc, td->iloc);
		protectedTransBits(td->protectflag, vec);
		add_v3_v3v3(td->loc, td->iloc, vec);
		
		
		if (td->flag & TD_USEQUAT) {
			mul_serie_m3(fmat, td->mtx, mat, td->smtx, NULL, NULL, NULL, NULL, NULL);
			mat3_to_quat(quat, fmat);   // Actual transform
			
			if (td->ext->quat) {
				mul_qt_qtqt(td->ext->quat, quat, td->ext->iquat);
				
				/* is there a reason not to have this here? -jahka */
				protectedQuaternionBits(td->protectflag, td->ext->quat, td->ext->iquat);
			}
		}
	}
	/**
	 * HACK WARNING
	 *
	 * This is some VERY ugly special case to deal with pose mode.
	 *
	 * The problem is that mtx and smtx include each bone orientation.
	 *
	 * That is needed to rotate each bone properly, HOWEVER, to calculate
	 * the translation component, we only need the actual armature object's
	 * matrix (and inverse). That is not all though. Once the proper translation
	 * has been computed, it has to be converted back into the bone's space.
	 */
	else if (t->flag & T_POSE) {
		float pmtx[3][3], imtx[3][3];
		
		// Extract and invert armature object matrix
		copy_m3_m4(pmtx, t->poseobj->obmat);
		invert_m3_m3(imtx, pmtx);
		
		if ((td->flag & TD_NO_LOC) == 0) {
			sub_v3_v3v3(vec, td->center, center);
			
			mul_m3_v3(pmtx, vec);   // To Global space
			mul_m3_v3(mat, vec);        // Applying rotation
			mul_m3_v3(imtx, vec);   // To Local space
			
			add_v3_v3(vec, center);
			/* vec now is the location where the object has to be */
			
			sub_v3_v3v3(vec, vec, td->center); // Translation needed from the initial location
			
			/* special exception, see TD_PBONE_LOCAL_MTX definition comments */
			if (td->flag & TD_PBONE_LOCAL_MTX_P) {
				/* do nothing */
			}
			else if (td->flag & TD_PBONE_LOCAL_MTX_C) {
				mul_m3_v3(pmtx, vec);   // To Global space
				mul_m3_v3(td->ext->l_smtx, vec); // To Pose space (Local Location)
			}
			else {
				mul_m3_v3(pmtx, vec);   // To Global space
				mul_m3_v3(td->smtx, vec); // To Pose space
			}

			protectedTransBits(td->protectflag, vec);
			
			add_v3_v3v3(td->loc, td->iloc, vec);
			
			constraintTransLim(t, td);
		}
		
		/* rotation */
		/* MORE HACK: as in some cases the matrix to apply location and rot/scale is not the same,
		 * and ElementRotation() might be called in Translation context (with align snapping),
		 * we need to be sure to actually use the *rotation* matrix here...
		 * So no other way than storing it in some dedicated members of td->ext! */
		if ((t->flag & T_V3D_ALIGN) == 0) { /* align mode doesn't rotate objects itself */
			/* euler or quaternion/axis-angle? */
			if (td->ext->rotOrder == ROT_MODE_QUAT) {
				mul_serie_m3(fmat, td->ext->r_mtx, mat, td->ext->r_smtx, NULL, NULL, NULL, NULL, NULL);
				
				mat3_to_quat(quat, fmat); /* Actual transform */
				
				mul_qt_qtqt(td->ext->quat, quat, td->ext->iquat);
				/* this function works on end result */
				protectedQuaternionBits(td->protectflag, td->ext->quat, td->ext->iquat);
				
			}
			else if (td->ext->rotOrder == ROT_MODE_AXISANGLE) {
				/* calculate effect based on quats */
				float iquat[4], tquat[4];
				
				axis_angle_to_quat(iquat, td->ext->irotAxis, td->ext->irotAngle);
				
				mul_serie_m3(fmat, td->ext->r_mtx, mat, td->ext->r_smtx, NULL, NULL, NULL, NULL, NULL);
				mat3_to_quat(quat, fmat); /* Actual transform */
				mul_qt_qtqt(tquat, quat, iquat);
				
				quat_to_axis_angle(td->ext->rotAxis, td->ext->rotAngle, tquat);
				
				/* this function works on end result */
				protectedAxisAngleBits(td->protectflag, td->ext->rotAxis, td->ext->rotAngle, td->ext->irotAxis, td->ext->irotAngle);
			}
			else {
				float eulmat[3][3];
				
				mul_m3_m3m3(totmat, mat, td->ext->r_mtx);
				mul_m3_m3m3(smat, td->ext->r_smtx, totmat);
				
				/* calculate the total rotatation in eulers */
				copy_v3_v3(eul, td->ext->irot);
				eulO_to_mat3(eulmat, eul, td->ext->rotOrder);
				
				/* mat = transform, obmat = bone rotation */
				mul_m3_m3m3(fmat, smat, eulmat);
				
				mat3_to_compatible_eulO(eul, td->ext->rot, td->ext->rotOrder, fmat);
				
				/* and apply (to end result only) */
				protectedRotateBits(td->protectflag, eul, td->ext->irot);
				copy_v3_v3(td->ext->rot, eul);
			}
			
			constraintRotLim(t, td);
		}
	}
	else {
		if ((td->flag & TD_NO_LOC) == 0) {
			/* translation */
			sub_v3_v3v3(vec, td->center, center);
			mul_m3_v3(mat, vec);
			add_v3_v3(vec, center);
			/* vec now is the location where the object has to be */
			sub_v3_v3(vec, td->center);
			mul_m3_v3(td->smtx, vec);
			
			protectedTransBits(td->protectflag, vec);
			
			add_v3_v3v3(td->loc, td->iloc, vec);
		}
		
		
		constraintTransLim(t, td);
		
		/* rotation */
		if ((t->flag & T_V3D_ALIGN) == 0) { // align mode doesn't rotate objects itself
			/* euler or quaternion? */
			if ((td->ext->rotOrder == ROT_MODE_QUAT) || (td->flag & TD_USEQUAT)) {
				mul_serie_m3(fmat, td->mtx, mat, td->smtx, NULL, NULL, NULL, NULL, NULL);
				mat3_to_quat(quat, fmat);   // Actual transform
				
				mul_qt_qtqt(td->ext->quat, quat, td->ext->iquat);
				/* this function works on end result */
				protectedQuaternionBits(td->protectflag, td->ext->quat, td->ext->iquat);
			}
			else if (td->ext->rotOrder == ROT_MODE_AXISANGLE) {
				/* calculate effect based on quats */
				float iquat[4], tquat[4];
				
				axis_angle_to_quat(iquat, td->ext->irotAxis, td->ext->irotAngle);
				
				mul_serie_m3(fmat, td->mtx, mat, td->smtx, NULL, NULL, NULL, NULL, NULL);
				mat3_to_quat(quat, fmat);   // Actual transform
				mul_qt_qtqt(tquat, quat, iquat);
				
				quat_to_axis_angle(td->ext->rotAxis, td->ext->rotAngle, tquat);
				
				/* this function works on end result */
				protectedAxisAngleBits(td->protectflag, td->ext->rotAxis, td->ext->rotAngle, td->ext->irotAxis, td->ext->irotAngle);
			}
			else {
				float obmat[3][3];
				
				mul_m3_m3m3(totmat, mat, td->mtx);
				mul_m3_m3m3(smat, td->smtx, totmat);
				
				/* calculate the total rotatation in eulers */
				add_v3_v3v3(eul, td->ext->irot, td->ext->drot); /* we have to correct for delta rot */
				eulO_to_mat3(obmat, eul, td->ext->rotOrder);
				/* mat = transform, obmat = object rotation */
				mul_m3_m3m3(fmat, smat, obmat);
				
				mat3_to_compatible_eulO(eul, td->ext->rot, td->ext->rotOrder, fmat);
				
				/* correct back for delta rot */
				sub_v3_v3v3(eul, eul, td->ext->drot);
				
				/* and apply */
				protectedRotateBits(td->protectflag, eul, td->ext->irot);
				copy_v3_v3(td->ext->rot, eul);
			}
			
			constraintRotLim(t, td);
		}
	}
}

static void applyRotation(TransInfo *t, float angle, float axis[3])
{
	TransData *td = t->data;
	float mat[3][3];
	int i;
	
	vec_rot_to_mat3(mat, axis, angle);
	
	for (i = 0; i < t->total; i++, td++) {
		
		if (td->flag & TD_NOACTION)
			break;
		
		if (td->flag & TD_SKIP)
			continue;
		
		if (t->con.applyRot) {
			t->con.applyRot(t, td, axis, NULL);
			vec_rot_to_mat3(mat, axis, angle * td->factor);
		}
		else if (t->flag & T_PROP_EDIT) {
			vec_rot_to_mat3(mat, axis, angle * td->factor);
		}
		
		ElementRotation(t, td, mat, t->around);
	}
}

int Rotation(TransInfo *t, const int UNUSED(mval[2]))
{
	char str[128], *spos = str;
	
	float final;

	final = t->values[0];
	
	snapGrid(t, &final);
	
	if ((t->con.mode & CON_APPLY) && t->con.applyRot) {
		t->con.applyRot(t, NULL, t->axis, NULL);
	}
	else {
		/* reset axis if constraint is not set */
		copy_v3_v3(t->axis, t->axis_orig);
	}
	
	applySnapping(t, &final);
	
	if (hasNumInput(&t->num)) {
		char c[NUM_STR_REP_LEN];
		
		applyNumInput(&t->num, &final);
		
		outputNumInput(&(t->num), c);
		
		spos += sprintf(spos, "Rot: %s %s %s", &c[0], t->con.text, t->proptext);

		/* Clamp between -180 and 180 */
		final = angle_wrap_rad(DEG2RADF(final));
	}
	else {
		spos += sprintf(spos, "Rot: %.2f%s %s", RAD2DEGF(final), t->con.text, t->proptext);
	}
	
	if (t->flag & (T_PROP_EDIT | T_PROP_CONNECTED)) {
		spos += sprintf(spos, " Proportional size: %.2f", t->prop_size);
	}
	(void)spos;

	t->values[0] = final;
	
	applyRotation(t, final, t->axis);
	
	recalcData(t);
	
	ED_area_headerprint(t->sa, str);
	
	return 1;
}


/* ************************** TRACKBALL *************************** */

void initTrackball(TransInfo *t)
{
	t->mode = TFM_TRACKBALL;
	t->transform = Trackball;

	initMouseInputMode(t, &t->mouse, INPUT_TRACKBALL);

	t->idx_max = 1;
	t->num.idx_max = 1;
	t->snap[0] = 0.0f;
	t->snap[1] = (float)((5.0 / 180) * M_PI);
	t->snap[2] = t->snap[1] * 0.2f;

	t->num.increment = 1.0f;

	t->flag |= T_NO_CONSTRAINT;
}

static void applyTrackball(TransInfo *t, float axis1[3], float axis2[3], float angles[2])
{
	TransData *td = t->data;
	float mat[3][3], smat[3][3], totmat[3][3];
	int i;

	vec_rot_to_mat3(smat, axis1, angles[0]);
	vec_rot_to_mat3(totmat, axis2, angles[1]);

	mul_m3_m3m3(mat, smat, totmat);

	for (i = 0; i < t->total; i++, td++) {
		if (td->flag & TD_NOACTION)
			break;

		if (td->flag & TD_SKIP)
			continue;

		if (t->flag & T_PROP_EDIT) {
			vec_rot_to_mat3(smat, axis1, td->factor * angles[0]);
			vec_rot_to_mat3(totmat, axis2, td->factor * angles[1]);

			mul_m3_m3m3(mat, smat, totmat);
		}

		ElementRotation(t, td, mat, t->around);
	}
}

int Trackball(TransInfo *t, const int UNUSED(mval[2]))
{
	char str[128], *spos = str;
	float axis1[3], axis2[3];
	float mat[3][3], totmat[3][3], smat[3][3];
	float phi[2];

	copy_v3_v3(axis1, t->persinv[0]);
	copy_v3_v3(axis2, t->persinv[1]);
	normalize_v3(axis1);
	normalize_v3(axis2);

	phi[0] = t->values[0];
	phi[1] = t->values[1];

	snapGrid(t, phi);

	if (hasNumInput(&t->num)) {
		char c[NUM_STR_REP_LEN * 2];

		applyNumInput(&t->num, phi);

		outputNumInput(&(t->num), c);

		spos += sprintf(spos, "Trackball: %s %s %s", &c[0], &c[NUM_STR_REP_LEN], t->proptext);

		phi[0] = DEG2RADF(phi[0]);
		phi[1] = DEG2RADF(phi[1]);
	}
	else {
		spos += sprintf(spos, "Trackball: %.2f %.2f %s", RAD2DEGF(phi[0]), RAD2DEGF(phi[1]), t->proptext);
	}

	if (t->flag & (T_PROP_EDIT | T_PROP_CONNECTED)) {
		spos += sprintf(spos, " Proportional size: %.2f", t->prop_size);
	}
	(void)spos;

	vec_rot_to_mat3(smat, axis1, phi[0]);
	vec_rot_to_mat3(totmat, axis2, phi[1]);

	mul_m3_m3m3(mat, smat, totmat);

	// TRANSFORM_FIX_ME
	//copy_m3_m3(t->mat, mat);	// used in manipulator

	applyTrackball(t, axis1, axis2, phi);

	recalcData(t);

	ED_area_headerprint(t->sa, str);

	return 1;
}

/* ************************** TRANSLATION *************************** */

void initTranslation(TransInfo *t)
{
	if (t->spacetype == SPACE_ACTION) {
		/* this space uses time translate */
		t->state = TRANS_CANCEL;
	}

	t->mode = TFM_TRANSLATION;
	t->transform = Translation;

	initMouseInputMode(t, &t->mouse, INPUT_VECTOR);

	t->idx_max = (t->flag & T_2D_EDIT) ? 1 : 2;
	t->num.flag = 0;
	t->num.idx_max = t->idx_max;

	if (t->spacetype == SPACE_VIEW3D) {
		RegionView3D *rv3d = t->ar->regiondata;

		if (rv3d) {
			t->snap[0] = 0.0f;
			t->snap[1] = rv3d->gridview * 1.0f;
			t->snap[2] = t->snap[1] * 0.1f;
		}
	}
	else if (ELEM(t->spacetype, SPACE_IMAGE, SPACE_CLIP)) {
		t->snap[0] = 0.0f;
		t->snap[1] = 0.125f;
		t->snap[2] = 0.0625f;
	}
	else if (t->spacetype == SPACE_NODE) {
		t->snap[0] = 0.0f;
		t->snap[1] = 125.0f;
		t->snap[2] = 25.0f;
	}
	else {
		t->snap[0] = 0.0f;
		t->snap[1] = t->snap[2] = 1.0f;
	}

	t->num.increment = t->snap[1];
}

static void headerTranslation(TransInfo *t, float vec[3], char *str)
{
	char *spos = str;
	char tvec[NUM_STR_REP_LEN * 3];
	char distvec[NUM_STR_REP_LEN];
	char autoik[NUM_STR_REP_LEN];
	float dist;

	if (hasNumInput(&t->num)) {
		outputNumInput(&(t->num), tvec);
		dist = len_v3(t->num.val);
	}
	else {
		float dvec[3];

		copy_v3_v3(dvec, vec);
		applyAspectRatio(t, dvec);

		dist = len_v3(vec);
		if (!(t->flag & T_2D_EDIT) && t->scene->unit.system) {
			int i, do_split = t->scene->unit.flag & USER_UNIT_OPT_SPLIT ? 1 : 0;

			for (i = 0; i < 3; i++) {
				bUnit_AsString(&tvec[i * NUM_STR_REP_LEN], NUM_STR_REP_LEN, dvec[i] * t->scene->unit.scale_length,
				               4, t->scene->unit.system, B_UNIT_LENGTH, do_split, 1);
			}
		}
		else {
			sprintf(&tvec[0], "%.4f", dvec[0]);
			sprintf(&tvec[NUM_STR_REP_LEN], "%.4f", dvec[1]);
			sprintf(&tvec[NUM_STR_REP_LEN * 2], "%.4f", dvec[2]);
		}
	}

	if (!(t->flag & T_2D_EDIT) && t->scene->unit.system)
		bUnit_AsString(distvec, sizeof(distvec), dist * t->scene->unit.scale_length, 4, t->scene->unit.system, B_UNIT_LENGTH, t->scene->unit.flag & USER_UNIT_OPT_SPLIT, 0);
	else if (dist > 1e10f || dist < -1e10f)     /* prevent string buffer overflow */
		sprintf(distvec, "%.4e", dist);
	else
		sprintf(distvec, "%.4f", dist);

	if (t->flag & T_AUTOIK) {
		short chainlen = t->settings->autoik_chainlen;

		if (chainlen)
			sprintf(autoik, "AutoIK-Len: %d", chainlen);
		else
			autoik[0] = '\0';
	}
	else
		autoik[0] = '\0';

	if (t->con.mode & CON_APPLY) {
		switch (t->num.idx_max) {
			case 0:
				spos += sprintf(spos, "D: %s (%s)%s %s  %s", &tvec[0], distvec, t->con.text, t->proptext, &autoik[0]);
				break;
			case 1:
				spos += sprintf(spos, "D: %s   D: %s (%s)%s %s  %s", &tvec[0], &tvec[NUM_STR_REP_LEN],
				                distvec, t->con.text, t->proptext, &autoik[0]);
				break;
			case 2:
				spos += sprintf(spos, "D: %s   D: %s  D: %s (%s)%s %s  %s", &tvec[0], &tvec[NUM_STR_REP_LEN],
				                &tvec[NUM_STR_REP_LEN * 2], distvec, t->con.text, t->proptext, &autoik[0]);
		}
	}
	else {
		if (t->flag & T_2D_EDIT) {
			spos += sprintf(spos, "Dx: %s   Dy: %s (%s)%s %s", &tvec[0], &tvec[NUM_STR_REP_LEN],
			                distvec, t->con.text, t->proptext);
		}
		else {
			spos += sprintf(spos, "Dx: %s   Dy: %s  Dz: %s (%s)%s %s  %s", &tvec[0], &tvec[NUM_STR_REP_LEN],
			                &tvec[NUM_STR_REP_LEN * 2], distvec, t->con.text, t->proptext, &autoik[0]);
		}
	}
	
	if (t->flag & (T_PROP_EDIT | T_PROP_CONNECTED)) {
		spos += sprintf(spos, " Proportional size: %.2f", t->prop_size);
	}
	(void)spos;
}

static void applyTranslation(TransInfo *t, float vec[3])
{
	TransData *td = t->data;
	float tvec[3];
	int i;

	for (i = 0; i < t->total; i++, td++) {
		if (td->flag & TD_NOACTION)
			break;
		
		if (td->flag & TD_SKIP)
			continue;
		
		/* handle snapping rotation before doing the translation */
		if (usingSnappingNormal(t)) {
			if (validSnappingNormal(t)) {
				float *original_normal;
				float axis[3];
				float quat[4];
				float mat[3][3];
				float angle;
				
				/* In pose mode, we want to align normals with Y axis of bones... */
				if (t->flag & T_POSE)
					original_normal = td->axismtx[1];
				else
					original_normal = td->axismtx[2];
				
				cross_v3_v3v3(axis, original_normal, t->tsnap.snapNormal);
				angle = saacos(dot_v3v3(original_normal, t->tsnap.snapNormal));
				
				axis_angle_to_quat(quat, axis, angle);
				
				quat_to_mat3(mat, quat);
				
				ElementRotation(t, td, mat, V3D_LOCAL);
			}
			else {
				float mat[3][3];
				
				unit_m3(mat);
				
				ElementRotation(t, td, mat, V3D_LOCAL);
			}
		}
		
		if (t->con.applyVec) {
			float pvec[3];
			t->con.applyVec(t, td, vec, tvec, pvec);
		}
		else {
			copy_v3_v3(tvec, vec);
		}
		
		mul_m3_v3(td->smtx, tvec);
		mul_v3_fl(tvec, td->factor);
		
		protectedTransBits(td->protectflag, tvec);
		
		if (td->loc)
			add_v3_v3v3(td->loc, td->iloc, tvec);
		
		constraintTransLim(t, td);
	}
}

/* uses t->vec to store actual translation in */
int Translation(TransInfo *t, const int UNUSED(mval[2]))
{
	char str[250];

	if (t->con.mode & CON_APPLY) {
		float pvec[3] = {0.0f, 0.0f, 0.0f};
		float tvec[3];
		if (hasNumInput(&t->num)) {
			removeAspectRatio(t, t->values);
		}
		applySnapping(t, t->values);
		t->con.applyVec(t, NULL, t->values, tvec, pvec);
		copy_v3_v3(t->values, tvec);
		headerTranslation(t, pvec, str);
	}
	else {
		snapGrid(t, t->values);
		applyNumInput(&t->num, t->values);
		if (hasNumInput(&t->num)) {
			removeAspectRatio(t, t->values);
		}
		applySnapping(t, t->values);
		headerTranslation(t, t->values, str);
	}

	applyTranslation(t, t->values);

	/* evil hack - redo translation if clipping needed */
	if (t->flag & T_CLIP_UV && clipUVTransform(t, t->values, 0)) {
		applyTranslation(t, t->values);

		/* In proportional edit it can happen that */
		/* vertices in the radius of the brush end */
		/* outside the clipping area               */
		/* XXX HACK - dg */
		if (t->flag & (T_PROP_EDIT | T_PROP_CONNECTED)) {
			clipUVData(t);
		}
	}

	recalcData(t);

	ED_area_headerprint(t->sa, str);

	return 1;
}

/* ************************** SHRINK/FATTEN *************************** */

void initShrinkFatten(TransInfo *t)
{
	// If not in mesh edit mode, fallback to Resize
	if (t->obedit == NULL || t->obedit->type != OB_MESH) {
		initResize(t);
	}
	else {
		t->mode = TFM_SHRINKFATTEN;
		t->transform = ShrinkFatten;

		initMouseInputMode(t, &t->mouse, INPUT_VERTICAL_ABSOLUTE);

		t->idx_max = 0;
		t->num.idx_max = 0;
		t->snap[0] = 0.0f;
		t->snap[1] = 1.0f;
		t->snap[2] = t->snap[1] * 0.1f;

		t->num.increment = t->snap[1];

		t->flag |= T_NO_CONSTRAINT;
	}
}


int ShrinkFatten(TransInfo *t, const int UNUSED(mval[2]))
{
	float distance;
	int i;
	char str[64];
	TransData *td = t->data;

	distance = -t->values[0];

	snapGrid(t, &distance);

	applyNumInput(&t->num, &distance);

	/* header print for NumInput */
	if (hasNumInput(&t->num)) {
		char c[NUM_STR_REP_LEN];

		outputNumInput(&(t->num), c);

		sprintf(str, "Shrink/Fatten: %s %s", c, t->proptext);
	}
	else {
		/* default header print */
		sprintf(str, "Shrink/Fatten: %.4f %s", distance, t->proptext);
	}

	t->values[0] = -distance;

	for (i = 0; i < t->total; i++, td++) {
		float tdistance;  /* temp dist */
		if (td->flag & TD_NOACTION)
			break;

		if (td->flag & TD_SKIP)
			continue;

		/* get the final offset */
		tdistance = distance * td->factor;
		if (td->ext && (t->flag & T_ALT_TRANSFORM)) {
			tdistance *= td->ext->isize[0];  /* shell factor */
		}

		madd_v3_v3v3fl(td->loc, td->iloc, td->axismtx[2], tdistance);
	}

	recalcData(t);

	ED_area_headerprint(t->sa, str);

	return 1;
}

/* ************************** TILT *************************** */

void initTilt(TransInfo *t)
{
	t->mode = TFM_TILT;
	t->transform = Tilt;

	initMouseInputMode(t, &t->mouse, INPUT_ANGLE);

	t->idx_max = 0;
	t->num.idx_max = 0;
	t->snap[0] = 0.0f;
	t->snap[1] = (float)((5.0 / 180) * M_PI);
	t->snap[2] = t->snap[1] * 0.2f;

	t->num.increment = t->snap[1];

	t->flag |= T_NO_CONSTRAINT | T_NO_PROJECT;
}



int Tilt(TransInfo *t, const int UNUSED(mval[2]))
{
	TransData *td = t->data;
	int i;
	char str[50];

	float final;

	final = t->values[0];

	snapGrid(t, &final);

	if (hasNumInput(&t->num)) {
		char c[NUM_STR_REP_LEN];

		applyNumInput(&t->num, &final);

		outputNumInput(&(t->num), c);

		sprintf(str, "Tilt: %s° %s", &c[0], t->proptext);

		final = DEG2RADF(final);

		/* XXX For some reason, this seems needed for this op, else RNA prop is not updated... :/ */
		t->values[0] = final;
	}
	else {
		sprintf(str, "Tilt: %.2f° %s", RAD2DEGF(final), t->proptext);
	}

	for (i = 0; i < t->total; i++, td++) {
		if (td->flag & TD_NOACTION)
			break;

		if (td->flag & TD_SKIP)
			continue;

		if (td->val) {
			*td->val = td->ival + final * td->factor;
		}
	}

	recalcData(t);

	ED_area_headerprint(t->sa, str);

	return 1;
}


/* ******************** Curve Shrink/Fatten *************** */

void initCurveShrinkFatten(TransInfo *t)
{
	t->mode = TFM_CURVE_SHRINKFATTEN;
	t->transform = CurveShrinkFatten;

	initMouseInputMode(t, &t->mouse, INPUT_SPRING);

	t->idx_max = 0;
	t->num.idx_max = 0;
	t->snap[0] = 0.0f;
	t->snap[1] = 0.1f;
	t->snap[2] = t->snap[1] * 0.1f;

	t->num.increment = t->snap[1];

	t->flag |= T_NO_ZERO;
	t->num.flag |= NUM_NO_ZERO;

	t->flag |= T_NO_CONSTRAINT;
}

int CurveShrinkFatten(TransInfo *t, const int UNUSED(mval[2]))
{
	TransData *td = t->data;
	float ratio;
	int i;
	char str[50];

	ratio = t->values[0];

	snapGrid(t, &ratio);

	applyNumInput(&t->num, &ratio);

	/* header print for NumInput */
	if (hasNumInput(&t->num)) {
		char c[NUM_STR_REP_LEN];

		outputNumInput(&(t->num), c);
		sprintf(str, "Shrink/Fatten: %s", c);
	}
	else {
		sprintf(str, "Shrink/Fatten: %3f", ratio);
	}

	for (i = 0; i < t->total; i++, td++) {
		if (td->flag & TD_NOACTION)
			break;

		if (td->flag & TD_SKIP)
			continue;

		if (td->val) {
			*td->val = td->ival * ratio;
			/* apply PET */
			*td->val = (*td->val * td->factor) + ((1.0f - td->factor) * td->ival);
			if (*td->val <= 0.0f) *td->val = 0.001f;
		}
	}

	recalcData(t);

	ED_area_headerprint(t->sa, str);

	return 1;
}


void initMaskShrinkFatten(TransInfo *t)
{
	t->mode = TFM_MASK_SHRINKFATTEN;
	t->transform = MaskShrinkFatten;

	initMouseInputMode(t, &t->mouse, INPUT_SPRING);

	t->idx_max = 0;
	t->num.idx_max = 0;
	t->snap[0] = 0.0f;
	t->snap[1] = 0.1f;
	t->snap[2] = t->snap[1] * 0.1f;

	t->num.increment = t->snap[1];

	t->flag |= T_NO_ZERO;
	t->num.flag |= NUM_NO_ZERO;

	t->flag |= T_NO_CONSTRAINT;
}

int MaskShrinkFatten(TransInfo *t, const int UNUSED(mval[2]))
{
	TransData *td;
	float ratio;
	int i, initial_feather = FALSE;
	char str[50];

	ratio = t->values[0];

	snapGrid(t, &ratio);

	applyNumInput(&t->num, &ratio);

	/* header print for NumInput */
	if (hasNumInput(&t->num)) {
		char c[NUM_STR_REP_LEN];

		outputNumInput(&(t->num), c);
		sprintf(str, "Feather Shrink/Fatten: %s", c);
	}
	else {
		sprintf(str, "Feather Shrink/Fatten: %3f", ratio);
	}

	/* detect if no points have feather yet */
	if (ratio > 1.0f) {
		initial_feather = TRUE;

		for (td = t->data, i = 0; i < t->total; i++, td++) {
			if (td->flag & TD_NOACTION)
				break;

			if (td->flag & TD_SKIP)
				continue;

			if (td->ival >= 0.001f)
				initial_feather = FALSE;
		}
	}

	/* apply shrink/fatten */
	for (td = t->data, i = 0; i < t->total; i++, td++) {
		if (td->flag & TD_NOACTION)
			break;

		if (td->flag & TD_SKIP)
			continue;

		if (td->val) {
			if (initial_feather)
				*td->val = td->ival + (ratio - 1.0f) * 0.01f;
			else
				*td->val = td->ival * ratio;

			/* apply PET */
			*td->val = (*td->val * td->factor) + ((1.0f - td->factor) * td->ival);
			if (*td->val <= 0.0f) *td->val = 0.001f;
		}
	}

	recalcData(t);

	ED_area_headerprint(t->sa, str);

	return 1;
}

/* ************************** PUSH/PULL *************************** */

void initPushPull(TransInfo *t)
{
	t->mode = TFM_PUSHPULL;
	t->transform = PushPull;

	initMouseInputMode(t, &t->mouse, INPUT_VERTICAL_ABSOLUTE);

	t->idx_max = 0;
	t->num.idx_max = 0;
	t->snap[0] = 0.0f;
	t->snap[1] = 1.0f;
	t->snap[2] = t->snap[1] * 0.1f;

	t->num.increment = t->snap[1];
}


int PushPull(TransInfo *t, const int UNUSED(mval[2]))
{
	float vec[3], axis[3];
	float distance;
	int i;
	char str[128];
	TransData *td = t->data;

	distance = t->values[0];

	snapGrid(t, &distance);

	applyNumInput(&t->num, &distance);

	/* header print for NumInput */
	if (hasNumInput(&t->num)) {
		char c[NUM_STR_REP_LEN];

		outputNumInput(&(t->num), c);

		sprintf(str, "Push/Pull: %s%s %s", c, t->con.text, t->proptext);
	}
	else {
		/* default header print */
		sprintf(str, "Push/Pull: %.4f%s %s", distance, t->con.text, t->proptext);
	}

	t->values[0] = distance;

	if (t->con.applyRot && t->con.mode & CON_APPLY) {
		t->con.applyRot(t, NULL, axis, NULL);
	}

	for (i = 0; i < t->total; i++, td++) {
		if (td->flag & TD_NOACTION)
			break;

		if (td->flag & TD_SKIP)
			continue;

		sub_v3_v3v3(vec, t->center, td->center);
		if (t->con.applyRot && t->con.mode & CON_APPLY) {
			t->con.applyRot(t, td, axis, NULL);
			if (isLockConstraint(t)) {
				float dvec[3];
				project_v3_v3v3(dvec, vec, axis);
				sub_v3_v3(vec, dvec);
			}
			else {
				project_v3_v3v3(vec, vec, axis);
			}
		}
		normalize_v3(vec);
		mul_v3_fl(vec, distance);
		mul_v3_fl(vec, td->factor);

		add_v3_v3v3(td->loc, td->iloc, vec);
	}

	recalcData(t);

	ED_area_headerprint(t->sa, str);

	return 1;
}

/* ************************** BEVEL **************************** */

void initBevel(TransInfo *t)
{
	t->transform = Bevel;
	t->handleEvent = handleEventBevel;

	initMouseInputMode(t, &t->mouse, INPUT_HORIZONTAL_ABSOLUTE);

	t->mode = TFM_BEVEL;
	t->flag |= T_NO_CONSTRAINT;
	t->num.flag |= NUM_NO_NEGATIVE;

	t->idx_max = 0;
	t->num.idx_max = 0;
	t->snap[0] = 0.0f;
	t->snap[1] = 0.1f;
	t->snap[2] = t->snap[1] * 0.1f;

	t->num.increment = t->snap[1];

	/* DON'T KNOW WHY THIS IS NEEDED */
	if (G.editBMesh->imval[0] == 0 && G.editBMesh->imval[1] == 0) {
		/* save the initial mouse co */
		G.editBMesh->imval[0] = t->imval[0];
		G.editBMesh->imval[1] = t->imval[1];
	}
	else {
		/* restore the mouse co from a previous call to initTransform() */
		t->imval[0] = G.editBMesh->imval[0];
		t->imval[1] = G.editBMesh->imval[1];
	}
}

int handleEventBevel(TransInfo *t, wmEvent *event)
{
	if (event->val == KM_PRESS) {
		if (!G.editBMesh) return 0;

		switch (event->type) {
			case MIDDLEMOUSE:
				G.editBMesh->options ^= BME_BEVEL_VERT;
				t->state = TRANS_CANCEL;
				return 1;
			//case PADPLUSKEY:
			//	G.editBMesh->options ^= BME_BEVEL_RES;
			//	G.editBMesh->res += 1;
			//	if (G.editBMesh->res > 4) {
			//		G.editBMesh->res = 4;
			//	}
			//	t->state = TRANS_CANCEL;
			//	return 1;
			//case PADMINUS:
			//	G.editBMesh->options ^= BME_BEVEL_RES;
			//	G.editBMesh->res -= 1;
			//	if (G.editBMesh->res < 0) {
			//		G.editBMesh->res = 0;
			//	}
			//	t->state = TRANS_CANCEL;
			//	return 1;
			default:
				return 0;
		}
	}
	return 0;
}

int Bevel(TransInfo *t, const int UNUSED(mval[2]))
{
	float distance, d;
	int i;
	char str[128];
	const char *mode;
	TransData *td = t->data;

	mode = (G.editBMesh->options & BME_BEVEL_VERT) ? "verts only" : "normal";
	distance = t->values[0] / 4; /* 4 just seemed a nice value to me, nothing special */

	distance = fabs(distance);

	snapGrid(t, &distance);

	applyNumInput(&t->num, &distance);

	/* header print for NumInput */
	if (hasNumInput(&t->num)) {
		char c[NUM_STR_REP_LEN];

		outputNumInput(&(t->num), c);

		sprintf(str, "Bevel - Dist: %s, Mode: %s (MMB to toggle))", c, mode);
	}
	else {
		/* default header print */
		sprintf(str, "Bevel - Dist: %.4f, Mode: %s (MMB to toggle))", distance, mode);
	}

	if (distance < 0) distance = -distance;
	for (i = 0; i < t->total; i++, td++) {
		if (td->axismtx[1][0] > 0 && distance > td->axismtx[1][0]) {
			d = td->axismtx[1][0];
		}
		else {
			d = distance;
		}
		madd_v3_v3v3fl(td->loc, td->center, td->axismtx[0], (*td->val) * d);
	}

	recalcData(t);

	ED_area_headerprint(t->sa, str);

	return 1;
}

/* ************************** BEVEL WEIGHT *************************** */

void initBevelWeight(TransInfo *t)
{
	t->mode = TFM_BWEIGHT;
	t->transform = BevelWeight;

	initMouseInputMode(t, &t->mouse, INPUT_SPRING);

	t->idx_max = 0;
	t->num.idx_max = 0;
	t->snap[0] = 0.0f;
	t->snap[1] = 0.1f;
	t->snap[2] = t->snap[1] * 0.1f;

	t->num.increment = t->snap[1];

	t->flag |= T_NO_CONSTRAINT | T_NO_PROJECT;
}

int BevelWeight(TransInfo *t, const int UNUSED(mval[2]))
{
	TransData *td = t->data;
	float weight;
	int i;
	char str[50];

	weight = t->values[0];

	weight -= 1.0f;
	if (weight > 1.0f) weight = 1.0f;

	snapGrid(t, &weight);

	applyNumInput(&t->num, &weight);

	/* header print for NumInput */
	if (hasNumInput(&t->num)) {
		char c[NUM_STR_REP_LEN];

		outputNumInput(&(t->num), c);

		if (weight >= 0.0f)
			sprintf(str, "Bevel Weight: +%s %s", c, t->proptext);
		else
			sprintf(str, "Bevel Weight: %s %s", c, t->proptext);
	}
	else {
		/* default header print */
		if (weight >= 0.0f)
			sprintf(str, "Bevel Weight: +%.3f %s", weight, t->proptext);
		else
			sprintf(str, "Bevel Weight: %.3f %s", weight, t->proptext);
	}

	for (i = 0; i < t->total; i++, td++) {
		if (td->flag & TD_NOACTION)
			break;

		if (td->val) {
			*td->val = td->ival + weight * td->factor;
			if (*td->val < 0.0f) *td->val = 0.0f;
			if (*td->val > 1.0f) *td->val = 1.0f;
		}
	}

	recalcData(t);

	ED_area_headerprint(t->sa, str);

	return 1;
}

/* ************************** CREASE *************************** */

void initCrease(TransInfo *t)
{
	t->mode = TFM_CREASE;
	t->transform = Crease;

	initMouseInputMode(t, &t->mouse, INPUT_SPRING);

	t->idx_max = 0;
	t->num.idx_max = 0;
	t->snap[0] = 0.0f;
	t->snap[1] = 0.1f;
	t->snap[2] = t->snap[1] * 0.1f;

	t->num.increment = t->snap[1];

	t->flag |= T_NO_CONSTRAINT | T_NO_PROJECT;
}

int Crease(TransInfo *t, const int UNUSED(mval[2]))
{
	TransData *td = t->data;
	float crease;
	int i;
	char str[50];

	crease = t->values[0];

	crease -= 1.0f;
	if (crease > 1.0f) crease = 1.0f;

	snapGrid(t, &crease);

	applyNumInput(&t->num, &crease);

	/* header print for NumInput */
	if (hasNumInput(&t->num)) {
		char c[NUM_STR_REP_LEN];

		outputNumInput(&(t->num), c);

		if (crease >= 0.0f)
			sprintf(str, "Crease: +%s %s", c, t->proptext);
		else
			sprintf(str, "Crease: %s %s", c, t->proptext);
	}
	else {
		/* default header print */
		if (crease >= 0.0f)
			sprintf(str, "Crease: +%.3f %s", crease, t->proptext);
		else
			sprintf(str, "Crease: %.3f %s", crease, t->proptext);
	}

	for (i = 0; i < t->total; i++, td++) {
		if (td->flag & TD_NOACTION)
			break;

		if (td->flag & TD_SKIP)
			continue;

		if (td->val) {
			*td->val = td->ival + crease * td->factor;
			if (*td->val < 0.0f) *td->val = 0.0f;
			if (*td->val > 1.0f) *td->val = 1.0f;
		}
	}

	recalcData(t);

	ED_area_headerprint(t->sa, str);

	return 1;
}

/* ******************** EditBone (B-bone) width scaling *************** */

void initBoneSize(TransInfo *t)
{
	t->mode = TFM_BONESIZE;
	t->transform = BoneSize;

	initMouseInputMode(t, &t->mouse, INPUT_SPRING_FLIP);

	t->idx_max = 2;
	t->num.idx_max = 2;
	t->num.flag |= NUM_NULL_ONE;
	t->num.flag |= NUM_AFFECT_ALL;
	t->snap[0] = 0.0f;
	t->snap[1] = 0.1f;
	t->snap[2] = t->snap[1] * 0.1f;

	t->num.increment = t->snap[1];
}

static void headerBoneSize(TransInfo *t, float vec[3], char *str)
{
	char tvec[NUM_STR_REP_LEN * 3];
	if (hasNumInput(&t->num)) {
		outputNumInput(&(t->num), tvec);
	}
	else {
		sprintf(&tvec[0], "%.4f", vec[0]);
		sprintf(&tvec[NUM_STR_REP_LEN], "%.4f", vec[1]);
		sprintf(&tvec[NUM_STR_REP_LEN * 2], "%.4f", vec[2]);
	}

	/* hmm... perhaps the y-axis values don't need to be shown? */
	if (t->con.mode & CON_APPLY) {
		if (t->num.idx_max == 0)
			sprintf(str, "ScaleB: %s%s %s", &tvec[0], t->con.text, t->proptext);
		else
			sprintf(str, "ScaleB: %s : %s : %s%s %s", &tvec[0], &tvec[NUM_STR_REP_LEN], &tvec[NUM_STR_REP_LEN * 2],
			        t->con.text, t->proptext);
	}
	else {
		sprintf(str, "ScaleB X: %s  Y: %s  Z: %s%s %s", &tvec[0], &tvec[NUM_STR_REP_LEN], &tvec[NUM_STR_REP_LEN * 2],
		        t->con.text, t->proptext);
	}
}

static void ElementBoneSize(TransInfo *t, TransData *td, float mat[3][3])
{
	float tmat[3][3], smat[3][3], oldy;
	float sizemat[3][3];

	mul_m3_m3m3(smat, mat, td->mtx);
	mul_m3_m3m3(tmat, td->smtx, smat);

	if (t->con.applySize) {
		t->con.applySize(t, td, tmat);
	}

	/* we've tucked the scale in loc */
	oldy = td->iloc[1];
	size_to_mat3(sizemat, td->iloc);
	mul_m3_m3m3(tmat, tmat, sizemat);
	mat3_to_size(td->loc, tmat);
	td->loc[1] = oldy;
}

int BoneSize(TransInfo *t, const int mval[2])
{
	TransData *td = t->data;
	float size[3], mat[3][3];
	float ratio;
	int i;
	char str[60];
	
	// TRANSFORM_FIX_ME MOVE TO MOUSE INPUT
	/* for manipulator, center handle, the scaling can't be done relative to center */
	if ((t->flag & T_USES_MANIPULATOR) && t->con.mode == 0) {
		ratio = 1.0f - ((t->imval[0] - mval[0]) + (t->imval[1] - mval[1])) / 100.0f;
	}
	else {
		ratio = t->values[0];
	}
	
	size[0] = size[1] = size[2] = ratio;
	
	snapGrid(t, size);
	
	if (hasNumInput(&t->num)) {
		applyNumInput(&t->num, size);
		constraintNumInput(t, size);
	}
	
	size_to_mat3(mat, size);
	
	if (t->con.applySize) {
		t->con.applySize(t, NULL, mat);
	}
	
	copy_m3_m3(t->mat, mat);    // used in manipulator
	
	headerBoneSize(t, size, str);
	
	for (i = 0; i < t->total; i++, td++) {
		if (td->flag & TD_NOACTION)
			break;
		
		if (td->flag & TD_SKIP)
			continue;
		
		ElementBoneSize(t, td, mat);
	}
	
	recalcData(t);
	
	ED_area_headerprint(t->sa, str);
	
	return 1;
}


/* ******************** EditBone envelope *************** */

void initBoneEnvelope(TransInfo *t)
{
	t->mode = TFM_BONE_ENVELOPE;
	t->transform = BoneEnvelope;
	
	initMouseInputMode(t, &t->mouse, INPUT_SPRING);
	
	t->idx_max = 0;
	t->num.idx_max = 0;
	t->snap[0] = 0.0f;
	t->snap[1] = 0.1f;
	t->snap[2] = t->snap[1] * 0.1f;
	
	t->num.increment = t->snap[1];

	t->flag |= T_NO_CONSTRAINT | T_NO_PROJECT;
}

int BoneEnvelope(TransInfo *t, const int UNUSED(mval[2]))
{
	TransData *td = t->data;
	float ratio;
	int i;
	char str[50];
	
	ratio = t->values[0];
	
	snapGrid(t, &ratio);
	
	applyNumInput(&t->num, &ratio);
	
	/* header print for NumInput */
	if (hasNumInput(&t->num)) {
		char c[NUM_STR_REP_LEN];
		
		outputNumInput(&(t->num), c);
		sprintf(str, "Envelope: %s", c);
	}
	else {
		sprintf(str, "Envelope: %3f", ratio);
	}
	
	for (i = 0; i < t->total; i++, td++) {
		if (td->flag & TD_NOACTION)
			break;
		
		if (td->flag & TD_SKIP)
			continue;
		
		if (td->val) {
			/* if the old/original value was 0.0f, then just use ratio */
			if (td->ival)
				*td->val = td->ival * ratio;
			else
				*td->val = ratio;
		}
	}
	
	recalcData(t);
	
	ED_area_headerprint(t->sa, str);
	
	return 1;
}

/* ********************  Edge Slide   *************** */
static BMEdge *get_other_edge(BMVert *v, BMEdge *e)
{
	BMIter iter;
	BMEdge *e2;

	BM_ITER_ELEM (e2, &iter, v, BM_EDGES_OF_VERT) {
		if (BM_elem_flag_test(e2, BM_ELEM_SELECT) && e2 != e)
			return e2;
	}

	return NULL;
}

static BMLoop *get_next_loop(BMVert *v, BMLoop *l,
                             BMEdge *olde, BMEdge *nexte, float vec[3])
{
	BMLoop *firstl;
	float a[3] = {0.0f, 0.0f, 0.0f}, n[3] = {0.0f, 0.0f, 0.0f};
	int i = 0;

	firstl = l;
	do {
		l = BM_face_other_edge_loop(l->f, l->e, v);
		if (l->radial_next == l)
			return NULL;
		
		if (l->e == nexte) {
			if (i) {
				mul_v3_fl(a, 1.0f / (float)i);
			}
			else {
				float f1[3], f2[3], f3[3];

				sub_v3_v3v3(f1, BM_edge_other_vert(olde, v)->co, v->co);
				sub_v3_v3v3(f2, BM_edge_other_vert(nexte, v)->co, v->co);

				cross_v3_v3v3(f3, f1, l->f->no);
				cross_v3_v3v3(a, f2, l->f->no);
				mul_v3_fl(a, -1.0f);

				mid_v3_v3v3(a, a, f3);
			}
			
			copy_v3_v3(vec, a);
			return l;
		}
		else {
			sub_v3_v3v3(n, BM_edge_other_vert(l->e, v)->co, v->co);
			add_v3_v3v3(a, a, n);
			i += 1;
		}

		if (BM_face_other_edge_loop(l->f, l->e, v)->e == nexte) {
			if (i)
				mul_v3_fl(a, 1.0f / (float)i);
			
			copy_v3_v3(vec, a);
			return BM_face_other_edge_loop(l->f, l->e, v);
		}
		
		l = l->radial_next;
	} while (l != firstl);

	if (i)
		mul_v3_fl(a, 1.0f / (float)i);
	
	copy_v3_v3(vec, a);
	
	return NULL;
}

static void calcNonProportionalEdgeSlide(TransInfo *t, SlideData *sld, const float mval[2])
{
	TransDataSlideVert *sv = sld->sv;

	if (sld->totsv > 0) {
		int i = 0;

		float v_proj[3];
		float dist = 0;
		float min_dist = FLT_MAX;

		for (i = 0; i < sld->totsv; i++, sv++) {
			/* Set length */
			sv->edge_len = len_v3v3(sv->upvec, sv->downvec);

			mul_v3_m4v3(v_proj, t->obedit->obmat, sv->v->co);
			if (ED_view3d_project_float_global(t->ar, v_proj, v_proj, V3D_PROJ_TEST_NOP) == V3D_PROJ_RET_OK) {
				dist = len_squared_v2v2(mval, v_proj);
				if (dist < min_dist) {
					min_dist = dist;
					sld->curr_sv_index = i;
				}
			}
		}
	}
	else {
		sld->curr_sv_index = 0;
	}
}

static int createSlideVerts(TransInfo *t)
{
	BMEditMesh *em = BMEdit_FromObject(t->obedit);
	BMesh *bm = em->bm;
	BMIter iter;
	BMEdge *e, *e1;
	BMVert *v, *v2, *first;
	TransDataSlideVert *sv_array;
	BMBVHTree *btree = BMBVH_NewBVH(em, BMBVH_RESPECT_HIDDEN, NULL, NULL);
	SmallHash table;
	SlideData *sld = MEM_callocN(sizeof(*sld), "sld");
	View3D *v3d = NULL;
	RegionView3D *rv3d = NULL;
	ARegion *ar = t->ar;
	float projectMat[4][4];
	float mval[2] = {(float)t->mval[0], (float)t->mval[1]};
	float start[3] = {0.0f, 0.0f, 0.0f}, end[3] = {0.0f, 0.0f, 0.0f};
	float vec[3], vec2[3] /*, lastvec[3], size, dis=0.0, z */ /* UNUSED */;
	float dir[3], maxdist, (*loop_dir)[3], *loop_maxdist;
	int numsel, i, j, loop_nr, l_nr;

	if (t->spacetype == SPACE_VIEW3D) {
		/* background mode support */
		v3d = t->sa ? t->sa->spacedata.first : NULL;
		rv3d = t->ar ? t->ar->regiondata : NULL;
	}

	sld->is_proportional = TRUE;
	sld->curr_sv_index = 0;
	sld->flipped_vtx = FALSE;

	if (!rv3d) {
		/* ok, let's try to survive this */
		unit_m4(projectMat);
	}
	else {
		ED_view3d_ob_project_mat_get(rv3d, t->obedit, projectMat);
	}
	
	BLI_smallhash_init(&sld->vhash);
	BLI_smallhash_init(&sld->origfaces);
	BLI_smallhash_init(&table);
	
	/*ensure valid selection*/
	BM_ITER_MESH (v, &iter, bm, BM_VERTS_OF_MESH) {
		if (BM_elem_flag_test(v, BM_ELEM_SELECT)) {
			BMIter iter2;
			numsel = 0;
			BM_ITER_ELEM (e, &iter2, v, BM_EDGES_OF_VERT) {
				if (BM_elem_flag_test(e, BM_ELEM_SELECT)) {
					/* BMESH_TODO: this is probably very evil,
					 * set v->e to a selected edge*/
					v->e = e;

					numsel++;
				}
			}

			if (numsel == 0 || numsel > 2) {
				MEM_freeN(sld);
				BMBVH_FreeBVH(btree);
				return 0; /* invalid edge selection */
			}
		}
	}

	BM_ITER_MESH (e, &iter, bm, BM_EDGES_OF_MESH) {
		if (BM_elem_flag_test(e, BM_ELEM_SELECT)) {
			if (!BM_edge_is_manifold(e)) {
				MEM_freeN(sld);
				BMBVH_FreeBVH(btree);
				return 0; /* can only handle exactly 2 faces around each edge */
			}
		}
	}

	j = 0;
	BM_ITER_MESH (v, &iter, bm, BM_VERTS_OF_MESH) {
		if (BM_elem_flag_test(v, BM_ELEM_SELECT)) {
			BM_elem_flag_enable(v, BM_ELEM_TAG);
			BLI_smallhash_insert(&table, (uintptr_t)v, SET_INT_IN_POINTER(j));
			j += 1;
		}
		else {
			BM_elem_flag_disable(v, BM_ELEM_TAG);
		}
	}

	if (!j) {
		MEM_freeN(sld);
		BMBVH_FreeBVH(btree);
		return 0;
	}

	sv_array = MEM_callocN(sizeof(TransDataSlideVert) * j, "sv_array");
	loop_nr = 0;

	j = 0;
	while (1) {
		BMLoop *l, *l1, *l2;

		v = NULL;
		BM_ITER_MESH (v, &iter, bm, BM_VERTS_OF_MESH) {
			if (BM_elem_flag_test(v, BM_ELEM_TAG))
				break;

		}

		if (!v)
			break;

		if (!v->e)
			continue;
		
		first = v;

		/*walk along the edge loop*/
		e = v->e;

		/*first, rewind*/
		numsel = 0;
		do {
			e = get_other_edge(v, e);
			if (!e) {
				e = v->e;
				break;
			}

			numsel += 1;

			if (!BM_elem_flag_test(BM_edge_other_vert(e, v), BM_ELEM_TAG))
				break;

			v = BM_edge_other_vert(e, v);
		} while (e != first->e);

		BM_elem_flag_disable(v, BM_ELEM_TAG);

		l1 = l2 = l = NULL;
		l1 = e->l;
		l2 = e->l->radial_next;

		l = BM_face_other_edge_loop(l1->f, l1->e, v);
		sub_v3_v3v3(vec, BM_edge_other_vert(l->e, v)->co, v->co);

		if (l2 != l1) {
			l = BM_face_other_edge_loop(l2->f, l2->e, v);
			sub_v3_v3v3(vec2, BM_edge_other_vert(l->e, v)->co, v->co);
		}
		else {
			l2 = NULL;
		}

		/*iterate over the loop*/
		first = v;
		do {
			TransDataSlideVert *sv = sv_array + j;

			sv->v = v;
			sv->origvert = *v;
			sv->loop_nr = loop_nr;

			copy_v3_v3(sv->upvec, vec);
			if (l2)
				copy_v3_v3(sv->downvec, vec2);

			l = BM_face_other_edge_loop(l1->f, l1->e, v);
			sv->up = BM_edge_other_vert(l->e, v);

			if (l2) {
				l = BM_face_other_edge_loop(l2->f, l2->e, v);
				sv->down = BM_edge_other_vert(l->e, v);
			}

			v2 = v, v = BM_edge_other_vert(e, v);

			e1 = e;
			e = get_other_edge(v, e);
			if (!e) {
				//v2=v, v = BM_edge_other_vert(l1->e, v);

				sv = sv_array + j + 1;
				sv->v = v;
				sv->origvert = *v;
				sv->loop_nr = loop_nr;
				
				l = BM_face_other_edge_loop(l1->f, l1->e, v);
				sv->up = BM_edge_other_vert(l->e, v);
				sub_v3_v3v3(sv->upvec, BM_edge_other_vert(l->e, v)->co, v->co);

				if (l2) {
					l = BM_face_other_edge_loop(l2->f, l2->e, v);
					sv->down = BM_edge_other_vert(l->e, v);
					sub_v3_v3v3(sv->downvec, BM_edge_other_vert(l->e, v)->co, v->co);
				}

				BM_elem_flag_disable(v, BM_ELEM_TAG);
				BM_elem_flag_disable(v2, BM_ELEM_TAG);
				
				j += 2;
				break;
			}

			l1 = get_next_loop(v, l1, e1, e, vec);
			l2 = l2 ? get_next_loop(v, l2, e1, e, vec2) : NULL;

			j += 1;

			BM_elem_flag_disable(v, BM_ELEM_TAG);
			BM_elem_flag_disable(v2, BM_ELEM_TAG);
		} while (e != first->e && l1);

		loop_nr++;
	}

	/* EDBM_flag_disable_all(em, BM_ELEM_SELECT); */

	sld->sv = sv_array;
	sld->totsv = j;
	
	/* find mouse vectors, the global one, and one per loop in case we have
	 * multiple loops selected, in case they are oriented different */
	zero_v3(dir);
	maxdist = -1.0f;

	loop_dir = MEM_callocN(sizeof(float) * 3 * loop_nr, "sv loop_dir");
	loop_maxdist = MEM_callocN(sizeof(float) * loop_nr, "sv loop_maxdist");
	for (j = 0; j < loop_nr; j++)
		loop_maxdist[j] = -1.0f;

	BM_ITER_MESH (e, &iter, bm, BM_EDGES_OF_MESH) {
		if (BM_elem_flag_test(e, BM_ELEM_SELECT)) {
			BMIter iter2;
			BMEdge *e2;
			float vec1[3], d;

			/* search cross edges for visible edge to the mouse cursor,
			 * then use the shared vertex to calculate screen vector*/
			for (i = 0; i < 2; i++) {
				v = i ? e->v1 : e->v2;
				BM_ITER_ELEM (e2, &iter2, v, BM_EDGES_OF_VERT) {
					if (BM_elem_flag_test(e2, BM_ELEM_SELECT))
						continue;

					/* This test is only relevant if object is not wire-drawn! See [#32068]. */
					if (v3d && t->obedit->dt > OB_WIRE && v3d->drawtype > OB_WIRE &&
					    !BMBVH_EdgeVisible(btree, e2, ar, v3d, t->obedit))
					{
						continue;
					}

					j = GET_INT_FROM_POINTER(BLI_smallhash_lookup(&table, (uintptr_t)v));

					if (sv_array[j].down) {
						ED_view3d_project_float_v3_m4(ar, sv_array[j].down->co, vec1, projectMat);
					}
					else {
						add_v3_v3v3(vec1, v->co, sv_array[j].downvec);
						ED_view3d_project_float_v3_m4(ar, vec1, vec1, projectMat);
					}
					
					if (sv_array[j].up) {
						ED_view3d_project_float_v3_m4(ar, sv_array[j].up->co, vec2, projectMat);
					}
					else {
						add_v3_v3v3(vec2, v->co, sv_array[j].upvec);
						ED_view3d_project_float_v3_m4(ar, vec2, vec2, projectMat);
					}
					
					/* global direction */
					d = dist_to_line_segment_v2(mval, vec1, vec2);
					if (maxdist == -1.0f || d < maxdist) {
						maxdist = d;
						sub_v3_v3v3(dir, vec1, vec2);
					}

					/* per loop direction */
					l_nr = sv_array[j].loop_nr;
					if (loop_maxdist[l_nr] == -1.0f || d < loop_maxdist[l_nr]) {
						loop_maxdist[l_nr] = d;
						sub_v3_v3v3(loop_dir[l_nr], vec1, vec2);
					}
				}
			}
		}
	}

	bmesh_edit_begin(bm, BMO_OP_FLAG_UNTAN_MULTIRES);

	/*create copies of faces for customdata projection*/
	sv_array = sld->sv;
	for (i = 0; i < sld->totsv; i++, sv_array++) {
		BMIter fiter, liter;
		BMFace *f;
		BMLoop *l;
		
		BM_ITER_ELEM (f, &fiter, sv_array->v, BM_FACES_OF_VERT) {
			
			if (!BLI_smallhash_haskey(&sld->origfaces, (uintptr_t)f)) {
				BMFace *copyf = BM_face_copy(bm, f, TRUE, TRUE);
				
				BM_face_select_set(bm, copyf, FALSE);
				BM_elem_flag_enable(copyf, BM_ELEM_HIDDEN);
				BM_ITER_ELEM (l, &liter, copyf, BM_LOOPS_OF_FACE) {
					BM_vert_select_set(bm, l->v, FALSE);
					BM_elem_flag_enable(l->v, BM_ELEM_HIDDEN);
					BM_edge_select_set(bm, l->e, FALSE);
					BM_elem_flag_enable(l->e, BM_ELEM_HIDDEN);
				}

				BLI_smallhash_insert(&sld->origfaces, (uintptr_t)f, copyf);
			}
		}

		BLI_smallhash_insert(&sld->vhash, (uintptr_t)sv_array->v, sv_array);

		/* switch up/down if loop direction is different from global direction */
		l_nr = sv_array->loop_nr;
		if (dot_v3v3(loop_dir[l_nr], dir) < 0.0f) {
			swap_v3_v3(sv_array->upvec, sv_array->downvec);
			SWAP(BMVert, sv_array->vup, sv_array->vdown);
			SWAP(BMVert*, sv_array->up, sv_array->down);
		}
	}

	if (rv3d)
		calcNonProportionalEdgeSlide(t, sld, mval);

	sld->origfaces_init = TRUE;
	sld->em = em;
	
	/*zero out start*/
	zero_v3(start);

	/*dir holds a vector along edge loop*/
	copy_v3_v3(end, dir);
	mul_v3_fl(end, 0.5f);
	
	sld->start[0] = t->mval[0] + start[0];
	sld->start[1] = t->mval[1] + start[1];

	sld->end[0] = t->mval[0] + end[0];
	sld->end[1] = t->mval[1] + end[1];
	
	sld->perc = 0.0f;
	
	t->customData = sld;
	
	BLI_smallhash_release(&table);
	BMBVH_FreeBVH(btree);
	MEM_freeN(loop_dir);
	MEM_freeN(loop_maxdist);
	
	return 1;
}

void projectSVData(TransInfo *t, int final)
{
	SlideData *sld = t->customData;
	TransDataSlideVert *sv;
	BMEditMesh *em = sld->em;
	SmallHash visit;
	int i;

	if (!em)
		return;
	
	if (!(t->settings->uvcalc_flag & UVCALC_TRANSFORM_CORRECT))
		return;

	/* don't do this at all for non-basis shape keys, too easy to
	 * accidentally break uv maps or vertex colors then */
	if (em->bm->shapenr > 1)
		return;

	BLI_smallhash_init(&visit);
	
	for (i = 0, sv = sld->sv; i < sld->totsv; sv++, i++) {
		BMIter fiter;
		BMFace *f;

		/* BMESH_TODO, this interpolates between vertex/loops which are not moved
		 * (are only apart of a face attached to a slide vert), couldn't we iterate BM_LOOPS_OF_VERT
		 * here and only interpolate those? */
		BM_ITER_ELEM (f, &fiter, sv->v, BM_FACES_OF_VERT) {
			BMIter liter;
			BMLoop *l;

			BMFace *f_copy;      /* the copy of 'f' */
			BMFace *f_copy_flip; /* the copy of 'f' or detect if we need to flip to the shorter side. */

			char is_sel, is_hide;

			
			if (BLI_smallhash_haskey(&visit, (uintptr_t)f))
				continue;
			
			BLI_smallhash_insert(&visit, (uintptr_t)f, NULL);
			
			/* the face attributes of the copied face will get
			 * copied over, so its necessary to save the selection
			 * and hidden state*/
			is_sel = BM_elem_flag_test(f, BM_ELEM_SELECT);
			is_hide = BM_elem_flag_test(f, BM_ELEM_HIDDEN);
			
			f_copy = BLI_smallhash_lookup(&sld->origfaces, (uintptr_t)f);
			
			/* project onto copied projection face */
			BM_ITER_ELEM (l, &liter, f, BM_LOOPS_OF_FACE) {
				/* only affected verts will get interpolated */
				char affected = FALSE;
				f_copy_flip = f_copy;

				if (BM_elem_flag_test(l->e, BM_ELEM_SELECT) || BM_elem_flag_test(l->prev->e, BM_ELEM_SELECT)) {
					/* the loop is attached of the selected edges that are sliding */
					BMLoop *l_ed_sel = l;
					
					if (!BM_elem_flag_test(l->e, BM_ELEM_SELECT))
						l_ed_sel = l_ed_sel->prev;
					
					if (sld->perc < 0.0f) {
						if (BM_vert_in_face(l_ed_sel->radial_next->f, sv->down)) {
							f_copy_flip = BLI_smallhash_lookup(&sld->origfaces, (uintptr_t)l_ed_sel->radial_next->f);
						}
					}
					else if (sld->perc > 0.0f) {
						if (BM_vert_in_face(l_ed_sel->radial_next->f, sv->up)) {
							f_copy_flip = BLI_smallhash_lookup(&sld->origfaces, (uintptr_t)l_ed_sel->radial_next->f);
						}
					}

					BLI_assert(f_copy_flip != NULL);
					if (!f_copy_flip) {
						continue;  /* shouldn't happen, but protection */
					}

					affected = TRUE;
				}
				else {
					/* the loop is attached to only one vertex and not a selected edge,
					 * this means we have to find a selected edges face going in the right direction
					 * to copy from else we get bad distortion see: [#31080] */
					BMIter eiter;
					BMEdge *e_sel;

					BM_ITER_ELEM (e_sel, &eiter, l->v, BM_EDGES_OF_VERT) {
						if (BM_elem_flag_test(e_sel, BM_ELEM_SELECT)) {
							break;
						}
					}

					if (e_sel) {
						/* warning if the UV's are not contiguous, this will copy from the _wrong_ UVs
						 * in fact whenever the face being copied is not 'f_copy' this can happen,
						 * we could be a lot smarter about this but would need to deal with every UV channel or
						 * add a way to mask out lauers when calling #BM_loop_interp_from_face() */
						if (sld->perc < 0.0f) {
							if (BM_vert_in_face(e_sel->l->f, sv->down)) {
								f_copy_flip = BLI_smallhash_lookup(&sld->origfaces, (uintptr_t)e_sel->l->f);
							}
							else if (BM_vert_in_face(e_sel->l->radial_next->f, sv->down)) {
								f_copy_flip = BLI_smallhash_lookup(&sld->origfaces, (uintptr_t)e_sel->l->radial_next->f);
							}

						}
						else if (sld->perc > 0.0f) {
							if (BM_vert_in_face(e_sel->l->f, sv->up)) {
								f_copy_flip = BLI_smallhash_lookup(&sld->origfaces, (uintptr_t)e_sel->l->f);
							}
							else if (BM_vert_in_face(e_sel->l->radial_next->f, sv->up)) {
								f_copy_flip = BLI_smallhash_lookup(&sld->origfaces, (uintptr_t)e_sel->l->radial_next->f);
							}
						}

						affected = TRUE;
					}

				}
				
				if (!affected)
					continue;

				/* only loop data, no vertex data since that contains shape keys,
				 * and we do not want to mess up other shape keys */
				BM_loop_interp_from_face(em->bm, l, f_copy_flip, FALSE, FALSE);

				if (final) {
					BM_loop_interp_multires(em->bm, l, f_copy_flip);
					if (f_copy != f_copy_flip) {
						BM_loop_interp_multires(em->bm, l, f_copy);
					}
				}
			}
			
			/* make sure face-attributes are correct (e.g. MTexPoly) */
			BM_elem_attrs_copy(em->bm, em->bm, f_copy, f);
			
			/* restore selection and hidden flags */
			BM_face_select_set(em->bm, f, is_sel);
			if (!is_hide) {
				/* this check is a workaround for bug, see note - [#30735],
				 * without this edge can be hidden and selected */
				BM_elem_hide_set(em->bm, f, is_hide);
			}
		}
	}

	BLI_smallhash_release(&visit);
}

void freeSlideTempFaces(SlideData *sld)
{
	if (sld->origfaces_init) {
		SmallHashIter hiter;
		BMFace *copyf;

		copyf = BLI_smallhash_iternew(&sld->origfaces, &hiter, NULL);
		for (; copyf; copyf = BLI_smallhash_iternext(&hiter, NULL)) {
			BM_face_verts_kill(sld->em->bm, copyf);
		}

		BLI_smallhash_release(&sld->origfaces);

		sld->origfaces_init = FALSE;
	}
}


void freeSlideVerts(TransInfo *t)
{
	SlideData *sld = t->customData;
	
#if 0 /*BMESH_TODO*/
	if (me->drawflag & ME_DRAWEXTRA_EDGELEN) {
		TransDataSlideVert *sv;
		LinkNode *look = sld->vertlist;
		GHash *vertgh = sld->vhash;
		while (look) {
			sv  = BLI_ghash_lookup(vertgh, (EditVert *)look->link);
			if (sv != NULL) {
				sv->up->f &= !SELECT;
				sv->down->f &= !SELECT;
			}
			look = look->next;
		}
	}
#endif
	
	if (!sld)
		return;
	
	freeSlideTempFaces(sld);

	bmesh_edit_end(sld->em->bm, BMO_OP_FLAG_UNTAN_MULTIRES);

	BLI_smallhash_release(&sld->vhash);
	
	MEM_freeN(sld->sv);
	MEM_freeN(sld);
	
	t->customData = NULL;
	
	recalcData(t);
}

void initEdgeSlide(TransInfo *t)
{
	SlideData *sld;

	t->mode = TFM_EDGE_SLIDE;
	t->transform = EdgeSlide;
	t->handleEvent = handleEventEdgeSlide;

	if (!createSlideVerts(t)) {
		t->state = TRANS_CANCEL;
		return;
	}
	
	sld = t->customData;

	if (!sld)
		return;

	t->customFree = freeSlideVerts;

	/* set custom point first if you want value to be initialized by init */
	setCustomPoints(t, &t->mouse, sld->end, sld->start);
	initMouseInputMode(t, &t->mouse, INPUT_CUSTOM_RATIO);
	
	t->idx_max = 0;
	t->num.idx_max = 0;
	t->snap[0] = 0.0f;
	t->snap[1] = 0.1f;
	t->snap[2] = t->snap[1] * 0.1f;

	t->num.increment = t->snap[1];

	t->flag |= T_NO_CONSTRAINT | T_NO_PROJECT;
}

int handleEventEdgeSlide(struct TransInfo *t, struct wmEvent *event)
{
	if (t->mode == TFM_EDGE_SLIDE) {
		SlideData *sld = t->customData;

		if (sld) {
			switch (event->type) {
				case EKEY:
					if (event->val == KM_PRESS) {
						sld->is_proportional = !sld->is_proportional;
						return 1;
					}
					break;
				case FKEY:
				{
					if (event->val == KM_PRESS) {
						if (sld->is_proportional == FALSE) {
							sld->flipped_vtx = !sld->flipped_vtx;
						}
						return 1;
					}
					break;
				}
				case EVT_MODAL_MAP:
				{
					switch (event->val) {
						case TFM_MODAL_EDGESLIDE_DOWN:
						{
							sld->curr_sv_index = ((sld->curr_sv_index - 1) + sld->totsv) % sld->totsv;
							break;
						}
						case TFM_MODAL_EDGESLIDE_UP:
						{
							sld->curr_sv_index = (sld->curr_sv_index + 1) % sld->totsv;
							break;
						}
					}
				}
				default:
					break;
			}
		}
	}
	return 0;
}

<<<<<<< HEAD
=======
void drawNonPropEdge(const struct bContext *C, TransInfo *t)
{
	if (t->mode == TFM_EDGE_SLIDE) {
		SlideData *sld = (SlideData *)t->customData;
		/* Non-Prop mode */
		if (sld && sld->is_proportional == FALSE) {
			View3D *v3d = CTX_wm_view3d(C);
			float marker[3];
			float v1[3], v2[3];
			float interp_v;
			TransDataSlideVert *curr_sv = &sld->sv[sld->curr_sv_index];
			const float ctrl_size = UI_GetThemeValuef(TH_FACEDOT_SIZE) + 1.5f;
			const float guide_size = ctrl_size - 0.5f;
			const float line_size = UI_GetThemeValuef(TH_OUTLINE_WIDTH) + 0.5f;
			const int alpha_shade = -30;

			add_v3_v3v3(v1, curr_sv->origvert.co, curr_sv->upvec);
			add_v3_v3v3(v2, curr_sv->origvert.co, curr_sv->downvec);

			interp_v = (sld->perc + 1.0f) / 2.0f;
			interp_v3_v3v3(marker, v2, v1, interp_v);

			if (v3d && v3d->zbuf)
				glDisable(GL_DEPTH_TEST);

			glEnable(GL_BLEND);
			glBlendFunc(GL_SRC_ALPHA, GL_ONE_MINUS_SRC_ALPHA);

			glPushAttrib(GL_CURRENT_BIT | GL_LINE_BIT | GL_POINT_BIT);
			glPushMatrix();

			glMultMatrixf(t->obedit->obmat);

			glLineWidth(line_size);
			UI_ThemeColorShadeAlpha(TH_EDGE_SELECT, 80, alpha_shade);
			glBegin(GL_LINES);
			glVertex3fv(curr_sv->up->co);
			glVertex3fv(curr_sv->origvert.co);
			glVertex3fv(curr_sv->down->co);
			glVertex3fv(curr_sv->origvert.co);
			bglEnd();


			UI_ThemeColorShadeAlpha(TH_SELECT, -30, alpha_shade);
			glPointSize(ctrl_size);
			if (sld->flipped_vtx) {
				bglBegin(GL_POINTS);
				bglVertex3fv(curr_sv->down->co);
				bglEnd();
			}
			else {
				bglBegin(GL_POINTS);
				bglVertex3fv(curr_sv->up->co);
				bglEnd();
			}

			UI_ThemeColorShadeAlpha(TH_SELECT, 255, alpha_shade);
			glPointSize(guide_size);
			bglBegin(GL_POINTS);
			bglVertex3fv(marker);
			bglEnd();


			glPopMatrix();
			glPopAttrib();

			glDisable(GL_BLEND);

			if (v3d && v3d->zbuf)
				glEnable(GL_DEPTH_TEST);
		}
	}
}

>>>>>>> 83de5cb3
static int doEdgeSlide(TransInfo *t, float perc)
{
	SlideData *sld = t->customData;
	TransDataSlideVert *svlist = sld->sv, *sv;
	int i;

	sld->perc = perc;
	sv = svlist;

	if (sld->is_proportional == TRUE) {
		for (i = 0; i < sld->totsv; i++, sv++) {
			float vec[3];
			if (perc > 0.0f) {
				copy_v3_v3(vec, sv->upvec);
				mul_v3_fl(vec, perc);
				add_v3_v3v3(sv->v->co, sv->origvert.co, vec);
			}
			else {
				copy_v3_v3(vec, sv->downvec);
				mul_v3_fl(vec, -perc);
				add_v3_v3v3(sv->v->co, sv->origvert.co, vec);
			}
		}
	}
	else {
		/**
		 * Implementation note, non proportional mode ignores the starting positions and uses only the
		 * up/down verts, this could be changed/improved so the distance is still met but the verts are moved along
		 * their original path (which may not be straight), however how it works now is OK and matches 2.4x - Campbell
		 *
		 * \note len_v3v3(curr_sv->upvec, curr_sv->downvec)
		 * is the same as the distance between the original vert locations, same goes for the lines below.
		 */
		TransDataSlideVert *curr_sv = &sld->sv[sld->curr_sv_index];
		const float curr_length_perc = curr_sv->edge_len * (((sld->flipped_vtx ? perc : -perc) + 1.0f) / 2.0f);

		float down_co[3];
		float up_co[3];

		for (i = 0; i < sld->totsv; i++, sv++) {
			if (sv->edge_len > FLT_EPSILON) {
				const float fac = min_ff(sv->edge_len, curr_length_perc) / sv->edge_len;

				add_v3_v3v3(up_co, sv->origvert.co, sv->upvec);
				add_v3_v3v3(down_co, sv->origvert.co, sv->downvec);

				if (sld->flipped_vtx) {
					interp_v3_v3v3(sv->v->co, down_co, up_co, fac);
				}
				else {
					interp_v3_v3v3(sv->v->co, up_co, down_co, fac);
				}
			}
		}
	}
	
	projectSVData(t, 0);
	
	return 1;
}

int EdgeSlide(TransInfo *t, const int UNUSED(mval[2]))
{
	char str[128];
	float final;
	SlideData *sld =  t->customData;
	int flipped = sld->flipped_vtx;
	int is_proportional = sld->is_proportional;

	final = t->values[0];

	snapGrid(t, &final);

	/* only do this so out of range values are not displayed */
	CLAMP(final, -1.0f, 1.0f);

	if (hasNumInput(&t->num)) {
		char c[NUM_STR_REP_LEN];

		applyNumInput(&t->num, &final);

		outputNumInput(&(t->num), c);

		BLI_snprintf(str, sizeof(str), "Edge Slide: %s (E)ven: %s, (F)lipped: %s",
		             &c[0], !is_proportional ? "ON" : "OFF", flipped ? "ON" : "OFF");
	}
	else {
		BLI_snprintf(str, sizeof(str), "Edge Slide: %.2f (E)ven: %s, (F)lipped: %s",
		             final, !is_proportional ? "ON" : "OFF", flipped ? "ON" : "OFF");
	}

	CLAMP(final, -1.0f, 1.0f);

	t->values[0] = final;

	/*do stuff here*/
	if (t->customData)
		doEdgeSlide(t, final);
	else {
		strcpy(str, "Invalid Edge Selection");
		t->state = TRANS_CANCEL;
	}

	recalcData(t);

	ED_area_headerprint(t->sa, str);

	return 1;
}

/* ******************** EditBone roll *************** */

void initBoneRoll(TransInfo *t)
{
	t->mode = TFM_BONE_ROLL;
	t->transform = BoneRoll;

	initMouseInputMode(t, &t->mouse, INPUT_ANGLE);

	t->idx_max = 0;
	t->num.idx_max = 0;
	t->snap[0] = 0.0f;
	t->snap[1] = (float)((5.0 / 180) * M_PI);
	t->snap[2] = t->snap[1] * 0.2f;

	t->num.increment = 1.0f;

	t->flag |= T_NO_CONSTRAINT | T_NO_PROJECT;
}

int BoneRoll(TransInfo *t, const int UNUSED(mval[2]))
{
	TransData *td = t->data;
	int i;
	char str[50];

	float final;

	final = t->values[0];

	snapGrid(t, &final);

	if (hasNumInput(&t->num)) {
		char c[NUM_STR_REP_LEN];

		applyNumInput(&t->num, &final);

		outputNumInput(&(t->num), c);

		sprintf(str, "Roll: %s", &c[0]);

		final = DEG2RADF(final);
	}
	else {
		sprintf(str, "Roll: %.2f", RAD2DEGF(final));
	}

	/* set roll values */
	for (i = 0; i < t->total; i++, td++) {
		if (td->flag & TD_NOACTION)
			break;

		if (td->flag & TD_SKIP)
			continue;

		*(td->val) = td->ival - final;
	}

	recalcData(t);

	ED_area_headerprint(t->sa, str);

	return 1;
}

/* ************************** BAKE TIME ******************* */

void initBakeTime(TransInfo *t)
{
	t->transform = BakeTime;
	initMouseInputMode(t, &t->mouse, INPUT_NONE);

	t->idx_max = 0;
	t->num.idx_max = 0;
	t->snap[0] = 0.0f;
	t->snap[1] = 1.0f;
	t->snap[2] = t->snap[1] * 0.1f;

	t->num.increment = t->snap[1];
}

int BakeTime(TransInfo *t, const int mval[2])
{
	TransData *td = t->data;
	float time;
	int i;
	char str[50];

	float fac = 0.1f;

	if (t->mouse.precision) {
		/* calculate ratio for shiftkey pos, and for total, and blend these for precision */
		time = (float)(t->center2d[0] - t->mouse.precision_mval[0]) * fac;
		time += 0.1f * ((float)(t->center2d[0] * fac - mval[0]) - time);
	}
	else {
		time = (float)(t->center2d[0] - mval[0]) * fac;
	}

	snapGrid(t, &time);

	applyNumInput(&t->num, &time);

	/* header print for NumInput */
	if (hasNumInput(&t->num)) {
		char c[NUM_STR_REP_LEN];

		outputNumInput(&(t->num), c);

		if (time >= 0.0f)
			sprintf(str, "Time: +%s %s", c, t->proptext);
		else
			sprintf(str, "Time: %s %s", c, t->proptext);
	}
	else {
		/* default header print */
		if (time >= 0.0f)
			sprintf(str, "Time: +%.3f %s", time, t->proptext);
		else
			sprintf(str, "Time: %.3f %s", time, t->proptext);
	}

	for (i = 0; i < t->total; i++, td++) {
		if (td->flag & TD_NOACTION)
			break;

		if (td->flag & TD_SKIP)
			continue;

		if (td->val) {
			*td->val = td->ival + time * td->factor;
			if (td->ext->size && *td->val < *td->ext->size) *td->val = *td->ext->size;
			if (td->ext->quat && *td->val > *td->ext->quat) *td->val = *td->ext->quat;
		}
	}

	recalcData(t);

	ED_area_headerprint(t->sa, str);

	return 1;
}

/* ************************** MIRROR *************************** */

void initMirror(TransInfo *t)
{
	t->transform = Mirror;
	initMouseInputMode(t, &t->mouse, INPUT_NONE);

	t->flag |= T_NULL_ONE;
	if (!t->obedit) {
		t->flag |= T_NO_ZERO;
	}
}

int Mirror(TransInfo *t, const int UNUSED(mval[2]))
{
	TransData *td;
	float size[3], mat[3][3];
	int i;
	char str[200];

	/*
	 * OPTIMIZATION:
	 * This still recalcs transformation on mouse move
	 * while it should only recalc on constraint change
	 * */

	/* if an axis has been selected */
	if (t->con.mode & CON_APPLY) {
		size[0] = size[1] = size[2] = -1;

		size_to_mat3(mat, size);

		if (t->con.applySize) {
			t->con.applySize(t, NULL, mat);
		}

		sprintf(str, "Mirror%s", t->con.text);

		for (i = 0, td = t->data; i < t->total; i++, td++) {
			if (td->flag & TD_NOACTION)
				break;

			if (td->flag & TD_SKIP)
				continue;

			ElementResize(t, td, mat);
		}

		recalcData(t);

		ED_area_headerprint(t->sa, str);
	}
	else {
		size[0] = size[1] = size[2] = 1;

		size_to_mat3(mat, size);

		for (i = 0, td = t->data; i < t->total; i++, td++) {
			if (td->flag & TD_NOACTION)
				break;

			if (td->flag & TD_SKIP)
				continue;

			ElementResize(t, td, mat);
		}

		recalcData(t);

		if (t->flag & T_2D_EDIT)
			ED_area_headerprint(t->sa, "Select a mirror axis (X, Y)");
		else
			ED_area_headerprint(t->sa, "Select a mirror axis (X, Y, Z)");
	}

	return 1;
}

/* ************************** ALIGN *************************** */

void initAlign(TransInfo *t)
{
	t->flag |= T_NO_CONSTRAINT;

	t->transform = Align;

	initMouseInputMode(t, &t->mouse, INPUT_NONE);
}

int Align(TransInfo *t, const int UNUSED(mval[2]))
{
	TransData *td = t->data;
	float center[3];
	int i;

	/* saving original center */
	copy_v3_v3(center, t->center);

	for (i = 0; i < t->total; i++, td++) {
		float mat[3][3], invmat[3][3];

		if (td->flag & TD_NOACTION)
			break;

		if (td->flag & TD_SKIP)
			continue;

		/* around local centers */
		if (t->flag & (T_OBJECT | T_POSE)) {
			copy_v3_v3(t->center, td->center);
		}
		else {
			if (t->settings->selectmode & SCE_SELECT_FACE) {
				copy_v3_v3(t->center, td->center);
			}
		}

		invert_m3_m3(invmat, td->axismtx);

		mul_m3_m3m3(mat, t->spacemtx, invmat);

		ElementRotation(t, td, mat, t->around);
	}

	/* restoring original center */
	copy_v3_v3(t->center, center);

	recalcData(t);

	ED_area_headerprint(t->sa, "Align");

	return 1;
}

/* ************************** SEQ SLIDE *************************** */

void initSeqSlide(TransInfo *t)
{
	t->transform = SeqSlide;

	initMouseInputMode(t, &t->mouse, INPUT_VECTOR);

	t->idx_max = 1;
	t->num.flag = 0;
	t->num.idx_max = t->idx_max;

	t->snap[0] = 0.0f;
	t->snap[1] = floor(t->scene->r.frs_sec / t->scene->r.frs_sec_base);
	t->snap[2] = 10.0f;

	t->num.increment = t->snap[1];
}

static void headerSeqSlide(TransInfo *t, float val[2], char *str)
{
	char tvec[NUM_STR_REP_LEN * 3];

	if (hasNumInput(&t->num)) {
		outputNumInput(&(t->num), tvec);
	}
	else {
		sprintf(&tvec[0], "%.0f, %.0f", val[0], val[1]);
	}

	sprintf(str, "Sequence Slide: %s%s", &tvec[0], t->con.text);
}

static void applySeqSlide(TransInfo *t, float val[2])
{
	TransData *td = t->data;
	int i;

	for (i = 0; i < t->total; i++, td++) {
		float tvec[2];

		if (td->flag & TD_NOACTION)
			break;

		if (td->flag & TD_SKIP)
			continue;

		copy_v2_v2(tvec, val);

		mul_v2_fl(tvec, td->factor);

		td->loc[0] = td->iloc[0] + tvec[0];
		td->loc[1] = td->iloc[1] + tvec[1];
	}
}

int SeqSlide(TransInfo *t, const int UNUSED(mval[2]))
{
	char str[200];

	if (t->con.mode & CON_APPLY) {
		float pvec[3] = {0.0f, 0.0f, 0.0f};
		float tvec[3];
		t->con.applyVec(t, NULL, t->values, tvec, pvec);
		copy_v3_v3(t->values, tvec);
	}
	else {
		snapGrid(t, t->values);
		applyNumInput(&t->num, t->values);
	}

	t->values[0] = floor(t->values[0] + 0.5f);
	t->values[1] = floor(t->values[1] + 0.5f);

	headerSeqSlide(t, t->values, str);
	applySeqSlide(t, t->values);

	recalcData(t);

	ED_area_headerprint(t->sa, str);

	return 1;
}

/* ************************** ANIM EDITORS - TRANSFORM TOOLS *************************** */

/* ---------------- Special Helpers for Various Settings ------------- */


/* This function returns the snapping 'mode' for Animation Editors only
 * We cannot use the standard snapping due to NLA-strip scaling complexities.
 */
// XXX these modifier checks should be keymappable
static short getAnimEdit_SnapMode(TransInfo *t)
{
	short autosnap = SACTSNAP_OFF;
	
	if (t->spacetype == SPACE_ACTION) {
		SpaceAction *saction = (SpaceAction *)t->sa->spacedata.first;
		
		if (saction)
			autosnap = saction->autosnap;
	}
	else if (t->spacetype == SPACE_IPO) {
		SpaceIpo *sipo = (SpaceIpo *)t->sa->spacedata.first;
		
		if (sipo)
			autosnap = sipo->autosnap;
	}
	else if (t->spacetype == SPACE_NLA) {
		SpaceNla *snla = (SpaceNla *)t->sa->spacedata.first;
		
		if (snla)
			autosnap = snla->autosnap;
	}
	else {
		autosnap = SACTSNAP_OFF;
	}
	
	/* toggle autosnap on/off 
	 *  - when toggling on, prefer nearest frame over 1.0 frame increments
	 */
	if (t->modifiers & MOD_SNAP_INVERT) {
		if (autosnap)
			autosnap = SACTSNAP_OFF;
		else
			autosnap = SACTSNAP_FRAME;
	}

	return autosnap;
}

/* This function is used for testing if an Animation Editor is displaying
 * its data in frames or seconds (and the data needing to be edited as such).
 * Returns 1 if in seconds, 0 if in frames
 */
static short getAnimEdit_DrawTime(TransInfo *t)
{
	short drawtime;

	if (t->spacetype == SPACE_ACTION) {
		SpaceAction *saction = (SpaceAction *)t->sa->spacedata.first;
		
		drawtime = (saction->flag & SACTION_DRAWTIME) ? 1 : 0;
	}
	else if (t->spacetype == SPACE_NLA) {
		SpaceNla *snla = (SpaceNla *)t->sa->spacedata.first;
		
		drawtime = (snla->flag & SNLA_DRAWTIME) ? 1 : 0;
	}
	else if (t->spacetype == SPACE_IPO) {
		SpaceIpo *sipo = (SpaceIpo *)t->sa->spacedata.first;
		
		drawtime = (sipo->flag & SIPO_DRAWTIME) ? 1 : 0;
	}
	else {
		drawtime = 0;
	}

	return drawtime;
}


/* This function is used by Animation Editor specific transform functions to do
 * the Snap Keyframe to Nearest Frame/Marker
 */
static void doAnimEdit_SnapFrame(TransInfo *t, TransData *td, TransData2D *td2d, AnimData *adt, short autosnap)
{
	/* snap key to nearest frame? */
	if (autosnap == SACTSNAP_FRAME) {

#if 0   /* 'do_time' disabled for now */

		const Scene *scene = t->scene;
		const short do_time = 0; //getAnimEdit_DrawTime(t); // NOTE: this works, but may be confusing behavior given the option's label, hence disabled
		const double secf = FPS;
#endif
		double val;
		
		/* convert frame to nla-action time (if needed) */
		if (adt)
			val = BKE_nla_tweakedit_remap(adt, *(td->val), NLATIME_CONVERT_MAP);
		else
			val = *(td->val);
		
#if 0   /* 'do_time' disabled for now */

		/* do the snapping to nearest frame/second */
		if (do_time) {
			val = (float)(floor((val / secf) + 0.5f) * secf);
		}
		else
#endif
		{
			val = floor(val + 0.5);
		}
		
		/* convert frame out of nla-action time */
		if (adt)
			*(td->val) = BKE_nla_tweakedit_remap(adt, val, NLATIME_CONVERT_UNMAP);
		else
			*(td->val) = val;
	}
	/* snap key to nearest marker? */
	else if (autosnap == SACTSNAP_MARKER) {
		float val;
		
		/* convert frame to nla-action time (if needed) */
		if (adt)
			val = BKE_nla_tweakedit_remap(adt, *(td->val), NLATIME_CONVERT_MAP);
		else
			val = *(td->val);
		
		/* snap to nearest marker */
		// TODO: need some more careful checks for where data comes from
		val = (float)ED_markers_find_nearest_marker_time(&t->scene->markers, val);
		
		/* convert frame out of nla-action time */
		if (adt)
			*(td->val) = BKE_nla_tweakedit_remap(adt, val, NLATIME_CONVERT_UNMAP);
		else
			*(td->val) = val;
	}
	
	/* if the handles are to be moved too (as side-effect of keyframes moving, to keep the general effect) 
	 * offset them by the same amount so that the general angles are maintained (i.e. won't change while 
	 * handles are free-to-roam and keyframes are snap-locked)
	 */
	if ((td->flag & TD_MOVEHANDLE1) && td2d->h1) {
		td2d->h1[0] = td2d->ih1[0] + *td->val - td->ival;
	}
	if ((td->flag & TD_MOVEHANDLE2) && td2d->h2) {
		td2d->h2[0] = td2d->ih2[0] + *td->val - td->ival;
	}
}

/* ----------------- Translation ----------------------- */

void initTimeTranslate(TransInfo *t)
{
	/* this tool is only really available in the Action Editor... */
	if (!ELEM(t->spacetype, SPACE_ACTION, SPACE_SEQ)) {
		t->state = TRANS_CANCEL;
	}

	t->mode = TFM_TIME_TRANSLATE;
	t->transform = TimeTranslate;

	initMouseInputMode(t, &t->mouse, INPUT_NONE);

	/* num-input has max of (n-1) */
	t->idx_max = 0;
	t->num.flag = 0;
	t->num.idx_max = t->idx_max;

	/* initialize snap like for everything else */
	t->snap[0] = 0.0f;
	t->snap[1] = t->snap[2] = 1.0f;

	t->num.increment = t->snap[1];
}

static void headerTimeTranslate(TransInfo *t, char *str)
{
	char tvec[NUM_STR_REP_LEN * 3];

	/* if numeric input is active, use results from that, otherwise apply snapping to result */
	if (hasNumInput(&t->num)) {
		outputNumInput(&(t->num), tvec);
	}
	else {
		const Scene *scene = t->scene;
		const short autosnap = getAnimEdit_SnapMode(t);
		const short do_time = getAnimEdit_DrawTime(t);
		const double secf = FPS;
		float val = t->values[0];
		
		/* apply snapping + frame->seconds conversions */
		if (autosnap == SACTSNAP_STEP) {
			if (do_time)
				val = floorf((double)val / secf + 0.5);
			else
				val = floorf(val + 0.5f);
		}
		else {
			if (do_time)
				val = (float)((double)val / secf);
		}
		
		if (autosnap == SACTSNAP_FRAME)
			sprintf(&tvec[0], "%d.00 (%.4f)", (int)val, val);
		else
			sprintf(&tvec[0], "%.4f", val);
	}

	sprintf(str, "DeltaX: %s", &tvec[0]);
}

static void applyTimeTranslate(TransInfo *t, float UNUSED(sval))
{
	TransData *td = t->data;
	TransData2D *td2d = t->data2d;
	Scene *scene = t->scene;
	int i;

	const short do_time = getAnimEdit_DrawTime(t);
	const double secf = FPS;

	const short autosnap = getAnimEdit_SnapMode(t);

	float deltax, val /* , valprev */;

	/* it doesn't matter whether we apply to t->data or t->data2d, but t->data2d is more convenient */
	for (i = 0; i < t->total; i++, td++, td2d++) {
		/* it is assumed that td->extra is a pointer to the AnimData,
		 * whose active action is where this keyframe comes from
		 * (this is only valid when not in NLA)
		 */
		AnimData *adt = (t->spacetype != SPACE_NLA) ? td->extra : NULL;

		/* valprev = *td->val; */ /* UNUSED */

		/* check if any need to apply nla-mapping */
		if (adt && t->spacetype != SPACE_SEQ) {
			deltax = t->values[0];

			if (autosnap == SACTSNAP_STEP) {
				if (do_time)
					deltax = (float)(floor(((double)deltax / secf) + 0.5) * secf);
				else
					deltax = (float)(floor(deltax + 0.5f));
			}

			val = BKE_nla_tweakedit_remap(adt, td->ival, NLATIME_CONVERT_MAP);
			val += deltax;
			*(td->val) = BKE_nla_tweakedit_remap(adt, val, NLATIME_CONVERT_UNMAP);
		}
		else {
			deltax = val = t->values[0];

			if (autosnap == SACTSNAP_STEP) {
				if (do_time)
					val = (float)(floor(((double)deltax / secf) + 0.5) * secf);
				else
					val = (float)(floor(val + 0.5f));
			}

			*(td->val) = td->ival + val;
		}

		/* apply nearest snapping */
		doAnimEdit_SnapFrame(t, td, td2d, adt, autosnap);
	}
}

int TimeTranslate(TransInfo *t, const int mval[2])
{
	View2D *v2d = (View2D *)t->view;
	float cval[2], sval[2];
	char str[200];

	/* calculate translation amount from mouse movement - in 'time-grid space' */
	UI_view2d_region_to_view(v2d, mval[0], mval[0], &cval[0], &cval[1]);
	UI_view2d_region_to_view(v2d, t->imval[0], t->imval[0], &sval[0], &sval[1]);

	/* we only need to calculate effect for time (applyTimeTranslate only needs that) */
	t->values[0] = cval[0] - sval[0];

	/* handle numeric-input stuff */
	t->vec[0] = t->values[0];
	applyNumInput(&t->num, &t->vec[0]);
	t->values[0] = t->vec[0];
	headerTimeTranslate(t, str);

	applyTimeTranslate(t, sval[0]);

	recalcData(t);

	ED_area_headerprint(t->sa, str);

	return 1;
}

/* ----------------- Time Slide ----------------------- */

void initTimeSlide(TransInfo *t)
{
	/* this tool is only really available in the Action Editor... */
	if (t->spacetype == SPACE_ACTION) {
		SpaceAction *saction = (SpaceAction *)t->sa->spacedata.first;

		/* set flag for drawing stuff */
		saction->flag |= SACTION_MOVING;
	}
	else {
		t->state = TRANS_CANCEL;
	}


	t->mode = TFM_TIME_SLIDE;
	t->transform = TimeSlide;
	t->flag |= T_FREE_CUSTOMDATA;

	initMouseInputMode(t, &t->mouse, INPUT_NONE);

	/* num-input has max of (n-1) */
	t->idx_max = 0;
	t->num.flag = 0;
	t->num.idx_max = t->idx_max;

	/* initialize snap like for everything else */
	t->snap[0] = 0.0f;
	t->snap[1] = t->snap[2] = 1.0f;

	t->num.increment = t->snap[1];
}

static void headerTimeSlide(TransInfo *t, float sval, char *str)
{
	char tvec[NUM_STR_REP_LEN * 3];

	if (hasNumInput(&t->num)) {
		outputNumInput(&(t->num), tvec);
	}
	else {
		float minx = *((float *)(t->customData));
		float maxx = *((float *)(t->customData) + 1);
		float cval = t->values[0];
		float val;

		val = 2.0f * (cval - sval) / (maxx - minx);
		CLAMP(val, -1.0f, 1.0f);

		sprintf(&tvec[0], "%.4f", val);
	}

	sprintf(str, "TimeSlide: %s", &tvec[0]);
}

static void applyTimeSlide(TransInfo *t, float sval)
{
	TransData *td = t->data;
	int i;

	float minx = *((float *)(t->customData));
	float maxx = *((float *)(t->customData) + 1);

	/* set value for drawing black line */
	if (t->spacetype == SPACE_ACTION) {
		SpaceAction *saction = (SpaceAction *)t->sa->spacedata.first;
		float cvalf = t->values[0];

		saction->timeslide = cvalf;
	}

	/* it doesn't matter whether we apply to t->data or t->data2d, but t->data2d is more convenient */
	for (i = 0; i < t->total; i++, td++) {
		/* it is assumed that td->extra is a pointer to the AnimData,
		 * whose active action is where this keyframe comes from
		 * (this is only valid when not in NLA)
		 */
		AnimData *adt = (t->spacetype != SPACE_NLA) ? td->extra : NULL;
		float cval = t->values[0];

		/* apply NLA-mapping to necessary values */
		if (adt)
			cval = BKE_nla_tweakedit_remap(adt, cval, NLATIME_CONVERT_UNMAP);

		/* only apply to data if in range */
		if ((sval > minx) && (sval < maxx)) {
			float cvalc = CLAMPIS(cval, minx, maxx);
			float timefac;

			/* left half? */
			if (td->ival < sval) {
				timefac = (sval - td->ival) / (sval - minx);
				*(td->val) = cvalc - timefac * (cvalc - minx);
			}
			else {
				timefac = (td->ival - sval) / (maxx - sval);
				*(td->val) = cvalc + timefac * (maxx - cvalc);
			}
		}
	}
}

int TimeSlide(TransInfo *t, const int mval[2])
{
	View2D *v2d = (View2D *)t->view;
	float cval[2], sval[2];
	float minx = *((float *)(t->customData));
	float maxx = *((float *)(t->customData) + 1);
	char str[200];

	/* calculate mouse co-ordinates */
	UI_view2d_region_to_view(v2d, mval[0], mval[1], &cval[0], &cval[1]);
	UI_view2d_region_to_view(v2d, t->imval[0], t->imval[1], &sval[0], &sval[1]);

	/* t->values[0] stores cval[0], which is the current mouse-pointer location (in frames) */
	// XXX Need to be able to repeat this
	t->values[0] = cval[0];

	/* handle numeric-input stuff */
	t->vec[0] = 2.0f * (cval[0] - sval[0]) / (maxx - minx);
	applyNumInput(&t->num, &t->vec[0]);
	t->values[0] = (maxx - minx) * t->vec[0] / 2.0f + sval[0];

	headerTimeSlide(t, sval[0], str);
	applyTimeSlide(t, sval[0]);

	recalcData(t);

	ED_area_headerprint(t->sa, str);

	return 1;
}

/* ----------------- Scaling ----------------------- */

void initTimeScale(TransInfo *t)
{
	int center[2];

	/* this tool is only really available in the Action Editor
	 * AND NLA Editor (for strip scaling)
	 */
	if (ELEM(t->spacetype, SPACE_ACTION, SPACE_NLA) == 0) {
		t->state = TRANS_CANCEL;
	}

	t->mode = TFM_TIME_SCALE;
	t->transform = TimeScale;

	/* recalculate center2d to use CFRA and mouse Y, since that's
	 * what is used in time scale */
	t->center[0] = t->scene->r.cfra;
	projectIntView(t, t->center, center);
	center[1] = t->imval[1];

	/* force a reinit with the center2d used here */
	initMouseInput(t, &t->mouse, center, t->imval);

	initMouseInputMode(t, &t->mouse, INPUT_SPRING_FLIP);

	t->flag |= T_NULL_ONE;
	t->num.flag |= NUM_NULL_ONE;

	/* num-input has max of (n-1) */
	t->idx_max = 0;
	t->num.flag = 0;
	t->num.idx_max = t->idx_max;

	/* initialize snap like for everything else */
	t->snap[0] = 0.0f;
	t->snap[1] = t->snap[2] = 1.0f;

	t->num.increment = t->snap[1];
}

static void headerTimeScale(TransInfo *t, char *str)
{
	char tvec[NUM_STR_REP_LEN * 3];

	if (hasNumInput(&t->num))
		outputNumInput(&(t->num), tvec);
	else
		sprintf(&tvec[0], "%.4f", t->values[0]);

	sprintf(str, "ScaleX: %s", &tvec[0]);
}

static void applyTimeScale(TransInfo *t)
{
	Scene *scene = t->scene;
	TransData *td = t->data;
	TransData2D *td2d = t->data2d;
	int i;

	const short autosnap = getAnimEdit_SnapMode(t);
	const short do_time = getAnimEdit_DrawTime(t);
	const double secf = FPS;


	for (i = 0; i < t->total; i++, td++, td2d++) {
		/* it is assumed that td->extra is a pointer to the AnimData,
		 * whose active action is where this keyframe comes from
		 * (this is only valid when not in NLA)
		 */
		AnimData *adt = (t->spacetype != SPACE_NLA) ? td->extra : NULL;
		float startx = CFRA;
		float fac = t->values[0];

		if (autosnap == SACTSNAP_STEP) {
			if (do_time)
				fac = (float)(floor((double)fac / secf + 0.5) * secf);
			else
				fac = (float)(floor(fac + 0.5f));
		}

		/* check if any need to apply nla-mapping */
		if (adt)
			startx = BKE_nla_tweakedit_remap(adt, startx, NLATIME_CONVERT_UNMAP);

		/* now, calculate the new value */
		*(td->val) = ((td->ival - startx) * fac) + startx;

		/* apply nearest snapping */
		doAnimEdit_SnapFrame(t, td, td2d, adt, autosnap);
	}
}

int TimeScale(TransInfo *t, const int UNUSED(mval[2]))
{
	char str[200];
	
	/* handle numeric-input stuff */
	t->vec[0] = t->values[0];
	applyNumInput(&t->num, &t->vec[0]);
	t->values[0] = t->vec[0];
	headerTimeScale(t, str);

	applyTimeScale(t);

	recalcData(t);

	ED_area_headerprint(t->sa, str);

	return 1;
}

/* ************************************ */

void BIF_TransformSetUndo(const char *UNUSED(str))
{
	// TRANSFORM_FIX_ME
	//Trans.undostr = str;
}<|MERGE_RESOLUTION|>--- conflicted
+++ resolved
@@ -1861,7 +1861,7 @@
 			float v1[3], v2[3];
 			float interp_v;
 			TransDataSlideVert *curr_sv = &sld->sv[sld->curr_sv_index];
-			const float ctrl_size = UI_GetThemeValuef(TH_FACEDOT_SIZE) + 1.5;
+			const float ctrl_size = UI_GetThemeValuef(TH_FACEDOT_SIZE) + 1.5f;
 			const float guide_size = ctrl_size - 0.5f;
 			const float line_size = UI_GetThemeValuef(TH_OUTLINE_WIDTH) + 0.5f;
 			const int alpha_shade = -30;
@@ -1933,28 +1933,6 @@
 /* just draw a little warning message in the top-right corner of the viewport to warn that autokeying is enabled */
 static void drawAutoKeyWarning(TransInfo *UNUSED(t), ARegion *ar)
 {
-<<<<<<< HEAD
-	int show_warning;
-	
-	/* red border around the viewport */
-	UI_ThemeColor(TH_REDALERT);
-
-	gpuImmediateFormat_V2();
-	gpuBegin(GL_LINE_LOOP);
-		gpuVertex2f(1,          1);
-		gpuVertex2f(1,          ar->winy-1);
-		gpuVertex2f(ar->winx-1, ar->winy-1);
-		gpuVertex2f(ar->winx-1, 1);
-	gpuEnd();
-	gpuImmediateUnlock();
-
-	/* Entire warning should "blink" to catch periphery attention without being overly distracting 
-	 * much like how a traditional recording sign in the corner of a camcorder works
-	 *
-	 * - Blink frequency here is 0.5 secs (i.e. a compromise between epilepsy-inducing flicker + too slow to notice).
-	 *   We multiply by two to speed up the odd/even time-in-seconds = on/off toggle.
-	 * - Always start with warning shown so that animators are more likely to notice when starting to transform
-=======
 	const char printable[] = "Auto Keying On";
 	float      printable_size[2];
 	int xco, yco;
@@ -1966,7 +1944,6 @@
 	
 	/* warning text (to clarify meaning of overlays)
 	 * - original color was red to match the icon, but that clashes badly with a less nasty border
->>>>>>> 83de5cb3
 	 */
 	UI_ThemeColorShade(TH_TEXT_HI, -50);
 	BLF_draw_default_ascii(xco, ar->winy - 17, 0.0f, printable, sizeof(printable));
@@ -5893,83 +5870,6 @@
 	return 0;
 }
 
-<<<<<<< HEAD
-=======
-void drawNonPropEdge(const struct bContext *C, TransInfo *t)
-{
-	if (t->mode == TFM_EDGE_SLIDE) {
-		SlideData *sld = (SlideData *)t->customData;
-		/* Non-Prop mode */
-		if (sld && sld->is_proportional == FALSE) {
-			View3D *v3d = CTX_wm_view3d(C);
-			float marker[3];
-			float v1[3], v2[3];
-			float interp_v;
-			TransDataSlideVert *curr_sv = &sld->sv[sld->curr_sv_index];
-			const float ctrl_size = UI_GetThemeValuef(TH_FACEDOT_SIZE) + 1.5f;
-			const float guide_size = ctrl_size - 0.5f;
-			const float line_size = UI_GetThemeValuef(TH_OUTLINE_WIDTH) + 0.5f;
-			const int alpha_shade = -30;
-
-			add_v3_v3v3(v1, curr_sv->origvert.co, curr_sv->upvec);
-			add_v3_v3v3(v2, curr_sv->origvert.co, curr_sv->downvec);
-
-			interp_v = (sld->perc + 1.0f) / 2.0f;
-			interp_v3_v3v3(marker, v2, v1, interp_v);
-
-			if (v3d && v3d->zbuf)
-				glDisable(GL_DEPTH_TEST);
-
-			glEnable(GL_BLEND);
-			glBlendFunc(GL_SRC_ALPHA, GL_ONE_MINUS_SRC_ALPHA);
-
-			glPushAttrib(GL_CURRENT_BIT | GL_LINE_BIT | GL_POINT_BIT);
-			glPushMatrix();
-
-			glMultMatrixf(t->obedit->obmat);
-
-			glLineWidth(line_size);
-			UI_ThemeColorShadeAlpha(TH_EDGE_SELECT, 80, alpha_shade);
-			glBegin(GL_LINES);
-			glVertex3fv(curr_sv->up->co);
-			glVertex3fv(curr_sv->origvert.co);
-			glVertex3fv(curr_sv->down->co);
-			glVertex3fv(curr_sv->origvert.co);
-			bglEnd();
-
-
-			UI_ThemeColorShadeAlpha(TH_SELECT, -30, alpha_shade);
-			glPointSize(ctrl_size);
-			if (sld->flipped_vtx) {
-				bglBegin(GL_POINTS);
-				bglVertex3fv(curr_sv->down->co);
-				bglEnd();
-			}
-			else {
-				bglBegin(GL_POINTS);
-				bglVertex3fv(curr_sv->up->co);
-				bglEnd();
-			}
-
-			UI_ThemeColorShadeAlpha(TH_SELECT, 255, alpha_shade);
-			glPointSize(guide_size);
-			bglBegin(GL_POINTS);
-			bglVertex3fv(marker);
-			bglEnd();
-
-
-			glPopMatrix();
-			glPopAttrib();
-
-			glDisable(GL_BLEND);
-
-			if (v3d && v3d->zbuf)
-				glEnable(GL_DEPTH_TEST);
-		}
-	}
-}
-
->>>>>>> 83de5cb3
 static int doEdgeSlide(TransInfo *t, float perc)
 {
 	SlideData *sld = t->customData;
