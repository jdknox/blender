--- conflicted
+++ resolved
@@ -679,17 +679,10 @@
 		cos_theta1 = (float)cos(theta1);
 		sin_theta1 = (float)sin(theta1);
 
-<<<<<<< HEAD
-		if (do_caps && i==start) {	// cap
+		if (do_caps && i == start) {  // cap
 			gpuBegin(GL_POLYGON);
-			phi= 0.0;
-			for (j= nsides; j >= 0; j--) {
-=======
-		if (do_caps && i == start) {  // cap
-			glBegin(GL_POLYGON);
 			phi = 0.0;
 			for (j = nsides; j >= 0; j--) {
->>>>>>> d4cfdc69
 				float cos_phi, sin_phi, dist;
 
 				phi += side_delta;
@@ -701,17 +694,10 @@
 			}
 			gpuEnd();
 		}
-<<<<<<< HEAD
-		if (i>=start && i<=end) {
+		if (i >= start && i <= end) {
 			gpuBegin(GL_QUAD_STRIP);
-			phi= 0.0;
-			for (j= nsides; j >= 0; j--) {
-=======
-		if (i >= start && i <= end) {
-			glBegin(GL_QUAD_STRIP);
 			phi = 0.0;
 			for (j = nsides; j >= 0; j--) {
->>>>>>> d4cfdc69
 				float cos_phi, sin_phi, dist;
 
 				phi += side_delta;
@@ -725,17 +711,10 @@
 			gpuEnd();
 		}
 
-<<<<<<< HEAD
-		if (do_caps && i==end) {	// cap
+		if (do_caps && i == end) {    // cap
 			gpuBegin(GL_POLYGON);
-			phi= 0.0;
-			for (j= nsides; j >= 0; j--) {
-=======
-		if (do_caps && i == end) {    // cap
-			glBegin(GL_POLYGON);
 			phi = 0.0;
 			for (j = nsides; j >= 0; j--) {
->>>>>>> d4cfdc69
 				float cos_phi, sin_phi, dist;
 
 				phi -= side_delta;
@@ -773,19 +752,12 @@
  */
 static void set_manipulator_color(View3D *v3d, char axis, int colcode, unsigned char alpha)
 {
-<<<<<<< HEAD
 	GLubyte col[4];
 
-	if (colcode==MAN_GHOST) {
+	if (colcode == MAN_GHOST) {
 		col[0] = 0;
 		col[1] = 0;
 		col[2] = 0;
-=======
-	unsigned char col[4] = {0};
-	col[3] = alpha;
-
-	if (colcode == MAN_GHOST) {
->>>>>>> d4cfdc69
 		col[3] = 70;
 	}
 	else if (colcode == MAN_MOVECOL) {
@@ -794,70 +766,41 @@
 	}
 	else {
 		switch (axis) {
-<<<<<<< HEAD
-		case 'C':
-			UI_GetThemeColor3ubv(TH_TRANSFORM, col);
-			if (v3d->twmode == V3D_MANIP_LOCAL) {
+			case 'C':
+				UI_GetThemeColor3ubv(TH_TRANSFORM, col);
+				if (v3d->twmode == V3D_MANIP_LOCAL) {
 				col[0] = col[0] > 200 ? 255 : col[0]+55;
 				col[1] = col[1] > 200 ? 255 : col[1]+55;
 				col[2] = col[2] > 200 ? 255 : col[2]+55;
 				col[3] = alpha;
-			}
-			else if (v3d->twmode == V3D_MANIP_NORMAL) {
+				}
+				else if (v3d->twmode == V3D_MANIP_NORMAL) {
 				col[0] = col[0] < 55 ? 0 : col[0]-55;
 				col[1] = col[1] < 55 ? 0 : col[1]-55;
 				col[2] = col[2] < 55 ? 0 : col[2]-55;
 				col[3] = alpha;
-			}
-			break;
-		case 'X':
+				}
+				break;
+			case 'X':
 			col[0] = 220;
 			col[1] =   0;
 			col[2] =   0;
 			col[3] = alpha;
-			break;
-		case 'Y':
+				break;
+			case 'Y':
 			col[0] =   0;
 			col[1] = 220;
 			col[2] =   0;
 			col[3] = alpha;
-			break;
-		case 'Z':
+				break;
+			case 'Z':
 			col[0] =  30;
 			col[1] =  30;
 			col[2] = 220;
 			col[3] = alpha;
-			break;
-		default:
-			BLI_assert(!"invalid axis arg");
-=======
-			case 'C':
-				UI_GetThemeColor3ubv(TH_TRANSFORM, col);
-				if (v3d->twmode == V3D_MANIP_LOCAL) {
-					col[0] = col[0] > 200 ? 255 : col[0] + 55;
-					col[1] = col[1] > 200 ? 255 : col[1] + 55;
-					col[2] = col[2] > 200 ? 255 : col[2] + 55;
-				}
-				else if (v3d->twmode == V3D_MANIP_NORMAL) {
-					col[0] = col[0] < 55 ? 0 : col[0] - 55;
-					col[1] = col[1] < 55 ? 0 : col[1] - 55;
-					col[2] = col[2] < 55 ? 0 : col[2] - 55;
-				}
-				break;
-			case 'X':
-				col[0] = 220;
-				break;
-			case 'Y':
-				col[1] = 220;
-				break;
-			case 'Z':
-				col[0] = 30;
-				col[1] = 30;
-				col[2] = 220;
 				break;
 			default:
 				BLI_assert(!"invalid axis arg");
->>>>>>> d4cfdc69
 		}
 	}
 
@@ -940,20 +883,13 @@
 {
 	double plane[4];
 	float matt[4][4];
-<<<<<<< HEAD
 	float size;
-	float cywid= 0.33f*0.01f*(float)U.tw_handlesize;
-	float cusize= cywid*0.65f;
-=======
-	float size, unitmat[4][4];
 	float cywid = 0.33f * 0.01f * (float)U.tw_handlesize;
 	float cusize = cywid * 0.65f;
->>>>>>> d4cfdc69
 	int arcs = (G.rt != 2);
 	int colcode;
 	int ortho;
 
-<<<<<<< HEAD
 	colcode = moving ? MAN_MOVECOL : MAN_RGB;
 
 	/* when called while moving in mixed mode, do not draw when... */
@@ -963,20 +899,6 @@
 
 	/* Init stuff */
 	glDisable(GL_DEPTH_TEST);
-=======
-	if (moving) colcode = MAN_MOVECOL;
-	else colcode = MAN_RGB;
-
-	/* when called while moving in mixed mode, do not draw when... */
-	if ((drawflags & MAN_ROT_C) == 0) return;
-
-	/* Init stuff */
-	glDisable(GL_DEPTH_TEST);
-	unit_m4(unitmat);
-
-	qobj = gluNewQuadric();
-	gluQuadricDrawStyle(qobj, GLU_FILL);
->>>>>>> d4cfdc69
 
 	/* prepare for screen aligned draw */
 	size = len_v3(rv3d->twmat[0]);
@@ -994,17 +916,9 @@
 	glRotatef(-360.0f * saacos(rv3d->viewquat[0]) / (float)M_PI, rv3d->viewquat[1], rv3d->viewquat[2], rv3d->viewquat[3]);
 
 	/* Screen aligned help circle */
-<<<<<<< HEAD
 	if (arcs && !(G.f & G_PICKSEL)) {
 		UI_ThemeColorShade(TH_BACK, -30);
 		gpuDrawFastCircleXY(size);
-=======
-	if (arcs) {
-		if ((G.f & G_PICKSEL) == 0) {
-			UI_ThemeColorShade(TH_BACK, -30);
-			drawcircball(GL_LINE_LOOP, unitmat[3], size, unitmat);
-		}
->>>>>>> d4cfdc69
 	}
 
 	/* Screen aligned trackball rot circle */
@@ -1014,11 +928,7 @@
 		}
 
 		UI_ThemeColor(TH_TRANSFORM);
-<<<<<<< HEAD
 		gpuDrawFastCircleXY(0.2f*size);
-=======
-		drawcircball(GL_LINE_LOOP, unitmat[3], 0.2f * size, unitmat);
->>>>>>> d4cfdc69
 	}
 
 	/* Screen aligned view rot circle */
@@ -1028,11 +938,7 @@
 		}
 
 		UI_ThemeColor(TH_TRANSFORM);
-<<<<<<< HEAD
 		gpuDrawFastCircleXY(1.2f*size);
-=======
-		drawcircball(GL_LINE_LOOP, unitmat[3], 1.2f * size, unitmat);
->>>>>>> d4cfdc69
 
 		if (moving) {
 			float vec[3];
@@ -1040,20 +946,12 @@
 			vec[1] = 0; // XXX (float)(t->imval[1] - t->center2d[1]);
 			vec[2] = 0.0f;
 			normalize_v3(vec);
-<<<<<<< HEAD
-			mul_v3_fl(vec, 1.2f*size);
+			mul_v3_fl(vec, 1.2f * size);
 
 			gpuBegin(GL_LINES);
 			gpuVertex3f(0.0f, 0.0f, 0.0f);
 			gpuVertex3fv(vec);
 			gpuEnd();
-=======
-			mul_v3_fl(vec, 1.2f * size);
-			glBegin(GL_LINES);
-			glVertex3f(0.0f, 0.0f, 0.0f);
-			glVertex3fv(vec);
-			glEnd();
->>>>>>> d4cfdc69
 		}
 	}
 
@@ -1070,90 +968,11 @@
 			glFrontFace(is_negative_m4(matt) ? GL_CW : GL_CCW);
 		}
 	}
-<<<<<<< HEAD
 	else if (ortho) {
 		glFrontFace(is_negative_m4(rv3d->twmat) ? GL_CW:GL_CCW);
 		glMultMatrixf(rv3d->twmat);
 	}
 
-=======
-	else {
-		if (ortho) {
-			glFrontFace(is_negative_m4(rv3d->twmat) ? GL_CW : GL_CCW);
-			glMultMatrixf(rv3d->twmat);
-		}
-	}
-
-	/* axes */
-	if (arcs == 0) {
-		if (!(G.f & G_PICKSEL)) {
-			if ((combo & V3D_MANIP_SCALE) == 0) {
-				/* axis */
-				if ((drawflags & MAN_ROT_X) || (moving && (drawflags & MAN_ROT_Z))) {
-					preOrthoFront(ortho, rv3d->twmat, 2);
-					manipulator_setcolor(v3d, 'X', colcode, 255);
-					glBegin(GL_LINES);
-					glVertex3f(0.2f, 0.0f, 0.0f);
-					glVertex3f(1.0f, 0.0f, 0.0f);
-					glEnd();
-					postOrtho(ortho);
-				}
-				if ((drawflags & MAN_ROT_Y) || (moving && (drawflags & MAN_ROT_X))) {
-					preOrthoFront(ortho, rv3d->twmat, 0);
-					manipulator_setcolor(v3d, 'Y', colcode, 255);
-					glBegin(GL_LINES);
-					glVertex3f(0.0f, 0.2f, 0.0f);
-					glVertex3f(0.0f, 1.0f, 0.0f);
-					glEnd();
-					postOrtho(ortho);
-				}
-				if ((drawflags & MAN_ROT_Z) || (moving && (drawflags & MAN_ROT_Y))) {
-					preOrthoFront(ortho, rv3d->twmat, 1);
-					manipulator_setcolor(v3d, 'Z', colcode, 255);
-					glBegin(GL_LINES);
-					glVertex3f(0.0f, 0.0f, 0.2f);
-					glVertex3f(0.0f, 0.0f, 1.0f);
-					glEnd();
-					postOrtho(ortho);
-				}
-			}
-		}
-	}
-
-	if (arcs == 0 && moving) {
-
-		/* Z circle */
-		if (drawflags & MAN_ROT_Z) {
-			preOrthoFront(ortho, matt, 2);
-			if (G.f & G_PICKSEL) glLoadName(MAN_ROT_Z);
-			manipulator_setcolor(v3d, 'Z', colcode, 255);
-			drawcircball(GL_LINE_LOOP, unitmat[3], 1.0, unitmat);
-			postOrtho(ortho);
-		}
-		/* X circle */
-		if (drawflags & MAN_ROT_X) {
-			preOrthoFront(ortho, matt, 0);
-			if (G.f & G_PICKSEL) glLoadName(MAN_ROT_X);
-			glRotatef(90.0, 0.0, 1.0, 0.0);
-			manipulator_setcolor(v3d, 'X', colcode, 255);
-			drawcircball(GL_LINE_LOOP, unitmat[3], 1.0, unitmat);
-			glRotatef(-90.0, 0.0, 1.0, 0.0);
-			postOrtho(ortho);
-		}
-		/* Y circle */
-		if (drawflags & MAN_ROT_Y) {
-			preOrthoFront(ortho, matt, 1);
-			if (G.f & G_PICKSEL) glLoadName(MAN_ROT_Y);
-			glRotatef(-90.0, 1.0, 0.0, 0.0);
-			manipulator_setcolor(v3d, 'Y', colcode, 255);
-			drawcircball(GL_LINE_LOOP, unitmat[3], 1.0, unitmat);
-			glRotatef(90.0, 1.0, 0.0, 0.0);
-			postOrtho(ortho);
-		}
-
-		if (arcs) glDisable(GL_CLIP_PLANE0);
-	}
->>>>>>> d4cfdc69
 	// donut arcs
 	if (arcs) {
 		glEnable(GL_CLIP_PLANE0);
@@ -1161,7 +980,6 @@
 		/* Z circle */
 		if (drawflags & MAN_ROT_Z) {
 			preOrthoFront(ortho, rv3d->twmat, 2);
-<<<<<<< HEAD
 
 			if (G.f & G_PICKSEL) {
 				glLoadName(MAN_ROT_Z);
@@ -1169,11 +987,6 @@
 
 			set_manipulator_color(v3d, 'Z', colcode, 255);
 			partial_doughnut(cusize/4.0f, 1.0f, 0, 48, 8, 48);
-=======
-			if (G.f & G_PICKSEL) glLoadName(MAN_ROT_Z);
-			manipulator_setcolor(v3d, 'Z', colcode, 255);
-			partial_doughnut(cusize / 4.0f, 1.0f, 0, 48, 8, 48);
->>>>>>> d4cfdc69
 			postOrtho(ortho);
 		}
 
@@ -1186,13 +999,8 @@
 			}
 
 			glRotatef(90.0, 0.0, 1.0, 0.0);
-<<<<<<< HEAD
 			set_manipulator_color(v3d, 'X', colcode, 255);
 			partial_doughnut(cusize/4.0f, 1.0f, 0, 48, 8, 48);
-=======
-			manipulator_setcolor(v3d, 'X', colcode, 255);
-			partial_doughnut(cusize / 4.0f, 1.0f, 0, 48, 8, 48);
->>>>>>> d4cfdc69
 			glRotatef(-90.0, 0.0, 1.0, 0.0);
 			postOrtho(ortho);
 		}
@@ -1206,13 +1014,8 @@
 			}
 
 			glRotatef(-90.0, 1.0, 0.0, 0.0);
-<<<<<<< HEAD
 			set_manipulator_color(v3d, 'Y', colcode, 255);
 			partial_doughnut(cusize/4.0f, 1.0f, 0, 48, 8, 48);
-=======
-			manipulator_setcolor(v3d, 'Y', colcode, 255);
-			partial_doughnut(cusize / 4.0f, 1.0f, 0, 48, 8, 48);
->>>>>>> d4cfdc69
 			glRotatef(90.0, 1.0, 0.0, 0.0);
 			postOrtho(ortho);
 		}
@@ -1256,7 +1059,6 @@
 				gpuVertex3f(0.0f, 0.0f, 1.0f);
 				gpuEnd();
 
-<<<<<<< HEAD
 				postOrtho(ortho);
 			}
 		}
@@ -1311,24 +1113,17 @@
 				glDisable(GL_CLIP_PLANE0);
 			}
 		}
-=======
-	if (arcs == 0) {
->>>>>>> d4cfdc69
 
 		/* Z handle on X axis */
 		if (drawflags & MAN_ROT_Z) {
 			preOrthoFront(ortho, rv3d->twmat, 2);
 
-<<<<<<< HEAD
 			if (G.f & G_PICKSEL) {
 				glLoadName(MAN_ROT_Z);
 			}
 
 			set_manipulator_color(v3d, 'Z', colcode, 255);
-			partial_doughnut(0.7f*cusize, 1.0f, 31, 33, 8, 64);
-=======
 			partial_doughnut(0.7f * cusize, 1.0f, 31, 33, 8, 64);
->>>>>>> d4cfdc69
 
 			postOrtho(ortho);
 		}
@@ -1344,13 +1139,9 @@
 			glPushMatrix();
 			glRotatef(90.0, 1.0, 0.0, 0.0);
 			glRotatef(90.0, 0.0, 0.0, 1.0);
-<<<<<<< HEAD
 
 			set_manipulator_color(v3d, 'Y', colcode, 255);
-			partial_doughnut(0.7f*cusize, 1.0f, 31, 33, 8, 64);
-=======
 			partial_doughnut(0.7f * cusize, 1.0f, 31, 33, 8, 64);
->>>>>>> d4cfdc69
 
 			glPopMatrix();
 			postOrtho(ortho);
@@ -1366,15 +1157,10 @@
 
 			glPushMatrix();
 			glRotatef(-90.0, 0.0, 1.0, 0.0);
-<<<<<<< HEAD
 			glRotatef( 90.0, 0.0, 0.0, 1.0);
 
 			set_manipulator_color(v3d, 'X', colcode, 255);
-			partial_doughnut(0.7f*cusize, 1.0f, 31, 33, 8, 64);
-=======
-			glRotatef(90.0, 0.0, 0.0, 1.0);
 			partial_doughnut(0.7f * cusize, 1.0f, 31, 33, 8, 64);
->>>>>>> d4cfdc69
 
 			glPopMatrix();
 			postOrtho(ortho);
@@ -1406,89 +1192,46 @@
 	glPushMatrix();
 	glScalef(size, size, size);
 
-<<<<<<< HEAD
 	gpuBegin(GL_QUADS);
-	n[0]= -1.0;
+	n[0] = -1.0;
 	gpuNormal3fv(n);
 	gpuVertex3fv(cube[0]); gpuVertex3fv(cube[1]); gpuVertex3fv(cube[2]); gpuVertex3fv(cube[3]);
-	n[0]=0;
+	n[0] = 0;
 	gpuEnd();
 
 	gpuBegin(GL_QUADS);
-	n[1]= -1.0;
+	n[1] = -1.0;
 	gpuNormal3fv(n);
 	gpuVertex3fv(cube[0]); gpuVertex3fv(cube[4]); gpuVertex3fv(cube[5]); gpuVertex3fv(cube[1]);
-	n[1]=0;
+	n[1] = 0;
 	gpuEnd();
 
 	gpuBegin(GL_QUADS);
-	n[0]= 1.0;
+	n[0] = 1.0;
 	gpuNormal3fv(n);
 	gpuVertex3fv(cube[4]); gpuVertex3fv(cube[7]); gpuVertex3fv(cube[6]); gpuVertex3fv(cube[5]);
-	n[0]=0;
+	n[0] = 0;
 	gpuEnd();
 
 	gpuBegin(GL_QUADS);
-	n[1]= 1.0;
+	n[1] = 1.0;
 	gpuNormal3fv(n);
 	gpuVertex3fv(cube[7]); gpuVertex3fv(cube[3]); gpuVertex3fv(cube[2]); gpuVertex3fv(cube[6]);
-	n[1]=0;
+	n[1] = 0;
 	gpuEnd();
 
 	gpuBegin(GL_QUADS);
-	n[2]= 1.0;
+	n[2] = 1.0;
 	gpuNormal3fv(n);
 	gpuVertex3fv(cube[1]); gpuVertex3fv(cube[5]); gpuVertex3fv(cube[6]); gpuVertex3fv(cube[2]);
-	n[2]=0;
+	n[2] = 0;
 	gpuEnd();
 
 	gpuBegin(GL_QUADS);
-	n[2]= -1.0;
+	n[2] = -1.0;
 	gpuNormal3fv(n);
 	gpuVertex3fv(cube[7]); gpuVertex3fv(cube[4]); gpuVertex3fv(cube[0]); gpuVertex3fv(cube[3]);
 	gpuEnd();
-=======
-	glBegin(GL_QUADS);
-	n[0] = -1.0;
-	glNormal3fv(n);
-	glVertex3fv(cube[0]); glVertex3fv(cube[1]); glVertex3fv(cube[2]); glVertex3fv(cube[3]);
-	n[0] = 0;
-	glEnd();
-
-	glBegin(GL_QUADS);
-	n[1] = -1.0;
-	glNormal3fv(n);
-	glVertex3fv(cube[0]); glVertex3fv(cube[4]); glVertex3fv(cube[5]); glVertex3fv(cube[1]);
-	n[1] = 0;
-	glEnd();
-
-	glBegin(GL_QUADS);
-	n[0] = 1.0;
-	glNormal3fv(n);
-	glVertex3fv(cube[4]); glVertex3fv(cube[7]); glVertex3fv(cube[6]); glVertex3fv(cube[5]);
-	n[0] = 0;
-	glEnd();
-
-	glBegin(GL_QUADS);
-	n[1] = 1.0;
-	glNormal3fv(n);
-	glVertex3fv(cube[7]); glVertex3fv(cube[3]); glVertex3fv(cube[2]); glVertex3fv(cube[6]);
-	n[1] = 0;
-	glEnd();
-
-	glBegin(GL_QUADS);
-	n[2] = 1.0;
-	glNormal3fv(n);
-	glVertex3fv(cube[1]); glVertex3fv(cube[5]); glVertex3fv(cube[6]); glVertex3fv(cube[2]);
-	n[2] = 0;
-	glEnd();
-
-	glBegin(GL_QUADS);
-	n[2] = -1.0;
-	glNormal3fv(n);
-	glVertex3fv(cube[7]); glVertex3fv(cube[4]); glVertex3fv(cube[0]); glVertex3fv(cube[3]);
-	glEnd();
->>>>>>> d4cfdc69
 
 	glPopMatrix();
 }
@@ -1516,11 +1259,7 @@
 		glPushMatrix();
 		size = screen_aligned(rv3d, rv3d->twmat);
 		unit_m4(unitmat);
-<<<<<<< HEAD
 		gpuDrawFastCircleXY(0.2f*size);
-=======
-		drawcircball(GL_LINE_LOOP, unitmat[3], 0.2f * size, unitmat);
->>>>>>> d4cfdc69
 		glPopMatrix();
 
 		dz = 1.0;
@@ -1589,50 +1328,13 @@
 	glFrontFace(GL_CCW);
 }
 
-<<<<<<< HEAD
 static void draw_manipulator_translate(View3D *v3d, RegionView3D *rv3d, int UNUSED(moving), int drawflags, int combo, int colcode)
 {
 	GPUprim3 prim = GPU_PRIM_LOFI_SHADELESS;
 
-	float cylen= 0.01f*(float)U.tw_handlesize;
-	float cywid= 0.25f*cylen, dz, size;
-	int shift= 0; // XXX
-=======
-
-static void draw_cone(GLUquadricObj *qobj, float len, float width)
-{
-	glTranslatef(0.0, 0.0, -0.5f * len);
-	gluCylinder(qobj, width, 0.0, len, 8, 1);
-	gluQuadricOrientation(qobj, GLU_INSIDE);
-	gluDisk(qobj, 0.0, width, 8, 1);
-	gluQuadricOrientation(qobj, GLU_OUTSIDE);
-	glTranslatef(0.0, 0.0, 0.5f * len);
-}
-
-static void draw_cylinder(GLUquadricObj *qobj, float len, float width)
-{
-
-	width *= 0.8f;   // just for beauty
-
-	glTranslatef(0.0, 0.0, -0.5f * len);
-	gluCylinder(qobj, width, width, len, 8, 1);
-	gluQuadricOrientation(qobj, GLU_INSIDE);
-	gluDisk(qobj, 0.0, width, 8, 1);
-	gluQuadricOrientation(qobj, GLU_OUTSIDE);
-	glTranslatef(0.0, 0.0, len);
-	gluDisk(qobj, 0.0, width, 8, 1);
-	glTranslatef(0.0, 0.0, -0.5f * len);
-}
-
-
-static void draw_manipulator_translate(View3D *v3d, RegionView3D *rv3d, int UNUSED(moving), int drawflags, int combo, int colcode)
-{
-	GLUquadricObj *qobj;
 	float cylen = 0.01f * (float)U.tw_handlesize;
 	float cywid = 0.25f * cylen, dz, size;
-	float unitmat[4][4];
 	int shift = 0; // XXX
->>>>>>> d4cfdc69
 
 	/* when called while moving in mixed mode, do not draw when... */
 	if ((drawflags & MAN_TRANS_C) == 0) return;
@@ -1640,30 +1342,16 @@
 	// XXX if (moving) glTranslatef(t->vec[0], t->vec[1], t->vec[2]);
 	glDisable(GL_DEPTH_TEST);
 
-<<<<<<< HEAD
 	/* center circle, do not add to selection when shift is pressed (planar constraint) */
 	if ( (G.f & G_PICKSEL) && shift==0) {
 		glLoadName(MAN_TRANS_C);
 	}
 
 	set_manipulator_color(v3d, 'C', colcode, 255);
-=======
-	qobj = gluNewQuadric();
-	gluQuadricDrawStyle(qobj, GLU_FILL);
-
-	/* center circle, do not add to selection when shift is pressed (planar constraint) */
-	if ((G.f & G_PICKSEL) && shift == 0) glLoadName(MAN_TRANS_C);
->>>>>>> d4cfdc69
 
 	glPushMatrix();
-<<<<<<< HEAD
-	size= screen_aligned(rv3d, rv3d->twmat);
+	size = screen_aligned(rv3d, rv3d->twmat);
 	gpuDrawFastCircleXY(0.2f*size);
-=======
-	size = screen_aligned(rv3d, rv3d->twmat);
-	unit_m4(unitmat);
-	drawcircball(GL_LINE_LOOP, unitmat[3], 0.2f * size, unitmat);
->>>>>>> d4cfdc69
 	glPopMatrix();
 
 	/* and now apply matrix, we move to local matrix drawing */
@@ -1677,21 +1365,8 @@
 		draw_manipulator_axes(v3d, rv3d, colcode, drawflags & MAN_TRANS_X, drawflags & MAN_TRANS_Y, drawflags & MAN_TRANS_Z);
 
 	/* offset in combo mode, for rotate a bit more */
-<<<<<<< HEAD
 	if (combo & (V3D_MANIP_ROTATE)) {
 		dz= 1.0f+2.0f*cylen;
-=======
-	if (combo & (V3D_MANIP_ROTATE)) dz = 1.0f + 2.0f * cylen;
-	else if (combo & (V3D_MANIP_SCALE)) dz = 1.0f + 0.5f * cylen;
-	else dz = 1.0f;
-
-	/* Z Cone */
-	glTranslatef(0.0, 0.0, dz);
-	if (drawflags & MAN_TRANS_Z) {
-		if (G.f & G_PICKSEL) glLoadName(MAN_TRANS_Z);
-		manipulator_setcolor(v3d, 'Z', colcode, axisBlendAngle(rv3d->twangle[2]));
-		draw_cone(qobj, cylen, cywid);
->>>>>>> d4cfdc69
 	}
 	else if (combo & (V3D_MANIP_SCALE)) {
 		dz= 1.0f+0.5f*cylen;
@@ -1706,7 +1381,6 @@
 	gpuAppendCone(&prim, cywid, cylen);
 	gpuEnd();
 
-<<<<<<< HEAD
 	/* Z Cone */
 
 	glTranslatef(0.0, 0.0, dz);
@@ -1715,25 +1389,9 @@
 		if (G.f & G_PICKSEL) {
 			glLoadName(MAN_TRANS_Z);
 		}
-=======
-static void draw_manipulator_rotate_cyl(View3D *v3d, RegionView3D *rv3d, int moving, int drawflags, int combo, int colcode)
-{
-	GLUquadricObj *qobj;
-	float size;
-	float cylen = 0.01f * (float)U.tw_handlesize;
-	float cywid = 0.25f * cylen;
-
-	/* when called while moving in mixed mode, do not draw when... */
-	if ((drawflags & MAN_ROT_C) == 0) return;
-
-	/* prepare for screen aligned draw */
-	glPushMatrix();
-	size = screen_aligned(rv3d, rv3d->twmat);
->>>>>>> d4cfdc69
 
 		set_manipulator_color(v3d, 'Z', colcode, axisBlendAngle(rv3d->twangle[2]));
 
-<<<<<<< HEAD
 		gpuDrawElements(GL_TRIANGLES);
 	}
 
@@ -1744,32 +1402,8 @@
 	if (drawflags & MAN_TRANS_X) {
 		if (G.f & G_PICKSEL) {
 			glLoadName(MAN_TRANS_X);
-=======
-	qobj = gluNewQuadric();
-
-	/* Screen aligned view rot circle */
-	if (drawflags & MAN_ROT_V) {
-		float unitmat[4][4] = MAT4_UNITY;
-
-		if (G.f & G_PICKSEL) glLoadName(MAN_ROT_V);
-		UI_ThemeColor(TH_TRANSFORM);
-		drawcircball(GL_LINE_LOOP, unitmat[3], 1.2f * size, unitmat);
-
-		if (moving) {
-			float vec[3];
-			vec[0] = 0; // XXX (float)(t->imval[0] - t->center2d[0]);
-			vec[1] = 0; // XXX (float)(t->imval[1] - t->center2d[1]);
-			vec[2] = 0.0f;
-			normalize_v3(vec);
-			mul_v3_fl(vec, 1.2f * size);
-			glBegin(GL_LINES);
-			glVertex3f(0.0, 0.0, 0.0);
-			glVertex3fv(vec);
-			glEnd();
->>>>>>> d4cfdc69
-		}
-
-<<<<<<< HEAD
+		}
+
 		set_manipulator_color(v3d, 'X', colcode, axisBlendAngle(rv3d->twangle[0]));
 
 		glPushMatrix();
@@ -1786,29 +1420,6 @@
 		if (G.f & G_PICKSEL) {
 			glLoadName(MAN_TRANS_Y);
 		}
-=======
-	/* apply the transform delta */
-	if (moving) {
-		float matt[4][4];
-		copy_m4_m4(matt, rv3d->twmat); // to copy the parts outside of [3][3]
-		// XXX      if (t->flag & T_USES_MANIPULATOR) {
-		// XXX          mul_m4_m3m4(matt, t->mat, rv3d->twmat);
-		// XXX }
-		glMultMatrixf(matt);
-	}
-	else {
-		glMultMatrixf(rv3d->twmat);
-	}
-
-	glFrontFace(is_negative_m4(rv3d->twmat) ? GL_CW : GL_CCW);
-
-	/* axis */
-	if ((G.f & G_PICKSEL) == 0) {
-
-		// only draw axis when combo didn't draw scale axes
-		if ((combo & V3D_MANIP_SCALE) == 0)
-			draw_manipulator_axes(v3d, rv3d, colcode, drawflags & MAN_ROT_X, drawflags & MAN_ROT_Y, drawflags & MAN_ROT_Z);
->>>>>>> d4cfdc69
 
 		set_manipulator_color(v3d, 'Y', colcode, axisBlendAngle(rv3d->twangle[1]));
 
@@ -1849,17 +1460,12 @@
 	{
 		v3d->twflag &= ~V3D_DRAW_MANIPULATOR;
 
-<<<<<<< HEAD
-		totsel= calc_manipulator_stats(C);
+		totsel = calc_manipulator_stats(C);
 
 		if (totsel==0) {
 			gpuImmediateUnformat();
 			return;
 		}
-=======
-		totsel = calc_manipulator_stats(C);
-		if (totsel == 0) return;
->>>>>>> d4cfdc69
 
 		v3d->twflag |= V3D_DRAW_MANIPULATOR;
 
@@ -1895,17 +1501,7 @@
 
 		glEnable(GL_BLEND);
 		if (v3d->twtype & V3D_MANIP_ROTATE) {
-<<<<<<< HEAD
 			draw_manipulator_rotate(v3d, rv3d, 0 /* G.moving*/, drawflags, v3d->twtype);
-=======
-
-			if (G.rt == 3) {
-				if (G.moving) draw_manipulator_rotate_cyl(v3d, rv3d, 1, drawflags, v3d->twtype, MAN_MOVECOL);
-				else draw_manipulator_rotate_cyl(v3d, rv3d, 0, drawflags, v3d->twtype, MAN_RGB);
-			}
-			else
-				draw_manipulator_rotate(v3d, rv3d, 0 /* G.moving*/, drawflags, v3d->twtype);
->>>>>>> d4cfdc69
 		}
 		if (v3d->twtype & V3D_MANIP_SCALE) {
 			draw_manipulator_scale(v3d, rv3d, 0, drawflags, v3d->twtype, MAN_RGB);
@@ -1946,12 +1542,7 @@
 
 	/* do the drawing */
 	if (v3d->twtype & V3D_MANIP_ROTATE) {
-<<<<<<< HEAD
 		draw_manipulator_rotate(v3d, rv3d, 0, MAN_ROT_C & rv3d->twdrawflag, v3d->twtype);
-=======
-		if (G.rt == 3) draw_manipulator_rotate_cyl(v3d, rv3d, 0, MAN_ROT_C & rv3d->twdrawflag, v3d->twtype, MAN_RGB);
-		else draw_manipulator_rotate(v3d, rv3d, 0, MAN_ROT_C & rv3d->twdrawflag, v3d->twtype);
->>>>>>> d4cfdc69
 	}
 	if (v3d->twtype & V3D_MANIP_SCALE)
 		draw_manipulator_scale(v3d, rv3d, 0, MAN_SCALE_C & rv3d->twdrawflag, v3d->twtype, MAN_RGB);
