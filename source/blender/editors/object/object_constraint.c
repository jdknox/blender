--- conflicted
+++ resolved
@@ -1188,18 +1188,10 @@
 		/* there's no active constraint now, so make sure this is the case */
 		BKE_constraints_active_set(&ob->constraints, NULL);
 		ED_object_constraint_update(ob); /* needed to set the flags on posebones correctly */
-		
-<<<<<<< HEAD
-		/* ITASC needs to be rebuilt once a constraint is removed [#26920] */
-		if (is_ik) {
-			BIK_clear_data(ob->pose);
-		}
 
 		/* relatiols */
 		DAG_relations_tag_update(CTX_data_main(C));
 
-=======
->>>>>>> a9d09ff7
 		/* notifiers */
 		WM_event_add_notifier(C, NC_OBJECT | ND_CONSTRAINT | NA_REMOVED, ob);
 		
