--- conflicted
+++ resolved
@@ -703,16 +703,10 @@
 		uiItemR(col, ptr, "use_auto_refresh", 0, NULL, ICON_NONE);
 	}
 
-<<<<<<< HEAD
-	col = uiLayoutColumn(layout, false);
-
 	if (RNA_enum_get(imaptr, "type") == IMA_TYPE_MULTILAYER &&
 	    RNA_boolean_get(ptr, "has_layers"))
 	{
-=======
-	if (RNA_enum_get(imaptr, "type") == IMA_TYPE_MULTILAYER) {
 		col = uiLayoutColumn(layout, false);
->>>>>>> 25412d8a
 		uiItemR(col, ptr, "layer", 0, NULL, ICON_NONE);
 	}
 }
