--- conflicted
+++ resolved
@@ -36,10 +36,6 @@
 )
 
 set(SRC
-<<<<<<< HEAD
-#	space.c
-=======
->>>>>>> d4cfdc69
 	spacetypes.c
 )
 
