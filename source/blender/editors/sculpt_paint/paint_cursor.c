/*
 * ***** BEGIN GPL LICENSE BLOCK *****
 *
 * This program is free software; you can redistribute it and/or
 * modify it under the terms of the GNU General Public License
 * as published by the Free Software Foundation; either version 2
 * of the License, or (at your option) any later version.
 *
 * This program is distributed in the hope that it will be useful,
 * but WITHOUT ANY WARRANTY; without even the implied warranty of
 * MERCHANTABILITY or FITNESS FOR A PARTICULAR PURPOSE.  See the
 * GNU General Public License for more details.
 *
 * You should have received a copy of the GNU General Public License
 * along with this program; if not, write to the Free Software  Foundation,
 * Inc., 51 Franklin Street, Fifth Floor, Boston, MA 02110-1301, USA.
 *
 * The Original Code is Copyright (C) 2009 by Nicholas Bishop
 * All rights reserved.
 *
 * Contributor(s): Jason Wilkins, Tom Musgrove.
 *
 * ***** END GPL LICENSE BLOCK *****
 *
 */

/** \file blender/editors/sculpt_paint/paint_cursor.c
 *  \ingroup edsculpt
 */

#include "MEM_guardedalloc.h"

#include "BLI_math.h"
#include "BLI_rect.h"
#include "BLI_utildefines.h"

#include "DNA_brush_types.h"
#include "DNA_color_types.h"
#include "DNA_object_types.h"
#include "DNA_scene_types.h"
#include "DNA_screen_types.h"
#include "DNA_userdef_types.h"
#include "DNA_space_types.h"

#include "BKE_brush.h"
#include "BKE_context.h"
#include "BKE_paint.h"

#include "WM_api.h"

#include "BIF_gl.h"
#include "BIF_glutil.h"

#include "ED_view3d.h"

#include "paint_intern.h"
/* still needed for sculpt_stroke_get_location, should be
 * removed eventually (TODO) */
#include "sculpt_intern.h"

#define CURSOR_RESOLUTION 40


/* TODOs:
 *
 * Some of the cursor drawing code is doing non-draw stuff
 * (e.g. updating the brush rake angle). This should be cleaned up
 * still.
 *
 * There is also some ugliness with sculpt-specific code.
 */

typedef struct SnapshotAlpha {
	float size[3];
	float ofs[3];
	float rot;
	int BKE_brush_size_get;
	int winx;
	int winy;
	int brush_map_mode;
	int use_tex_mask;
} SnapshotAlpha;

typedef struct SnapshotTex {
	float size[3];
	float ofs[3];
	float rot;
	int BKE_brush_size_get;
	int winx;
	int winy;
	int brush_map_mode;
} SnapshotTex;

static void make_snap_alpha(SnapshotAlpha *snap, Brush *brush, ViewContext *vc)
{
	if (brush->mask_mtex.tex) {
		snap->brush_map_mode = brush->mtex.brush_map_mode;
		copy_v3_v3(snap->ofs, brush->mask_mtex.ofs);
		copy_v3_v3(snap->size, brush->mask_mtex.size);
		snap->rot = brush->mask_mtex.rot;
	}
	else {
		snap->brush_map_mode = -1;
		snap->ofs[0] = snap->ofs[1] = snap->ofs[2] = -1;
		snap->size[0] = snap->size[1] = snap->size[2] = -1;
		snap->rot = -1;
	}

	snap->BKE_brush_size_get = BKE_brush_size_get(vc->scene, brush);
	snap->winx = vc->ar->winx;
	snap->winy = vc->ar->winy;
	snap->use_tex_mask = (brush->flag & BRUSH_USE_MASK);
}

static int same_snap_alpha(SnapshotAlpha *snap, Brush *brush, ViewContext *vc)
{
	MTex *mtex = &brush->mtex;
	MTex *mask_mtex = &brush->mask_mtex;

	return (((mask_mtex->tex) &&
	         equals_v3v3(mask_mtex->ofs, snap->ofs) &&
	         equals_v3v3(mask_mtex->size, snap->size) &&
	         mask_mtex->rot == snap->rot &&
	         (brush->flag & BRUSH_USE_MASK) == snap->use_tex_mask) &&

	        /* make brush smaller shouldn't cause a resample */
	        ((mtex->brush_map_mode == MTEX_MAP_MODE_VIEW &&
	          (BKE_brush_size_get(vc->scene, brush) <= snap->BKE_brush_size_get)) ||
	         (BKE_brush_size_get(vc->scene, brush) == snap->BKE_brush_size_get)) &&

	        (mtex->brush_map_mode == snap->brush_map_mode) &&
	        (vc->ar->winx == snap->winx) &&
	        (vc->ar->winy == snap->winy));
}

static int same_snap_image(SnapshotTex *snap, Brush *brush, ViewContext *vc)
{
	MTex *mtex = &brush->mtex;

	return (((mtex->tex) &&
	         equals_v3v3(mtex->ofs, snap->ofs) &&
	         equals_v3v3(mtex->size, snap->size) &&
	         mtex->rot == snap->rot) &&

	        /* make brush smaller shouldn't cause a resample */
	        ((mtex->brush_map_mode == MTEX_MAP_MODE_VIEW &&
	          (BKE_brush_size_get(vc->scene, brush) <= snap->BKE_brush_size_get)) ||
	         (BKE_brush_size_get(vc->scene, brush) == snap->BKE_brush_size_get)) &&

	        (mtex->brush_map_mode == snap->brush_map_mode) &&
	        (vc->ar->winx == snap->winx) &&
	        (vc->ar->winy == snap->winy));
}

static void make_snap_image(SnapshotTex *snap, Brush *brush, ViewContext *vc)
{
	if (brush->mtex.tex) {
		snap->brush_map_mode = brush->mtex.brush_map_mode;
		copy_v3_v3(snap->ofs, brush->mtex.ofs);
		copy_v3_v3(snap->size, brush->mtex.size);
		snap->rot = brush->mtex.rot;
	}
	else {
		snap->brush_map_mode = -1;
		snap->ofs[0] = snap->ofs[1] = snap->ofs[2] = -1;
		snap->size[0] = snap->size[1] = snap->size[2] = -1;
		snap->rot = -1;
	}

	snap->BKE_brush_size_get = BKE_brush_size_get(vc->scene, brush);
	snap->winx = vc->ar->winx;
	snap->winy = vc->ar->winy;
}

static int load_brush_tex_alpha(Brush *br, ViewContext *vc)
{
	static GLuint overlay_texture_alpha = 0;
	static int init_alpha = 0;
	static int alpha_tex_changed_timestamp = -1;
	static int alpha_changed_timestamp = -1;
	static SnapshotAlpha snap;
	static int old_alpha_size = -1;

	GLubyte *alpha_buffer = NULL;

	/*
	char do_tiled_texpaint = (br->mtex.brush_map_mode == MTEX_MAP_MODE_TILED_TEXPAINT);
	char do_tiled = (br->mtex.brush_map_mode == MTEX_MAP_MODE_TILED) || do_tiled_texpaint;
	*/

	int alpha_size;
	int j;
	int refresh;

	refresh =
			(snap.BKE_brush_size_get != BKE_brush_size_get(vc->scene, br)) ||
			!br->curve ||
			br->curve->changed_timestamp != alpha_changed_timestamp ||
			!overlay_texture_alpha ||
	        (br->mask_mtex.tex &&
	        (!br->mask_mtex.tex->preview ||
	        br->mask_mtex.tex->preview->changed_timestamp[0] != alpha_tex_changed_timestamp))
	        || !same_snap_alpha(&snap, br, vc);

	if (refresh) {
		int s = BKE_brush_size_get(vc->scene, br);
		int r = 1;

		if (br->curve)
			alpha_changed_timestamp = br->curve->changed_timestamp;

		if (br->mask_mtex.tex && br->mask_mtex.tex->preview)
			alpha_tex_changed_timestamp = br->mask_mtex.tex->preview->changed_timestamp[0];

		make_snap_alpha(&snap, br, vc);

		snap.BKE_brush_size_get = BKE_brush_size_get(vc->scene, br);

		for (s >>= 1; s > 0; s >>= 1)
			r++;

		alpha_size = (1 << r);

		if (alpha_size < 256)
			alpha_size = 256;

		if (alpha_size < old_alpha_size)
			alpha_size = old_alpha_size;

		if (old_alpha_size != alpha_size) {
			if (overlay_texture_alpha) {
				glDeleteTextures(1, &overlay_texture_alpha);
				overlay_texture_alpha = 0;
			}

			init_alpha = 0;

			old_alpha_size = alpha_size;
		}

		alpha_buffer = MEM_mallocN(sizeof(GLubyte) * alpha_size * alpha_size, "load_tex_curve");

		/* dummy call to avoid generating curve tables in openmp, causes memory leaks since allocation
		 * is not thread safe */
		BKE_brush_curve_strength(br, 0.5, 1);

		#pragma omp parallel for schedule(static)
		for (j = 0; j < alpha_size; j++) {
			int i;
			float y;
			float len;

			for (i = 0; i < alpha_size; i++) {
				const float rotation = -br->mask_mtex.rot;
				int index = j * alpha_size + i;
				float x;
				float avg;

				x = (float)i / alpha_size;
				y = (float)j / alpha_size;

				x -= 0.5f;
				y -= 0.5f;

				x *= 2;
				y *= 2;

				len = sqrtf(x * x + y * y);

				if (len <= 1) {
					avg = BKE_brush_curve_strength(br, len, 1);  /* Falloff curve */

					if (br->flag & BRUSH_USE_MASK) {
						if (rotation > 0.001f || rotation < -0.001f) {
							const float angle    = atan2f(y, x) + rotation;

							x = len * cosf(angle);
							y = len * sinf(angle);
						}

						x *= br->mask_mtex.size[0];
						y *= br->mask_mtex.size[1];

						x += br->mask_mtex.ofs[0];
						y += br->mask_mtex.ofs[1];

						avg *= br->mask_mtex.tex ? paint_get_tex_pixel(br, x, y, TRUE) : 1;
					}
					CLAMP(avg, 0.0, 1.0);

					alpha_buffer[index] = (GLubyte)(255 * avg);
				}
				else {
					alpha_buffer[index] = 0;
				}
			}
		}

		if (!overlay_texture_alpha)
			glGenTextures(1, &overlay_texture_alpha);
	}

	/* switch to second texture unit */
	glBindTexture(GL_TEXTURE_2D, overlay_texture_alpha);

	if (refresh) {
		if (!init_alpha) {
			glTexImage2D(GL_TEXTURE_2D, 0, GL_ALPHA, alpha_size, alpha_size, 0, GL_ALPHA, GL_UNSIGNED_BYTE, alpha_buffer);
			init_alpha = 1;
		}
		else {
			glTexSubImage2D(GL_TEXTURE_2D, 0, 0, 0, alpha_size, alpha_size, GL_ALPHA, GL_UNSIGNED_BYTE, alpha_buffer);
		}

		if (alpha_buffer) {
			MEM_freeN(alpha_buffer);
		}
	}

	glTexParameteri(GL_TEXTURE_2D, GL_TEXTURE_MIN_FILTER, GL_LINEAR);
	glTexParameteri(GL_TEXTURE_2D, GL_TEXTURE_MAG_FILTER, GL_LINEAR);

	glTexParameteri(GL_TEXTURE_2D, GL_TEXTURE_WRAP_S, GL_CLAMP_TO_EDGE);
	glTexParameteri(GL_TEXTURE_2D, GL_TEXTURE_WRAP_T, GL_CLAMP_TO_EDGE);

	glEnable(GL_TEXTURE_2D);

	return 1;
}

static int load_brush_tex_image(Brush *br, ViewContext *vc)
{
	static GLuint overlay_texture = 0;
	static int init = 0;
	static int tex_changed_timestamp = -1;
	static SnapshotTex snap;
	static int old_size = -1;

	GLubyte *buffer = NULL;

	char do_tiled_texpaint = (br->mtex.brush_map_mode == MTEX_MAP_MODE_TILED_TEXPAINT);
	char do_tiled = (br->mtex.brush_map_mode == MTEX_MAP_MODE_TILED) || do_tiled_texpaint;

	int size;
	int j;
	int refresh;

	if (!br->mtex.tex) return 0;
	
	refresh =
		!overlay_texture ||
		(br->mtex.tex &&
		(!br->mtex.tex->preview ||
		br->mtex.tex->preview->changed_timestamp[0] != tex_changed_timestamp)) ||
		!same_snap_image(&snap, br, vc);

	if (refresh) {
		int s = BKE_brush_size_get(vc->scene, br);
		int r = 1;

		if (br->mtex.tex && br->mtex.tex->preview)
			tex_changed_timestamp = br->mtex.tex->preview->changed_timestamp[0];

		make_snap_image(&snap, br, vc);

		for (s >>= 1; s > 0; s >>= 1)
			r++;

		size = (1 << r);

		if (size < 256)
			size = 256;

		if (size < old_size)
			size = old_size;

		if (old_size != size) {
			if (overlay_texture) {
				glDeleteTextures(1, &overlay_texture);
				overlay_texture = 0;
			}

			init = 0;

			old_size = size;
		}

		buffer = MEM_mallocN(sizeof(GLubyte) * size * size, "load_tex");

		#pragma omp parallel for schedule(static)
		for (j = 0; j < size; j++) {
			int i;
			float y;
			float len;

			for (i = 0; i < size; i++) {

				// largely duplicated from tex_strength

				const float rotation = -br->mtex.rot;
				float radius = BKE_brush_size_get(vc->scene, br);
				int index = j * size + i;
				float x;
				float avg;

				x = (float)i / size;
				y = (float)j / size;

				if (!do_tiled_texpaint) {
					x -= 0.5f;
					y -= 0.5f;
				}

				if (do_tiled) {
					x *= vc->ar->winx / radius;
					y *= vc->ar->winy / radius;
				}
				else {
					x *= 2;
					y *= 2;
				}

				len = sqrtf(x * x + y * y);

				if (do_tiled || len <= 1) {
					/* it is probably worth optimizing for those cases where 
					 * the texture is not rotated by skipping the calls to
					 * atan2, sqrtf, sin, and cos. */
					if (rotation > 0.001f || rotation < -0.001f) {
						const float angle    = atan2f(y, x) + rotation;

						x = len * cosf(angle);
						y = len * sinf(angle);
					}

					x *= br->mtex.size[0];
					y *= br->mtex.size[1];

					x += br->mtex.ofs[0];
					y += br->mtex.ofs[1];

					avg = paint_get_tex_pixel(br, x, y, FALSE);

					avg += br->texture_sample_bias;

					buffer[index] = (GLubyte)(255 * avg);
				}
				else {
					buffer[index] = 0;
				}
			}
		}

		if (!overlay_texture)
			glGenTextures(1, &overlay_texture);
	}

	glActiveTexture(GL_TEXTURE1);
	glBindTexture(GL_TEXTURE_2D, overlay_texture);

	if (refresh) {
		if (!init) {
			glTexImage2D(GL_TEXTURE_2D, 0, GL_ALPHA, size, size, 0, GL_ALPHA, GL_UNSIGNED_BYTE, buffer);
			init = 1;
		}
		else {
			glTexSubImage2D(GL_TEXTURE_2D, 0, 0, 0, size, size, GL_ALPHA, GL_UNSIGNED_BYTE, buffer);
		}

		if (buffer)
			MEM_freeN(buffer);
	}

	glEnable(GL_TEXTURE_2D);

	glTexParameteri(GL_TEXTURE_2D, GL_TEXTURE_MIN_FILTER, GL_LINEAR);
	glTexParameteri(GL_TEXTURE_2D, GL_TEXTURE_MAG_FILTER, GL_LINEAR);

	if (br->mtex.brush_map_mode == MTEX_MAP_MODE_VIEW) {
		glTexParameteri(GL_TEXTURE_2D, GL_TEXTURE_WRAP_S, GL_CLAMP_TO_BORDER);
		glTexParameteri(GL_TEXTURE_2D, GL_TEXTURE_WRAP_T, GL_CLAMP_TO_BORDER);
	}

	glActiveTexture(GL_TEXTURE0);

	return 1;
}


static int project_brush_radius(ViewContext *vc,
                                float radius,
                                const float location[3])
{
	float view[3], nonortho[3], ortho[3], offset[3], p1[2], p2[2];

	ED_view3d_global_to_vector(vc->rv3d, location, view);

	/* create a vector that is not orthogonal to view */

	if (fabsf(view[0]) < 0.1f) {
		nonortho[0] = view[0] + 1.0f;
		nonortho[1] = view[1];
		nonortho[2] = view[2];
	}
	else if (fabsf(view[1]) < 0.1f) {
		nonortho[0] = view[0];
		nonortho[1] = view[1] + 1.0f;
		nonortho[2] = view[2];
	}
	else {
		nonortho[0] = view[0];
		nonortho[1] = view[1];
		nonortho[2] = view[2] + 1.0f;
	}

	/* get a vector in the plane of the view */
	cross_v3_v3v3(ortho, nonortho, view);
	normalize_v3(ortho);

	/* make a point on the surface of the brush tagent to the view */
	mul_v3_fl(ortho, radius);
	add_v3_v3v3(offset, location, ortho);

	/* project the center of the brush, and the tangent point to the view onto the screen */
	project_float(vc->ar, location, p1);
	project_float(vc->ar, offset, p2);

	/* the distance between these points is the size of the projected brush in pixels */
	return len_v2v2(p1, p2);
}

static int sculpt_get_brush_geometry(bContext *C, ViewContext *vc,
                                     int x, int y, int *pixel_radius,
                                     float location[3])
{
	Scene *scene = CTX_data_scene(C);
	Paint *paint = paint_get_active_from_context(C);
	Brush *brush = paint_brush(paint);
	float window[2];
	int hit;

	window[0] = x + vc->ar->winrct.xmin;
	window[1] = y + vc->ar->winrct.ymin;

	if (vc->obact->sculpt && vc->obact->sculpt->pbvh &&
	    sculpt_stroke_get_location(C, location, window))
	{
		*pixel_radius =
		    project_brush_radius(vc,
		                         BKE_brush_unprojected_radius_get(scene, brush),
		                         location);

		if (*pixel_radius == 0)
			*pixel_radius = BKE_brush_size_get(scene, brush);

		mul_m4_v3(vc->obact->obmat, location);

		hit = 1;
	}
	else {
		*pixel_radius = BKE_brush_size_get(scene, brush);
		hit = 0;
	}

	return hit;
}

/* Draw an overlay that shows what effect the brush's texture will
 * have on brush strength */
/* TODO: sculpt only for now */
static void paint_draw_alpha_overlay(UnifiedPaintSettings *ups, Brush *brush,
                                     ViewContext *vc, int x, int y, float zoomx, float zoomy, int in_uv_editor)
{
	rctf quad;

	/* check for overlay mode */
	if (!(brush->flag & BRUSH_TEXTURE_OVERLAY) ||
	    !(ELEM3(brush->mtex.brush_map_mode, MTEX_MAP_MODE_VIEW, MTEX_MAP_MODE_TILED, MTEX_MAP_MODE_TILED_TEXPAINT)) ||
	    (brush->flag & BRUSH_FIXED_TEX && in_uv_editor))
	{
		return;
	}

	/* save lots of GL state
	 * TODO: check on whether all of these are needed? */
	glPushAttrib(GL_COLOR_BUFFER_BIT |
	             GL_CURRENT_BIT |
	             GL_DEPTH_BUFFER_BIT |
	             GL_ENABLE_BIT |
	             GL_LINE_BIT |
	             GL_POLYGON_BIT |
	             GL_STENCIL_BUFFER_BIT |
	             GL_TRANSFORM_BIT |
	             GL_VIEWPORT_BIT |
	             GL_TEXTURE_BIT);

	if (load_brush_tex_alpha(brush, vc)) {
		int radius;

		/* setup opengl texture state to combine the alpha and texture images */
		if (load_brush_tex_image(brush, vc)) {
			/* modulate in first unit, negate in second */
			glTexEnvf(GL_TEXTURE_ENV, GL_TEXTURE_ENV_MODE, GL_COMBINE);
			glTexEnvf(GL_TEXTURE_ENV, GL_COMBINE_ALPHA, GL_MODULATE);
			glTexEnvf(GL_TEXTURE_ENV, GL_COMBINE_RGB, GL_REPLACE);
			glTexEnvf(GL_TEXTURE_ENV, GL_SRC0_RGB, GL_PRIMARY_COLOR);
			glTexEnvf(GL_TEXTURE_ENV, GL_SRC0_ALPHA, GL_TEXTURE);
			glTexEnvf(GL_TEXTURE_ENV, GL_SRC1_ALPHA, GL_TEXTURE1);
			glActiveTexture(GL_TEXTURE1);
			glTexEnvf(GL_TEXTURE_ENV, GL_TEXTURE_ENV_MODE, GL_COMBINE);
			glTexEnvf(GL_TEXTURE_ENV, GL_COMBINE_ALPHA, GL_MODULATE);
			glTexEnvf(GL_TEXTURE_ENV, GL_COMBINE_RGB, GL_REPLACE);
			glTexEnvf(GL_TEXTURE_ENV, GL_SRC0_ALPHA, GL_PREVIOUS);
			glTexEnvf(GL_TEXTURE_ENV, GL_OPERAND0_ALPHA, GL_ONE_MINUS_SRC_ALPHA);
			glTexEnvf(GL_TEXTURE_ENV, GL_SRC1_ALPHA, GL_PRIMARY_COLOR);
			glTexEnvf(GL_TEXTURE_ENV, GL_OPERAND1_ALPHA, GL_SRC_ALPHA);
			glTexEnvf(GL_TEXTURE_ENV, GL_SRC0_RGB, GL_PRIMARY_COLOR);
			glActiveTexture(GL_TEXTURE0);
		}
		else {
			glTexEnvf(GL_TEXTURE_ENV, GL_TEXTURE_ENV_MODE, GL_COMBINE);
			glTexEnvf(GL_TEXTURE_ENV, GL_COMBINE_ALPHA, GL_MODULATE);
			glTexEnvf(GL_TEXTURE_ENV, GL_COMBINE_RGB, GL_REPLACE);
			glTexEnvf(GL_TEXTURE_ENV, GL_SRC0_RGB, GL_PRIMARY_COLOR);
			glTexEnvf(GL_TEXTURE_ENV, GL_SRC0_ALPHA, GL_TEXTURE);
			glTexEnvf(GL_TEXTURE_ENV, GL_OPERAND0_ALPHA, GL_ONE_MINUS_SRC_ALPHA);
			glTexEnvf(GL_TEXTURE_ENV, GL_SRC1_ALPHA, GL_PRIMARY_COLOR);
			glTexEnvf(GL_TEXTURE_ENV, GL_OPERAND1_ALPHA, GL_SRC_ALPHA);
		}

		glEnable(GL_BLEND);

		glColorMask(GL_TRUE, GL_TRUE, GL_TRUE, GL_TRUE);
		glDepthMask(GL_FALSE);
		glDepthFunc(GL_ALWAYS);

		glMatrixMode(GL_TEXTURE);
		glPushMatrix();
		glLoadIdentity();

		if (brush->mtex.brush_map_mode == MTEX_MAP_MODE_VIEW) {
			float texmatrix[16];
			/* brush rotation */
			glActiveTexture(GL_TEXTURE1);
			glPushMatrix();
			glLoadIdentity();
			glTranslatef(0.5, 0.5, 0);
			glRotatef((double)RAD2DEGF((brush->flag & BRUSH_RAKE) ?
			                           ups->last_angle : ups->special_rotation),
			          0.0, 0.0, 1.0);

			/* scale based on tablet pressure */
			if (ups->draw_pressure && BKE_brush_use_size_pressure(vc->scene, brush)) {
				glScalef(1.0f / ups->pressure_value, 1.0f / ups->pressure_value, 1);
			}

			glTranslatef(-0.5f, -0.5f, 0);
			glGetFloatv(GL_TEXTURE_MATRIX, texmatrix);
			glActiveTexture(GL_TEXTURE0);
			glLoadMatrixf(texmatrix);

			if (ups->draw_anchored) {
				const float *aim = ups->anchored_initial_mouse;
				const rcti *win = &vc->ar->winrct;
				quad.xmin = aim[0] - ups->anchored_size - win->xmin;
				quad.ymin = aim[1] - ups->anchored_size - win->ymin;
				quad.xmax = aim[0] + ups->anchored_size - win->xmin;
				quad.ymax = aim[1] + ups->anchored_size - win->ymin;
			}
			else {
				radius = BKE_brush_size_get(vc->scene, brush);

				radius *= MAX2(zoomx, zoomy);

				quad.xmin = x - radius;
				quad.ymin = y - radius;
				quad.xmax = x + radius;
				quad.ymax = y + radius;
			}
		}
		else {
<<<<<<< HEAD
			radius = BKE_brush_size_get(vc->scene, brush);

			radius *= MAX2(zoomx, zoomy);

			quad.xmin = x - radius;
			quad.ymin = y - radius;
			quad.xmax = x + radius;
			quad.ymax = y + radius;
=======
			quad.xmin = 0;
			quad.ymin = 0;
			quad.xmax = BLI_RCT_SIZE_X(&vc->ar->winrct);
			quad.ymax = BLI_RCT_SIZE_Y(&vc->ar->winrct);
>>>>>>> fda711a8
		}

		/* set quad color */
		glColor4f(U.sculpt_paint_overlay_col[0],
		          U.sculpt_paint_overlay_col[1],
		          U.sculpt_paint_overlay_col[2],
		          brush->texture_overlay_alpha / 100.0f);

		/* draw textured quad */
		if (brush->mtex.brush_map_mode == MTEX_MAP_MODE_VIEW) {
			int i;
			float xcenter;
			float ycenter;
			radius = (quad.xmax - quad.xmin)/ 2.0;
			xcenter = quad.xmin + radius;
			ycenter = quad.ymin + radius;

			glBegin(GL_TRIANGLE_FAN);
			/* center vertex specification */
			glTexCoord2f(0.5, 0.5);
			glMultiTexCoord2f(GL_TEXTURE1, 0.5, 0.5);
			glVertex2f(xcenter, ycenter);
			for (i = 0; i < CURSOR_RESOLUTION; i++) {
				float t = (float) i / (CURSOR_RESOLUTION - 1);
				float cur = t * 2.0 * M_PI;
				float tmpcos = cosf(cur);
				float tmpsin = sinf(cur);

				glTexCoord2f(0.5 + 0.5 * tmpcos, 0.5 + 0.5 * tmpsin);
				glMultiTexCoord2f(GL_TEXTURE1, 0.5 + 0.5 * tmpcos, 0.5 + 0.5 * tmpsin);
				glVertex2f(xcenter + tmpcos * radius, ycenter + tmpsin * radius);
			}
			glEnd();
		}
		else {
			int i;
			short sizex = vc->ar->winrct.xmax - vc->ar->winrct.xmin;
			short sizey = vc->ar->winrct.ymax - vc->ar->winrct.ymin;

			glBegin(GL_TRIANGLE_FAN);
			/* center vertex specification */
			glTexCoord2f(0.5, 0.5);
			glMultiTexCoord2f(GL_TEXTURE1, ((float)x)/sizex, ((float)y)/sizey);
			glVertex2f(x, y);
			for (i = 0; i < CURSOR_RESOLUTION; i++) {
				float t = (float) i / (CURSOR_RESOLUTION - 1);
				float cur = t * 2.0 * M_PI;
				float tmpcos = cosf(cur);
				float tmpsin = sinf(cur);
				float xpos = x + tmpcos * radius;
				float ypos = y + tmpsin * radius;

				glTexCoord2f(0.5 + 0.5 * tmpcos, 0.5 + 0.5 * tmpsin);
				glMultiTexCoord2f(GL_TEXTURE1, xpos/sizex, ypos/sizey);
				glVertex2f(xpos, ypos);
			}
			glEnd();
		}

		/* should be caught by enable bits but do explicitly just in case..*/
		glActiveTexture(GL_TEXTURE1);
		glDisable(GL_TEXTURE_2D);
		glPopMatrix();
		glActiveTexture(GL_TEXTURE0);
		glPopMatrix();
	}

	glPopAttrib();
}

/* Special actions taken when paint cursor goes over mesh */
/* TODO: sculpt only for now */
static void paint_cursor_on_hit(UnifiedPaintSettings *ups, Brush *brush, ViewContext *vc,
                                const float location[3])
{
	float unprojected_radius, projected_radius;

	/* update the brush's cached 3D radius */
	if (!BKE_brush_use_locked_size(vc->scene, brush)) {
		/* get 2D brush radius */
		if (ups->draw_anchored)
			projected_radius = ups->anchored_size;
		else {
			if (brush->flag & BRUSH_ANCHORED)
				projected_radius = 8;
			else
				projected_radius = BKE_brush_size_get(vc->scene, brush);
		}
	
		/* convert brush radius from 2D to 3D */
		unprojected_radius = paint_calc_object_space_radius(vc, location,
		                                                    projected_radius);

		/* scale 3D brush radius by pressure */
		if (ups->draw_pressure && BKE_brush_use_size_pressure(vc->scene, brush))
			unprojected_radius *= ups->pressure_value;

		/* set cached value in either Brush or UnifiedPaintSettings */
		BKE_brush_unprojected_radius_set(vc->scene, brush, unprojected_radius);
	}
}

void paint_draw_cursor(bContext *C, int x, int y, void *UNUSED(unused))
{
	Scene *scene = CTX_data_scene(C);
	UnifiedPaintSettings *ups = &scene->toolsettings->unified_paint_settings;
	Paint *paint = paint_get_active_from_context(C);
	Brush *brush = paint_brush(paint);
	ViewContext vc;
	float final_radius;
	float translation[2];
	float outline_alpha, *outline_col;
	float location[3];
	int pixel_radius, hit = 0, in_uv_editor;
	float zoomx = 1.0, zoomy = 1.0;

	/* set various defaults */
	translation[0] = x;
	translation[1] = y;
	outline_alpha = 0.5;
	outline_col = brush->add_col;
	final_radius = BKE_brush_size_get(scene, brush);

	/* check that brush drawing is enabled */
	if (!(paint->flags & PAINT_SHOW_BRUSH))
		return;

	in_uv_editor = get_imapaint_zoom(C, &zoomx, &zoomy);

	if (CTX_data_mode_enum(C) == CTX_MODE_PAINT_TEXTURE) {
		brush->mtex.brush_map_mode = MTEX_MAP_MODE_TILED_TEXPAINT;

		if ((brush->flag & BRUSH_RAKE) || (brush->flag & BRUSH_RANDOM_ROTATION))
			brush->mtex.brush_map_mode = MTEX_MAP_MODE_VIEW;
	}

	if (in_uv_editor) {
		brush->mtex.brush_map_mode = MTEX_MAP_MODE_VIEW;

		if (brush->flag & BRUSH_FIXED_TEX)
			brush->mtex.brush_map_mode = MTEX_MAP_MODE_TILED;
	}


	/* can't use stroke vc here because this will be called during
	 * mouse over too, not just during a stroke */
	view3d_set_viewcontext(C, &vc);


	/* this is probably here so that rake takes into
		 * account the brush movements before the stroke
		 * starts, but this doesn't really belong in draw code
		 *  TODO) */
	paint_calculate_rake_rotation(ups, translation);

	//print_v2("mouse"__FILE__, translation);

	if (!in_uv_editor) {
		/* test if brush is over the mesh. sculpt only for now */
		hit = sculpt_get_brush_geometry(C, &vc, x, y, &pixel_radius, location);

	/* uv sculpting brush won't get scaled maybe I should make this respect the setting
	 * of lock size */
	}
	else if (!(scene->toolsettings->use_uv_sculpt)) {
#define PX_SIZE_FADE_MAX 12.0f
#define PX_SIZE_FADE_MIN 4.0f

		float temp_radius =  MAX2(final_radius * zoomx, final_radius * zoomy);

		if (temp_radius < PX_SIZE_FADE_MIN) {
			return;
		}
		else if (temp_radius < PX_SIZE_FADE_MAX) {
			outline_alpha *= (temp_radius - PX_SIZE_FADE_MIN) / (PX_SIZE_FADE_MAX - PX_SIZE_FADE_MIN);
		}
#undef PX_SIZE_FADE_MAX
#undef PX_SIZE_FADE_MIN
	}
	/* draw overlay */
	paint_draw_alpha_overlay(ups, brush, &vc, x, y, zoomx, zoomy, in_uv_editor);

	if (BKE_brush_use_locked_size(scene, brush) && !in_uv_editor) {
		BKE_brush_size_set(scene, brush, pixel_radius);
		final_radius = pixel_radius;
	}

	/* check if brush is subtracting, use different color then */
	/* TODO: no way currently to know state of pen flip or
		 * invert key modifier without starting a stroke */
	/* TODO no.2 add interface to query the tool if it supports inversion */
	if ((!(brush->flag & BRUSH_INVERTED) ^
		 !(brush->flag & BRUSH_DIR_IN)) &&
			ELEM5(brush->sculpt_tool, SCULPT_TOOL_DRAW,
				  SCULPT_TOOL_INFLATE, SCULPT_TOOL_CLAY,
				  SCULPT_TOOL_PINCH, SCULPT_TOOL_CREASE))
	{
		outline_col = brush->sub_col;
	}

	/* only do if brush is over the mesh */
	if (hit)
		paint_cursor_on_hit(ups, brush, &vc, location);

	if (ups->draw_anchored) {
		final_radius = ups->anchored_size;
		translation[0] = ups->anchored_initial_mouse[0] - vc.ar->winrct.xmin;
		translation[1] = ups->anchored_initial_mouse[1] - vc.ar->winrct.ymin;
	}

	/* make lines pretty */
	glEnable(GL_BLEND);
	glEnable(GL_LINE_SMOOTH);

	/* set brush color */
	glColor4f(outline_col[0], outline_col[1], outline_col[2], outline_alpha);

	/* draw brush outline */
	glPushMatrix();
	glTranslatef(translation[0], translation[1], 0);
	if (in_uv_editor)
		glScalef(zoomx, zoomy, 1.0f);
	glutil_draw_lined_arc(0.0, M_PI * 2.0, final_radius, CURSOR_RESOLUTION);
	glPopMatrix();

	/* restore GL state */
	glDisable(GL_BLEND);
	glDisable(GL_LINE_SMOOTH);
}

/* Public API */

void paint_cursor_start(bContext *C, int (*poll)(bContext *C))
{
	Paint *p = paint_get_active_from_context(C);

	if (p && !p->paint_cursor)
		p->paint_cursor = WM_paint_cursor_activate(CTX_wm_manager(C), poll, paint_draw_cursor, NULL);
}<|MERGE_RESOLUTION|>--- conflicted
+++ resolved
@@ -679,7 +679,6 @@
 			}
 		}
 		else {
-<<<<<<< HEAD
 			radius = BKE_brush_size_get(vc->scene, brush);
 
 			radius *= MAX2(zoomx, zoomy);
@@ -688,12 +687,6 @@
 			quad.ymin = y - radius;
 			quad.xmax = x + radius;
 			quad.ymax = y + radius;
-=======
-			quad.xmin = 0;
-			quad.ymin = 0;
-			quad.xmax = BLI_RCT_SIZE_X(&vc->ar->winrct);
-			quad.ymax = BLI_RCT_SIZE_Y(&vc->ar->winrct);
->>>>>>> fda711a8
 		}
 
 		/* set quad color */
