--- conflicted
+++ resolved
@@ -111,39 +111,6 @@
 		multires_force_update(ob);
 }
 
-<<<<<<< HEAD
-=======
-/* Sculpt mode handles multires differently from regular meshes, but only if
-   it's the last modifier on the stack and it is not on the first level */
-struct MultiresModifierData *sculpt_multires_active(Scene *scene, Object *ob)
-{
-	Mesh *me= (Mesh*)ob->data;
-	ModifierData *md, *nmd;
-
-	if(!CustomData_get_layer(&me->fdata, CD_MDISPS)) {
-		/* multires can't work without displacement layer */
-		return NULL;
-	}
-
-	for(md= modifiers_getVirtualModifierList(ob); md; md= md->next) {
-		if(md->type == eModifierType_Multires) {
-			MultiresModifierData *mmd= (MultiresModifierData*)md;
-
-			/* Check if any of the modifiers after multires are active
-			 * if not it can use the multires struct */
-			for(nmd= md->next; nmd; nmd= nmd->next)
-				if(modifier_isEnabled(scene, nmd, eModifierMode_Realtime))
-					break;
-
-			if(!nmd && mmd->sculptlvl > 0)
-				return mmd;
-		}
-	}
-
-	return NULL;
-}
-
->>>>>>> 7275ba72
 /* Checks whether full update mode (slower) needs to be used to work with modifiers */
 int sculpt_modifiers_active(Scene *scene, Object *ob)
 {
@@ -3071,19 +3038,13 @@
 	cache->pixel_radius = brush_size(brush);
 
 	if(cache->first_time) {
-<<<<<<< HEAD
-		if (!sculpt_get_lock_brush_size(brush)) {
+		if (!brush_use_locked_size(brush)) {
 			cache->initial_radius =
 				paint_calc_object_space_radius(ob,
 							       cache->vc,
 							       cache->true_location,
-							       sculpt_get_brush_size(brush));
-			sculpt_set_brush_unprojected_radius(brush, cache->initial_radius);
-=======
-		if (!brush_use_locked_size(brush)) {
-			cache->initial_radius= unproject_brush_radius(ss->ob, cache->vc, cache->true_location, brush_size(brush));
+							       brush_size(brush));
 			brush_set_unprojected_radius(brush, cache->initial_radius);
->>>>>>> 7275ba72
 		}
 		else {
 			cache->initial_radius= brush_unprojected_radius(brush);
@@ -3698,16 +3659,10 @@
 
 static void sculpt_init_session(Scene *scene, Object *ob)
 {
-<<<<<<< HEAD
 	create_paintsession(ob);
 
 	ob->paint->sculpt = MEM_callocN(sizeof(SculptSession), "sculpt session");
-	
-=======
-	ob->sculpt = MEM_callocN(sizeof(SculptSession), "sculpt session");
-	ob->sculpt->ob = ob; 
-
->>>>>>> 7275ba72
+
 	sculpt_update_mesh_elements(scene, ob, 0);
 }
 
