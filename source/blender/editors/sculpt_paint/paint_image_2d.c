/*
 * ***** BEGIN GPL LICENSE BLOCK *****
 *
 * This program is free software; you can redistribute it and/or
 * modify it under the terms of the GNU General Public License
 * as published by the Free Software Foundation; either version 2
 * of the License, or (at your option) any later version.
 *
 * This program is distributed in the hope that it will be useful,
 * but WITHOUT ANY WARRANTY; without even the implied warranty of
 * MERCHANTABILITY or FITNESS FOR A PARTICULAR PURPOSE.  See the
 * GNU General Public License for more details.
 *
 * You should have received a copy of the GNU General Public License
 * along with this program; if not, write to the Free Software Foundation,
 * Inc., 51 Franklin Street, Fifth Floor, Boston, MA 02110-1301, USA.
 *
 * The Original Code is Copyright (C) 2001-2002 by NaN Holding BV.
 * All rights reserved.
 *
 * The Original Code is: all of this file.
 *
 * Contributor(s): none yet.
 *
 * ***** END GPL LICENSE BLOCK *****
 */

/** \file blender/editors/sculpt_paint/paint_image_2d.c
 *  \ingroup bke
 */
//#include <math.h>
#include <string.h>

#include "MEM_guardedalloc.h"

#include "DNA_brush_types.h"
#include "DNA_scene_types.h"
#include "DNA_space_types.h"
#include "DNA_object_types.h"

#include "BLI_math.h"
#include "BLI_rect.h"
#include "BLI_math_color_blend.h"
#include "BLI_gsqueue.h"
#include "BLI_bitmap.h"

#include "BKE_context.h"
#include "BKE_brush.h"
#include "BKE_main.h"
#include "BKE_image.h"
#include "BKE_paint.h"
#include "BKE_report.h"
#include "BKE_texture.h"

#include "ED_screen.h"
#include "ED_sculpt.h"

#include "IMB_imbuf.h"
#include "IMB_imbuf_types.h"
#include "IMB_colormanagement.h"

#include "WM_api.h"
#include "WM_types.h"

#include "UI_view2d.h"

#include "RE_shader_ext.h"

#include "GPU_draw.h"

#include "paint_intern.h"

/* Brush Painting for 2D image editor */

/* Defines and Structs */

typedef struct BrushPainterCache {
	bool use_float;              /* need float imbuf? */
	bool use_color_correction;   /* use color correction for float */
	bool use_masking;            /* use masking? */
	bool invert;

	bool is_texbrush;
	bool is_maskbrush;

	int lastdiameter;
	float lastalpha;
	float lastjitter;
	float last_tex_rotation;
	float last_mask_rotation;
	float last_pressure;

	ImBuf *ibuf;
	ImBuf *texibuf;
	unsigned short *curve_mask;
	unsigned short *max_mask;
} BrushPainterCache;

typedef struct BrushPainter {
	Scene *scene;
	Brush *brush;

	float lastpaintpos[2];  /* position of last paint op */
	float startpaintpos[2]; /* position of first paint */

	short firsttouch;       /* first paint op */

	struct ImagePool *pool;	/* image pool */
	rctf tex_mapping;		/* texture coordinate mapping */
	rctf mask_mapping;		/* mask texture coordinate mapping */

	BrushPainterCache cache;
} BrushPainter;

typedef struct ImagePaintRegion {
	int destx, desty;
	int srcx, srcy;
	int width, height;
} ImagePaintRegion;

typedef struct ImagePaintState {
	BrushPainter *painter;
	SpaceImage *sima;
	View2D *v2d;
	Scene *scene;
	bScreen *screen;
	struct ImagePool *image_pool;

	Brush *brush;
	short tool, blend;
	Image *image;
	ImBuf *canvas;
	ImBuf *clonecanvas;
	char *warnpackedfile;
	char *warnmultifile;

	bool do_masking;

	/* viewport texture paint only, but _not_ project paint */
	Object *ob;
	int faceindex;
	float uv[2];
	int do_facesel;

	bool need_redraw;

	BlurKernel *blurkernel;
} ImagePaintState;


static BrushPainter *brush_painter_2d_new(Scene *scene, Brush *brush, bool invert)
{
	BrushPainter *painter = MEM_callocN(sizeof(BrushPainter), "BrushPainter");

	painter->brush = brush;
	painter->scene = scene;
	painter->firsttouch = 1;
	painter->cache.lastdiameter = -1; /* force ibuf create in refresh */
	painter->cache.invert = invert;

	return painter;
}


static void brush_painter_2d_require_imbuf(BrushPainter *painter, bool use_float, bool use_color_correction, bool use_masking)
{
	Brush *brush = painter->brush;

	if ((painter->cache.use_float != use_float)) {
		if (painter->cache.ibuf) IMB_freeImBuf(painter->cache.ibuf);
		if (painter->cache.curve_mask) MEM_freeN(painter->cache.curve_mask);
		if (painter->cache.max_mask) MEM_freeN(painter->cache.max_mask);
		painter->cache.ibuf = NULL;
		painter->cache.curve_mask = NULL;
		painter->cache.max_mask = NULL;
		painter->cache.lastdiameter = -1; /* force ibuf create in refresh */
	}

	if (painter->cache.use_float != use_float) {
		if (painter->cache.texibuf) IMB_freeImBuf(painter->cache.texibuf);
		painter->cache.texibuf = NULL;
		painter->cache.lastdiameter = -1; /* force ibuf create in refresh */
	}

	painter->cache.use_float = use_float;
	painter->cache.use_color_correction = use_float && use_color_correction;
	painter->cache.use_masking = use_masking;
	painter->cache.is_texbrush = (brush->mtex.tex && brush->imagepaint_tool == PAINT_TOOL_DRAW) ? true : false;
	painter->cache.is_maskbrush = (brush->mask_mtex.tex) ? true : false;
}

static void brush_painter_2d_free(BrushPainter *painter)
{
	if (painter->cache.ibuf) IMB_freeImBuf(painter->cache.ibuf);
	if (painter->cache.texibuf) IMB_freeImBuf(painter->cache.texibuf);
	if (painter->cache.curve_mask) MEM_freeN(painter->cache.curve_mask);
	if (painter->cache.max_mask) MEM_freeN(painter->cache.max_mask);
	MEM_freeN(painter);
}

static void brush_imbuf_tex_co(rctf *mapping, int x, int y, float texco[3])
{
	texco[0] = mapping->xmin + x * mapping->xmax;
	texco[1] = mapping->ymin + y * mapping->ymax;
	texco[2] = 0.0f;
}

/* create a mask with the falloff strength and optionally brush alpha */
static unsigned short *brush_painter_max_mask_new(BrushPainter *painter, int size)
{
	Scene *scene = painter->scene;
	Brush *brush = painter->brush;
	bool use_masking = painter->cache.use_masking;
	rctf mask_mapping = painter->mask_mapping;
	struct ImagePool *pool = painter->pool;
	bool is_maskbrush = painter->cache.is_maskbrush;

<<<<<<< HEAD
	float max_alpha = (use_masking)? BKE_brush_alpha_get(scene, brush) : 1.0f;
=======
	float alpha = (use_masking) ? 1.0f : BKE_brush_alpha_get(scene, brush);
	int radius = BKE_brush_size_get(scene, brush);
	int xoff = -size * 0.5f + 0.5f;
	int yoff = -size * 0.5f + 0.5f;
>>>>>>> 054094f5

	float texco[3];
	unsigned short *mask, *m;
	int x, y, thread = 0;

	mask = MEM_callocN(sizeof(unsigned short) * size * size, "brush_painter_mask");
	m = mask;

	for (y = 0; y < size; y++) {
		for (x = 0; x < size; x++, m++) {
			float strength = max_alpha;

			if (is_maskbrush) {
				brush_imbuf_tex_co(&mask_mapping, x, y, texco);
				strength *= BKE_brush_sample_masktex(scene, brush, texco, thread, pool);
			}

			*m = (unsigned short)(65535.0f * strength);
		}
	}

	return mask;
}


/* create a mask with the falloff strength */
static unsigned short *brush_painter_curve_mask_new(BrushPainter *painter, int diameter, float radius)
{
	Brush *brush = painter->brush;

	int xoff = -diameter * 0.5f + 0.5f;
	int yoff = -diameter * 0.5f + 0.5f;

	unsigned short *mask, *m;
	int x, y;

	mask = MEM_callocN(sizeof(unsigned short) * diameter * diameter, "brush_painter_mask");
	m = mask;

	for (y = 0; y < diameter; y++) {
		for (x = 0; x < diameter; x++, m++) {
			float xy[2] = {x + xoff, y + yoff};
			float len = len_v2(xy);

			*m = (unsigned short)(65535.0f * BKE_brush_curve_strength_clamp(brush, len, radius));
		}
	}

	return mask;
}


/* create imbuf with brush color */
static ImBuf *brush_painter_imbuf_new(BrushPainter *painter, int size, float pressure, float distance)
{
	Scene *scene = painter->scene;
	Brush *brush = painter->brush;

	rctf tex_mapping = painter->tex_mapping;
	struct ImagePool *pool = painter->pool;

	bool use_masking = painter->cache.use_masking;
	bool use_color_correction = painter->cache.use_color_correction;
	bool use_float = painter->cache.use_float;
	bool is_texbrush = painter->cache.is_texbrush;
	bool is_maskbrush = painter->cache.is_maskbrush;

<<<<<<< HEAD
=======
	float alpha = (use_masking) ? 1.0f : BKE_brush_alpha_get(scene, brush);
	int radius = BKE_brush_size_get(scene, brush);
	int xoff = -size * 0.5f + 0.5f;
	int yoff = -size * 0.5f + 0.5f;

>>>>>>> 054094f5
	int x, y, thread = 0;
	float brush_rgb[3];
	float alpha = (is_maskbrush)? BKE_brush_alpha_get(scene, brush) :
	                              BKE_brush_alpha_get(scene, brush) * 65535.0f;

	unsigned short *mask = painter->cache.curve_mask;
	unsigned short *max_mask = painter->cache.max_mask;

	/* allocate image buffer */
	ImBuf *ibuf = IMB_allocImBuf(size, size, 32, (use_float) ? IB_rectfloat : IB_rect);

	/* get brush color */
	if (brush->imagepaint_tool == PAINT_TOOL_DRAW) {
		if (painter->cache.invert)
			copy_v3_v3(brush_rgb, brush->secondary_rgb);
		else {
			if (brush->flag & BRUSH_USE_GRADIENT) {
				switch (brush->gradient_stroke_mode) {
					case BRUSH_GRADIENT_PRESSURE:
						do_colorband(brush->gradient, pressure, brush_rgb);
						break;
					case BRUSH_GRADIENT_SPACING_REPEAT:
					{
						float coord = fmod(distance / brush->gradient_spacing, 1.0);
						do_colorband(brush->gradient, coord, brush_rgb);
						break;
					}
					case BRUSH_GRADIENT_SPACING_CLAMP:
					{
						do_colorband(brush->gradient, distance / brush->gradient_spacing, brush_rgb);
						break;
					}
				}
			}
			else
				copy_v3_v3(brush_rgb, brush->rgb);
		}
		if (use_color_correction)
			srgb_to_linearrgb_v3_v3(brush_rgb, brush_rgb);
	}
	else {
		brush_rgb[0] = 1.0f;
		brush_rgb[1] = 1.0f;
		brush_rgb[2] = 1.0f;
	}

	/* fill image buffer */
	for (y = 0; y < size; y++) {
		for (x = 0; x < size; x++) {
			/* sample texture and multiply with brush color */
			float texco[3], rgba[4];

			if (is_texbrush) {
				brush_imbuf_tex_co(&tex_mapping, x, y, texco);
				BKE_brush_sample_tex_3D(scene, brush, texco, rgba, thread, pool);
				/* TODO(sergey): Support texture paint color space. */
				if (!use_float) {
					linearrgb_to_srgb_v3_v3(rgba, rgba);
				}
				mul_v3_v3(rgba, brush_rgb);
			}
			else {
				copy_v3_v3(rgba, brush_rgb);
				rgba[3] = 1.0f;
			}

			/* when not using masking, multiply in falloff and strength */
			if (!use_masking) {
				unsigned short *m = mask + (y * ibuf->x + x);
				unsigned short max_m = (is_maskbrush)? *(max_mask + (y * ibuf->x + x)) * alpha : alpha;
				rgba[3] *= (*m) * (1.0f / 65535.0f) * (max_m) * (1.0f / 65535.0f);
			}

			if (use_float) {
				/* write to float pixel */
				float *dstf = ibuf->rect_float + (y * size + x) * 4;
				mul_v3_v3fl(dstf, rgba, rgba[3]); /* premultiply */
				dstf[3] = rgba[3];
			}
			else {
				/* write to byte pixel */
				unsigned char *dst = (unsigned char *)ibuf->rect + (y * size + x) * 4;

				rgb_float_to_uchar(dst, rgba);
				dst[3] = FTOCHAR(rgba[3]);
			}
		}
	}

	return ibuf;
}

/* update rectangular section of the brush image */
static void brush_painter_imbuf_update(BrushPainter *painter, ImBuf *oldtexibuf,
                                       int origx, int origy, int w, int h, int xt, int yt)
{
	Scene *scene = painter->scene;
	Brush *brush = painter->brush;

	rctf tex_mapping = painter->tex_mapping;
	struct ImagePool *pool = painter->pool;

	bool use_masking = painter->cache.use_masking;
	bool use_color_correction = painter->cache.use_color_correction;
	bool use_float = painter->cache.use_float;
	bool is_texbrush = painter->cache.is_texbrush;
	bool is_maskbrush = painter->cache.is_maskbrush;
	bool use_texture_old = (oldtexibuf != NULL);

	float alpha = (is_maskbrush)? BKE_brush_alpha_get(scene, brush) :
	                              BKE_brush_alpha_get(scene, brush) * 65535.0f;

	int x, y, thread = 0;
	float brush_rgb[3];

	ImBuf *ibuf = painter->cache.ibuf;
	ImBuf *texibuf = painter->cache.texibuf;
	unsigned short *mask = painter->cache.curve_mask;
	unsigned short *max_mask = painter->cache.max_mask;

	/* get brush color */
	if (brush->imagepaint_tool == PAINT_TOOL_DRAW) {
		if (painter->cache.invert)
			copy_v3_v3(brush_rgb, brush->secondary_rgb);
		else
			copy_v3_v3(brush_rgb, brush->rgb);

		if (use_color_correction)
			srgb_to_linearrgb_v3_v3(brush_rgb, brush_rgb);
	}
	else {
		brush_rgb[0] = 1.0f;
		brush_rgb[1] = 1.0f;
		brush_rgb[2] = 1.0f;
	}

	/* fill pixels */
	for (y = origy; y < h; y++) {
		for (x = origx; x < w; x++) {
			/* sample texture and multiply with brush color */
			float texco[3], rgba[4];

			if (!use_texture_old) {
				if (is_texbrush) {
					brush_imbuf_tex_co(&tex_mapping, x, y, texco);
					BKE_brush_sample_tex_3D(scene, brush, texco, rgba, thread, pool);
					/* TODO(sergey): Support texture paint color space. */
					if (!use_float) {
						linearrgb_to_srgb_v3_v3(rgba, rgba);
					}
					mul_v3_v3(rgba, brush_rgb);
				}
				else {
					copy_v3_v3(rgba, brush_rgb);
					rgba[3] = 1.0f;
				}
			}

			if (use_float) {
				/* handle float pixel */
				float *bf = ibuf->rect_float + (y * ibuf->x + x) * 4;
				float *tf = texibuf->rect_float + (y * texibuf->x + x) * 4;

				/* read from old texture buffer */
				if (use_texture_old) {
					float *otf = oldtexibuf->rect_float + ((y - origy + yt) * oldtexibuf->x + (x - origx + xt)) * 4;
					copy_v4_v4(rgba, otf);
				}

				/* write to new texture buffer */
				copy_v4_v4(tf, rgba);

				/* if not using masking, multiply in the mask now */
				if (!use_masking) {
					unsigned short *m = mask + (y * ibuf->x + x);
					unsigned short max_m = (is_maskbrush)? *(max_mask + (y * ibuf->x + x)) * alpha : alpha;
					rgba[3] *= (*m) * (1.0f / 65535.0f) * (max_m) * (1.0f / 65535.0f);
				}

				/* output premultiplied float image, mf was already premultiplied */
				mul_v3_v3fl(bf, rgba, rgba[3]);
				bf[3] = rgba[3];
			}
			else {
				unsigned char crgba[4];

				/* handle byte pixel */
				unsigned char *b = (unsigned char *)ibuf->rect + (y * ibuf->x + x) * 4;
				unsigned char *t = (unsigned char *)texibuf->rect + (y * texibuf->x + x) * 4;

				/* read from old texture buffer */
				if (use_texture_old) {
					unsigned char *ot = (unsigned char *)oldtexibuf->rect + ((y - origy + yt) * oldtexibuf->x + (x - origx + xt)) * 4;
					crgba[0] = ot[0];
					crgba[1] = ot[1];
					crgba[2] = ot[2];
					crgba[3] = ot[3];
				}
				else
					rgba_float_to_uchar(crgba, rgba);

				/* write to new texture buffer */
				t[0] = crgba[0];
				t[1] = crgba[1];
				t[2] = crgba[2];
				t[3] = crgba[3];

				/* if not using masking, multiply in the mask now */
				if (!use_masking) {
					unsigned short *m = mask + (y * ibuf->x + x);
					unsigned short max_m = (is_maskbrush)? *(max_mask + (y * ibuf->x + x)) * alpha : alpha;
					crgba[3] = crgba[3] * (*m) * 1/(65535.0f) * (max_m) * 1/(65535.0f);
				}

				/* write to brush image buffer */
				b[0] = crgba[0];
				b[1] = crgba[1];
				b[2] = crgba[2];
				b[3] = crgba[3];
			}
		}
	}
}

/* update the brush image by trying to reuse the cached texture result. this
 * can be considerably faster for brushes that change size due to pressure or
 * textures that stick to the surface where only part of the pixels are new */
static void brush_painter_imbuf_partial_update(BrushPainter *painter, const float pos[2], int diameter)
{
	BrushPainterCache *cache = &painter->cache;
	ImBuf *oldtexibuf, *ibuf;
	int imbflag, destx, desty, srcx, srcy, w, h, x1, y1, x2, y2;

	/* create brush image buffer if it didn't exist yet */
	imbflag = (cache->use_float) ? IB_rectfloat : IB_rect;
	if (!cache->ibuf)
		cache->ibuf = IMB_allocImBuf(diameter, diameter, 32, imbflag);
	ibuf = cache->ibuf;

	/* create new texture image buffer with coordinates relative to old */
	oldtexibuf = cache->texibuf;
	cache->texibuf = IMB_allocImBuf(diameter, diameter, 32, imbflag);

	if (oldtexibuf) {
		srcx = srcy = 0;
		destx = (int)painter->lastpaintpos[0] - (int)pos[0];
		desty = (int)painter->lastpaintpos[1] - (int)pos[1];
		w = oldtexibuf->x;
		h = oldtexibuf->y;

		IMB_rectclip(cache->texibuf, oldtexibuf, &destx, &desty, &srcx, &srcy, &w, &h);
	}
	else {
		srcx = srcy = 0;
		destx = desty = 0;
		w = h = 0;
	}

	x1 = destx;
	y1 = desty;
	x2 = min_ii(destx + w, ibuf->x);
	y2 = min_ii(desty + h, ibuf->y);

	/* blend existing texture in new position */
	if ((x1 < x2) && (y1 < y2))
		brush_painter_imbuf_update(painter, oldtexibuf, x1, y1, x2, y2, srcx, srcy);

	if (oldtexibuf)
		IMB_freeImBuf(oldtexibuf);

	/* sample texture in new areas */
	if ((0 < x1) && (0 < ibuf->y))
		brush_painter_imbuf_update(painter, NULL, 0, 0, x1, ibuf->y, 0, 0);
	if ((x2 < ibuf->x) && (0 < ibuf->y))
		brush_painter_imbuf_update(painter, NULL, x2, 0, ibuf->x, ibuf->y, 0, 0);
	if ((x1 < x2) && (0 < y1))
		brush_painter_imbuf_update(painter, NULL, x1, 0, x2, y1, 0, 0);
	if ((x1 < x2) && (y2 < ibuf->y))
		brush_painter_imbuf_update(painter, NULL, x1, y2, x2, ibuf->y, 0, 0);
}

static void brush_painter_2d_tex_mapping(ImagePaintState *s, int diameter, const float startpos[2], const float pos[2], const float mouse[2], int mapmode, rctf *mapping)
{
	float invw = 1.0f / (float)s->canvas->x;
	float invh = 1.0f / (float)s->canvas->y;
	int xmin, ymin, xmax, ymax;
	int ipos[2];

	/* find start coordinate of brush in canvas */
	ipos[0] = (int)floorf((pos[0] - diameter / 2) + 1.0f);
	ipos[1] = (int)floorf((pos[1] - diameter / 2) + 1.0f);

	if (mapmode == MTEX_MAP_MODE_STENCIL) {
		/* map from view coordinates of brush to region coordinates */
		UI_view2d_to_region_no_clip(s->v2d, ipos[0] * invw, ipos[1] * invh, &xmin, &ymin);
		UI_view2d_to_region_no_clip(s->v2d, (ipos[0] + diameter) * invw, (ipos[1] + diameter) * invh, &xmax, &ymax);

		/* output mapping from brush ibuf x/y to region coordinates */
		mapping->xmin = xmin;
		mapping->ymin = ymin;
		mapping->xmax = (xmax - xmin) / (float)diameter;
		mapping->ymax = (ymax - ymin) / (float)diameter;
	}
	else if (mapmode == MTEX_MAP_MODE_3D) {
		/* 3D mapping, just mapping to canvas 0..1  */
		mapping->xmin = 2.0f * (ipos[0] * invw - 0.5f);
		mapping->ymin = 2.0f * (ipos[1] * invh - 0.5f);
		mapping->xmax = 2.0f * invw;
		mapping->ymax = 2.0f * invh;
	}
	else if (ELEM(mapmode, MTEX_MAP_MODE_VIEW, MTEX_MAP_MODE_RANDOM)) {
		/* view mapping */
		mapping->xmin = mouse[0] - diameter * 0.5f + 0.5f;
		mapping->ymin = mouse[1] - diameter * 0.5f + 0.5f;
		mapping->xmax = 1.0f;
		mapping->ymax = 1.0f;
	}
	else /* if (mapmode == MTEX_MAP_MODE_TILED) */ {
		mapping->xmin = (int)(-diameter * 0.5) + (int)pos[0] - (int)startpos[0];
		mapping->ymin = (int)(-diameter * 0.5) + (int)pos[1] - (int)startpos[1];
		mapping->xmax = 1.0f;
		mapping->ymax = 1.0f;
	}
}

static void brush_painter_2d_refresh_cache(ImagePaintState *s, BrushPainter *painter, const float pos[2], const float mouse[2], float pressure, float distance, float size)
{
	const Scene *scene = painter->scene;
	UnifiedPaintSettings *ups = &scene->toolsettings->unified_paint_settings;
	Brush *brush = painter->brush;
	BrushPainterCache *cache = &painter->cache;
	const int diameter = 2 * size;
	const float alpha = BKE_brush_alpha_get(scene, brush);

	bool do_random = false;
	bool do_partial_update = false;
	bool do_view = false;
	bool update_color = (brush->flag & BRUSH_USE_GRADIENT) &&
	                    ((ELEM(brush->gradient_stroke_mode, BRUSH_GRADIENT_SPACING_REPEAT, BRUSH_GRADIENT_SPACING_CLAMP))
	                     || (cache->last_pressure != pressure));
	float tex_rotation = -brush->mtex.rot;
	float mask_rotation = -brush->mask_mtex.rot;

	/* determine how can update based on textures used */
	if (painter->cache.is_texbrush) {
		if (brush->mtex.brush_map_mode == MTEX_MAP_MODE_VIEW) {
			do_view = true;
			tex_rotation += ups->brush_rotation;
		}
		else if (brush->mtex.brush_map_mode == MTEX_MAP_MODE_RANDOM)
			do_random = true;
		else if (!((brush->flag & BRUSH_ANCHORED) || update_color))
			do_partial_update = true;

		brush_painter_2d_tex_mapping(s, diameter, painter->startpaintpos, pos, mouse,
		                             brush->mtex.brush_map_mode, &painter->tex_mapping);
	}

	if (painter->cache.is_maskbrush) {
		bool renew_maxmask = false;
		bool do_view_mask = false;
		//bool do_partial_update_mask = false;
		/* invalidate case for all mapping modes */
		if (diameter != cache->lastdiameter ||
		    alpha != cache->lastalpha)
		{
			renew_maxmask = true;
		}
		if (brush->mask_mtex.brush_map_mode == MTEX_MAP_MODE_VIEW) {
			do_view_mask = true;
			mask_rotation += ups->brush_rotation;
		}
		else if (brush->mask_mtex.brush_map_mode == MTEX_MAP_MODE_RANDOM) {
			/* we need to force random to take new mask values into account */
			if (!painter->cache.use_masking)
				do_random = true;
			renew_maxmask = true;
			//do_partial_update_mask = false;
		}
		else {
			/* we need to do partial update to take new mask values into account */
			if (!painter->cache.use_masking)
				do_partial_update = true;
			//do_partial_update_mask = true;
			renew_maxmask = true;
		}
		/* explicilty disable partial update even if it has been enabled above */
		if (brush->mask_pressure) {
			//do_partial_update_mask = false;
			renew_maxmask = true;
		}

		if (do_view_mask) {
			//do_partial_update_mask = false;
		}

		brush_painter_2d_tex_mapping(s, diameter, painter->startpaintpos, pos, mouse,
		                             brush->mask_mtex.brush_map_mode, &painter->mask_mapping);
		if (renew_maxmask) {
			if (cache->max_mask) {
				MEM_freeN(cache->max_mask);
				cache->max_mask = NULL;
			}
			cache->max_mask = brush_painter_max_mask_new(painter, diameter);
		}
	}

	if (do_view || do_random)
		do_partial_update = false;

	painter->pool = BKE_image_pool_new();

	/* curve mask can only change if the size changes */
	if (diameter != cache->lastdiameter) {
		if (cache->curve_mask) {
			MEM_freeN(cache->curve_mask);
			cache->curve_mask = NULL;
		}

		cache->curve_mask = brush_painter_curve_mask_new(painter, diameter, size);
	}

	/* detect if we need to recreate image brush buffer */
	if (diameter != cache->lastdiameter ||
	    alpha != cache->lastalpha ||
	    brush->jitter != cache->lastjitter ||
	    tex_rotation != cache->last_tex_rotation ||
	    mask_rotation != cache->last_mask_rotation ||
	    do_random ||
	    update_color)
	{
		if (cache->ibuf) {
			IMB_freeImBuf(cache->ibuf);
			cache->ibuf = NULL;
		}

		if (do_partial_update) {
			/* do partial update of texture */
			brush_painter_imbuf_partial_update(painter, pos, diameter);
		}
		else {
			/* create brush and mask from scratch */
			cache->ibuf = brush_painter_imbuf_new(painter, diameter, pressure, distance);
		}

		cache->lastdiameter = diameter;
		cache->lastalpha = alpha;
		cache->lastjitter = brush->jitter;
		cache->last_tex_rotation = tex_rotation;
		cache->last_mask_rotation = mask_rotation;
		cache->last_pressure = pressure;
	}
	else if (do_partial_update) {
		/* do only partial update of texture */
		int dx = (int)painter->lastpaintpos[0] - (int)pos[0];
		int dy = (int)painter->lastpaintpos[1] - (int)pos[1];

		if ((dx != 0) || (dy != 0)) {
			brush_painter_imbuf_partial_update(painter, pos, diameter);
		}
	}

	BKE_image_pool_free(painter->pool);
	painter->pool = NULL;
}

/* keep these functions in sync */
static void paint_2d_ibuf_rgb_get(ImBuf *ibuf, int x, int y, const bool is_torus, float r_rgb[4])
{
	if (is_torus) {
		x %= ibuf->x;
		if (x < 0) x += ibuf->x;
		y %= ibuf->y;
		if (y < 0) y += ibuf->y;
	}

	if (ibuf->rect_float) {
		float *rrgbf = ibuf->rect_float + (ibuf->x * y + x) * 4;
		copy_v4_v4(r_rgb, rrgbf);
	}
	else {
		unsigned char *rrgb = (unsigned char *)ibuf->rect + (ibuf->x * y + x) * 4;
		straight_uchar_to_premul_float(r_rgb, rrgb);
	}
}
static void paint_2d_ibuf_rgb_set(ImBuf *ibuf, int x, int y, const bool is_torus, const float rgb[4])
{
	if (is_torus) {
		x %= ibuf->x;
		if (x < 0) x += ibuf->x;
		y %= ibuf->y;
		if (y < 0) y += ibuf->y;
	}

	if (ibuf->rect_float) {
		float *rrgbf = ibuf->rect_float + (ibuf->x * y + x) * 4;
		float map_alpha = (rgb[3] == 0.0f) ? rrgbf[3] : rrgbf[3] / rgb[3];

		mul_v3_v3fl(rrgbf, rgb, map_alpha);
	}
	else {
		unsigned char straight[4];
		unsigned char *rrgb = (unsigned char *)ibuf->rect + (ibuf->x * y + x) * 4;

		premul_float_to_straight_uchar(straight, rgb);
		rrgb[0] = straight[0];
		rrgb[1] = straight[1];
		rrgb[2] = straight[2];
	}
}

static float paint_2d_ibuf_add_if(ImBuf *ibuf, unsigned int x, unsigned int y, float *outrgb, short torus, float w)
{
	float inrgb[4];

	// XXX: signed unsigned mismatch
	if ((x >= (unsigned int)(ibuf->x)) || (y >= (unsigned int)(ibuf->y))) {
		if (torus) paint_2d_ibuf_rgb_get(ibuf, x, y, 1, inrgb);
		else return 0;
	}
	else {
		paint_2d_ibuf_rgb_get(ibuf, x, y, 0, inrgb);
	}

	mul_v4_fl(inrgb, w);
	add_v4_v4(outrgb, inrgb);

	return w;
}

<<<<<<< HEAD
static void paint_2d_lift_soften(ImagePaintState *s, ImBuf *ibuf, ImBuf *ibufb, int *pos, const short is_torus)
=======
static void paint_2d_lift_soften(ImBuf *ibuf, ImBuf *ibufb, int *pos, const bool is_torus)
>>>>>>> 054094f5
{
	bool sharpen = (s->painter->cache.invert ^ ((s->brush->flag & BRUSH_DIR_IN) != 0));
	float threshold = s->brush->sharp_threshold;
	int x, y, xi, yi, xo, yo, xk, yk;
	float count;
	int out_off[2], in_off[2], dim[2];
	int diff_pos[2];
	float outrgb[4];
	float rgba[4];
	BlurKernel *kernel = s->blurkernel;

	dim[0] = ibufb->x;
	dim[1] = ibufb->y;
	in_off[0] = pos[0];
	in_off[1] = pos[1];
	out_off[0] = out_off[1] = 0;

	if (!is_torus) {
		IMB_rectclip(ibuf, ibufb, &in_off[0], &in_off[1], &out_off[0],
		             &out_off[1], &dim[0], &dim[1]);

		if ((dim[0] == 0) || (dim[1] == 0))
			return;
	}

	/* find offset inside mask buffers to sample them */
	sub_v2_v2v2_int(diff_pos, out_off, in_off);

	for (y = 0; y < dim[1]; y++) {
		for (x = 0; x < dim[0]; x++) {
			/* get input pixel */
			xi = in_off[0] + x;
			yi = in_off[1] + y;

			count = 0.0;
			paint_2d_ibuf_rgb_get(ibuf, xi, yi, is_torus, rgba);
			zero_v4(outrgb);

			for (yk = 0; yk < kernel->side; yk++) {
				for (xk = 0; xk < kernel->side; xk++) {
					count += paint_2d_ibuf_add_if(ibuf, xi + xk - kernel->pixel_len,
					                               yi + yk - kernel->pixel_len, outrgb, is_torus,
					                               kernel->wdata[xk + yk * kernel->side]);
				}
			}

			if (count > 0.0) {
				mul_v4_fl(outrgb, 1.0f / (float)count);

				if (sharpen) {
					/* subtract blurred image from normal image gives high pass filter */
					sub_v3_v3v3(outrgb, rgba, outrgb);

					/* now rgba_ub contains the edge result, but this should be converted to luminance to avoid
			         * colored speckles appearing in final image, and also to check for threshhold */
					outrgb[0] = outrgb[1] = outrgb[2] = rgb_to_grayscale(outrgb);
					if (fabs(outrgb[0]) > threshold) {
						float mask = BKE_brush_alpha_get(s->scene, s->brush);
						float alpha = rgba[3];
						rgba[3] = outrgb[3] = mask;

						/* add to enhance edges */
						blend_color_add_float(outrgb, rgba, outrgb);
						outrgb[3] = alpha;
					}
					else
						copy_v4_v4(outrgb, rgba);
				}
			}
			else
				copy_v4_v4(outrgb, rgba);
			/* write into brush buffer */
			xo = out_off[0] + x;
			yo = out_off[1] + y;
			paint_2d_ibuf_rgb_set(ibufb, xo, yo, 0, outrgb);
		}
	}
}

static void paint_2d_set_region(ImagePaintRegion *region, int destx, int desty, int srcx, int srcy, int width, int height)
{
	region->destx = destx;
	region->desty = desty;
	region->srcx = srcx;
	region->srcy = srcy;
	region->width = width;
	region->height = height;
}

static int paint_2d_torus_split_region(ImagePaintRegion region[4], ImBuf *dbuf, ImBuf *sbuf)
{
	int destx = region->destx;
	int desty = region->desty;
	int srcx = region->srcx;
	int srcy = region->srcy;
	int width = region->width;
	int height = region->height;
	int origw, origh, w, h, tot = 0;

	/* convert destination and source coordinates to be within image */
	destx = destx % dbuf->x;
	if (destx < 0) destx += dbuf->x;
	desty = desty % dbuf->y;
	if (desty < 0) desty += dbuf->y;
	srcx = srcx % sbuf->x;
	if (srcx < 0) srcx += sbuf->x;
	srcy = srcy % sbuf->y;
	if (srcy < 0) srcy += sbuf->y;

	/* clip width of blending area to destination imbuf, to avoid writing the
	 * same pixel twice */
	origw = w = (width > dbuf->x) ? dbuf->x : width;
	origh = h = (height > dbuf->y) ? dbuf->y : height;

	/* clip within image */
	IMB_rectclip(dbuf, sbuf, &destx, &desty, &srcx, &srcy, &w, &h);
	paint_2d_set_region(&region[tot++], destx, desty, srcx, srcy, w, h);

	/* do 3 other rects if needed */
	if (w < origw)
		paint_2d_set_region(&region[tot++], (destx + w) % dbuf->x, desty, (srcx + w) % sbuf->x, srcy, origw - w, h);
	if (h < origh)
		paint_2d_set_region(&region[tot++], destx, (desty + h) % dbuf->y, srcx, (srcy + h) % sbuf->y, w, origh - h);
	if ((w < origw) && (h < origh))
		paint_2d_set_region(&region[tot++], (destx + w) % dbuf->x, (desty + h) % dbuf->y, (srcx + w) % sbuf->x, (srcy + h) % sbuf->y, origw - w, origh - h);

	return tot;
}

static void paint_2d_lift_smear(ImBuf *ibuf, ImBuf *ibufb, int *pos)
{
	ImagePaintRegion region[4];
	int a, tot;

	paint_2d_set_region(region, 0, 0, pos[0], pos[1], ibufb->x, ibufb->y);
	tot = paint_2d_torus_split_region(region, ibufb, ibuf);

	for (a = 0; a < tot; a++)
		IMB_rectblend(ibufb, ibufb, ibuf, NULL, NULL, NULL, 0, region[a].destx, region[a].desty,
		              region[a].destx, region[a].desty,
		              region[a].srcx, region[a].srcy,
		              region[a].width, region[a].height, IMB_BLEND_COPY_RGB);
}

static ImBuf *paint_2d_lift_clone(ImBuf *ibuf, ImBuf *ibufb, int *pos)
{
	/* note: allocImbuf returns zero'd memory, so regions outside image will
	 * have zero alpha, and hence not be blended onto the image */
	int w = ibufb->x, h = ibufb->y, destx = 0, desty = 0, srcx = pos[0], srcy = pos[1];
	ImBuf *clonebuf = IMB_allocImBuf(w, h, ibufb->planes, ibufb->flags);

	IMB_rectclip(clonebuf, ibuf, &destx, &desty, &srcx, &srcy, &w, &h);
	IMB_rectblend(clonebuf, clonebuf, ibufb, NULL, NULL, NULL, 0, destx, desty, destx, desty, destx, desty, w, h,
	              IMB_BLEND_COPY_ALPHA);
	IMB_rectblend(clonebuf, clonebuf, ibuf, NULL, NULL, NULL, 0, destx, desty, destx, desty, srcx, srcy, w, h,
	              IMB_BLEND_COPY_RGB);

	return clonebuf;
}

static void paint_2d_convert_brushco(ImBuf *ibufb, const float pos[2], int ipos[2])
{
	ipos[0] = (int)floorf((pos[0] - ibufb->x / 2) + 1.0f);
	ipos[1] = (int)floorf((pos[1] - ibufb->y / 2) + 1.0f);
}

static int paint_2d_op(void *state, ImBuf *ibufb, unsigned short *maskb, unsigned short *mmask, const float lastpos[2], const float pos[2])
{
	ImagePaintState *s = ((ImagePaintState *)state);
	ImBuf *clonebuf = NULL, *frombuf, *tmpbuf = NULL;
	ImagePaintRegion region[4];
	short torus = s->brush->flag & BRUSH_TORUS;
	short blend = s->blend;
	float *offset = s->brush->clone.offset;
	float liftpos[2];
	float brush_alpha = BKE_brush_alpha_get(s->scene, s->brush);
	unsigned short mask_max = (unsigned short)(brush_alpha * 65535.0f);
	int bpos[2], blastpos[2], bliftpos[2];
	int a, tot;

	paint_2d_convert_brushco(ibufb, pos, bpos);

	/* lift from canvas */
	if (s->tool == PAINT_TOOL_SOFTEN) {
		paint_2d_lift_soften(s, s->canvas, ibufb, bpos, torus);
	}
	else if (s->tool == PAINT_TOOL_SMEAR) {
		if (lastpos[0] == pos[0] && lastpos[1] == pos[1])
			return 0;

		paint_2d_convert_brushco(ibufb, lastpos, blastpos);
		paint_2d_lift_smear(s->canvas, ibufb, blastpos);
	}
	else if (s->tool == PAINT_TOOL_CLONE && s->clonecanvas) {
		liftpos[0] = pos[0] - offset[0] * s->canvas->x;
		liftpos[1] = pos[1] - offset[1] * s->canvas->y;

		paint_2d_convert_brushco(ibufb, liftpos, bliftpos);
		clonebuf = paint_2d_lift_clone(s->clonecanvas, ibufb, bliftpos);
	}

	frombuf = (clonebuf) ? clonebuf : ibufb;

	if (torus) {
		paint_2d_set_region(region, bpos[0], bpos[1], 0, 0, frombuf->x, frombuf->y);
		tot = paint_2d_torus_split_region(region, s->canvas, frombuf);
	}
	else {
		paint_2d_set_region(region, bpos[0], bpos[1], 0, 0, frombuf->x, frombuf->y);
		tot = 1;
	}

	if (s->do_masking)
		tmpbuf = IMB_allocImBuf(IMAPAINT_TILE_SIZE, IMAPAINT_TILE_SIZE, 32, 0);
	
	/* blend into canvas */
	for (a = 0; a < tot; a++) {
		ED_imapaint_dirty_region(s->image, s->canvas,
		                      region[a].destx, region[a].desty,
		                      region[a].width, region[a].height);
	
		if (s->do_masking) {
			/* masking, find original pixels tiles from undo buffer to composite over */
			int tilex, tiley, tilew, tileh, tx, ty;

			imapaint_region_tiles(s->canvas, region[a].destx, region[a].desty,
			                      region[a].width, region[a].height,
			                      &tilex, &tiley, &tilew, &tileh);
			
			for (ty = tiley; ty <= tileh; ty++) {
				for (tx = tilex; tx <= tilew; tx++) {
					/* retrieve original pixels + mask from undo buffer */
					unsigned short *mask;
					int origx = region[a].destx - tx * IMAPAINT_TILE_SIZE;
					int origy = region[a].desty - ty * IMAPAINT_TILE_SIZE;

					if (s->canvas->rect_float)
						tmpbuf->rect_float = image_undo_find_tile(s->image, s->canvas, tx, ty, &mask, false);
					else
						tmpbuf->rect = image_undo_find_tile(s->image, s->canvas, tx, ty, &mask, false);

					IMB_rectblend(s->canvas, tmpbuf, frombuf, mask,
					              maskb, mmask, mask_max,
					              region[a].destx, region[a].desty,
					              origx, origy,
					              region[a].srcx, region[a].srcy,
					              region[a].width, region[a].height, blend);
				}
			}
		}
		else {
			/* no masking, composite brush directly onto canvas */
			IMB_rectblend(s->canvas, s->canvas, frombuf, NULL, NULL, NULL, 0,
			              region[a].destx, region[a].desty,
			              region[a].destx, region[a].desty,
			              region[a].srcx, region[a].srcy,
			              region[a].width, region[a].height, blend);
		}
	}

	if (clonebuf) IMB_freeImBuf(clonebuf);
	if (tmpbuf) IMB_freeImBuf(tmpbuf);

	return 1;
}


static int paint_2d_canvas_set(ImagePaintState *s, Image *ima)
{
	ImBuf *ibuf = BKE_image_acquire_ibuf(ima, s->sima ? &s->sima->iuser : NULL, NULL);

	/* verify that we can paint and set canvas */
	if (ima == NULL) {
		return 0;
	}
	else if (ima->packedfile && ima->rr) {
		s->warnpackedfile = ima->id.name + 2;
		return 0;
	}
	else if (ibuf && ibuf->channels != 4) {
		s->warnmultifile = ima->id.name + 2;
		return 0;
	}
	else if (!ibuf || !(ibuf->rect || ibuf->rect_float))
		return 0;

	s->image = ima;
	s->canvas = ibuf;

	/* set clone canvas */
	if (s->tool == PAINT_TOOL_CLONE) {
		ima = s->brush->clone.image;
		ibuf = BKE_image_acquire_ibuf(ima, s->sima ? &s->sima->iuser : NULL, NULL);

		if (!ima || !ibuf || !(ibuf->rect || ibuf->rect_float)) {
			BKE_image_release_ibuf(ima, ibuf, NULL);
			BKE_image_release_ibuf(s->image, s->canvas, NULL);
			return 0;
		}

		s->clonecanvas = ibuf;

		/* temporarily add float rect for cloning */
		if (s->canvas->rect_float && !s->clonecanvas->rect_float) {
			IMB_float_from_rect(s->clonecanvas);
		}
		else if (!s->canvas->rect_float && !s->clonecanvas->rect)
			IMB_rect_from_float(s->clonecanvas);
	}

	/* set masking */
	s->do_masking = paint_use_opacity_masking(s->brush);
	
	return 1;
}

static void paint_2d_canvas_free(ImagePaintState *s)
{
	BKE_image_release_ibuf(s->image, s->canvas, NULL);
	BKE_image_release_ibuf(s->brush->clone.image, s->clonecanvas, NULL);

	if (s->blurkernel) {
		paint_delete_blur_kernel(s->blurkernel);
		MEM_freeN(s->blurkernel);
	}

	if (s->do_masking)
		image_undo_remove_masks();
}

void paint_2d_stroke(void *ps, const float prev_mval[2], const float mval[2], int eraser, float pressure, float distance, float size)
{
	float newuv[2], olduv[2];
	ImagePaintState *s = ps;
	BrushPainter *painter = s->painter;
	ImBuf *ibuf = BKE_image_acquire_ibuf(s->image, s->sima ? &s->sima->iuser : NULL, NULL);
	const bool is_data = (ibuf && ibuf->colormanage_flag & IMB_COLORMANAGE_IS_DATA);

	if (!ibuf)
		return;

	s->blend = s->brush->blend;
	if (eraser)
		s->blend = IMB_BLEND_ERASE_ALPHA;

	UI_view2d_region_to_view(s->v2d, mval[0], mval[1], &newuv[0], &newuv[1]);
	UI_view2d_region_to_view(s->v2d, prev_mval[0], prev_mval[1], &olduv[0], &olduv[1]);

	newuv[0] *= ibuf->x;
	newuv[1] *= ibuf->y;

	olduv[0] *= ibuf->x;
	olduv[1] *= ibuf->y;

	if (painter->firsttouch) {
		float startuv[2];

		UI_view2d_region_to_view(s->v2d, 0, 0, &startuv[0], &startuv[1]);

		/* paint exactly once on first touch */
		painter->startpaintpos[0] = startuv[0] * ibuf->x;
		painter->startpaintpos[1] = startuv[1] * ibuf->y;

		painter->firsttouch = 0;
		copy_v2_v2(painter->lastpaintpos, newuv);
	}
	else {
		copy_v2_v2(painter->lastpaintpos, olduv);
	}

	/* OCIO_TODO: float buffers are now always linear, so always use color correction
	 *            this should probably be changed when texture painting color space is supported
	 */
	brush_painter_2d_require_imbuf(painter, (ibuf->rect_float != NULL), !is_data, s->do_masking);

	brush_painter_2d_refresh_cache(s, painter, newuv, mval, pressure, distance, size);

	if (paint_2d_op(s, painter->cache.ibuf, painter->cache.curve_mask, painter->cache.max_mask, olduv, newuv))
		s->need_redraw = true;

	BKE_image_release_ibuf(s->image, ibuf, NULL);
}

void *paint_2d_new_stroke(bContext *C, wmOperator *op, int mode)
{
	Scene *scene = CTX_data_scene(C);
	ToolSettings *settings = scene->toolsettings;
	Brush *brush = BKE_paint_brush(&settings->imapaint.paint);

	ImagePaintState *s = MEM_callocN(sizeof(ImagePaintState), "ImagePaintState");

	s->sima = CTX_wm_space_image(C);
	s->v2d = &CTX_wm_region(C)->v2d;
	s->scene = scene;
	s->screen = CTX_wm_screen(C);

	s->brush = brush;
	s->tool = brush->imagepaint_tool;
	s->blend = brush->blend;

	s->image = s->sima->image;

	if (!paint_2d_canvas_set(s, s->image)) {
		if (s->warnmultifile)
			BKE_report(op->reports, RPT_WARNING, "Image requires 4 color channels to paint");
		if (s->warnpackedfile)
			BKE_report(op->reports, RPT_WARNING, "Packed MultiLayer files cannot be painted");

		MEM_freeN(s);
		return NULL;
	}

	if (brush->imagepaint_tool == PAINT_TOOL_SOFTEN) {
		s->blurkernel = paint_new_blur_kernel(brush);
	}

	paint_brush_init_tex(s->brush);

	/* create painter */
	s->painter = brush_painter_2d_new(scene, s->brush, mode == BRUSH_STROKE_INVERT);

	return s;
}

void paint_2d_redraw(const bContext *C, void *ps, bool final)
{
	ImagePaintState *s = ps;

	if (s->need_redraw) {
		ImBuf *ibuf = BKE_image_acquire_ibuf(s->image, s->sima ? &s->sima->iuser : NULL, NULL);

		imapaint_image_update(s->sima, s->image, ibuf, false);
		ED_imapaint_clear_partial_redraw();

		BKE_image_release_ibuf(s->image, ibuf, NULL);

		s->need_redraw = false;
	}
	else if (!final) {
		return;
	}

	if (final) {
		if (s->image && !(s->sima && s->sima->lock))
			GPU_free_image(s->image);

		/* compositor listener deals with updating */
		WM_event_add_notifier(C, NC_IMAGE | NA_EDITED, s->image);
	}
	else {
		if (!s->sima || !s->sima->lock)
			ED_region_tag_redraw(CTX_wm_region(C));
		else
			WM_event_add_notifier(C, NC_IMAGE | NA_PAINTING, s->image);
	}
}

void paint_2d_stroke_done(void *ps)
{
	ImagePaintState *s = ps;

	paint_2d_canvas_free(s);
	brush_painter_2d_free(s->painter);
	paint_brush_exit_tex(s->brush);

	MEM_freeN(s);
}

static void paint_2d_fill_add_pixel_byte(int i, int j, ImBuf *ibuf, GSQueue *stack, BLI_bitmap *touched, float color[4], float threshold)
{
	int coordinate = j * ibuf->x + i;

	if (i >= ibuf->x || i < 0 || j >= ibuf->y || j < 0)
		return;

	if (!BLI_BITMAP_GET(touched, coordinate)) {
		float color_f[4];
		unsigned char *color_b = (unsigned char *)(ibuf->rect + coordinate);
		float luminance;
		rgba_uchar_to_float(color_f, color_b);

		sub_v3_v3(color_f, color);

		luminance = (fabs(color_f[0]) + fabs(color_f[0]) + fabs(color_f[0]))/3.0;
		if (luminance < threshold) {
			BLI_gsqueue_push(stack, &coordinate);
		}
		BLI_BITMAP_SET(touched, coordinate);
	}
}

static void paint_2d_fill_add_pixel_float(int i, int j, ImBuf *ibuf, GSQueue *stack, BLI_bitmap *touched, float color[4], float threshold)
{
	int coordinate = j * ibuf->x + i;

	if (i >= ibuf->x || i < 0 || j >= ibuf->y || j < 0)
		return;

	if (!BLI_BITMAP_GET(touched, coordinate)) {
		float color_f[4];
		float luminance;
		sub_v3_v3v3(color_f, ibuf->rect_float + 4 * coordinate, color);

		luminance = (fabs(color_f[0]) + fabs(color_f[0]) + fabs(color_f[0]))/3.0;
		if (luminance < threshold) {
			BLI_gsqueue_push(stack, &coordinate);
		}
		BLI_BITMAP_SET(touched, coordinate);
	}
}

/* this function expects linear space color values */
void paint_2d_bucket_fill (const bContext *C, float color[3], Brush *br, float mouse_init[2], void *ps)
{
	SpaceImage *sima = CTX_wm_space_image(C);
	Image *ima = sima->image;

	ImagePaintState *s = ps;

	ImBuf *ibuf;
	int i = 0, j = 0;
	unsigned int color_b;
	float color_f[4];
	float strength = br ? br->alpha : 1.0;

	bool do_float;

	if (!ima)
		return;

	ibuf = BKE_image_acquire_ibuf(ima, &sima->iuser, NULL);

	if (!ibuf)
		return;

	do_float = (ibuf->rect_float != NULL);
	/* first check if our image is float. If it is not we should correct the colour to
	 * be in gamma space. strictly speaking this is not correct, but blender does not paint
	 * byte images in linear space */
	if (!do_float) {
		linearrgb_to_srgb_uchar3((unsigned char *)&color_b, color);
		*(((char *)&color_b) + 3) = strength * 255;
	} else {
		copy_v3_v3(color_f, color);
		color_f[3] = strength;
	}

	if (!mouse_init || !br) {
		/* first case, no image UV, fill the whole image */
		ED_imapaint_dirty_region(ima, ibuf, 0, 0, ibuf->x, ibuf->y);

		if (do_float) {
			for (; i < ibuf->x; i++) {
				for (j = 0; j < ibuf->y; j++) {
					blend_color_mix_float(ibuf->rect_float + 4 * (j * ibuf->x + i),
					                      ibuf->rect_float + 4 * (j * ibuf->x + i), color_f);
				}
			}
		}
		else {
			for (; i < ibuf->x; i++) {
				for (j = 0; j < ibuf->y; j++) {
					blend_color_mix_byte((unsigned char *)(ibuf->rect + j * ibuf->x + i),
					                     (unsigned char *)(ibuf->rect + j * ibuf->x + i), (unsigned char *)&color_b);
				}
			}
		}
	}
	else {
		/* second case, start sweeping the neighboring pixels, looking for pixels whose
		 * value is within the brush fill threshold from the fill color */
		GSQueue *stack;
		BLI_bitmap *touched;
		int coordinate;
		int width = ibuf->x;
		float image_init[2];
		int minx = ibuf->x, miny = ibuf->y, maxx = 0, maxy = 0;
		float pixel_color[4];

		UI_view2d_region_to_view(s->v2d, mouse_init[0], mouse_init[1], &image_init[0], &image_init[1]);

		i = image_init[0] * ibuf->x;
		j = image_init[1] * ibuf->y;

		if (i >= ibuf->x || i < 0 || j > ibuf->y || j < 0) {
			BKE_image_release_ibuf(ima, ibuf, NULL);
			return;
		}

		/* change image invalidation method later */
		ED_imapaint_dirty_region(ima, ibuf, 0, 0, ibuf->x, ibuf->y);

		stack = BLI_gsqueue_new(sizeof(int));
		touched = BLI_BITMAP_NEW(ibuf->x * ibuf->y, "bucket_fill_bitmap");

		coordinate = (j * ibuf->x + i);

		if (do_float) {
			copy_v4_v4(pixel_color, ibuf->rect_float + 4 * coordinate);
		}
		else {
			int pixel_color_b = *(ibuf->rect + coordinate);
			rgba_uchar_to_float(pixel_color, (unsigned char *)&pixel_color_b);
		}

		BLI_gsqueue_push(stack, &coordinate);
		BLI_BITMAP_SET(touched, coordinate);

		if (do_float) {
			while (!BLI_gsqueue_is_empty(stack)) {
				BLI_gsqueue_pop(stack, &coordinate);

				blend_color_mix_float(ibuf->rect_float + 4 * (coordinate),
					                      ibuf->rect_float + 4 * (coordinate), color_f);

				/* reconstruct the coordinates here */
				i = coordinate % width;
				j = coordinate / width;

				paint_2d_fill_add_pixel_float(i - 1, j - 1, ibuf, stack, touched, pixel_color, br->fill_threshold);
				paint_2d_fill_add_pixel_float(i - 1, j, ibuf, stack, touched, pixel_color, br->fill_threshold);
				paint_2d_fill_add_pixel_float(i - 1, j + 1, ibuf, stack, touched, pixel_color, br->fill_threshold);
				paint_2d_fill_add_pixel_float(i, j + 1, ibuf, stack, touched, pixel_color, br->fill_threshold);
				paint_2d_fill_add_pixel_float(i, j - 1, ibuf, stack, touched, pixel_color, br->fill_threshold);
				paint_2d_fill_add_pixel_float(i + 1, j - 1, ibuf, stack, touched, pixel_color, br->fill_threshold);
				paint_2d_fill_add_pixel_float(i + 1, j, ibuf, stack, touched, pixel_color, br->fill_threshold);
				paint_2d_fill_add_pixel_float(i + 1, j + 1, ibuf, stack, touched, pixel_color, br->fill_threshold);

				if (i > maxx)
					maxx = i;
				if (i < minx)
					minx = i;
				if (j > maxy)
					maxy = j;
				if (i > miny)
					miny = j;
			}
		}
		else {
			while (!BLI_gsqueue_is_empty(stack)) {
				BLI_gsqueue_pop(stack, &coordinate);

				blend_color_mix_byte((unsigned char *)(ibuf->rect + coordinate),
					                     (unsigned char *)(ibuf->rect + coordinate), (unsigned char *)&color_b);

				/* reconstruct the coordinates here */
				i = coordinate % width;
				j = coordinate / width;

				paint_2d_fill_add_pixel_byte(i - 1, j - 1, ibuf, stack, touched, pixel_color, br->fill_threshold);
				paint_2d_fill_add_pixel_byte(i - 1, j, ibuf, stack, touched, pixel_color, br->fill_threshold);
				paint_2d_fill_add_pixel_byte(i - 1, j + 1, ibuf, stack, touched, pixel_color, br->fill_threshold);
				paint_2d_fill_add_pixel_byte(i, j + 1, ibuf, stack, touched, pixel_color, br->fill_threshold);
				paint_2d_fill_add_pixel_byte(i, j - 1, ibuf, stack, touched, pixel_color, br->fill_threshold);
				paint_2d_fill_add_pixel_byte(i + 1, j - 1, ibuf, stack, touched, pixel_color, br->fill_threshold);
				paint_2d_fill_add_pixel_byte(i + 1, j, ibuf, stack, touched, pixel_color, br->fill_threshold);
				paint_2d_fill_add_pixel_byte(i + 1, j + 1, ibuf, stack, touched, pixel_color, br->fill_threshold);

				if (i > maxx)
					maxx = i;
				if (i < minx)
					minx = i;
				if (j > maxy)
					maxy = j;
				if (i > miny)
					miny = j;
			}
		}

		MEM_freeN(touched);
		BLI_gsqueue_free(stack);
	}

	imapaint_image_update(sima, ima, ibuf, false);
	ED_imapaint_clear_partial_redraw();

	BKE_image_release_ibuf(ima, ibuf, NULL);

	WM_event_add_notifier(C, NC_IMAGE | NA_EDITED, ima);
}

void paint_2d_gradient_fill (const bContext *C, Brush *br, float mouse_init[2], float mouse_final[2], void *ps)
{
	SpaceImage *sima = CTX_wm_space_image(C);
	Image *ima = sima->image;
	ImagePaintState *s = ps;

	ImBuf *ibuf;
	unsigned short i = 0, j = 0;
	unsigned int color_b;
	float color_f[4];
	float image_init[2], image_final[2];
	float tangent[2];
	float line_len_sq_inv, line_len;

	bool do_float;

	if (!ima)
		return;

	ibuf = BKE_image_acquire_ibuf(ima, &sima->iuser, NULL);

	if (!ibuf)
		return;

	UI_view2d_region_to_view(s->v2d, mouse_final[0], mouse_final[1], &image_final[0], &image_final[1]);
	UI_view2d_region_to_view(s->v2d, mouse_init[0], mouse_init[1], &image_init[0], &image_init[1]);

	image_final[0] *= ibuf->x;
	image_final[1] *= ibuf->y;

	image_init[0] *= ibuf->x;
	image_init[1] *= ibuf->y;

	/* some math to get needed gradient variables */
	sub_v2_v2v2(tangent, image_final, image_init);
	line_len = len_squared_v2(tangent);
	line_len_sq_inv = 1.0/line_len;
	line_len = sqrt(line_len);

	do_float = (ibuf->rect_float != NULL);

	/* this will be substituted by something else when selection is available */
	ED_imapaint_dirty_region(ima, ibuf, 0, 0, ibuf->x, ibuf->y);

	if (do_float) {
		for (; i < ibuf->x; i++) {
			for (j = 0; j < ibuf->y; j++) {
				float f;
				float p[2] = {i - image_init[0], j - image_init[1]};

				switch (br->gradient_fill_mode) {
					case BRUSH_GRADIENT_LINEAR:
					{
						f = dot_v2v2(p, tangent)*line_len_sq_inv;
						break;
					}
					case BRUSH_GRADIENT_RADIAL:
					{
						f = len_v2(p)/line_len;
						break;
					}
				}
				do_colorband(br->gradient, f, color_f);
				/* convert to premultiplied */
				mul_v3_fl(color_f, color_f[3]);
				color_f[3] *= br->alpha;
				blend_color_mix_float(ibuf->rect_float + 4 * (j * ibuf->x + i),
				                      ibuf->rect_float + 4 * (j * ibuf->x + i),
				                      color_f);
			}
		}
	}
	else {
		for (; i < ibuf->x; i++) {
			for (j = 0; j < ibuf->y; j++) {
				float f;
				float p[2] = {i - image_init[0], j - image_init[1]};

				switch (br->gradient_fill_mode) {
					case BRUSH_GRADIENT_LINEAR:
					{
						f = dot_v2v2(p, tangent)*line_len_sq_inv;
						break;
					}
					case BRUSH_GRADIENT_RADIAL:
					{
						f = len_v2(p)/line_len;
						break;
					}
				}

				do_colorband(br->gradient, f, color_f);
				rgba_float_to_uchar((unsigned char *)&color_b, color_f);
				((unsigned char *)&color_b)[3] *= br->alpha;
				blend_color_mix_byte((unsigned char *)(ibuf->rect + j * ibuf->x + i),
				                     (unsigned char *)(ibuf->rect + j * ibuf->x + i),
				                     (unsigned char *)&color_b);
			}
		}
	}

	imapaint_image_update(sima, ima, ibuf, false);
	ED_imapaint_clear_partial_redraw();

	BKE_image_release_ibuf(ima, ibuf, NULL);

	WM_event_add_notifier(C, NC_IMAGE | NA_EDITED, ima);
}<|MERGE_RESOLUTION|>--- conflicted
+++ resolved
@@ -215,14 +215,7 @@
 	struct ImagePool *pool = painter->pool;
 	bool is_maskbrush = painter->cache.is_maskbrush;
 
-<<<<<<< HEAD
 	float max_alpha = (use_masking)? BKE_brush_alpha_get(scene, brush) : 1.0f;
-=======
-	float alpha = (use_masking) ? 1.0f : BKE_brush_alpha_get(scene, brush);
-	int radius = BKE_brush_size_get(scene, brush);
-	int xoff = -size * 0.5f + 0.5f;
-	int yoff = -size * 0.5f + 0.5f;
->>>>>>> 054094f5
 
 	float texco[3];
 	unsigned short *mask, *m;
@@ -290,14 +283,6 @@
 	bool is_texbrush = painter->cache.is_texbrush;
 	bool is_maskbrush = painter->cache.is_maskbrush;
 
-<<<<<<< HEAD
-=======
-	float alpha = (use_masking) ? 1.0f : BKE_brush_alpha_get(scene, brush);
-	int radius = BKE_brush_size_get(scene, brush);
-	int xoff = -size * 0.5f + 0.5f;
-	int yoff = -size * 0.5f + 0.5f;
-
->>>>>>> 054094f5
 	int x, y, thread = 0;
 	float brush_rgb[3];
 	float alpha = (is_maskbrush)? BKE_brush_alpha_get(scene, brush) :
@@ -828,11 +813,7 @@
 	return w;
 }
 
-<<<<<<< HEAD
 static void paint_2d_lift_soften(ImagePaintState *s, ImBuf *ibuf, ImBuf *ibufb, int *pos, const short is_torus)
-=======
-static void paint_2d_lift_soften(ImBuf *ibuf, ImBuf *ibufb, int *pos, const bool is_torus)
->>>>>>> 054094f5
 {
 	bool sharpen = (s->painter->cache.invert ^ ((s->brush->flag & BRUSH_DIR_IN) != 0));
 	float threshold = s->brush->sharp_threshold;
