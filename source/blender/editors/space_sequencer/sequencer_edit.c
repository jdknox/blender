/*
 * $Id$
 *
 * ***** BEGIN GPL LICENSE BLOCK *****
 *
 * This program is free software; you can redistribute it and/or
 * modify it under the terms of the GNU General Public License
 * as published by the Free Software Foundation; either version 2
 * of the License, or (at your option) any later version.
 *
 * This program is distributed in the hope that it will be useful,
 * but WITHOUT ANY WARRANTY; without even the implied warranty of
 * MERCHANTABILITY or FITNESS FOR A PARTICULAR PURPOSE.  See the
 * GNU General Public License for more details.
 *
 * You should have received a copy of the GNU General Public License
 * along with this program; if not, write to the Free Software Foundation,
 * Inc., 51 Franklin Street, Fifth Floor, Boston, MA 02110-1301, USA.
 *
 * The Original Code is Copyright (C) 2001-2002 by NaN Holding BV.
 * All rights reserved.
 *
 * Contributor(s): Blender Foundation, 2003-2009
 *
 * ***** END GPL LICENSE BLOCK *****
 */

/** \file blender/editors/space_sequencer/sequencer_edit.c
 *  \ingroup spseq
 */


#include <stdlib.h>
#include <math.h>
#include <string.h>

#ifndef WIN32
#include <unistd.h>
#else
#include <io.h>
#endif
#include <sys/types.h>

#include "MEM_guardedalloc.h"

#include "BLI_blenlib.h"
#include "BLI_math.h"
#include "BLI_storage_types.h"
#include "BLI_utildefines.h"
#include "BLI_threads.h"

#include "DNA_scene_types.h"
#include "DNA_userdef_types.h"

#include "BKE_context.h"
#include "BKE_global.h"
#include "BKE_main.h"
#include "BKE_sequencer.h"
#include "BKE_report.h"
#include "BKE_sound.h"

#include "WM_api.h"
#include "WM_types.h"

#include "RNA_define.h"
#include "RNA_enum_types.h"

/* for menu/popup icons etc etc*/

#include "ED_screen.h"
#include "ED_transform.h"
#include "ED_sequencer.h"

#include "UI_view2d.h"

/* own include */
#include "sequencer_intern.h"

static int okee(const char *UNUSED(dummy)) {return 0;}


/* XXX */
/* RNA Enums, used in multiple files */
EnumPropertyItem sequencer_prop_effect_types[] = {
	{SEQ_CROSS, "CROSS", 0, "Crossfade", "Crossfade effect strip type"},
	{SEQ_ADD, "ADD", 0, "Add", "Add effect strip type"},
	{SEQ_SUB, "SUBTRACT", 0, "Subtract", "Subtract effect strip type"},
	{SEQ_ALPHAOVER, "ALPHA_OVER", 0, "Alpha Over", "Alpha Over effect strip type"},
	{SEQ_ALPHAUNDER, "ALPHA_UNDER", 0, "Alpha Under", "Alpha Under effect strip type"},
	{SEQ_GAMCROSS, "GAMMA_CROSS", 0, "Gamma Cross", "Gamma Cross effect strip type"},
	{SEQ_MUL, "MULTIPLY", 0, "Multiply", "Multiply effect strip type"},
	{SEQ_OVERDROP, "OVER_DROP", 0, "Alpha Over Drop", "Alpha Over Drop effect strip type"},
	{SEQ_PLUGIN, "PLUGIN", 0, "Plugin", "Plugin effect strip type"},
	{SEQ_WIPE, "WIPE", 0, "Wipe", "Wipe effect strip type"},
	{SEQ_GLOW, "GLOW", 0, "Glow", "Glow effect strip type"},
	{SEQ_TRANSFORM, "TRANSFORM", 0, "Transform", "Transform effect strip type"},
	{SEQ_COLOR, "COLOR", 0, "Color", "Color effect strip type"},
	{SEQ_SPEED, "SPEED", 0, "Speed", "Color effect strip type"},
	{SEQ_MULTICAM, "MULTICAM", 0, "Multicam Selector", ""},
	{SEQ_ADJUSTMENT, "ADJUSTMENT", 0, "Adjustment Layer", ""},
	{0, NULL, 0, NULL, NULL}
};

/* mute operator */

EnumPropertyItem prop_side_types[] = {
	{SEQ_SIDE_LEFT, "LEFT", 0, "Left", ""},
	{SEQ_SIDE_RIGHT, "RIGHT", 0, "Right", ""},
	{SEQ_SIDE_BOTH, "BOTH", 0, "Both", ""},
	{0, NULL, 0, NULL, NULL}
};

static EnumPropertyItem prop_side_lr_types[] = {
	{SEQ_SIDE_LEFT, "LEFT", 0, "Left", ""},
	{SEQ_SIDE_RIGHT, "RIGHT", 0, "Right", ""},
	{0, NULL, 0, NULL, NULL}
};

typedef struct TransSeq {
	int start, machine;
	int startstill, endstill;
	int startdisp, enddisp;
	int startofs, endofs;
	int anim_startofs, anim_endofs;
	/* int final_left, final_right; */ /* UNUSED */
	int len;
} TransSeq;

/* ********************************************************************** */

/* ***************** proxy job manager ********************** */

typedef struct ProxyBuildJob {
	Scene *scene; 
	struct Main * main;
	ListBase queue;
	ThreadMutex queue_lock;
} ProxyJob;

static void proxy_freejob(void *pjv)
{
	ProxyJob *pj= pjv;
	Sequence * seq;

	for (seq = pj->queue.first; seq; seq = seq->next) {
		BLI_remlink(&pj->queue, seq);
		seq_free_sequence_recurse(pj->scene, seq);
	}

	BLI_mutex_end(&pj->queue_lock);

	MEM_freeN(pj);
}

/* only this runs inside thread */
static void proxy_startjob(void *pjv, short *stop, short *do_update, float *progress)
{
	ProxyJob *pj = pjv;

	while (!*stop) {
		Sequence * seq;

		BLI_mutex_lock(&pj->queue_lock);
		
		if (!pj->queue.first) {
			BLI_mutex_unlock(&pj->queue_lock);
			break;
		}

		seq = pj->queue.first;

		BLI_remlink(&pj->queue, seq);
		BLI_mutex_unlock(&pj->queue_lock);

		seq_proxy_rebuild(pj->main, pj->scene, seq, 
				  stop, do_update, progress);
		seq_free_sequence_recurse(pj->scene, seq);
	}

	if (*stop) {
		fprintf(stderr, 
			"Canceling proxy rebuild on users request...\n");
	}
}

static void proxy_endjob(void *UNUSED(customdata))
{

}

void seq_proxy_build_job(const bContext *C, Sequence * seq)
{
	wmJob * steve;
	ProxyJob *pj;
	Scene *scene= CTX_data_scene(C);
	ScrArea * sa= CTX_wm_area(C);

	seq = seq_dupli_recursive(scene, scene, seq, 0);

	steve = WM_jobs_get(CTX_wm_manager(C), CTX_wm_window(C), 
			    sa, "Building Proxies", WM_JOB_PROGRESS);

	pj = WM_jobs_get_customdata(steve);

	if (!pj) {
		pj = MEM_callocN(sizeof(ProxyJob), "proxy rebuild job");
	
		pj->scene= scene;
		pj->main = CTX_data_main(C);

		BLI_mutex_init(&pj->queue_lock);

		WM_jobs_customdata(steve, pj, proxy_freejob);
		WM_jobs_timer(steve, 0.1, NC_SCENE|ND_SEQUENCER,
			      NC_SCENE|ND_SEQUENCER);
		WM_jobs_callbacks(steve, proxy_startjob, NULL, NULL, 
				  proxy_endjob);
	}

	BLI_mutex_lock(&pj->queue_lock);
	BLI_addtail(&pj->queue, seq);
	BLI_mutex_unlock(&pj->queue_lock);

	if (!WM_jobs_is_running(steve)) {
		G.afbreek = 0;
		WM_jobs_start(CTX_wm_manager(C), steve);
	}

	ED_area_tag_redraw(CTX_wm_area(C));
}

/* ********************************************************************** */

void seq_rectf(Sequence *seq, rctf *rectf)
{
	if(seq->startstill) rectf->xmin= seq->start;
	else rectf->xmin= seq->startdisp;
	rectf->ymin= seq->machine+SEQ_STRIP_OFSBOTTOM;
	if(seq->endstill) rectf->xmax= seq->start+seq->len;
	else rectf->xmax= seq->enddisp;
	rectf->ymax= seq->machine+SEQ_STRIP_OFSTOP;
}

static void UNUSED_FUNCTION(change_plugin_seq)(Scene *scene, char *str) /* called from fileselect */
{
	Editing *ed= seq_give_editing(scene, FALSE);
	struct SeqEffectHandle sh;
	Sequence *last_seq= seq_active_get(scene);

	if(last_seq==NULL || last_seq->type != SEQ_PLUGIN) return;

	sh = get_sequence_effect(last_seq);
	sh.free(last_seq);
	sh.init_plugin(last_seq, str);

	last_seq->machine = MAX3(last_seq->seq1->machine, 
				 last_seq->seq2->machine, 
				 last_seq->seq3->machine);

	if( seq_test_overlap(ed->seqbasep, last_seq) ) shuffle_seq(ed->seqbasep, last_seq, scene);
	
}


void boundbox_seq(Scene *scene, rctf *rect)
{
	Sequence *seq;
	Editing *ed= seq_give_editing(scene, FALSE);
	float min[2], max[2];

	
	if(ed==NULL) return;

	min[0]= 0.0;
	max[0]= EFRA+1;
	min[1]= 0.0;
	max[1]= 8.0;

	seq= ed->seqbasep->first;
	while(seq) {

		if( min[0] > seq->startdisp-1) min[0]= seq->startdisp-1;
		if( max[0] < seq->enddisp+1) max[0]= seq->enddisp+1;
		if( max[1] < seq->machine+2) max[1]= seq->machine+2;

		seq= seq->next;
	}

	rect->xmin= min[0];
	rect->xmax= max[0];
	rect->ymin= min[1];
	rect->ymax= max[1];

}

static int mouse_frame_side(View2D *v2d, short mouse_x, int frame ) 
{
	int mval[2];
	float mouseloc[2];
	
	mval[0]= mouse_x;
	mval[1]= 0;
	
	/* choose the side based on which side of the playhead the mouse is on */
	UI_view2d_region_to_view(v2d, mval[0], mval[1], &mouseloc[0], &mouseloc[1]);
	
	return mouseloc[0] > frame ? SEQ_SIDE_RIGHT : SEQ_SIDE_LEFT;
}


Sequence *find_neighboring_sequence(Scene *scene, Sequence *test, int lr, int sel) 
{
	/* sel - 0==unselected, 1==selected, -1==done care*/
	Sequence *seq;
	Editing *ed= seq_give_editing(scene, FALSE);

	if(ed==NULL) return NULL;

	if (sel>0) sel = SELECT;
	
	for(seq= ed->seqbasep->first; seq; seq= seq->next) {
		if(	(seq!=test) &&
			(test->machine==seq->machine) &&
			((sel == -1) || (sel && (seq->flag & SELECT)) || (sel==0 && (seq->flag & SELECT)==0)  ))
		{
			switch (lr) {
			case SEQ_SIDE_LEFT:
				if (test->startdisp == (seq->enddisp)) {
					return seq;
				}
				break;
			case SEQ_SIDE_RIGHT:
				if (test->enddisp == (seq->startdisp)) {
					return seq;
				}
				break;
			}
		}
	}
	return NULL;
}

static Sequence *find_next_prev_sequence(Scene *scene, Sequence *test, int lr, int sel) 
{
	/* sel - 0==unselected, 1==selected, -1==done care*/
	Sequence *seq,*best_seq = NULL;
	Editing *ed= seq_give_editing(scene, FALSE);
	
	int dist, best_dist;
	best_dist = MAXFRAME*2;

	
	if(ed==NULL) return NULL;

	seq= ed->seqbasep->first;
	while(seq) {
		if(		(seq!=test) &&
				(test->machine==seq->machine) &&
				(test->depth==seq->depth) &&
				((sel == -1) || (sel==(seq->flag & SELECT))))
		{
			dist = MAXFRAME*2;
			
			switch (lr) {
			case SEQ_SIDE_LEFT:
				if (seq->enddisp <= test->startdisp) {
					dist = test->enddisp - seq->startdisp;
				}
				break;
			case SEQ_SIDE_RIGHT:
				if (seq->startdisp >= test->enddisp) {
					dist = seq->startdisp - test->enddisp;
				}
				break;
			}
			
			if (dist==0) {
				best_seq = seq;
				break;
			} else if (dist < best_dist) {
				best_dist = dist;
				best_seq = seq;
			}
		}
		seq= seq->next;
	}
	return best_seq; /* can be null */
}


Sequence *find_nearest_seq(Scene *scene, View2D *v2d, int *hand, const int mval[2])
{
	Sequence *seq;
	Editing *ed= seq_give_editing(scene, FALSE);
	float x, y;
	float pixelx;
	float handsize;
	float displen;
	*hand= SEQ_SIDE_NONE;

	
	if(ed==NULL) return NULL;
	
	pixelx = (v2d->cur.xmax - v2d->cur.xmin)/(v2d->mask.xmax - v2d->mask.xmin);

	UI_view2d_region_to_view(v2d, mval[0], mval[1], &x, &y);
	
	seq= ed->seqbasep->first;
	
	while(seq) {
		if(seq->machine == (int)y) {
			/* check for both normal strips, and strips that have been flipped horizontally */
			if( ((seq->startdisp < seq->enddisp) && (seq->startdisp<=x && seq->enddisp>=x)) ||
				((seq->startdisp > seq->enddisp) && (seq->startdisp>=x && seq->enddisp<=x)) )
			{
				if(seq_tx_test(seq)) {
					
					/* clamp handles to defined size in pixel space */
					
					handsize = seq->handsize;
					displen = (float)abs(seq->startdisp - seq->enddisp);
					
					if (displen / pixelx > 16) { /* dont even try to grab the handles of small strips */
						/* Set the max value to handle to 1/3 of the total len when its less then 28.
						* This is important because otherwise selecting handles happens even when you click in the middle */
						
						if ((displen/3) < 30*pixelx) {
							handsize = displen/3;
						} else {
							CLAMP(handsize, 7*pixelx, 30*pixelx);
						}
						
						if( handsize+seq->startdisp >=x )
							*hand= SEQ_SIDE_LEFT;
						else if( -handsize+seq->enddisp <=x )
							*hand= SEQ_SIDE_RIGHT;
					}
				}
				return seq;
			}
		}
		seq= seq->next;
	}
	return NULL;
}


static int seq_is_parent(Sequence *par, Sequence *seq)
{
	return ((par->seq1 == seq) || (par->seq2 == seq) || (par->seq3 == seq));
}

static int seq_is_predecessor(Sequence *pred, Sequence *seq)
{
	if (!pred) return 0;
	if(pred == seq) return 0;
	else if(seq_is_parent(pred, seq)) return 1;
	else if(pred->seq1 && seq_is_predecessor(pred->seq1, seq)) return 1;
	else if(pred->seq2 && seq_is_predecessor(pred->seq2, seq)) return 1;
	else if(pred->seq3 && seq_is_predecessor(pred->seq3, seq)) return 1;

	return 0;
}

void deselect_all_seq(Scene *scene)
{
	Sequence *seq;
	Editing *ed= seq_give_editing(scene, FALSE);

	
	if(ed==NULL) return;

	SEQP_BEGIN(ed, seq) {
		seq->flag &= ~SEQ_ALLSEL;
	}
	SEQ_END
		
}

void recurs_sel_seq(Sequence *seqm)
{
	Sequence *seq;

	seq= seqm->seqbase.first;
	while(seq) {

		if(seqm->flag & (SEQ_LEFTSEL+SEQ_RIGHTSEL)) seq->flag &= ~SEQ_ALLSEL;
		else if(seqm->flag & SELECT) seq->flag |= SELECT;
		else seq->flag &= ~SEQ_ALLSEL;

		if(seq->seqbase.first) recurs_sel_seq(seq);

		seq= seq->next;
	}
}

int seq_effect_find_selected(Scene *scene, Sequence *activeseq, int type, Sequence **selseq1, Sequence **selseq2, Sequence **selseq3, const char **error_str)
{
	Editing *ed = seq_give_editing(scene, FALSE);
	Sequence *seq1= NULL, *seq2= NULL, *seq3= NULL, *seq;
	
	*error_str= NULL;

	if (!activeseq)
		seq2= seq_active_get(scene);

	for(seq=ed->seqbasep->first; seq; seq=seq->next) {
		if(seq->flag & SELECT) {
			if (seq->type == SEQ_SOUND && get_sequence_effect_num_inputs(type) != 0) {
				*error_str= "Can't apply effects to audio sequence strips";
				return 0;
			}
			if((seq != activeseq) && (seq != seq2)) {
								if(seq2 == NULL) seq2= seq;
								else if(seq1 == NULL) seq1= seq;
								else if(seq3 == NULL) seq3= seq;
								else {
									*error_str= "Can't apply effect to more than 3 sequence strips";
									return 0;
								}
			}
		}
	}

	/* make sequence selection a little bit more intuitive
	   for 3 strips: the last-strip should be sequence3 */
	if (seq3 != NULL && seq2 != NULL) {
		Sequence *tmp = seq2;
		seq2 = seq3;
		seq3 = tmp;
	}
	

	switch(get_sequence_effect_num_inputs(type)) {
	case 0:
		*selseq1 = *selseq2 = *selseq3 = NULL;
		return 1; /* succsess */
	case 1:
		if(seq2==NULL)  {
			*error_str= "Need at least one selected sequence strip";
			return 0;
		}
		if(seq1==NULL) seq1= seq2;
		if(seq3==NULL) seq3= seq2;
	case 2:
		if(seq1==NULL || seq2==NULL) {
			*error_str= "Need 2 selected sequence strips";
			return 0;
		}
		if(seq3 == NULL) seq3= seq2;
	}
	
	if (seq1==NULL && seq2==NULL && seq3==NULL) {
		*error_str= "TODO: in what cases does this happen?";
		return 0;
	}
	
	*selseq1= seq1;
	*selseq2= seq2;
	*selseq3= seq3;

	return 1;
}

static Sequence *del_seq_find_replace_recurs(Scene *scene, Sequence *seq)
{
	Sequence *seq1, *seq2, *seq3;

	/* try to find a replacement input sequence, and flag for later deletion if
	   no replacement can be found */

	if(!seq)
		return NULL;
	else if(!(seq->type & SEQ_EFFECT))
		return ((seq->flag & SELECT)? NULL: seq);
	else if(!(seq->flag & SELECT)) {
		/* try to find replacement for effect inputs */
		seq1= del_seq_find_replace_recurs(scene, seq->seq1);
		seq2= del_seq_find_replace_recurs(scene, seq->seq2);
		seq3= del_seq_find_replace_recurs(scene, seq->seq3);

		if(seq1==seq->seq1 && seq2==seq->seq2 && seq3==seq->seq3);
		else if(seq1 || seq2 || seq3) {
			seq->seq1= (seq1)? seq1: (seq2)? seq2: seq3;
			seq->seq2= (seq2)? seq2: (seq1)? seq1: seq3;
			seq->seq3= (seq3)? seq3: (seq1)? seq1: seq2;

			update_changed_seq_and_deps(scene, seq, 1, 1);
		}
		else
			seq->flag |= SELECT; /* mark for delete */
	}

	if (seq->flag & SELECT) {
		if((seq1 = del_seq_find_replace_recurs(scene, seq->seq1))) return seq1;
		if((seq2 = del_seq_find_replace_recurs(scene, seq->seq2))) return seq2;
		if((seq3 = del_seq_find_replace_recurs(scene, seq->seq3))) return seq3;
		else return NULL;
	}
	else
		return seq;
}

static void recurs_del_seq_flag(Scene *scene, ListBase *lb, short flag, short deleteall)
{
	Sequence *seq, *seqn;
	Sequence *last_seq = seq_active_get(scene);

	seq= lb->first;
	while(seq) {
		seqn= seq->next;
		if((seq->flag & flag) || deleteall) {
			BLI_remlink(lb, seq);
			if(seq==last_seq) seq_active_set(scene, NULL);
			if(seq->type==SEQ_META) recurs_del_seq_flag(scene, &seq->seqbase, flag, 1);
			seq_free_sequence(scene, seq);
		}
		seq= seqn;
	}
}


static Sequence *cut_seq_hard(Scene *scene, Sequence * seq, int cutframe)
{
	TransSeq ts;
	Sequence *seqn = NULL;
	int skip_dup = FALSE;

	/* backup values */
	ts.start= seq->start;
	ts.machine= seq->machine;
	ts.startstill= seq->startstill;
	ts.endstill= seq->endstill;
	ts.startdisp= seq->startdisp;
	ts.enddisp= seq->enddisp;
	ts.startofs= seq->startofs;
	ts.endofs= seq->endofs;
	ts.anim_startofs= seq->anim_startofs;
	ts.anim_endofs= seq->anim_endofs;
	ts.len= seq->len;
	
	/* First Strip! */
	/* strips with extended stillfames before */
	
	if ((seq->startstill) && (cutframe <seq->start)) {
		/* don't do funny things with METAs ... */
		if (seq->type == SEQ_META) {
			skip_dup = TRUE;
			seq->startstill = seq->start - cutframe;
		} else {
			seq->start= cutframe -1;
			seq->startstill= cutframe -seq->startdisp -1;
			seq->anim_endofs += seq->len - 1;
			seq->endstill= 0;
		}
	}
	/* normal strip */
	else if ((cutframe >=seq->start)&&(cutframe <=(seq->start+seq->len))) {
		seq->endofs = 0;
		seq->endstill = 0;
		seq->anim_endofs += (seq->start+seq->len) - cutframe;
	}
	/* strips with extended stillframes after */
	else if (((seq->start+seq->len) < cutframe) && (seq->endstill)) {
		seq->endstill -= seq->enddisp - cutframe;
		/* don't do funny things with METAs ... */
		if (seq->type == SEQ_META) {
			skip_dup = TRUE;
		}
	}
	
	reload_sequence_new_file(scene, seq, FALSE);
	calc_sequence(scene, seq);
	new_tstripdata(seq); 

	if (!skip_dup) {
		/* Duplicate AFTER the first change */
		seqn = seq_dupli_recursive(scene, NULL, seq, SEQ_DUPE_UNIQUE_NAME | SEQ_DUPE_ANIM);
	}
	
	if (seqn) { 
		seqn->flag |= SELECT;
			
		/* Second Strip! */
		/* strips with extended stillframes before */
		if ((seqn->startstill) && (cutframe == seqn->start + 1)) {
			seqn->start = ts.start;
			seqn->startstill= ts.start- cutframe;
			seqn->anim_endofs = ts.anim_endofs;
			seqn->endstill = ts.endstill;
		}
		
		/* normal strip */
		else if ((cutframe>=seqn->start)&&(cutframe<=(seqn->start+seqn->len))) {
			seqn->start = cutframe;
			seqn->startstill = 0;
			seqn->startofs = 0;
			seqn->endofs = ts.endofs;
			seqn->anim_startofs += cutframe - ts.start;
			seqn->anim_endofs = ts.anim_endofs;
			seqn->endstill = ts.endstill;
		}				
		
		/* strips with extended stillframes after */
		else if (((seqn->start+seqn->len) < cutframe) && (seqn->endstill)) {
			seqn->start = cutframe;
			seqn->startofs = 0;
			seqn->anim_startofs += ts.len-1;
			seqn->endstill = ts.enddisp - cutframe -1;
			seqn->startstill = 0;
		}
		
		reload_sequence_new_file(scene, seqn, FALSE);
		calc_sequence(scene, seqn);
		new_tstripdata(seqn);
	}
	return seqn;
}

static Sequence *cut_seq_soft(Scene *scene, Sequence * seq, int cutframe)
{
	TransSeq ts;
	Sequence *seqn = NULL;
	int skip_dup = FALSE;

	/* backup values */
	ts.start= seq->start;
	ts.machine= seq->machine;
	ts.startstill= seq->startstill;
	ts.endstill= seq->endstill;
	ts.startdisp= seq->startdisp;
	ts.enddisp= seq->enddisp;
	ts.startofs= seq->startofs;
	ts.endofs= seq->endofs;
	ts.anim_startofs= seq->anim_startofs;
	ts.anim_endofs= seq->anim_endofs;
	ts.len= seq->len;
	
	/* First Strip! */
	/* strips with extended stillfames before */
	
	if ((seq->startstill) && (cutframe <seq->start)) {
		/* don't do funny things with METAs ... */
		if (seq->type == SEQ_META) {
			skip_dup = TRUE;
			seq->startstill = seq->start - cutframe;
		} else {
			seq->start= cutframe -1;
			seq->startstill= cutframe -seq->startdisp -1;
			seq->endofs = seq->len - 1;
			seq->endstill= 0;
		}
	}
	/* normal strip */
	else if ((cutframe >=seq->start)&&(cutframe <=(seq->start+seq->len))) {
		seq->endofs = (seq->start+seq->len) - cutframe;
	}
	/* strips with extended stillframes after */
	else if (((seq->start+seq->len) < cutframe) && (seq->endstill)) {
		seq->endstill -= seq->enddisp - cutframe;
		/* don't do funny things with METAs ... */
		if (seq->type == SEQ_META) {
			skip_dup = TRUE;
		}
	}
	
	calc_sequence(scene, seq);
	new_tstripdata(seq);

	if (!skip_dup) {
		/* Duplicate AFTER the first change */
		seqn = seq_dupli_recursive(scene, NULL, seq, SEQ_DUPE_UNIQUE_NAME | SEQ_DUPE_ANIM);
	}
	
	if (seqn) { 
		seqn->flag |= SELECT;
			
		/* Second Strip! */
		/* strips with extended stillframes before */
		if ((seqn->startstill) && (cutframe == seqn->start + 1)) {
			seqn->start = ts.start;
			seqn->startstill= ts.start- cutframe;
			seqn->endofs = ts.endofs;
			seqn->endstill = ts.endstill;
		}
		
		/* normal strip */
		else if ((cutframe>=seqn->start)&&(cutframe<=(seqn->start+seqn->len))) {
			seqn->startstill = 0;
			seqn->startofs = cutframe - ts.start;
			seqn->endofs = ts.endofs;
			seqn->endstill = ts.endstill;
		}				
		
		/* strips with extended stillframes after */
		else if (((seqn->start+seqn->len) < cutframe) && (seqn->endstill)) {
			seqn->start = cutframe - ts.len +1;
			seqn->startofs = ts.len-1;
			seqn->endstill = ts.enddisp - cutframe -1;
			seqn->startstill = 0;
		}
		
		calc_sequence(scene, seqn);
		new_tstripdata(seqn);
	}
	return seqn;
}


/* like duplicate, but only duplicate and cut overlapping strips,
 * strips to the left of the cutframe are ignored and strips to the right are moved into the new list */
static int cut_seq_list(Scene *scene, ListBase *old, ListBase *new, int cutframe,
			Sequence * (*cut_seq)(Scene *, Sequence *, int))
{
	int did_something = FALSE;
	Sequence *seq, *seq_next_iter;
	
	seq= old->first;
	
	while(seq) {
		seq_next_iter = seq->next; /* we need this because we may remove seq */
		
		seq->tmp= NULL;
		if(seq->flag & SELECT) {
			if(cutframe > seq->startdisp && 
			   cutframe < seq->enddisp) {
				Sequence * seqn = cut_seq(scene, seq, cutframe);
				if (seqn) {
					BLI_addtail(new, seqn);
				}
				did_something = TRUE;
			} else if (seq->enddisp <= cutframe) {
				/* do nothing */
			} else if (seq->startdisp >= cutframe) {
				/* move into new list */
				BLI_remlink(old, seq);
				BLI_addtail(new, seq);
			}
		}
		seq = seq_next_iter;
	}
	return did_something;
}

static int insert_gap(Scene *scene, int gap, int cfra)
{
	Sequence *seq;
	Editing *ed= seq_give_editing(scene, FALSE);
	int done=0;

	/* all strips >= cfra are shifted */
	
	if(ed==NULL) return 0;

	SEQP_BEGIN(ed, seq) {
		if(seq->startdisp >= cfra) {
			seq->start+= gap;
			calc_sequence(scene, seq);
			done= 1;
		}
	}
	SEQ_END

	return done;
}

static void UNUSED_FUNCTION(touch_seq_files)(Scene *scene)
{
	Sequence *seq;
	Editing *ed= seq_give_editing(scene, FALSE);
	char str[256];

	/* touch all strips with movies */
	
	if(ed==NULL) return;

	if(okee("Touch and print selected movies")==0) return;

	WM_cursor_wait(1);

	SEQP_BEGIN(ed, seq) {
		if(seq->flag & SELECT) {
			if(seq->type==SEQ_MOVIE) {
				if(seq->strip && seq->strip->stripdata) {
					BLI_make_file_string(G.main->name, str, seq->strip->dir, seq->strip->stripdata->name);
					BLI_touch(seq->name);
				}
			}

		}
	}
	SEQ_END

	WM_cursor_wait(0);
}

/*
static void set_filter_seq(Scene *scene)
{
	Sequence *seq;
	Editing *ed= seq_give_editing(scene, FALSE);

	
	if(ed==NULL) return;

	if(okee("Set Deinterlace")==0) return;

	SEQP_BEGIN(ed, seq) {
		if(seq->flag & SELECT) {
			if(seq->type==SEQ_MOVIE) {
				seq->flag |= SEQ_FILTERY;
				reload_sequence_new_file(scene, seq, FALSE);
				calc_sequence(scene, seq);
			}

		}
	}
	SEQ_END
}
*/

static void UNUSED_FUNCTION(seq_remap_paths)(Scene *scene)
{
	Sequence *seq, *last_seq = seq_active_get(scene);
	Editing *ed= seq_give_editing(scene, FALSE);
	char from[FILE_MAX], to[FILE_MAX], stripped[FILE_MAX];
	
	
	if(last_seq==NULL) 
		return;
	
	BLI_strncpy(from, last_seq->strip->dir, FILE_MAX);
// XXX	if (0==sbutton(from, 0, sizeof(from)-1, "From: "))
//		return;
	
	strcpy(to, from);
// XXX	if (0==sbutton(to, 0, sizeof(to)-1, "To: "))
//		return;
	
	if (strcmp(to, from)==0)
		return;
	
	SEQP_BEGIN(ed, seq) {
		if(seq->flag & SELECT) {
			if(strncmp(seq->strip->dir, from, strlen(from))==0) {
				printf("found %s\n", seq->strip->dir);
				
				/* strip off the beginning */
				stripped[0]= 0;
				BLI_strncpy(stripped, seq->strip->dir + strlen(from), FILE_MAX);
				
				/* new path */
				BLI_snprintf(seq->strip->dir, sizeof(seq->strip->dir), "%s%s", to, stripped);
				printf("new %s\n", seq->strip->dir);
			}
		}
	}
	SEQ_END
		
}


static void UNUSED_FUNCTION(no_gaps)(Scene *scene)
{
	Editing *ed= seq_give_editing(scene, FALSE);
	int cfra, first= 0, done;

	
	if(ed==NULL) return;

	for(cfra= CFRA; cfra<=EFRA; cfra++) {
		if(first==0) {
			if( evaluate_seq_frame(scene, cfra) ) first= 1;
		}
		else {
			done= 1;
			while( evaluate_seq_frame(scene, cfra) == 0) {
				done= insert_gap(scene, -1, cfra);
				if(done==0) break;
			}
			if(done==0) break;
		}
	}

}

#if 0
static int seq_get_snaplimit(View2D *v2d)
{
	/* fake mouse coords to get the snap value
	a bit lazy but its only done once pre transform */
	float xmouse, ymouse, x;
	int mval[2] = {24, 0}; /* 24 screen px snap */
	
	UI_view2d_region_to_view(v2d, mval[0], mval[1], &xmouse, &ymouse);
	x = xmouse;
	mval[0] = 0;
	UI_view2d_region_to_view(v2d, mval[0], mval[1], &xmouse, &ymouse);
	return (int)(x - xmouse);
}
#endif

/* Operator functions */
int sequencer_edit_poll(bContext *C)
{
	return (seq_give_editing(CTX_data_scene(C), FALSE) != NULL);
}

int sequencer_strip_poll(bContext *C)
{
	Editing *ed;
	return (((ed= seq_give_editing(CTX_data_scene(C), FALSE)) != NULL) && (ed->act_seq != NULL));
}

int sequencer_strip_has_path_poll(bContext *C)
{
	Editing *ed;
	Sequence *seq;
	return (((ed= seq_give_editing(CTX_data_scene(C), FALSE)) != NULL) && ((seq= ed->act_seq) != NULL) && (SEQ_HAS_PATH(seq)));
}

int sequencer_view_poll(bContext *C)
{
	SpaceSeq *sseq= CTX_wm_space_seq(C);
	Editing *ed= seq_give_editing(CTX_data_scene(C), FALSE);
	if (ed && sseq && (sseq->mainb == SEQ_DRAW_IMG_IMBUF))
		return 1;

	return 0;
}

/* snap operator*/
static int sequencer_snap_exec(bContext *C, wmOperator *op)
{
	Scene *scene= CTX_data_scene(C);
	
	Editing *ed= seq_give_editing(scene, FALSE);
	Sequence *seq;
	int snap_frame;

	snap_frame= RNA_int_get(op->ptr, "frame");

	/* also check metas */
	for(seq= ed->seqbasep->first; seq; seq= seq->next) {
		if (seq->flag & SELECT && !(seq->depth==0 && seq->flag & SEQ_LOCK) &&
			seq_tx_test(seq)) {
			if((seq->flag & (SEQ_LEFTSEL+SEQ_RIGHTSEL))==0) {
				/* simple but no anim update */
				/* seq->start= snap_frame-seq->startofs+seq->startstill; */

				seq_translate(scene, seq, (snap_frame-seq->startofs+seq->startstill) - seq->start);
			} else { 
				if(seq->flag & SEQ_LEFTSEL) {
					seq_tx_set_final_left(seq, snap_frame);
				} else { /* SEQ_RIGHTSEL */
					seq_tx_set_final_right(seq, snap_frame);
				}
				seq_tx_handle_xlimits(seq, seq->flag & SEQ_LEFTSEL, seq->flag & SEQ_RIGHTSEL);
			}
			calc_sequence(scene, seq);
		}
	}

	/* test for effects and overlap
	 * dont use SEQP_BEGIN since that would be recursive */
	for(seq= ed->seqbasep->first; seq; seq= seq->next) {
		if(seq->flag & SELECT && !(seq->depth==0 && seq->flag & SEQ_LOCK)) {
			seq->flag &= ~SEQ_OVERLAP;
			if( seq_test_overlap(ed->seqbasep, seq) ) {
				shuffle_seq(ed->seqbasep, seq, scene);
			}
		}
		else if(seq->type & SEQ_EFFECT) {
			if(seq->seq1 && (seq->seq1->flag & SELECT)) 
				calc_sequence(scene, seq);
			else if(seq->seq2 && (seq->seq2->flag & SELECT)) 
				calc_sequence(scene, seq);
			else if(seq->seq3 && (seq->seq3->flag & SELECT)) 
				calc_sequence(scene, seq);
		}
	}

	/* as last: */
	sort_seq(scene);
	
	WM_event_add_notifier(C, NC_SCENE|ND_SEQUENCER, scene);
	
	return OPERATOR_FINISHED;
}

static int sequencer_snap_invoke(bContext *C, wmOperator *op, wmEvent *UNUSED(event))
{
	Scene *scene = CTX_data_scene(C);
	
	int snap_frame;
	
	snap_frame= CFRA;
	
	RNA_int_set(op->ptr, "frame", snap_frame);
	return sequencer_snap_exec(C, op);
}

void SEQUENCER_OT_snap(struct wmOperatorType *ot)
{
	/* identifiers */
	ot->name= "Snap strips";
	ot->idname= "SEQUENCER_OT_snap";
	ot->description="Frame where selected strips will be snapped";
	
	/* api callbacks */
	ot->invoke= sequencer_snap_invoke;
	ot->exec= sequencer_snap_exec;
	ot->poll= sequencer_edit_poll;
	
	/* flags */
	ot->flag= OPTYPE_REGISTER|OPTYPE_UNDO;
	
	RNA_def_int(ot->srna, "frame", 0, INT_MIN, INT_MAX, "Frame", "Frame where selected strips will be snapped", INT_MIN, INT_MAX);
}

/* mute operator */
static int sequencer_mute_exec(bContext *C, wmOperator *op)
{
	Scene *scene= CTX_data_scene(C);
	Editing *ed= seq_give_editing(scene, FALSE);
	Sequence *seq;
	int selected;

	selected= !RNA_boolean_get(op->ptr, "unselected");
	
	for(seq= ed->seqbasep->first; seq; seq= seq->next) {
		if ((seq->flag & SEQ_LOCK)==0) {
			if(selected){ /* mute unselected */
				if(seq->flag & SELECT)
					seq->flag |= SEQ_MUTE;
			}
			else {
				if((seq->flag & SELECT)==0)
					seq->flag |= SEQ_MUTE;
			}
		}
	}
	
	seq_update_muting(ed);
	WM_event_add_notifier(C, NC_SCENE|ND_SEQUENCER, scene);
	
	return OPERATOR_FINISHED;
}

void SEQUENCER_OT_mute(struct wmOperatorType *ot)
{
	/* identifiers */
	ot->name= "Mute Strips";
	ot->idname= "SEQUENCER_OT_mute";
	ot->description="Mute selected strips";
	
	/* api callbacks */
	ot->exec= sequencer_mute_exec;
	ot->poll= sequencer_edit_poll;
	
	/* flags */
	ot->flag= OPTYPE_REGISTER|OPTYPE_UNDO;
	
	RNA_def_boolean(ot->srna, "unselected", 0, "Unselected", "Mute unselected rather than selected strips.");
}


/* unmute operator */
static int sequencer_unmute_exec(bContext *C, wmOperator *op)
{
	Scene *scene= CTX_data_scene(C);
	Editing *ed= seq_give_editing(scene, FALSE);
	Sequence *seq;
	int selected;

	selected= !RNA_boolean_get(op->ptr, "unselected");
	
	for(seq= ed->seqbasep->first; seq; seq= seq->next) {
		if ((seq->flag & SEQ_LOCK)==0) {
			if(selected){ /* unmute unselected */
				if(seq->flag & SELECT)
					seq->flag &= ~SEQ_MUTE;
			}
			else {
				if((seq->flag & SELECT)==0)
					seq->flag &= ~SEQ_MUTE;
			}
		}
	}
	
	seq_update_muting(ed);
	WM_event_add_notifier(C, NC_SCENE|ND_SEQUENCER, scene);
	
	return OPERATOR_FINISHED;
}

void SEQUENCER_OT_unmute(struct wmOperatorType *ot)
{
	/* identifiers */
	ot->name= "Un-Mute Strips";
	ot->idname= "SEQUENCER_OT_unmute";
	ot->description="Un-Mute unselected rather than selected strips";
	
	/* api callbacks */
	ot->exec= sequencer_unmute_exec;
	ot->poll= sequencer_edit_poll;
	
	/* flags */
	ot->flag= OPTYPE_REGISTER|OPTYPE_UNDO;
	
	RNA_def_boolean(ot->srna, "unselected", 0, "Unselected", "UnMute unselected rather than selected strips.");
}


/* lock operator */
static int sequencer_lock_exec(bContext *C, wmOperator *UNUSED(op))
{
	Scene *scene= CTX_data_scene(C);
	Editing *ed= seq_give_editing(scene, FALSE);
	Sequence *seq;

	for(seq= ed->seqbasep->first; seq; seq= seq->next) {
		if (seq->flag & SELECT) {
			seq->flag |= SEQ_LOCK;
		}
	}

	WM_event_add_notifier(C, NC_SCENE|ND_SEQUENCER, scene);

	return OPERATOR_FINISHED;
}

void SEQUENCER_OT_lock(struct wmOperatorType *ot)
{
	/* identifiers */
	ot->name= "Lock Strips";
	ot->idname= "SEQUENCER_OT_lock";
	ot->description="Lock the active strip so that it can't be transformed";
	
	/* api callbacks */
	ot->exec= sequencer_lock_exec;
	ot->poll= sequencer_edit_poll;
	
	/* flags */
	ot->flag= OPTYPE_REGISTER|OPTYPE_UNDO;
}

/* unlock operator */
static int sequencer_unlock_exec(bContext *C, wmOperator *UNUSED(op))
{
	Scene *scene= CTX_data_scene(C);
	Editing *ed= seq_give_editing(scene, FALSE);
	Sequence *seq;

	for(seq= ed->seqbasep->first; seq; seq= seq->next) {
		if (seq->flag & SELECT) {
			seq->flag &= ~SEQ_LOCK;
		}
	}

	WM_event_add_notifier(C, NC_SCENE|ND_SEQUENCER, scene);

	return OPERATOR_FINISHED;
}

void SEQUENCER_OT_unlock(struct wmOperatorType *ot)
{
	/* identifiers */
	ot->name= "UnLock Strips";
	ot->idname= "SEQUENCER_OT_unlock";
	ot->description="Unlock the active strip so that it can't be transformed";
	
	/* api callbacks */
	ot->exec= sequencer_unlock_exec;
	ot->poll= sequencer_edit_poll;
	
	/* flags */
	ot->flag= OPTYPE_REGISTER|OPTYPE_UNDO;
}

/* reload operator */
static int sequencer_reload_exec(bContext *C, wmOperator *UNUSED(op))
{
	Scene *scene= CTX_data_scene(C);
	Editing *ed= seq_give_editing(scene, FALSE);
	Sequence *seq;

	for(seq= ed->seqbasep->first; seq; seq= seq->next) {
		if(seq->flag & SELECT) {
			update_changed_seq_and_deps(scene, seq, 0, 1);
		}
	}

	WM_event_add_notifier(C, NC_SCENE|ND_SEQUENCER, scene);

	return OPERATOR_FINISHED;
}

void SEQUENCER_OT_reload(struct wmOperatorType *ot)
{
	/* identifiers */
	ot->name= "Reload Strips";
	ot->idname= "SEQUENCER_OT_reload";
	ot->description="Reload strips in the sequencer";
	
	/* api callbacks */
	ot->exec= sequencer_reload_exec;
	ot->poll= sequencer_edit_poll;
	
	/* flags */
	ot->flag= OPTYPE_REGISTER; /* no undo, the data changed is stored outside 'main' */
}

/* reload operator */
static int sequencer_refresh_all_exec(bContext *C, wmOperator *UNUSED(op))
{
	Scene *scene= CTX_data_scene(C);
	Editing *ed= seq_give_editing(scene, FALSE);

	free_imbuf_seq(scene, &ed->seqbase, FALSE, FALSE);

	WM_event_add_notifier(C, NC_SCENE|ND_SEQUENCER, scene);

	return OPERATOR_FINISHED;
}

void SEQUENCER_OT_refresh_all(struct wmOperatorType *ot)
{
	/* identifiers */
	ot->name= "Refresh Sequencer";
	ot->idname= "SEQUENCER_OT_refresh_all";
	ot->description="Refresh the sequencer editor";
	
	/* api callbacks */
	ot->exec= sequencer_refresh_all_exec;
	ot->poll= sequencer_edit_poll;
}

static int sequencer_reassign_inputs_exec(bContext *C, wmOperator *op)
{
	Scene *scene= CTX_data_scene(C);
	Sequence *seq1, *seq2, *seq3, *last_seq = seq_active_get(scene);
	const char *error_msg;

	if(!seq_effect_find_selected(scene, last_seq, last_seq->type, &seq1, &seq2, &seq3, &error_msg)) {
		BKE_report(op->reports, RPT_ERROR, error_msg);
		return OPERATOR_CANCELLED;
	}
	/* see reassigning would create a cycle */
	if(	seq_is_predecessor(seq1, last_seq) ||
		seq_is_predecessor(seq2, last_seq) ||
		seq_is_predecessor(seq3, last_seq)
	) {
		BKE_report(op->reports, RPT_ERROR, "Can't reassign inputs: no cycles allowed");
		return OPERATOR_CANCELLED;
	}

	last_seq->seq1 = seq1;
	last_seq->seq2 = seq2;
	last_seq->seq3 = seq3;

	update_changed_seq_and_deps(scene, last_seq, 1, 1);

	WM_event_add_notifier(C, NC_SCENE|ND_SEQUENCER, scene);

	return OPERATOR_FINISHED;
}

static int sequencer_effect_poll(bContext *C)
{
	Scene *scene= CTX_data_scene(C);
	Editing *ed= seq_give_editing(scene, FALSE);

	if(ed) {
		Sequence *last_seq= seq_active_get(scene);
		if(last_seq && (last_seq->type & SEQ_EFFECT)) {
			return 1;
		}
	}

	return 0;
}

void SEQUENCER_OT_reassign_inputs(struct wmOperatorType *ot)
{
	/* identifiers */
	ot->name= "Reassign Inputs";
	ot->idname= "SEQUENCER_OT_reassign_inputs";
	ot->description="Reassign the inputs for the effects strip";

	/* api callbacks */
	ot->exec= sequencer_reassign_inputs_exec;
	ot->poll= sequencer_effect_poll;

	/* flags */
	ot->flag= OPTYPE_REGISTER|OPTYPE_UNDO;
}


static int sequencer_swap_inputs_exec(bContext *C, wmOperator *op)
{
	Scene *scene= CTX_data_scene(C);
	Sequence *seq, *last_seq = seq_active_get(scene);

	if(last_seq->seq1==NULL || last_seq->seq2 == NULL) {
		BKE_report(op->reports, RPT_ERROR, "No valid inputs to swap");
		return OPERATOR_CANCELLED;
	}

	seq = last_seq->seq1;
	last_seq->seq1 = last_seq->seq2;
	last_seq->seq2 = seq;

	update_changed_seq_and_deps(scene, last_seq, 1, 1);

	WM_event_add_notifier(C, NC_SCENE|ND_SEQUENCER, scene);

	return OPERATOR_FINISHED;
}
void SEQUENCER_OT_swap_inputs(struct wmOperatorType *ot)
{
	/* identifiers */
	ot->name= "Swap Inputs";
	ot->idname= "SEQUENCER_OT_swap_inputs";
	ot->description="Swap the first two inputs for the effects strip";

	/* api callbacks */
	ot->exec= sequencer_swap_inputs_exec;
	ot->poll= sequencer_effect_poll;

	/* flags */
	ot->flag= OPTYPE_REGISTER|OPTYPE_UNDO;
}


/* cut operator */
static EnumPropertyItem prop_cut_types[] = {
	{SEQ_CUT_SOFT, "SOFT", 0, "Soft", ""},
	{SEQ_CUT_HARD, "HARD", 0, "Hard", ""},
	{0, NULL, 0, NULL, NULL}
};

static int sequencer_cut_exec(bContext *C, wmOperator *op)
{
	Scene *scene= CTX_data_scene(C);
	Editing *ed= seq_give_editing(scene, FALSE);
	int cut_side, cut_hard, cut_frame;

	ListBase newlist;
	int changed;

	cut_frame= RNA_int_get(op->ptr, "frame");
	cut_hard= RNA_enum_get(op->ptr, "type");
	cut_side= RNA_enum_get(op->ptr, "side");
	
	newlist.first= newlist.last= NULL;

	if (cut_hard==SEQ_CUT_HARD) {
		changed = cut_seq_list(scene, ed->seqbasep, &newlist, cut_frame, cut_seq_hard);
	} else {
		changed = cut_seq_list(scene, ed->seqbasep, &newlist, cut_frame, cut_seq_soft);
	}
	
	if (newlist.first) { /* got new strips ? */
		Sequence *seq;
		BLI_movelisttolist(ed->seqbasep, &newlist);

		if (cut_side != SEQ_SIDE_BOTH) {
			SEQP_BEGIN(ed, seq) {
				if (cut_side==SEQ_SIDE_LEFT) {
					if ( seq->startdisp >= cut_frame ) {
						seq->flag &= ~SEQ_ALLSEL;
					}
				} else {
					if ( seq->enddisp <= cut_frame ) {
						seq->flag &= ~SEQ_ALLSEL;
					}
				}
			}
			SEQ_END;
		}
		/* as last: */
		sort_seq(scene);
	}

	WM_event_add_notifier(C, NC_SCENE|ND_SEQUENCER, scene);
	
	return OPERATOR_FINISHED;
}


static int sequencer_cut_invoke(bContext *C, wmOperator *op, wmEvent *event)
{
	Scene *scene = CTX_data_scene(C);
	View2D *v2d= UI_view2d_fromcontext(C);

	int cut_side= SEQ_SIDE_BOTH;
	int cut_frame= CFRA;

	if (ED_operator_sequencer_active(C) && v2d)
		cut_side= mouse_frame_side(v2d, event->mval[0], cut_frame);
	
	RNA_int_set(op->ptr, "frame", cut_frame);
	RNA_enum_set(op->ptr, "side", cut_side);
	/*RNA_enum_set(op->ptr, "type", cut_hard); */ /*This type is set from the key shortcut */

	return sequencer_cut_exec(C, op);
}


void SEQUENCER_OT_cut(struct wmOperatorType *ot)
{
	/* identifiers */
	ot->name= "Cut Strips";
	ot->idname= "SEQUENCER_OT_cut";
	ot->description="Cut the selected strips";
	
	/* api callbacks */
	ot->invoke= sequencer_cut_invoke;
	ot->exec= sequencer_cut_exec;
	ot->poll= sequencer_edit_poll;
	
	/* flags */
	ot->flag= OPTYPE_REGISTER|OPTYPE_UNDO;
	
	RNA_def_int(ot->srna, "frame", 0, INT_MIN, INT_MAX, "Frame", "Frame where selected strips will be cut", INT_MIN, INT_MAX);
	RNA_def_enum(ot->srna, "type", prop_cut_types, SEQ_CUT_SOFT, "Type", "The type of cut operation to perform on strips");
	RNA_def_enum(ot->srna, "side", prop_side_types, SEQ_SIDE_BOTH, "Side", "The side that remains selected after cutting");
}

/* duplicate operator */
static int apply_unique_name_cb(Sequence *seq, void *arg_pt)
{
	Scene *scene= (Scene *)arg_pt;
	char name[sizeof(seq->name)-2];

	strcpy(name, seq->name+2);
	seqbase_unique_name_recursive(&scene->ed->seqbase, seq);
	seq_dupe_animdata(scene, name, seq->name+2);
	return 1;

}

static int sequencer_add_duplicate_exec(bContext *C, wmOperator *UNUSED(op))
{
	Scene *scene= CTX_data_scene(C);
	Editing *ed= seq_give_editing(scene, FALSE);

	ListBase nseqbase= {NULL, NULL};

	if(ed==NULL)
		return OPERATOR_CANCELLED;

	seqbase_dupli_recursive(scene, NULL, &nseqbase, ed->seqbasep, SEQ_DUPE_CONTEXT);

	if(nseqbase.first) {
		Sequence * seq= nseqbase.first;
		/* rely on the nseqbase list being added at the end */
		BLI_movelisttolist(ed->seqbasep, &nseqbase);

		for( ; seq; seq= seq->next)
			seq_recursive_apply(seq, apply_unique_name_cb, scene);

		WM_event_add_notifier(C, NC_SCENE|ND_SEQUENCER, scene);
		return OPERATOR_FINISHED;
	}

	return OPERATOR_CANCELLED;
}

static int sequencer_add_duplicate_invoke(bContext *C, wmOperator *op, wmEvent *UNUSED(event))
{
	sequencer_add_duplicate_exec(C, op);

	RNA_enum_set(op->ptr, "mode", TFM_TRANSLATION);
	WM_operator_name_call(C, "TRANSFORM_OT_transform", WM_OP_INVOKE_REGION_WIN, op->ptr);

	return OPERATOR_FINISHED;
}

void SEQUENCER_OT_duplicate(wmOperatorType *ot)
{
	/* identifiers */
	ot->name= "Duplicate Strips";
	ot->idname= "SEQUENCER_OT_duplicate";
	ot->description="Duplicate the selected strips";
	
	/* api callbacks */
	ot->invoke= sequencer_add_duplicate_invoke;
	ot->exec= sequencer_add_duplicate_exec;
	ot->poll= ED_operator_sequencer_active;
	
	/* flags */
	ot->flag= OPTYPE_REGISTER|OPTYPE_UNDO;
	
	/* to give to transform */
	RNA_def_enum(ot->srna, "mode", transform_mode_types, TFM_TRANSLATION, "Mode", "");
}

/* delete operator */
static int sequencer_delete_exec(bContext *C, wmOperator *UNUSED(op))
{
	Scene *scene= CTX_data_scene(C);
	Editing *ed= seq_give_editing(scene, FALSE);
	Sequence *seq;
	MetaStack *ms;
	int nothingSelected = TRUE;

	seq=seq_active_get(scene);
	if (seq && seq->flag & SELECT) { /* avoid a loop since this is likely to be selected */
		nothingSelected = FALSE;
	} else {
		for (seq = ed->seqbasep->first; seq; seq = seq->next) {
			if (seq->flag & SELECT) {
				nothingSelected = FALSE;
				break;
			}
		}
	}

	if (nothingSelected)
		return OPERATOR_FINISHED;

	/* for effects, try to find a replacement input */
	for(seq=ed->seqbasep->first; seq; seq=seq->next)
		if((seq->type & SEQ_EFFECT) && !(seq->flag & SELECT))
			del_seq_find_replace_recurs(scene, seq);

	/* delete all selected strips */
	recurs_del_seq_flag(scene, ed->seqbasep, SELECT, 0);

	/* updates lengths etc */
	seq= ed->seqbasep->first;
	while(seq) {
		calc_sequence(scene, seq);
		seq= seq->next;
	}

	/* free parent metas */
	ms= ed->metastack.last;
	while(ms) {
		ms->parseq->strip->len= 0;		/* force new alloc */
		calc_sequence(scene, ms->parseq);
		ms= ms->prev;
	}

	WM_event_add_notifier(C, NC_SCENE|ND_SEQUENCER, scene);
	
	return OPERATOR_FINISHED;
}


void SEQUENCER_OT_delete(wmOperatorType *ot)
{

	/* identifiers */
	ot->name= "Erase Strips";
	ot->idname= "SEQUENCER_OT_delete";
	ot->description="Erase selected strips from the sequencer";
	
	/* api callbacks */
	ot->invoke= WM_operator_confirm;
	ot->exec= sequencer_delete_exec;
	ot->poll= sequencer_edit_poll;
	
	/* flags */
	ot->flag= OPTYPE_REGISTER|OPTYPE_UNDO;
}


/* offset clear operator */
static int sequencer_offset_clear_exec(bContext *C, wmOperator *UNUSED(op))
{
	Scene *scene= CTX_data_scene(C);
	Editing *ed= seq_give_editing(scene, FALSE);
	Sequence *seq;

	/* for effects, try to find a replacement input */
	for(seq=ed->seqbasep->first; seq; seq=seq->next) {
		if((seq->type & SEQ_EFFECT)==0 && (seq->flag & SELECT)) {
			seq->startofs= seq->endofs= seq->startstill= seq->endstill= 0;
		}
	}

	/* updates lengths etc */
	seq= ed->seqbasep->first;
	while(seq) {
		calc_sequence(scene, seq);
		seq= seq->next;
	}

	for(seq=ed->seqbasep->first; seq; seq=seq->next) {
		if((seq->type & SEQ_EFFECT)==0 && (seq->flag & SELECT)) {
			if(seq_test_overlap(ed->seqbasep, seq)) {
				shuffle_seq(ed->seqbasep, seq, scene);
			}
		}
	}

	WM_event_add_notifier(C, NC_SCENE|ND_SEQUENCER, scene);

	return OPERATOR_FINISHED;
}


void SEQUENCER_OT_offset_clear(wmOperatorType *ot)
{

	/* identifiers */
	ot->name= "Clear Strip Offset";
	ot->idname= "SEQUENCER_OT_offset_clear";
	ot->description="Clear strip offsets from the start and end frames";

	/* api callbacks */
	ot->exec= sequencer_offset_clear_exec;
	ot->poll= sequencer_edit_poll;

	/* flags */
	ot->flag= OPTYPE_REGISTER|OPTYPE_UNDO;
}


/* separate_images operator */
static int sequencer_separate_images_exec(bContext *C, wmOperator *op)
{
	Scene *scene= CTX_data_scene(C);
	Editing *ed= seq_give_editing(scene, FALSE);
	
	Sequence *seq, *seq_new;
	Strip *strip_new;
	StripElem *se, *se_new;
	int start_ofs, cfra, frame_end;
	int step= RNA_int_get(op->ptr, "length");

	seq= ed->seqbasep->first; /* poll checks this is valid */

	while (seq) {
		if((seq->flag & SELECT) && (seq->type == SEQ_IMAGE) && (seq->len > 1)) {
			/* remove seq so overlap tests dont conflict,
			see seq_free_sequence below for the real free'ing */
			BLI_remlink(ed->seqbasep, seq);
			/* if(seq->ipo) seq->ipo->id.us--; */
			/* XXX, remove fcurve and assign to split image strips */

			start_ofs = cfra = seq_tx_get_final_left(seq, 0);
			frame_end = seq_tx_get_final_right(seq, 0);

			while (cfra < frame_end) {
				/* new seq */
				se = give_stripelem(seq, cfra);

				seq_new= seq_dupli_recursive(scene, scene, seq, SEQ_DUPE_UNIQUE_NAME);
				BLI_addtail(ed->seqbasep, seq_new);

				seq_new->start= start_ofs;
				seq_new->type= SEQ_IMAGE;
				seq_new->len = 1;
				seq_new->endstill = step-1;

				/* new strip */
				strip_new= seq_new->strip;
				strip_new->len= 1;
				strip_new->us= 1;

				/* new stripdata */
				se_new= strip_new->stripdata;
				BLI_strncpy(se_new->name, se->name, sizeof(se_new->name));
				calc_sequence(scene, seq_new);

				if(step > 1) {
					seq_new->flag &= ~SEQ_OVERLAP;
					if (seq_test_overlap(ed->seqbasep, seq_new)) {
						shuffle_seq(ed->seqbasep, seq_new, scene);
					}
				}

				/* XXX, COPY FCURVES */

				cfra++;
				start_ofs += step;
			}

			seq_free_sequence(scene, seq);
			seq = seq->next;
		} else {
			seq = seq->next;
		}
	}

	/* as last: */
	sort_seq(scene);
	
	WM_event_add_notifier(C, NC_SCENE|ND_SEQUENCER, scene);

	return OPERATOR_FINISHED;
}


void SEQUENCER_OT_images_separate(wmOperatorType *ot)
{
	/* identifiers */
	ot->name= "Separate Images";
	ot->idname= "SEQUENCER_OT_images_separate";
	ot->description="On image sequences strips, it return a strip for each image";
	
	/* api callbacks */
	ot->exec= sequencer_separate_images_exec;
	ot->poll= sequencer_edit_poll;
	
	/* flags */
	ot->flag= OPTYPE_REGISTER|OPTYPE_UNDO;

	RNA_def_int(ot->srna, "length", 1, 1, 1000, "Length", "Length of each frame", 1, INT_MAX);
}


/* META Operators */

/* separate_meta_toggle operator */
static int sequencer_meta_toggle_exec(bContext *C, wmOperator *UNUSED(op))
{
	Scene *scene= CTX_data_scene(C);
	Editing *ed= seq_give_editing(scene, FALSE);
	Sequence *last_seq= seq_active_get(scene);
	MetaStack *ms;

	if(last_seq && last_seq->type==SEQ_META && last_seq->flag & SELECT) {
		/* Enter Metastrip */
		ms= MEM_mallocN(sizeof(MetaStack), "metastack");
		BLI_addtail(&ed->metastack, ms);
		ms->parseq= last_seq;
		ms->oldbasep= ed->seqbasep;

		ed->seqbasep= &last_seq->seqbase;

		seq_active_set(scene, NULL);

	}
	else {
		/* Exit Metastrip (if possible) */

		Sequence *seq;

		if(ed->metastack.first==NULL)
			return OPERATOR_CANCELLED;

		ms= ed->metastack.last;
		BLI_remlink(&ed->metastack, ms);

		ed->seqbasep= ms->oldbasep;

		/* recalc all: the meta can have effects connected to it */
		for(seq= ed->seqbasep->first; seq; seq= seq->next)
			calc_sequence(scene, seq);

		seq_active_set(scene, ms->parseq);

		ms->parseq->flag |= SELECT;
		recurs_sel_seq(ms->parseq);

		MEM_freeN(ms);

	}

	seq_update_muting(ed);
	WM_event_add_notifier(C, NC_SCENE|ND_SEQUENCER, scene);

	return OPERATOR_FINISHED;
}

void SEQUENCER_OT_meta_toggle(wmOperatorType *ot)
{
	/* identifiers */
	ot->name= "Toggle Meta Strip";
	ot->idname= "SEQUENCER_OT_meta_toggle";
	ot->description="Toggle a metastrip (to edit enclosed strips)";
	
	/* api callbacks */
	ot->exec= sequencer_meta_toggle_exec;
	ot->poll= sequencer_edit_poll;
	
	/* flags */
	ot->flag= OPTYPE_REGISTER|OPTYPE_UNDO;
}


/* separate_meta_make operator */
static int sequencer_meta_make_exec(bContext *C, wmOperator *op)
{
	Scene *scene= CTX_data_scene(C);
	Editing *ed= seq_give_editing(scene, FALSE);
	
	Sequence *seq, *seqm, *next, *last_seq = seq_active_get(scene);
	int channel_max= 1;

	if(seqbase_isolated_sel_check(ed->seqbasep)==FALSE) {
		BKE_report(op->reports, RPT_ERROR, "Please select all related strips");
		return OPERATOR_CANCELLED;
	}

	/* remove all selected from main list, and put in meta */

	seqm= alloc_sequence(ed->seqbasep, 1, 1); /* channel number set later */
	strcpy(seqm->name+2, "MetaStrip");
	seqm->type= SEQ_META;
	seqm->flag= SELECT;

	seq= ed->seqbasep->first;
	while(seq) {
		next= seq->next;
		if(seq!=seqm && (seq->flag & SELECT)) {
			channel_max= MAX2(seq->machine, channel_max);
			BLI_remlink(ed->seqbasep, seq);
			BLI_addtail(&seqm->seqbase, seq);
		}
		seq= next;
	}
	seqm->machine= last_seq ? last_seq->machine : channel_max;
	calc_sequence(scene, seqm);

	seqm->strip= MEM_callocN(sizeof(Strip), "metastrip");
	seqm->strip->len= seqm->len;
	seqm->strip->us= 1;
	
	seq_active_set(scene, seqm);

	if( seq_test_overlap(ed->seqbasep, seqm) ) shuffle_seq(ed->seqbasep, seqm, scene);

	seq_update_muting(ed);

	seqbase_unique_name_recursive(&scene->ed->seqbase, seqm);

	WM_event_add_notifier(C, NC_SCENE|ND_SEQUENCER, scene);

	return OPERATOR_FINISHED;
}

void SEQUENCER_OT_meta_make(wmOperatorType *ot)
{
	/* identifiers */
	ot->name= "Make Meta Strip";
	ot->idname= "SEQUENCER_OT_meta_make";
	ot->description="Group selected strips into a metastrip";
	
	/* api callbacks */
	ot->invoke= WM_operator_confirm;
	ot->exec= sequencer_meta_make_exec;
	ot->poll= sequencer_edit_poll;
	
	/* flags */
	ot->flag= OPTYPE_REGISTER|OPTYPE_UNDO;
}


static int seq_depends_on_meta(Sequence *seq, Sequence *seqm)
{
	if (seq == seqm) return 1;
	else if (seq->seq1 && seq_depends_on_meta(seq->seq1, seqm)) return 1;
	else if (seq->seq2 && seq_depends_on_meta(seq->seq2, seqm)) return 1;
	else if (seq->seq3 && seq_depends_on_meta(seq->seq3, seqm)) return 1;
	else return 0;
}

/* separate_meta_make operator */
static int sequencer_meta_separate_exec(bContext *C, wmOperator *UNUSED(op))
{
	Scene *scene= CTX_data_scene(C);
	Editing *ed= seq_give_editing(scene, FALSE);

	Sequence *seq, *last_seq = seq_active_get(scene); /* last_seq checks ed==NULL */

	if(last_seq==NULL || last_seq->type!=SEQ_META)
		return OPERATOR_CANCELLED;

	BLI_movelisttolist(ed->seqbasep, &last_seq->seqbase);

	last_seq->seqbase.first= NULL;
	last_seq->seqbase.last= NULL;

	BLI_remlink(ed->seqbasep, last_seq);
	seq_free_sequence(scene, last_seq);

	/* emtpy meta strip, delete all effects depending on it */
	for(seq=ed->seqbasep->first; seq; seq=seq->next)
		if((seq->type & SEQ_EFFECT) && seq_depends_on_meta(seq, last_seq))
			seq->flag |= SEQ_FLAG_DELETE;

	recurs_del_seq_flag(scene, ed->seqbasep, SEQ_FLAG_DELETE, 0);

	/* test for effects and overlap
	 * dont use SEQP_BEGIN since that would be recursive */
	for(seq= ed->seqbasep->first; seq; seq= seq->next) {
		if(seq->flag & SELECT) {
			seq->flag &= ~SEQ_OVERLAP;
			if(seq_test_overlap(ed->seqbasep, seq)) {
				shuffle_seq(ed->seqbasep, seq, scene);
			}
		}
	}

	sort_seq(scene);
	seq_update_muting(ed);

	WM_event_add_notifier(C, NC_SCENE|ND_SEQUENCER, scene);

	return OPERATOR_FINISHED;
}

void SEQUENCER_OT_meta_separate(wmOperatorType *ot)
{
	/* identifiers */
	ot->name= "UnMeta Strip";
	ot->idname= "SEQUENCER_OT_meta_separate";
	ot->description="Put the contents of a metastrip back in the sequencer";
	
	/* api callbacks */
	ot->invoke= WM_operator_confirm;
	ot->exec= sequencer_meta_separate_exec;
	ot->poll= sequencer_edit_poll;
	
	/* flags */
	ot->flag= OPTYPE_REGISTER|OPTYPE_UNDO;
}

/* view_all operator */
static int sequencer_view_all_exec(bContext *C, wmOperator *UNUSED(op))
{
	//Scene *scene= CTX_data_scene(C);
	bScreen *sc= CTX_wm_screen(C);
	ScrArea *area= CTX_wm_area(C);
	//ARegion *ar= CTX_wm_region(C);
	View2D *v2d= UI_view2d_fromcontext(C);

	v2d->cur= v2d->tot;
	UI_view2d_curRect_validate(v2d);
	UI_view2d_sync(sc, area, v2d, V2D_LOCK_COPY);
	
	ED_area_tag_redraw(CTX_wm_area(C));
	return OPERATOR_FINISHED;
}

void SEQUENCER_OT_view_all(wmOperatorType *ot)
{
	/* identifiers */
	ot->name= "View All";
	ot->idname= "SEQUENCER_OT_view_all";
	ot->description="View all the strips in the sequencer";
	
	/* api callbacks */
	ot->exec= sequencer_view_all_exec;
	ot->poll= ED_operator_sequencer_active;
	
	/* flags */
	ot->flag= OPTYPE_REGISTER;
}

/* view_all operator */
static int sequencer_view_all_preview_exec(bContext *C, wmOperator *UNUSED(op))
{
	bScreen *sc= CTX_wm_screen(C);
	ScrArea *area= CTX_wm_area(C);
#if 0
	ARegion *ar= CTX_wm_region(C);
	SpaceSeq *sseq= area->spacedata.first;
	Scene *scene= CTX_data_scene(C);
#endif
	View2D *v2d= UI_view2d_fromcontext(C);

	v2d->cur= v2d->tot;
	UI_view2d_curRect_validate(v2d);
	UI_view2d_sync(sc, area, v2d, V2D_LOCK_COPY);
	
#if 0
	/* Like zooming on an image view */
	float zoomX, zoomY;
	int width, height, imgwidth, imgheight;

	width = ar->winx;
	height = ar->winy;

	seq_reset_imageofs(sseq);

	imgwidth= (scene->r.size*scene->r.xsch)/100;
	imgheight= (scene->r.size*scene->r.ysch)/100;

	/* Apply aspect, dosnt need to be that accurate */
	imgwidth= (int)(imgwidth * (scene->r.xasp / scene->r.yasp));

	if (((imgwidth >= width) || (imgheight >= height)) &&
		((width > 0) && (height > 0))) {

		/* Find the zoom value that will fit the image in the image space */
		zoomX = ((float)width) / ((float)imgwidth);
		zoomY = ((float)height) / ((float)imgheight);
		sseq->zoom= (zoomX < zoomY) ? zoomX : zoomY;

		sseq->zoom = 1.0f / power_of_2(1/ MIN2(zoomX, zoomY) );
	}
	else {
		sseq->zoom= 1.0f;
	}
#endif

	ED_area_tag_redraw(CTX_wm_area(C));
	return OPERATOR_FINISHED;
}

void SEQUENCER_OT_view_all_preview(wmOperatorType *ot)
{
	/* identifiers */
	ot->name= "View All";
	ot->idname= "SEQUENCER_OT_view_all_preview";
	ot->description="Zoom preview to fit in the area";
	
	/* api callbacks */
	ot->exec= sequencer_view_all_preview_exec;
	ot->poll= ED_operator_sequencer_active;
	
	/* flags */
	ot->flag= OPTYPE_REGISTER;
}


static int sequencer_view_zoom_ratio_exec(bContext *C, wmOperator *op)
{
	RenderData *r= &CTX_data_scene(C)->r;
	View2D *v2d= UI_view2d_fromcontext(C);

	float ratio= RNA_float_get(op->ptr, "ratio");

	float winx= (int)(r->size * r->xsch)/100;
	float winy= (int)(r->size * r->ysch)/100;

	float facx= (v2d->mask.xmax - v2d->mask.xmin) / winx;
	float facy= (v2d->mask.ymax - v2d->mask.ymin) / winy;

	BLI_resize_rctf(&v2d->cur, (int)(winx*facx*ratio) + 1, (int)(winy*facy*ratio) + 1);

	ED_region_tag_redraw(CTX_wm_region(C));

	return OPERATOR_FINISHED;
}

void SEQUENCER_OT_view_zoom_ratio(wmOperatorType *ot)
{
	/* identifiers */
	ot->name= "Sequencer View Zoom Ratio";
	ot->idname= "SEQUENCER_OT_view_zoom_ratio";
	ot->description = "Change zoom ratio of sequencer preview";

	/* api callbacks */
	ot->exec= sequencer_view_zoom_ratio_exec;
	ot->poll= ED_operator_sequencer_active;

	/* properties */
	RNA_def_float(ot->srna, "ratio", 1.0f, 0.0f, FLT_MAX,
		"Ratio", "Zoom ratio, 1.0 is 1:1, higher is zoomed in, lower is zoomed out.", -FLT_MAX, FLT_MAX);
}


#if 0
static EnumPropertyItem view_type_items[] = {
		{SEQ_VIEW_SEQUENCE, "SEQUENCER", ICON_SEQ_SEQUENCER, "Sequencer", ""},
		{SEQ_VIEW_PREVIEW,  "PREVIEW", ICON_SEQ_PREVIEW, "Image Preview", ""},
		{SEQ_VIEW_SEQUENCE_PREVIEW,  "SEQUENCER_PREVIEW", ICON_SEQ_SEQUENCER, "Sequencer and Image Preview", ""},
		{0, NULL, 0, NULL, NULL}};
#endif

/* view_all operator */
static int sequencer_view_toggle_exec(bContext *C, wmOperator *UNUSED(op))
{
	SpaceSeq *sseq= (SpaceSeq *)CTX_wm_space_data(C);

	sseq->view++;
	if (sseq->view > SEQ_VIEW_SEQUENCE_PREVIEW) sseq->view = SEQ_VIEW_SEQUENCE;

	ED_area_tag_refresh(CTX_wm_area(C));

	return OPERATOR_FINISHED;
}

void SEQUENCER_OT_view_toggle(wmOperatorType *ot)
{
	/* identifiers */
	ot->name= "View Toggle";
	ot->idname= "SEQUENCER_OT_view_toggle";
	ot->description="Toggle between sequencer views (sequence, preview, both)";
	
	/* api callbacks */
	ot->exec= sequencer_view_toggle_exec;
	ot->poll= ED_operator_sequencer_active;
	
	/* flags */
	ot->flag= OPTYPE_REGISTER;
}


/* view_selected operator */
static int sequencer_view_selected_exec(bContext *C, wmOperator *UNUSED(op))
{
	Scene *scene= CTX_data_scene(C);
	View2D *v2d= UI_view2d_fromcontext(C);
	ScrArea *area= CTX_wm_area(C);
	bScreen *sc= CTX_wm_screen(C);
	Editing *ed= seq_give_editing(scene, FALSE);
	Sequence *seq;

	int xmin=  MAXFRAME*2;
	int xmax= -MAXFRAME*2;
	int ymin=  MAXSEQ+1;
	int ymax= 0;
	int orig_height;
	int ymid;
	int ymargin= 1;
	int xmargin= FPS;

	if(ed==NULL)
		return OPERATOR_CANCELLED;

	for(seq=ed->seqbasep->first; seq; seq=seq->next) {
		if(seq->flag & SELECT) {
			xmin= MIN2(xmin, seq->startdisp);
			xmax= MAX2(xmax, seq->enddisp);

			ymin= MIN2(ymin, seq->machine);
			ymax= MAX2(ymax, seq->machine);
		}
	}

	if (ymax != 0) {
		
		xmax += xmargin;
		xmin -= xmargin;
		ymax += ymargin;
		ymin -= ymargin;

		orig_height= v2d->cur.ymax - v2d->cur.ymin;

		v2d->cur.xmin= xmin;
		v2d->cur.xmax= xmax;

		v2d->cur.ymin= ymin;
		v2d->cur.ymax= ymax;

		/* only zoom out vertically */
		if (orig_height > v2d->cur.ymax - v2d->cur.ymin) {
			ymid= (v2d->cur.ymax + v2d->cur.ymin) / 2;

			v2d->cur.ymin= ymid - (orig_height/2);
			v2d->cur.ymax= ymid + (orig_height/2);
		}

		UI_view2d_curRect_validate(v2d);
		UI_view2d_sync(sc, area, v2d, V2D_LOCK_COPY);

		ED_area_tag_redraw(CTX_wm_area(C));
	}
	
	return OPERATOR_FINISHED;
}

void SEQUENCER_OT_view_selected(wmOperatorType *ot)
{
	/* identifiers */
	ot->name= "View Selected";
	ot->idname= "SEQUENCER_OT_view_selected";
	ot->description="Zoom the sequencer on the selected strips";
	
	/* api callbacks */
	ot->exec= sequencer_view_selected_exec;
	ot->poll= ED_operator_sequencer_active;
	
	/* flags */
	ot->flag= OPTYPE_REGISTER;
}


static int find_next_prev_edit(Scene *scene, int cfra, int side)
{
	Editing *ed= seq_give_editing(scene, FALSE);
	Sequence *seq,*best_seq = NULL,*frame_seq = NULL;
	
	int dist, best_dist;
	best_dist = MAXFRAME*2;

	if(ed==NULL) return cfra;
	
	for(seq= ed->seqbasep->first; seq; seq= seq->next) {
		dist = MAXFRAME*2;
			
		switch (side) {
			case SEQ_SIDE_LEFT:
				if (seq->startdisp < cfra) {
					dist = cfra - seq->startdisp;
				}
				break;
			case SEQ_SIDE_RIGHT:
				if (seq->startdisp > cfra) {
					dist = seq->startdisp - cfra;
				} else if (seq->startdisp == cfra) {
					frame_seq=seq;
				}
				break;
		}

		if (dist < best_dist) {
			best_dist = dist;
			best_seq = seq;
		}
	}

	/* if no sequence to the right is found and the
	   frame is on the start of the last sequence,
	   move to the end of the last sequence */
	if (frame_seq) cfra = frame_seq->enddisp;

	return best_seq ? best_seq->startdisp : cfra;
}

static int next_prev_edit_internal(Scene *scene, int side)
{
	int change=0;
	int cfra = CFRA;
	int nfra= find_next_prev_edit(scene, cfra, side);
	
	if (nfra != cfra) {
		CFRA = nfra;
		change= 1;
	}

	return change;
}

/* move frame to next edit point operator */
static int sequencer_next_edit_exec(bContext *C, wmOperator *UNUSED(op))
{
	Scene *scene= CTX_data_scene(C);
	
	if(!next_prev_edit_internal(scene, SEQ_SIDE_RIGHT))
		return OPERATOR_CANCELLED;

	WM_event_add_notifier(C, NC_SCENE|ND_FRAME, scene);

	return OPERATOR_FINISHED;
}

void SEQUENCER_OT_next_edit(wmOperatorType *ot)
{
	/* identifiers */
	ot->name= "Next Edit";
	ot->idname= "SEQUENCER_OT_next_edit";
	ot->description="Move frame to next edit point";
	
	/* api callbacks */
	ot->exec= sequencer_next_edit_exec;
	ot->poll= sequencer_edit_poll;
	
	/* flags */
	ot->flag= OPTYPE_REGISTER|OPTYPE_UNDO;
	
	/* properties */
}

/* move frame to previous edit point operator */
static int sequencer_previous_edit_exec(bContext *C, wmOperator *UNUSED(op))
{
	Scene *scene= CTX_data_scene(C);
	
	if(!next_prev_edit_internal(scene, SEQ_SIDE_LEFT))
		return OPERATOR_CANCELLED;

	WM_event_add_notifier(C, NC_SCENE|ND_FRAME, scene);
	
	return OPERATOR_FINISHED;
}

void SEQUENCER_OT_previous_edit(wmOperatorType *ot)
{
	/* identifiers */
	ot->name= "Previous Edit";
	ot->idname= "SEQUENCER_OT_previous_edit";
	ot->description="Move frame to previous edit point";
	
	/* api callbacks */
	ot->exec= sequencer_previous_edit_exec;
	ot->poll= sequencer_edit_poll;
	
	/* flags */
	ot->flag= OPTYPE_REGISTER|OPTYPE_UNDO;
	
	/* properties */
}

static void swap_sequence(Scene* scene, Sequence* seqa, Sequence* seqb)
{
	int gap = seqb->startdisp - seqa->enddisp;
	seqb->start = (seqb->start - seqb->startdisp) + seqa->startdisp;
	calc_sequence(scene, seqb);
	seqa->start = (seqa->start - seqa->startdisp) + seqb->enddisp + gap;
	calc_sequence(scene, seqa);
}

#if 0
static Sequence* sequence_find_parent(Scene* scene, Sequence* child)
{
	Editing *ed= seq_give_editing(scene, FALSE);
	Sequence *parent= NULL;
	Sequence *seq;

	if(ed==NULL) return NULL;

	for(seq= ed->seqbasep->first; seq; seq= seq->next) {
		if ( (seq != child) && seq_is_parent(seq, child) ) {
			parent = seq;
			break;
		}
	}

	return parent;
}
#endif

static int sequencer_swap_exec(bContext *C, wmOperator *op)
{
	Scene *scene= CTX_data_scene(C);
	Editing *ed= seq_give_editing(scene, FALSE);
	Sequence *active_seq = seq_active_get(scene);
	Sequence *seq, *iseq;
	int side= RNA_enum_get(op->ptr, "side");

	if(active_seq==NULL) return OPERATOR_CANCELLED;

	seq = find_next_prev_sequence(scene, active_seq, side, -1);
	
	if(seq) {
		
		/* disallow effect strips */
		if (get_sequence_effect_num_inputs(seq->type) >= 1 && (seq->effectdata || seq->seq1 || seq->seq2 || seq->seq3))
			return OPERATOR_CANCELLED;
		if ((get_sequence_effect_num_inputs(active_seq->type) >= 1) && (active_seq->effectdata || active_seq->seq1 || active_seq->seq2 || active_seq->seq3))
			return OPERATOR_CANCELLED;

		switch (side) {
			case SEQ_SIDE_LEFT: 
				swap_sequence(scene, seq, active_seq);
				break;
			case SEQ_SIDE_RIGHT: 
				swap_sequence(scene, active_seq, seq);
				break;
		}

		// XXX - should be a generic function
		for(iseq= scene->ed->seqbasep->first; iseq; iseq= iseq->next) {
			if((iseq->type & SEQ_EFFECT) && (seq_is_parent(iseq, active_seq) || seq_is_parent(iseq, seq))) {
				calc_sequence(scene, iseq);
			}
		}

		/* do this in a new loop since both effects need to be calculated first */
		for(iseq= scene->ed->seqbasep->first; iseq; iseq= iseq->next) {
			if((iseq->type & SEQ_EFFECT) && (seq_is_parent(iseq, active_seq) || seq_is_parent(iseq, seq))) {
				/* this may now overlap */
				if( seq_test_overlap(ed->seqbasep, iseq) ) {
					shuffle_seq(ed->seqbasep, iseq, scene);
				}
			}
		}



		sort_seq(scene);

		WM_event_add_notifier(C, NC_SCENE|ND_SEQUENCER, scene);

		return OPERATOR_FINISHED;
	}

	return OPERATOR_CANCELLED;
}

void SEQUENCER_OT_swap(wmOperatorType *ot)
{
	/* identifiers */
	ot->name= "Swap Strip";
	ot->idname= "SEQUENCER_OT_swap";
	ot->description="Swap active strip with strip to the left";
	
	/* api callbacks */
	ot->exec= sequencer_swap_exec;
	ot->poll= sequencer_edit_poll;
	
	/* flags */
	ot->flag= OPTYPE_REGISTER|OPTYPE_UNDO;
	
	/* properties */
	RNA_def_enum(ot->srna, "side", prop_side_lr_types, SEQ_SIDE_RIGHT, "Side", "Side of the strip to swap");
}

static int sequencer_rendersize_exec(bContext *C, wmOperator *UNUSED(op))
{
	int retval = OPERATOR_CANCELLED;
	Scene *scene= CTX_data_scene(C);
	Sequence *active_seq = seq_active_get(scene);
	StripElem *se = NULL;

	if(active_seq==NULL)
		return OPERATOR_CANCELLED;


	if (active_seq->strip) {
		switch (active_seq->type) {
		case SEQ_IMAGE:
			se = give_stripelem(active_seq, scene->r.cfra);
			break;
		case SEQ_MOVIE:
			se = active_seq->strip->stripdata;
			break;
		case SEQ_SCENE:
		case SEQ_META:
		case SEQ_RAM_SOUND:
		case SEQ_HD_SOUND:
		default:
			break;
		}
	}

	if (se) {
		// prevent setting the render size if sequence values aren't initialized
		if ( (se->orig_width > 0) && (se->orig_height > 0) ) {
			scene->r.xsch= se->orig_width;
			scene->r.ysch= se->orig_height;
			WM_event_add_notifier(C, NC_SCENE|ND_RENDER_OPTIONS, scene);
			retval = OPERATOR_FINISHED;
		}
	}

	return retval;
}

void SEQUENCER_OT_rendersize(wmOperatorType *ot)
{
	/* identifiers */
	ot->name= "Set Render Size";
	ot->idname= "SEQUENCER_OT_rendersize";
	ot->description="Set render size and aspect from active sequence";
	
	/* api callbacks */
	ot->exec= sequencer_rendersize_exec;
	ot->poll= sequencer_edit_poll;
	
	/* flags */
	ot->flag= OPTYPE_REGISTER|OPTYPE_UNDO;
	
	/* properties */
}

static void seq_del_sound(Scene *scene, Sequence *seq)
{
	if(seq->type == SEQ_META) {
		Sequence *iseq;
		for(iseq= seq->seqbase.first; iseq; iseq= iseq->next) {
			seq_del_sound(scene, iseq);
		}
	}
	else if(seq->scene_sound) {
		sound_remove_scene_sound(scene, seq->scene_sound);
		seq->scene_sound = NULL;
	}
}

/* TODO, validate scenes */
static int sequencer_copy_exec(bContext *C, wmOperator *op)
{
	Scene *scene= CTX_data_scene(C);
	Editing *ed= seq_give_editing(scene, FALSE);
	Sequence *seq;

	ListBase nseqbase= {NULL, NULL};

	seq_free_clipboard();

	if(seqbase_isolated_sel_check(ed->seqbasep)==FALSE) {
		BKE_report(op->reports, RPT_ERROR, "Please select all related strips");
		return OPERATOR_CANCELLED;
	}

	seqbase_dupli_recursive(scene, NULL, &nseqbase, ed->seqbasep, SEQ_DUPE_UNIQUE_NAME);

	/* To make sure the copied strips have unique names between each other add
	 * them temporarily to the end of the original seqbase. (bug 25932)
	 */
	if(nseqbase.first) {
		Sequence *seq, *first_seq = nseqbase.first;
		BLI_movelisttolist(ed->seqbasep, &nseqbase);

		for(seq=first_seq; seq; seq=seq->next)
			seq_recursive_apply(seq, apply_unique_name_cb, scene);

		seqbase_clipboard.first = first_seq;
		seqbase_clipboard.last = ed->seqbasep->last;

		if(first_seq->prev) {
			first_seq->prev->next = NULL;
			ed->seqbasep->last = first_seq->prev;
			first_seq->prev = NULL;
		}
	}

	seqbase_clipboard_frame= scene->r.cfra;

	/* Need to remove anything that references the current scene */
	for(seq= seqbase_clipboard.first; seq; seq= seq->next) {
		seq_del_sound(scene, seq);
	}

	return OPERATOR_FINISHED;
}

void SEQUENCER_OT_copy(wmOperatorType *ot)
{
	/* identifiers */
	ot->name= "Copy";
	ot->idname= "SEQUENCER_OT_copy";
	ot->description="";

	/* api callbacks */
	ot->exec= sequencer_copy_exec;
	ot->poll= sequencer_edit_poll;

	/* flags */
	ot->flag= OPTYPE_REGISTER;

	/* properties */
}

static int sequencer_paste_exec(bContext *C, wmOperator *UNUSED(op))
{
	Scene *scene= CTX_data_scene(C);
	Editing *ed= seq_give_editing(scene, TRUE); /* create if needed */
	ListBase nseqbase = {NULL, NULL};
	int ofs;
	Sequence *iseq;

	deselect_all_seq(scene);
	ofs = scene->r.cfra - seqbase_clipboard_frame;

	seqbase_dupli_recursive(scene, NULL, &nseqbase, &seqbase_clipboard, SEQ_DUPE_UNIQUE_NAME);

	/* transform pasted strips before adding */
	if(ofs) {
		for(iseq= nseqbase.first; iseq; iseq= iseq->next) {
			seq_translate(scene, iseq, ofs);
			seq_sound_init(scene, iseq);
		}
	}

	iseq = nseqbase.first;

	BLI_movelisttolist(ed->seqbasep, &nseqbase);

	/* make sure the pasted strips have unique names between them */
	for(; iseq; iseq=iseq->next)
		seq_recursive_apply(iseq, apply_unique_name_cb, scene);

	WM_event_add_notifier(C, NC_SCENE|ND_SEQUENCER, scene);

	return OPERATOR_FINISHED;
}

void SEQUENCER_OT_paste(wmOperatorType *ot)
{
	/* identifiers */
	ot->name= "Paste";
	ot->idname= "SEQUENCER_OT_paste";
	ot->description="";

	/* api callbacks */
	ot->exec= sequencer_paste_exec;
	ot->poll= ED_operator_sequencer_active;

	/* flags */
	ot->flag= OPTYPE_REGISTER|OPTYPE_UNDO;

	/* properties */
}

static int sequencer_swap_data_exec(bContext *C, wmOperator *op)
{
	Scene *scene= CTX_data_scene(C);
	Sequence *seq_act;
	Sequence *seq_other;
	const char *error_msg;

	if(seq_active_pair_get(scene, &seq_act, &seq_other) == 0) {
		BKE_report(op->reports, RPT_ERROR, "Must select 2 strips");
		return OPERATOR_CANCELLED;
	}

	if(seq_swap(seq_act, seq_other, &error_msg) == 0) {
		BKE_report(op->reports, RPT_ERROR, error_msg);
		return OPERATOR_CANCELLED;
	}

	sound_remove_scene_sound(scene, seq_act->scene_sound);
	sound_remove_scene_sound(scene, seq_other->scene_sound);

	seq_act->scene_sound= NULL;
	seq_other->scene_sound= NULL;

	calc_sequence(scene, seq_act);
	calc_sequence(scene, seq_other);

	if(seq_act->sound)		sound_add_scene_sound(scene, seq_act, seq_act->startdisp, seq_act->enddisp, seq_act->startofs + seq_act->anim_startofs);
	if(seq_other->sound)	sound_add_scene_sound(scene, seq_other, seq_other->startdisp, seq_other->enddisp, seq_other->startofs + seq_other->anim_startofs);

	WM_event_add_notifier(C, NC_SCENE|ND_SEQUENCER, scene);

	return OPERATOR_FINISHED;
}

void SEQUENCER_OT_swap_data(wmOperatorType *ot)
{
	/* identifiers */
	ot->name= "Sequencer Swap Data";
	ot->idname= "SEQUENCER_OT_swap_data";
	ot->description="Swap 2 sequencer strips";

	/* api callbacks */
	ot->exec= sequencer_swap_data_exec;
	ot->poll= ED_operator_sequencer_active;

	/* flags */
	ot->flag= OPTYPE_REGISTER|OPTYPE_UNDO;

	/* properties */
}

/* borderselect operator */
static int view_ghost_border_exec(bContext *C, wmOperator *op)
{
	Scene *scene= CTX_data_scene(C);
	Editing *ed= seq_give_editing(scene, FALSE);
	View2D *v2d= UI_view2d_fromcontext(C);

	rctf rect;

	/* convert coordinates of rect to 'tot' rect coordinates */
	UI_view2d_region_to_view(v2d, RNA_int_get(op->ptr, "xmin"), RNA_int_get(op->ptr, "ymin"), &rect.xmin, &rect.ymin);
	UI_view2d_region_to_view(v2d, RNA_int_get(op->ptr, "xmax"), RNA_int_get(op->ptr, "ymax"), &rect.xmax, &rect.ymax);

	if(ed==NULL)
		return OPERATOR_CANCELLED;

	rect.xmin /=  (float)(ABS(v2d->tot.xmax - v2d->tot.xmin));
	rect.ymin /=  (float)(ABS(v2d->tot.ymax - v2d->tot.ymin));

	rect.xmax /=  (float)(ABS(v2d->tot.xmax - v2d->tot.xmin));
	rect.ymax /=  (float)(ABS(v2d->tot.ymax - v2d->tot.ymin));

	rect.xmin+=0.5f;
	rect.xmax+=0.5f;
	rect.ymin+=0.5f;
	rect.ymax+=0.5f;

	CLAMP(rect.xmin, 0.0f, 1.0f);
	CLAMP(rect.ymin, 0.0f, 1.0f);
	CLAMP(rect.xmax, 0.0f, 1.0f);
	CLAMP(rect.ymax, 0.0f, 1.0f);

	scene->ed->over_border= rect;

	WM_event_add_notifier(C, NC_SCENE|ND_SEQUENCER, scene);

	return OPERATOR_FINISHED;
}

/* ****** Border Select ****** */
void SEQUENCER_OT_view_ghost_border(wmOperatorType *ot)
{
	/* identifiers */
	ot->name= "Border Offset View";
	ot->idname= "SEQUENCER_OT_view_ghost_border";
	ot->description="Enable border select mode";

	/* api callbacks */
	ot->invoke= WM_border_select_invoke;
	ot->exec= view_ghost_border_exec;
	ot->modal= WM_border_select_modal;
	ot->poll= sequencer_view_poll;
	ot->cancel= WM_border_select_cancel;

	/* flags */
	ot->flag= 0;

	/* rna */
	WM_operator_properties_gesture_border(ot, FALSE);
}

/* rebuild_proxy operator */
static int sequencer_rebuild_proxy_exec(bContext *C, wmOperator *UNUSED(op))
{
	Scene *scene = CTX_data_scene(C);
	Editing *ed = seq_give_editing(scene, FALSE);
	Sequence * seq;

	SEQP_BEGIN(ed, seq) {
		if ((seq->flag & SELECT)) {
			seq_proxy_build_job(C, seq);
		}
	}
	SEQ_END
		
	return OPERATOR_FINISHED;
}

void SEQUENCER_OT_rebuild_proxy(wmOperatorType *ot)
{
	/* identifiers */
	ot->name= "Rebuild Proxy and Timecode Indices";
	ot->idname= "SEQUENCER_OT_rebuild_proxy";
	ot->description="Rebuild all selected proxies and timecode indeces using the job system";
	
	/* api callbacks */
	ot->exec= sequencer_rebuild_proxy_exec;
	ot->poll= ED_operator_sequencer_active;
	
	/* flags */
	ot->flag= OPTYPE_REGISTER;
}
<<<<<<< HEAD

=======
>>>>>>> 53671577

/* change ops */

static EnumPropertyItem prop_change_effect_input_types[] = {
	{0, "A_B", 0, "A -> B", ""},
	{1, "B_C", 0, "B -> C", ""},
	{2, "A_C", 0, "A -> C", ""},
	{0, NULL, 0, NULL, NULL}
};

static int sequencer_change_effect_input_exec(bContext *C, wmOperator *op)
{
	Scene *scene= CTX_data_scene(C);
	Editing *ed= seq_give_editing(scene, FALSE);
	Sequence *seq= seq_active_get(scene);

	Sequence **seq_1, **seq_2;

	switch(RNA_enum_get(op->ptr, "swap")) {
		case 0:
			seq_1= &seq->seq1;
			seq_2= &seq->seq2;
			break;
		case 1:
			seq_1= &seq->seq2;
			seq_2= &seq->seq3;
			break;
		default: /* 2 */
			seq_1= &seq->seq1;
			seq_2= &seq->seq3;
			break;
	}

	if(*seq_1 == NULL || *seq_2 == NULL) {
		BKE_report(op->reports, RPT_ERROR, "One of the effect inputs is unset, can't swap");
		return OPERATOR_CANCELLED;
	}
	else {
		SWAP(Sequence *, *seq_1, *seq_2);
	}

	update_changed_seq_and_deps(scene, seq, 0, 1);

	/* important else we dont get the imbuf cache flushed */
	free_imbuf_seq(scene, &ed->seqbase, FALSE, FALSE);

	WM_event_add_notifier(C, NC_SCENE|ND_SEQUENCER, scene);

	return OPERATOR_FINISHED;
}

void SEQUENCER_OT_change_effect_input(struct wmOperatorType *ot)
{
	/* identifiers */
	ot->name= "Change Effect Input";
	ot->idname= "SEQUENCER_OT_change_effect_input";
	ot->description="";

	/* api callbacks */
	ot->exec= sequencer_change_effect_input_exec;
	ot->poll= sequencer_effect_poll;

	/* flags */
	ot->flag= OPTYPE_REGISTER|OPTYPE_UNDO;

	ot->prop= RNA_def_enum(ot->srna, "swap", prop_change_effect_input_types, 0, "Swap", "The effect inputs to swap");
}

static int sequencer_change_effect_type_exec(bContext *C, wmOperator *op)
{
	Scene *scene= CTX_data_scene(C);
	Editing *ed= seq_give_editing(scene, FALSE);
	Sequence *seq= seq_active_get(scene);
	const int new_type= RNA_enum_get(op->ptr, "type");

	/* free previous effect and init new effect */
	struct SeqEffectHandle sh;

	if ((seq->type & SEQ_EFFECT) == 0) {
		return OPERATOR_CANCELLED;
	}

	/* can someone explain the logic behind only allowing to increse this,
	 * copied from 2.4x - campbell */
	if (get_sequence_effect_num_inputs(seq->type) <
		get_sequence_effect_num_inputs(new_type)
	) {
		BKE_report(op->reports, RPT_ERROR, "New effect needs more input strips");
		return OPERATOR_CANCELLED;
	}
	else {
		sh = get_sequence_effect(seq);
		sh.free(seq);

		seq->type= new_type;

		sh = get_sequence_effect(seq);
		sh.init(seq);
	}

	/* update */
	update_changed_seq_and_deps(scene, seq, 0, 1);

	/* important else we dont get the imbuf cache flushed */
	free_imbuf_seq(scene, &ed->seqbase, FALSE, FALSE);

	WM_event_add_notifier(C, NC_SCENE|ND_SEQUENCER, scene);

	return OPERATOR_FINISHED;
}

void SEQUENCER_OT_change_effect_type(struct wmOperatorType *ot)
{
	/* identifiers */
	ot->name= "Change Effect Type";
	ot->idname= "SEQUENCER_OT_change_effect_type";
	ot->description="";

	/* api callbacks */
	ot->exec= sequencer_change_effect_type_exec;
	ot->poll= sequencer_effect_poll;

	/* flags */
	ot->flag= OPTYPE_REGISTER|OPTYPE_UNDO;

	ot->prop= RNA_def_enum(ot->srna, "type", sequencer_prop_effect_types, SEQ_CROSS, "Type", "Sequencer effect type");
}

static int sequencer_change_path_exec(bContext *C, wmOperator *op)
{
	Scene *scene= CTX_data_scene(C);
	Editing *ed= seq_give_editing(scene, FALSE);
	Sequence *seq= seq_active_get(scene);

	if(seq->type == SEQ_IMAGE) {
		char directory[FILE_MAX];
		const int len= RNA_property_collection_length(op->ptr, RNA_struct_find_property(op->ptr, "files"));
		StripElem *se;

		if(len==0)
			return OPERATOR_CANCELLED;

		RNA_string_get(op->ptr, "directory", directory);
		BLI_strncpy(seq->strip->dir, directory, sizeof(seq->strip->dir));

		if(seq->strip->stripdata) {
			MEM_freeN(seq->strip->stripdata);
		}
		seq->strip->stripdata= se= MEM_callocN(len*sizeof(StripElem), "stripelem");

		RNA_BEGIN(op->ptr, itemptr, "files") {
			char *filename= RNA_string_get_alloc(&itemptr, "name", NULL, 0);
			BLI_strncpy(se->name, filename, sizeof(se->name));
			MEM_freeN(filename);
			se++;
		}
		RNA_END;

		/* reset these else we wont see all the images */
		seq->anim_startofs= seq->anim_endofs= 0;

		/* correct start/end frames so we dont move
		 * important not to set seq->len= len; allow the function to handle it */
		reload_sequence_new_file(scene, seq, TRUE);

		calc_sequence(scene, seq);

		/* important else we dont get the imbuf cache flushed */
		free_imbuf_seq(scene, &ed->seqbase, FALSE, FALSE);
	}
	else {
		/* lame, set rna filepath */
		PointerRNA seq_ptr;
		PropertyRNA *prop;
		char filepath[FILE_MAX];

		RNA_pointer_create(&scene->id, &RNA_Sequence, seq, &seq_ptr);

		RNA_string_get(op->ptr, "filepath", filepath);
		prop= RNA_struct_find_property(&seq_ptr, "filepath");
		RNA_property_string_set(&seq_ptr, prop, filepath);
		RNA_property_update(C, &seq_ptr, prop);
	}

	WM_event_add_notifier(C, NC_SCENE|ND_SEQUENCER, scene);

	return OPERATOR_FINISHED;
}

static int sequencer_change_path_invoke(bContext *C, wmOperator *op, wmEvent *UNUSED(event))
{
	Scene *scene= CTX_data_scene(C);
	Sequence *seq= seq_active_get(scene);

	RNA_string_set(op->ptr, "directory", seq->strip->dir);

	/* set default display depending on seq type */
	if(seq->type == SEQ_IMAGE) {
		RNA_boolean_set(op->ptr, "filter_movie", 0);
	}
	else {
		RNA_boolean_set(op->ptr, "filter_image", 0);
	}

	WM_event_add_fileselect(C, op);

	return OPERATOR_RUNNING_MODAL;
}

void SEQUENCER_OT_change_path(struct wmOperatorType *ot)
{
	/* identifiers */
	ot->name= "Change Data/Files";
	ot->idname= "SEQUENCER_OT_change_path";
	ot->description="";

	/* api callbacks */
	ot->exec= sequencer_change_path_exec;
	ot->invoke= sequencer_change_path_invoke;
	ot->poll= sequencer_strip_has_path_poll;

	/* flags */
	ot->flag= OPTYPE_REGISTER|OPTYPE_UNDO;

	WM_operator_properties_filesel(ot, FOLDERFILE|IMAGEFILE|MOVIEFILE, FILE_SPECIAL, FILE_OPENFILE, WM_FILESEL_DIRECTORY|WM_FILESEL_RELPATH|WM_FILESEL_FILEPATH|WM_FILESEL_FILES);
}<|MERGE_RESOLUTION|>--- conflicted
+++ resolved
@@ -2827,10 +2827,6 @@
 	/* flags */
 	ot->flag= OPTYPE_REGISTER;
 }
-<<<<<<< HEAD
-
-=======
->>>>>>> 53671577
 
 /* change ops */
 
