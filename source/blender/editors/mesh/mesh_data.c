--- conflicted
+++ resolved
@@ -284,12 +284,7 @@
 
 int ED_mesh_color_add(bContext *C, Scene *UNUSED(scene), Object *UNUSED(ob), Mesh *me, const char *name, int active_set)
 {
-<<<<<<< HEAD
 	BMEditMesh *em;
-	/* MLoopCol *mcol; */ /* UNUSED */
-=======
-	EditMesh *em;
->>>>>>> 84d06f25
 	int layernum;
 
 	if(me->edit_btmesh) {
@@ -313,15 +308,8 @@
 		if(layernum >= CD_MLOOPCOL)
 			return 0;
 
-<<<<<<< HEAD
-		/* mcol= me->mloopcol; */ /* UNUSED */
-
 		if(me->mloopcol)
 			CustomData_add_layer_named(&me->ldata, CD_MLOOPCOL, CD_DUPLICATE, me->mloopcol, me->totloop, name);
-=======
-		if(me->mcol)
-			CustomData_add_layer_named(&me->fdata, CD_MCOL, CD_DUPLICATE, me->mcol, me->totface, name);
->>>>>>> 84d06f25
 		else
 			CustomData_add_layer_named(&me->ldata, CD_MLOOPCOL, CD_DEFAULT, NULL, me->totloop, name);
 
