# $Id: CMakeLists.txt 12931 2007-12-17 18:20:48Z theeth $
# ***** BEGIN GPL LICENSE BLOCK *****
#
# This program is free software; you can redistribute it and/or
# modify it under the terms of the GNU General Public LicenseS
# as published by the Free Software Foundation; either version 2
# of the License, or (at your option) any later version.
#
# This program is distributed in the hope that it will be useful,
# but WITHOUT ANY WARRANTY; without even the implied warranty of
# MERCHANTABILITY or FITNESS FOR A PARTICULAR PURPOSE.  See the
# GNU General Public License for more details.
#
# You should have received a copy of the GNU General Public License
# along with this program; if not, write to the Free Software Foundation,
# Inc., 51 Franklin Street, Fifth Floor, Boston, MA 02110-1301, USA.
#
# Contributor(s): Jacques Beaurain.
#
# ***** END GPL LICENSE BLOCK *****

set(INC
	../../blenlib
	../../../../intern/guardedalloc
)

set(INC_SYS

)

# blender and player
set(SRC
	Bfont.c
	bfont.ttf.c
<<<<<<< HEAD
	bmonofont.ttf.c
	bunifont.ttf.c
	startup.blend.c
	preview.blend.c
=======
>>>>>>> 4da4943b
)

if(WITH_BLENDER)
	# blender only
	list(APPEND SRC
		startup.blend.c
		bmonofont.ttf.c
	)

	if(NOT WITH_HEADLESS)
		# blender UI only
		list(APPEND SRC
			# blends
			preview.blend.c

			# images
			splash.png.c
			blenderbuttons.c

			# brushes
			add.png.c
			blob.png.c
			blur.png.c
			clay.png.c
			clone.png.c
			crease.png.c
			darken.png.c
			draw.png.c
			fill.png.c
			flatten.png.c
			grab.png.c
			inflate.png.c
			layer.png.c
			lighten.png.c
			mix.png.c
			multiply.png.c
			nudge.png.c
			pinch.png.c
			prvicons.c
			scrape.png.c
			smear.png.c
			smooth.png.c
			snake_hook.png.c
			soften.png.c
			subtract.png.c
			texdraw.png.c
			thumb.png.c
			twist.png.c
			vertexdraw.png.c
		)
	endif()
endif()

blender_add_lib(bf_editor_datafiles "${SRC}" "${INC}" "${INC_SYS}")<|MERGE_RESOLUTION|>--- conflicted
+++ resolved
@@ -32,13 +32,7 @@
 set(SRC
 	Bfont.c
 	bfont.ttf.c
-<<<<<<< HEAD
-	bmonofont.ttf.c
 	bunifont.ttf.c
-	startup.blend.c
-	preview.blend.c
-=======
->>>>>>> 4da4943b
 )
 
 if(WITH_BLENDER)
