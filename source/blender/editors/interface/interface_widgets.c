/*
 * ***** BEGIN GPL LICENSE BLOCK *****
 *
 * This program is free software; you can redistribute it and/or
 * modify it under the terms of the GNU General Public License
 * as published by the Free Software Foundation; either version 2
 * of the License, or (at your option) any later version. 
 *
 * This program is distributed in the hope that it will be useful,
 * but WITHOUT ANY WARRANTY; without even the implied warranty of
 * MERCHANTABILITY or FITNESS FOR A PARTICULAR PURPOSE.  See the
 * GNU General Public License for more details.
 *
 * You should have received a copy of the GNU General Public License
 * along with this program; if not, write to the Free Software Foundation,
 * Inc., 51 Franklin Street, Fifth Floor, Boston, MA 02110-1301, USA.
 *
 * The Original Code is Copyright (C) 2009 Blender Foundation.
 * All rights reserved.
 * 
 * Contributor(s): Blender Foundation
 *
 * ***** END GPL LICENSE BLOCK *****
 */

/** \file blender/editors/interface/interface_widgets.c
 *  \ingroup edinterface
 */

/* my interface */
#include "interface_intern.h"

/* my library */
#include "UI_interface.h"
#include "UI_interface_icons.h"

<<<<<<< HEAD
/* external */

#include "BIF_glutil.h"
=======
#include "DNA_screen_types.h"
#include "DNA_userdef_types.h"
>>>>>>> 42946c37

#include "BLI_math.h"
#include "BLI_listbase.h"
#include "BLI_rect.h"
#include "BLI_string.h"
#include "BLI_string_utf8.h"
#include "BLI_utildefines.h"

#include "BLF_api.h"

#include "BKE_context.h"
#include "BKE_curve.h"

#include "DNA_screen_types.h"
#include "DNA_userdef_types.h"

#include "GPU_blender_aspect.h"
#include "GPU_basic.h"
#include "GPU_colors.h"
#include "GPU_matrix.h"
#include "GPU_primitives.h"
#include "GPU_raster.h"

#include "RNA_access.h"

/* standard */
#include <assert.h>
#include <limits.h>
#include <stdlib.h>
#include <string.h>



/* icons are 80% of height of button (16 pixels inside 20 height) */
#define ICON_SIZE_FROM_BUTRECT(rect) (0.8f * BLI_rcti_size_y(rect))

/* ************** widget base functions ************** */
/*
 * - in: roundbox codes for corner types and radius
 * - return: array of [size][2][x,y] points, the edges of the roundbox, + UV coords
 *
 * - draw black box with alpha 0 on exact button boundbox
 * - for ever AA step:
 *    - draw the inner part for a round filled box, with color blend codes or texture coords
 *    - draw outline in outline color
 *    - draw outer part, bottom half, extruded 1 pixel to bottom, for emboss shadow
 *    - draw extra decorations
 * - draw background color box with alpha 1 on exact button boundbox
 */

/* fill this struct with polygon info to draw AA'ed */
/* it has outline, back, and two optional tria meshes */

typedef struct uiWidgetTrias {
	unsigned int tot;
	
	float vec[16][2];
	const unsigned int (*index)[3];
	
} uiWidgetTrias;

/* max as used by round_box__edges */
#define WIDGET_CURVE_RESOLU 9
#define WIDGET_SIZE_MAX (WIDGET_CURVE_RESOLU * 4)

typedef struct uiWidgetBase {
	
	int totvert, halfwayvert;
	float outer_v[WIDGET_SIZE_MAX][2];
	float inner_v[WIDGET_SIZE_MAX][2];
	float inner_uv[WIDGET_SIZE_MAX][2];
	
	bool inner, outline, emboss, shadedir;
	
	uiWidgetTrias tria1;
	uiWidgetTrias tria2;
	
} uiWidgetBase;

/* uiWidgetType: for time being only for visual appearance,
 * later, a handling callback can be added too 
 */
typedef struct uiWidgetType {
	
	/* pointer to theme color definition */
	uiWidgetColors *wcol_theme;
	uiWidgetStateColors *wcol_state;
	
	/* converted colors for state */
	uiWidgetColors wcol;
	
	void (*state)(struct uiWidgetType *, int state);
	void (*draw)(uiWidgetColors *, rcti *, int state, int roundboxalign);
	void (*custom)(uiBut *, uiWidgetColors *, rcti *, int state, int roundboxalign);
	void (*text)(uiFontStyle *, uiWidgetColors *, uiBut *, rcti *);
	
} uiWidgetType;


/* *********************** draw data ************************** */

static const float cornervec[WIDGET_CURVE_RESOLU][2] = {
	{0.0, 0.0}, {0.195, 0.02}, {0.383, 0.067},
	{0.55, 0.169}, {0.707, 0.293}, {0.831, 0.45},
	{0.924, 0.617}, {0.98, 0.805}, {1.0, 1.0}
};

#define WIDGET_AA_JITTER 8
static const float jit[WIDGET_AA_JITTER][2] = {
	{ 0.468813, -0.481430}, {-0.155755, -0.352820},
	{ 0.219306, -0.238501}, {-0.393286, -0.110949},
	{-0.024699,  0.013908}, { 0.343805,  0.147431},
	{-0.272855,  0.269918}, { 0.095909,  0.388710}
};

static const float num_tria_vert[3][2] = {
	{-0.352077, 0.532607}, {-0.352077, -0.549313}, {0.330000, -0.008353}
};

static const unsigned int num_tria_face[1][3] = {
	{0, 1, 2}
};

static const float scroll_circle_vert[16][2] = {
	{0.382684, 0.923879}, {0.000001, 1.000000}, {-0.382683, 0.923880}, {-0.707107, 0.707107},
	{-0.923879, 0.382684}, {-1.000000, 0.000000}, {-0.923880, -0.382684}, {-0.707107, -0.707107},
	{-0.382683, -0.923880}, {0.000000, -1.000000}, {0.382684, -0.923880}, {0.707107, -0.707107},
	{0.923880, -0.382684}, {1.000000, -0.000000}, {0.923880, 0.382683}, {0.707107, 0.707107}
};

static const unsigned int scroll_circle_face[14][3] = {
	{0, 1, 2}, {2, 0, 3}, {3, 0, 15}, {3, 15, 4}, {4, 15, 14}, {4, 14, 5}, {5, 14, 13}, {5, 13, 6},
	{6, 13, 12}, {6, 12, 7}, {7, 12, 11}, {7, 11, 8}, {8, 11, 10}, {8, 10, 9}
};


static const float menu_tria_vert[6][2] = {
	{-0.33, 0.16}, {0.33, 0.16}, {0, 0.82},
	{0, -0.82}, {-0.33, -0.16}, {0.33, -0.16}
};



static const unsigned int menu_tria_face[2][3] = {{2, 0, 1}, {3, 5, 4}};

static const float check_tria_vert[6][2] = {
	{-0.578579, 0.253369},  {-0.392773, 0.412794},  {-0.004241, -0.328551},
	{-0.003001, 0.034320},  {1.055313, 0.864744},   {0.866408, 1.026895}
};

static const unsigned int check_tria_face[4][3] = {
	{3, 2, 4}, {3, 4, 5}, {1, 0, 3}, {0, 2, 3}
};

/* ************************************************* */

void ui_draw_anti_tria(float x1, float y1, float x2, float y2, float x3, float y3)
{
	int j;

	glEnable(GL_BLEND);
	gpuMultAlpha(0.125f);

	gpuImmediateFormat_V2();
	gpuBegin(GL_TRIANGLES);

	/* for each AA step */
	for (j = 0; j < WIDGET_AA_JITTER; j++) {
<<<<<<< HEAD
		const GLfloat dx = jit[j][0];
		const GLfloat dy = jit[j][1];
		gpuVertex2f(x1 + dx, y1 + dy);
		gpuVertex2f(x2 + dx, y2 + dy);
		gpuVertex2f(x3 + dx, y3 + dy);
=======
		glTranslatef(jit[j][0], jit[j][1], 0.0f);
		glDrawArrays(GL_TRIANGLES, 0, 3);
		glTranslatef(-jit[j][0], -jit[j][1], 0.0f);
>>>>>>> 42946c37
	}

	gpuEnd();
	gpuImmediateUnformat();

	glDisable(GL_BLEND);
}

void ui_draw_anti_roundbox(int mode, float minx, float miny, float maxx, float maxy, float rad, bool use_alpha)
{
	int j;

	glEnable(GL_BLEND);

	if (use_alpha) {
		gpuAlpha(1.0f/16.0f); /* set alpha to 1/16th */
	}
	else {
		gpuMultAlpha(1.0f/8.0f); /* multiply current alpha by 1/8th */
	}

	for (j = 0; j < WIDGET_AA_JITTER; j++) {
<<<<<<< HEAD
		gpuTranslate(1.0f * jit[j][0], 1.0f * jit[j][1], 0.0f);
		uiDrawBox(mode, minx, miny, maxx, maxy, rad);
		gpuTranslate(-1.0f * jit[j][0], -1.0f * jit[j][1], 0.0f);
=======
		glTranslatef(jit[j][0], jit[j][1], 0.0f);
		uiDrawBox(mode, minx, miny, maxx, maxy, rad);
		glTranslatef(-jit[j][0], -jit[j][1], 0.0f);
>>>>>>> 42946c37
	}

	glDisable(GL_BLEND);
}

static void widget_init(uiWidgetBase *wtb)
{
	wtb->totvert = wtb->halfwayvert = 0;
	wtb->tria1.tot = 0;
	wtb->tria2.tot = 0;

	wtb->inner = 1;
	wtb->outline = 1;
	wtb->emboss = 1;
	wtb->shadedir = 1;
}

/* helper call, makes shadow rect, with 'sun' above menu, so only shadow to left/right/bottom */
/* return tot */
static int round_box_shadow_edges(float (*vert)[2], const rcti *rect, float rad, int roundboxalign, float step)
{
	float vec[WIDGET_CURVE_RESOLU][2];
	float minx, miny, maxx, maxy;
	int a, tot = 0;
	
	rad += step;
	
	if (2.0f * rad > BLI_rcti_size_y(rect))
		rad = 0.5f * BLI_rcti_size_y(rect);

	minx = rect->xmin - step;
	miny = rect->ymin - step;
	maxx = rect->xmax + step;
	maxy = rect->ymax + step;
	
	/* mult */
	for (a = 0; a < WIDGET_CURVE_RESOLU; a++) {
		vec[a][0] = rad * cornervec[a][0];
		vec[a][1] = rad * cornervec[a][1];
	}
	
	/* start with left-top, anti clockwise */
	if (roundboxalign & UI_CNR_TOP_LEFT) {
		for (a = 0; a < WIDGET_CURVE_RESOLU; a++, tot++) {
			vert[tot][0] = minx + rad - vec[a][0];
			vert[tot][1] = maxy - vec[a][1];
		}
	}
	else {
		for (a = 0; a < WIDGET_CURVE_RESOLU; a++, tot++) {
			vert[tot][0] = minx;
			vert[tot][1] = maxy;
		}
	}
	
	if (roundboxalign & UI_CNR_BOTTOM_LEFT) {
		for (a = 0; a < WIDGET_CURVE_RESOLU; a++, tot++) {
			vert[tot][0] = minx + vec[a][1];
			vert[tot][1] = miny + rad - vec[a][0];
		}
	}
	else {
		for (a = 0; a < WIDGET_CURVE_RESOLU; a++, tot++) {
			vert[tot][0] = minx;
			vert[tot][1] = miny;
		}
	}
	
	if (roundboxalign & UI_CNR_BOTTOM_RIGHT) {
		for (a = 0; a < WIDGET_CURVE_RESOLU; a++, tot++) {
			vert[tot][0] = maxx - rad + vec[a][0];
			vert[tot][1] = miny + vec[a][1];
		}
	}
	else {
		for (a = 0; a < WIDGET_CURVE_RESOLU; a++, tot++) {
			vert[tot][0] = maxx;
			vert[tot][1] = miny;
		}
	}
	
	if (roundboxalign & UI_CNR_TOP_RIGHT) {
		for (a = 0; a < WIDGET_CURVE_RESOLU; a++, tot++) {
			vert[tot][0] = maxx - vec[a][1];
			vert[tot][1] = maxy - rad + vec[a][0];
		}
	}
	else {
		for (a = 0; a < WIDGET_CURVE_RESOLU; a++, tot++) {
			vert[tot][0] = maxx;
			vert[tot][1] = maxy;
		}
	}
	return tot;
}

/* this call has 1 extra arg to allow mask outline */
static void round_box__edges(uiWidgetBase *wt, int roundboxalign, const rcti *rect, float rad, float radi)
{
	float vec[WIDGET_CURVE_RESOLU][2], veci[WIDGET_CURVE_RESOLU][2];
	float minx = rect->xmin, miny = rect->ymin, maxx = rect->xmax, maxy = rect->ymax;
	float minxi = minx + U.pixelsize; /* boundbox inner */
	float maxxi = maxx - U.pixelsize;
	float minyi = miny + U.pixelsize;
	float maxyi = maxy - U.pixelsize;
	float facxi = (maxxi != minxi) ? 1.0f / (maxxi - minxi) : 0.0f; /* for uv, can divide by zero */
	float facyi = (maxyi != minyi) ? 1.0f / (maxyi - minyi) : 0.0f;
	int a, tot = 0, minsize;
	const int hnum = ((roundboxalign & (UI_CNR_TOP_LEFT | UI_CNR_TOP_RIGHT)) == (UI_CNR_TOP_LEFT | UI_CNR_TOP_RIGHT) ||
	                  (roundboxalign & (UI_CNR_BOTTOM_RIGHT | UI_CNR_BOTTOM_LEFT)) == (UI_CNR_BOTTOM_RIGHT | UI_CNR_BOTTOM_LEFT)) ? 1 : 2;
	const int vnum = ((roundboxalign & (UI_CNR_TOP_LEFT | UI_CNR_BOTTOM_LEFT)) == (UI_CNR_TOP_LEFT | UI_CNR_BOTTOM_LEFT) ||
	                  (roundboxalign & (UI_CNR_TOP_RIGHT | UI_CNR_BOTTOM_RIGHT)) == (UI_CNR_TOP_RIGHT | UI_CNR_BOTTOM_RIGHT)) ? 1 : 2;

	minsize = min_ii(BLI_rcti_size_x(rect) * hnum,
	                 BLI_rcti_size_y(rect) * vnum);
	
	if (2.0f * rad > minsize)
		rad = 0.5f * minsize;

	if (2.0f * (radi + 1.0f) > minsize)
		radi = 0.5f * minsize - U.pixelsize;
	
	/* mult */
	for (a = 0; a < WIDGET_CURVE_RESOLU; a++) {
		veci[a][0] = radi * cornervec[a][0];
		veci[a][1] = radi * cornervec[a][1];
		vec[a][0] = rad * cornervec[a][0];
		vec[a][1] = rad * cornervec[a][1];
	}
	
	/* corner left-bottom */
	if (roundboxalign & UI_CNR_BOTTOM_LEFT) {
		
		for (a = 0; a < WIDGET_CURVE_RESOLU; a++, tot++) {
			wt->inner_v[tot][0] = minxi + veci[a][1];
			wt->inner_v[tot][1] = minyi + radi - veci[a][0];
			
			wt->outer_v[tot][0] = minx + vec[a][1];
			wt->outer_v[tot][1] = miny + rad - vec[a][0];
			
			wt->inner_uv[tot][0] = facxi * (wt->inner_v[tot][0] - minxi);
			wt->inner_uv[tot][1] = facyi * (wt->inner_v[tot][1] - minyi);
		}
	}
	else {
		wt->inner_v[tot][0] = minxi;
		wt->inner_v[tot][1] = minyi;
		
		wt->outer_v[tot][0] = minx;
		wt->outer_v[tot][1] = miny;

		wt->inner_uv[tot][0] = 0.0f;
		wt->inner_uv[tot][1] = 0.0f;
		
		tot++;
	}
	
	/* corner right-bottom */
	if (roundboxalign & UI_CNR_BOTTOM_RIGHT) {
		
		for (a = 0; a < WIDGET_CURVE_RESOLU; a++, tot++) {
			wt->inner_v[tot][0] = maxxi - radi + veci[a][0];
			wt->inner_v[tot][1] = minyi + veci[a][1];
			
			wt->outer_v[tot][0] = maxx - rad + vec[a][0];
			wt->outer_v[tot][1] = miny + vec[a][1];
			
			wt->inner_uv[tot][0] = facxi * (wt->inner_v[tot][0] - minxi);
			wt->inner_uv[tot][1] = facyi * (wt->inner_v[tot][1] - minyi);
		}
	}
	else {
		wt->inner_v[tot][0] = maxxi;
		wt->inner_v[tot][1] = minyi;
		
		wt->outer_v[tot][0] = maxx;
		wt->outer_v[tot][1] = miny;

		wt->inner_uv[tot][0] = 1.0f;
		wt->inner_uv[tot][1] = 0.0f;
		
		tot++;
	}
	
	wt->halfwayvert = tot;
	
	/* corner right-top */
	if (roundboxalign & UI_CNR_TOP_RIGHT) {
		
		for (a = 0; a < WIDGET_CURVE_RESOLU; a++, tot++) {
			wt->inner_v[tot][0] = maxxi - veci[a][1];
			wt->inner_v[tot][1] = maxyi - radi + veci[a][0];
			
			wt->outer_v[tot][0] = maxx - vec[a][1];
			wt->outer_v[tot][1] = maxy - rad + vec[a][0];
			
			wt->inner_uv[tot][0] = facxi * (wt->inner_v[tot][0] - minxi);
			wt->inner_uv[tot][1] = facyi * (wt->inner_v[tot][1] - minyi);
		}
	}
	else {
		wt->inner_v[tot][0] = maxxi;
		wt->inner_v[tot][1] = maxyi;
		
		wt->outer_v[tot][0] = maxx;
		wt->outer_v[tot][1] = maxy;
		
		wt->inner_uv[tot][0] = 1.0f;
		wt->inner_uv[tot][1] = 1.0f;
		
		tot++;
	}
	
	/* corner left-top */
	if (roundboxalign & UI_CNR_TOP_LEFT) {
		
		for (a = 0; a < WIDGET_CURVE_RESOLU; a++, tot++) {
			wt->inner_v[tot][0] = minxi + radi - veci[a][0];
			wt->inner_v[tot][1] = maxyi - veci[a][1];
			
			wt->outer_v[tot][0] = minx + rad - vec[a][0];
			wt->outer_v[tot][1] = maxy - vec[a][1];
			
			wt->inner_uv[tot][0] = facxi * (wt->inner_v[tot][0] - minxi);
			wt->inner_uv[tot][1] = facyi * (wt->inner_v[tot][1] - minyi);
		}
		
	}
	else {
		
		wt->inner_v[tot][0] = minxi;
		wt->inner_v[tot][1] = maxyi;
		
		wt->outer_v[tot][0] = minx;
		wt->outer_v[tot][1] = maxy;
		
		wt->inner_uv[tot][0] = 0.0f;
		wt->inner_uv[tot][1] = 1.0f;
		
		tot++;
	}

	BLI_assert(tot <= WIDGET_SIZE_MAX);

	wt->totvert = tot;
}

static void round_box_edges(uiWidgetBase *wt, int roundboxalign, const rcti *rect, float rad)
{
	round_box__edges(wt, roundboxalign, rect, rad, rad - U.pixelsize);
}


/* based on button rect, return scaled array of triangles */
static void widget_num_tria(uiWidgetTrias *tria, const rcti *rect, float triasize, char where)
{
	float centx, centy, sizex, sizey, minsize;
	int a, i1 = 0, i2 = 1;
	
	minsize = min_ii(BLI_rcti_size_x(rect), BLI_rcti_size_y(rect));
	
	/* center position and size */
	centx = (float)rect->xmin + 0.5f * minsize;
	centy = (float)rect->ymin + 0.5f * minsize;
	sizex = sizey = -0.5f * triasize * minsize;

	if (where == 'r') {
		centx = (float)rect->xmax - 0.5f * minsize;
		sizex = -sizex;
	}
	else if (where == 't') {
		centy = (float)rect->ymax - 0.5f * minsize;
		sizey = -sizey;
		i2 = 0; i1 = 1;
	}
	else if (where == 'b') {
		sizex = -sizex;
		i2 = 0; i1 = 1;
	}
	
	for (a = 0; a < 3; a++) {
		tria->vec[a][0] = sizex * num_tria_vert[a][i1] + centx;
		tria->vec[a][1] = sizey * num_tria_vert[a][i2] + centy;
	}
	
	tria->tot = 1;
	tria->index = num_tria_face;
}

static void widget_scroll_circle(uiWidgetTrias *tria, const rcti *rect, float triasize, char where)
{
	float centx, centy, sizex, sizey, minsize;
	int a, i1 = 0, i2 = 1;
	
	minsize = min_ii(BLI_rcti_size_x(rect), BLI_rcti_size_y(rect));
	
	/* center position and size */
	centx = (float)rect->xmin + 0.5f * minsize;
	centy = (float)rect->ymin + 0.5f * minsize;
	sizex = sizey = -0.5f * triasize * minsize;

	if (where == 'r') {
		centx = (float)rect->xmax - 0.5f * minsize;
		sizex = -sizex;
	}
	else if (where == 't') {
		centy = (float)rect->ymax - 0.5f * minsize;
		sizey = -sizey;
		i2 = 0; i1 = 1;
	}
	else if (where == 'b') {
		sizex = -sizex;
		i2 = 0; i1 = 1;
	}
	
	for (a = 0; a < 16; a++) {
		tria->vec[a][0] = sizex * scroll_circle_vert[a][i1] + centx;
		tria->vec[a][1] = sizey * scroll_circle_vert[a][i2] + centy;
	}
	
	tria->tot = 14;
	tria->index = scroll_circle_face;
}

static void widget_trias_append(uiWidgetTrias *tria)
{
	int i, j;

	if (tria->tot > 0) {
		for (j = 0; j < WIDGET_AA_JITTER; j++) {
			const float dx = jit[j][0];
			const float dy = jit[j][1];

			for (i = 0; i < tria->tot; i++) {
				float *v;
				const unsigned *index = tria->index[i];

				v = tria->vec[index[0]];
				gpuVertex2f(v[0]+dx, v[1]+dy);

				v = tria->vec[index[1]];
				gpuVertex2f(v[0]+dx, v[1]+dy);

				v = tria->vec[index[2]];
				gpuVertex2f(v[0]+dx, v[1]+dy);
			}
		}
	}
}

static void widget_menu_trias(uiWidgetTrias *tria, const rcti *rect)
{
	float centx, centy, size;
	int a;
		
	/* center position and size */
	centx = rect->xmax - 0.32f * BLI_rcti_size_y(rect);
	centy = rect->ymin + 0.50f * BLI_rcti_size_y(rect);
	size = 0.4f * (float)BLI_rcti_size_y(rect);
	
	for (a = 0; a < 6; a++) {
		tria->vec[a][0] = size * menu_tria_vert[a][0] + centx;
		tria->vec[a][1] = size * menu_tria_vert[a][1] + centy;
	}

	tria->tot = 2;
	tria->index = menu_tria_face;
}

static void widget_check_trias(uiWidgetTrias *tria, const rcti *rect)
{
	float centx, centy, size;
	int a;
	
	/* center position and size */
	centx = rect->xmin + 0.5f * BLI_rcti_size_y(rect);
	centy = rect->ymin + 0.5f * BLI_rcti_size_y(rect);
	size = 0.5f * BLI_rcti_size_y(rect);
	
	for (a = 0; a < 6; a++) {
		tria->vec[a][0] = size * check_tria_vert[a][0] + centx;
		tria->vec[a][1] = size * check_tria_vert[a][1] + centy;
	}
	
	tria->tot = 4;
	tria->index = check_tria_face;
}


/* prepares shade colors */
static void shadecolors4(char coltop[4], char coldown[4], const char *color, short shadetop, short shadedown)
{
	
	coltop[0] = CLAMPIS(color[0] + shadetop, 0, 255);
	coltop[1] = CLAMPIS(color[1] + shadetop, 0, 255);
	coltop[2] = CLAMPIS(color[2] + shadetop, 0, 255);
	coltop[3] = color[3];

	coldown[0] = CLAMPIS(color[0] + shadedown, 0, 255);
	coldown[1] = CLAMPIS(color[1] + shadedown, 0, 255);
	coldown[2] = CLAMPIS(color[2] + shadedown, 0, 255);
	coldown[3] = color[3];
}

static void round_box_shade_col4_r(unsigned char col_r[4], const char col1[4], const char col2[4], const float fac)
{
	const int faci = FTOCHAR(fac);
	const int facm = 255 - faci;

	col_r[0] = (faci * col1[0] + facm * col2[0]) >> 8;
	col_r[1] = (faci * col1[1] + facm * col2[1]) >> 8;
	col_r[2] = (faci * col1[2] + facm * col2[2]) >> 8;
	col_r[3] = (faci * col1[3] + facm * col2[3]) >> 8;
}

static void widget_verts_to_quad_strip(uiWidgetBase *wtb, const int totvert, float quad_strip[WIDGET_SIZE_MAX * 2 + 2][2])
{
	int a;
	for (a = 0; a < totvert; a++) {
		copy_v2_v2(quad_strip[a * 2], wtb->outer_v[a]);
		copy_v2_v2(quad_strip[a * 2 + 1], wtb->inner_v[a]);
	}
	copy_v2_v2(quad_strip[a * 2], wtb->outer_v[0]);
	copy_v2_v2(quad_strip[a * 2 + 1], wtb->inner_v[0]);
}

static void widget_verts_to_quad_strip_open(uiWidgetBase *wtb, const int totvert, float quad_strip[WIDGET_SIZE_MAX * 2][2])
{
	int a;
	for (a = 0; a < totvert; a++) {
		quad_strip[a * 2][0] = wtb->outer_v[a][0];
		quad_strip[a * 2][1] = wtb->outer_v[a][1];
		quad_strip[a * 2 + 1][0] = wtb->outer_v[a][0];
		quad_strip[a * 2 + 1][1] = wtb->outer_v[a][1] - 1.0f;
	}
}

static void widgetbase_outline(uiWidgetBase *wtb)
{
	float quad_strip[WIDGET_SIZE_MAX * 2 + 2][2]; /* + 2 because the last pair is wrapped */
	widget_verts_to_quad_strip(wtb, wtb->totvert, quad_strip);

	gpuSingleClientArrays_V2F(GL_TRIANGLE_STRIP, quad_strip, 0, 0, 2*(wtb->totvert) + 2);
}

static void widgetbase_draw(uiWidgetBase *wtb, uiWidgetColors *wcol)
{
	int j, a;

	glEnable(GL_BLEND);

	// DOODLE: widgetbase_draw

	/* backdrop non AA */
	if (wtb->inner) {
		if (wcol->shaded == 0) {
			GPUarrays arrays = GPU_ARRAYS_V2F;

			gpuImmediateFormat_V2();

			if (wcol->alpha_check) {
				float inner_v_half[WIDGET_SIZE_MAX][2];
				float x_mid = 0; /* used for dumb clamping of values */

				/* dark checkers */
<<<<<<< HEAD
				gpuColor4ub(UI_TRANSP_DARK, UI_TRANSP_DARK, UI_TRANSP_DARK, 255);
				arrays.vertexPointer = wtb->inner_v;
				gpuDrawClientArrays(GL_TRIANGLE_FAN, &arrays, 0, wtb->totvert);

				/* light checkers */

				GPU_raster_begin();

				GPU_aspect_enable(GPU_ASPECT_RASTER, GPU_RASTER_POLYGON|GPU_RASTER_STIPPLE);

				gpuColor4ub(UI_TRANSP_LIGHT, UI_TRANSP_LIGHT, UI_TRANSP_LIGHT, 255);
				gpuPolygonStipple(checker_stipple_sml);
				gpuRepeat();
=======
				glColor4ub(UI_ALPHA_CHECKER_DARK, UI_ALPHA_CHECKER_DARK, UI_ALPHA_CHECKER_DARK, 255);
				glEnableClientState(GL_VERTEX_ARRAY);
				glVertexPointer(2, GL_FLOAT, 0, wtb->inner_v);
				glDrawArrays(GL_POLYGON, 0, wtb->totvert);

				/* light checkers */
				glEnable(GL_POLYGON_STIPPLE);
				glColor4ub(UI_ALPHA_CHECKER_LIGHT, UI_ALPHA_CHECKER_LIGHT, UI_ALPHA_CHECKER_LIGHT, 255);
				glPolygonStipple(stipple_checker_8px);

				glVertexPointer(2, GL_FLOAT, 0, wtb->inner_v);
				glDrawArrays(GL_POLYGON, 0, wtb->totvert);
>>>>>>> 42946c37

				GPU_aspect_disable(GPU_ASPECT_RASTER, GPU_RASTER_POLYGON|GPU_RASTER_STIPPLE);

				GPU_raster_end();

<<<<<<< HEAD
				gpuColor4ubv((unsigned char *)wcol->inner);
				gpuRepeat();
=======
				glColor4ubv((unsigned char *)wcol->inner);
>>>>>>> 42946c37

				for (a = 0; a < wtb->totvert; a++) {
					x_mid += wtb->inner_v[a][0];
				}
<<<<<<< HEAD
=======
				x_mid /= wtb->totvert;

				glVertexPointer(2, GL_FLOAT, 0, wtb->inner_v);
				glDrawArrays(GL_POLYGON, 0, wtb->totvert);
>>>>>>> 42946c37

				x_mid /= wtb->totvert;

				for (a = 0; a < wtb->totvert; a++) {
					inner_v_half[a][0] = MIN2(wtb->inner_v[a][0], x_mid);
					inner_v_half[a][1] = wtb->inner_v[a][1];
				}

<<<<<<< HEAD
				/* 1/2 solid color */
				gpuColor4ub(wcol->inner[0], wcol->inner[1], wcol->inner[2], 255);
				arrays.vertexPointer = inner_v_half;
				gpuDrawClientArrays(GL_TRIANGLE_FAN, &arrays, 0, wtb->totvert);
=======
				glVertexPointer(2, GL_FLOAT, 0, inner_v_half);
				glDrawArrays(GL_POLYGON, 0, wtb->totvert);
				glDisableClientState(GL_VERTEX_ARRAY);
>>>>>>> 42946c37
			}
			else {
				/* simple fill */
				gpuColor4ubv((unsigned char *)wcol->inner);
				arrays.vertexPointer = wtb->inner_v;
				gpuDrawClientArrays(GL_TRIANGLE_FAN, &arrays, 0, wtb->totvert);
			}

			gpuImmediateUnformat();
		}
		else {
			char col1[4], col2[4];
			unsigned char col_array[WIDGET_SIZE_MAX * 4];
			unsigned char *col_pt = col_array;

			shadecolors4(col1, col2, wcol->inner, wcol->shadetop, wcol->shadedown);

			// SSS Enable Smooth
			GPU_aspect_enable(GPU_ASPECT_BASIC, GPU_BASIC_SMOOTH);

			for (a = 0; a < wtb->totvert; a++, col_pt += 4) {
				round_box_shade_col4_r(col_pt, col1, col2, wtb->inner_uv[a][wtb->shadedir]);
			}

			gpuSingleClientArrays_C4UB_V2F(
				GL_TRIANGLE_FAN,
				col_array,
				0,
				wtb->inner_v,
				0,
				0,
				wtb->totvert);

			// SSS Disable Smooth
			GPU_aspect_disable(GPU_ASPECT_BASIC, GPU_BASIC_SMOOTH);
		}
	}

	/* for each AA step */
	if (wtb->outline) {
		float quad_strip[WIDGET_SIZE_MAX * 2 + 2][2]; /* + 2 because the last pair is wrapped */
		float quad_strip_emboss[WIDGET_SIZE_MAX * 2][2]; /* only for emboss */

		const unsigned char tcol[4] = {wcol->outline[0],
		                               wcol->outline[1],
		                               wcol->outline[2],
		                               wcol->outline[3] / WIDGET_AA_JITTER};

		widget_verts_to_quad_strip(wtb, wtb->totvert, quad_strip);

		if (wtb->emboss) {
			widget_verts_to_quad_strip_open(wtb, wtb->halfwayvert, quad_strip_emboss);
		}

		gpuImmediateFormat_C4_V2();
		gpuBegin(GL_QUADS);

		for (j = 0; j < WIDGET_AA_JITTER; j++) {
<<<<<<< HEAD
			float dx = jit[j][0];
			float dy = jit[j][1];
			int i;

=======
			glTranslatef(jit[j][0], jit[j][1], 0.0f);
			
>>>>>>> 42946c37
			/* outline */
			gpuColor4ubv(tcol);
			for (i = 0; i < 2*wtb->totvert; i += 2) {
				gpuVertex2f(
					quad_strip[i+0][0] + dx,
					quad_strip[i+0][1] + dy);

				gpuVertex2f(
					quad_strip[i+1][0] + dx,
					quad_strip[i+1][1] + dy);

				gpuVertex2f(
					quad_strip[i+3][0] + dx,
					quad_strip[i+3][1] + dy);

				gpuVertex2f(
					quad_strip[i+2][0] + dx,
					quad_strip[i+2][1] + dy);
			}

			/* emboss bottom shadow */
			if (0 && wtb->emboss) {
				gpuColor4P(CPACK_WHITE, 0.020f);
				for (i = 0; i < 2*wtb->halfwayvert - 1; i += 2) {
					gpuVertex2f(
						quad_strip_emboss[i+0][0] + dx,
						quad_strip_emboss[i+0][1] + dy);

					gpuVertex2f(
						quad_strip_emboss[i+1][0] + dx,
						quad_strip_emboss[i+1][1] + dy);

					gpuVertex2f(
						quad_strip_emboss[i+3][0] + dx,
						quad_strip_emboss[i+3][1] + dy);

					gpuVertex2f(
						quad_strip_emboss[i+2][0] + dx,
						quad_strip_emboss[i+2][1] + dy);
				}
			}
<<<<<<< HEAD
=======
			
			glTranslatef(-jit[j][0], -jit[j][1], 0.0f);
>>>>>>> 42946c37
		}

		gpuEnd();
		gpuImmediateUnformat();
	}

	/* decoration */
<<<<<<< HEAD

	gpuImmediateFormat_V2();

	if (wtb->tria1.tot > 0 || wtb->tria2.tot > 0) {
		unsigned char tcol[4];
		tcol[0] = wcol->item[0];
		tcol[1] = wcol->item[1];
		tcol[2] = wcol->item[2];
		tcol[3] = (unsigned char)((float)wcol->item[3] / WIDGET_AA_JITTER);

		gpuColor4ubv(tcol);

		gpuBegin(GL_TRIANGLES);
		widget_trias_append(&wtb->tria1);
		widget_trias_append(&wtb->tria2);
		gpuEnd();
=======
	if (wtb->tria1.tot || wtb->tria2.tot) {
		const unsigned char tcol[4] = {wcol->item[0],
		                               wcol->item[1],
		                               wcol->item[2],
		                               (unsigned char)((float)wcol->item[3] / WIDGET_AA_JITTER)};
		/* for each AA step */
		for (j = 0; j < WIDGET_AA_JITTER; j++) {
			glTranslatef(jit[j][0], jit[j][1], 0.0f);

			if (wtb->tria1.tot) {
				glColor4ubv(tcol);
				widget_trias_draw(&wtb->tria1);
			}
			if (wtb->tria2.tot) {
				glColor4ubv(tcol);
				widget_trias_draw(&wtb->tria2);
			}
		
			glTranslatef(-jit[j][0], -jit[j][1], 0.0f);
		}
>>>>>>> 42946c37
	}

	gpuImmediateUnformat();

	glDisable(GL_BLEND);
}

/* *********************** text/icon ************************************** */

#define UI_TEXT_CLIP_MARGIN (0.25f * U.widget_unit / but->block->aspect)

#define PREVIEW_PAD 4

static void widget_draw_preview(BIFIconID icon, float UNUSED(alpha), const rcti *rect)
{
	int w, h, size;

	if (icon == ICON_NONE)
		return;

	w = BLI_rcti_size_x(rect);
	h = BLI_rcti_size_y(rect);
	size = MIN2(w, h);
	size -= PREVIEW_PAD * 2;  /* padding */

	if (size > 0) {
		int x = rect->xmin + w / 2 - size / 2;
		int y = rect->ymin + h / 2 - size / 2;

		UI_icon_draw_preview_aspect_size(x, y, icon, 1.0f, size);
	}
}


static int ui_but_draw_menu_icon(const uiBut *but)
{
	return (but->flag & UI_ICON_SUBMENU) && (but->dt == UI_EMBOSSP);
}

/* icons have been standardized... and this call draws in untransformed coordinates */

static void widget_draw_icon(const uiBut *but, BIFIconID icon, float alpha, const rcti *rect,
                             const bool show_menu_icon)
{
	float xs = 0.0f, ys = 0.0f;
	float aspect, height;
	
	if (but->flag & UI_ICON_PREVIEW) {
		widget_draw_preview(icon, alpha, rect);
		return;
	}
	
	/* this icon doesn't need draw... */
	if (icon == ICON_BLANK1 && (but->flag & UI_ICON_SUBMENU) == 0) return;
	
	aspect = but->block->aspect / UI_DPI_FAC;
	height = ICON_DEFAULT_HEIGHT / aspect;

	/* calculate blend color */
	if (ELEM4(but->type, TOG, ROW, TOGN, LISTROW)) {
		if (but->flag & UI_SELECT) {}
		else if (but->flag & UI_ACTIVE) {}
		else alpha = 0.5f;
	}
	
	/* extra feature allows more alpha blending */
	if ((but->type == LABEL) && but->a1 == 1.0f)
		alpha *= but->a2;
	
	glEnable(GL_BLEND);
	
	if (icon && icon != ICON_BLANK1) {
		float ofs = 1.0f / aspect;
		
		if (but->drawflag & UI_BUT_ICON_LEFT) {
			if (but->block->flag & UI_BLOCK_LOOP) {
				if (ELEM(but->type, SEARCH_MENU, SEARCH_MENU_UNLINK))
					xs = rect->xmin + 4.0f * ofs;
				else
					xs = rect->xmin + ofs;
			}
			else {
				xs = rect->xmin + 4.0f * ofs;
			}
			ys = (rect->ymin + rect->ymax - height) / 2.0f;
		}
		else {
			xs = (rect->xmin + rect->xmax - height) / 2.0f;
			ys = (rect->ymin + rect->ymax - height) / 2.0f;
		}

		/* force positions to integers, for zoom levels near 1. draws icons crisp. */
		if (aspect > 0.95f && aspect < 1.05f) {
			xs = (int)(xs + 0.1f);
			ys = (int)(ys + 0.1f);
		}
		
		/* to indicate draggable */
		if (but->dragpoin && (but->flag & UI_ACTIVE)) {
			float rgb[3] = {1.25f, 1.25f, 1.25f};
			UI_icon_draw_aspect_color(xs, ys, icon, aspect, rgb);
		}
		else
			UI_icon_draw_aspect(xs, ys, icon, aspect, alpha);
	}

	if (show_menu_icon) {
		xs = rect->xmax - UI_DPI_ICON_SIZE - aspect;
		ys = (rect->ymin + rect->ymax - height) / 2.0f;
		
		UI_icon_draw_aspect(xs, ys, ICON_RIGHTARROW_THIN, aspect, alpha);
	}
	
	glDisable(GL_BLEND);
}

static void ui_text_clip_give_prev_off(uiBut *but)
{
	char *prev_utf8 = BLI_str_find_prev_char_utf8(but->drawstr, but->drawstr + but->ofs);
	int bytes = but->drawstr + but->ofs - prev_utf8;

	but->ofs -= bytes;
}

static void ui_text_clip_give_next_off(uiBut *but)
{
	char *next_utf8 = BLI_str_find_next_char_utf8(but->drawstr + but->ofs, NULL);
	int bytes = next_utf8 - (but->drawstr + but->ofs);

	but->ofs += bytes;
}

/**
 * Cut off the start of the text to fit into the width of \a rect
 *
 * \note Sets but->ofs to make sure text is correctly visible.
 * \note Clips right in some cases, this function could be cleaned up.
 */
static void ui_text_clip_left(uiFontStyle *fstyle, uiBut *but, const rcti *rect)
{
	/* We are not supposed to use labels with that clipping, so we can always apply margins. */
	const int border = (int)(UI_TEXT_CLIP_MARGIN + 0.5f);
	const int okwidth = max_ii(BLI_rcti_size_x(rect) - border, 0);

	/* need to set this first */
	uiStyleFontSet(fstyle);
	
	if (fstyle->kerning == 1) /* for BLF_width */
		BLF_enable(fstyle->uifont_id, BLF_KERNING_DEFAULT);

	but->ofs = 0;
	but->strwidth = BLF_width(fstyle->uifont_id, but->drawstr, sizeof(but->drawstr));

	if (but->strwidth > okwidth) {
		float strwidth;
		but->ofs = BLF_width_to_rstrlen(fstyle->uifont_id, but->drawstr,
		                                sizeof(but->drawstr), okwidth, &strwidth);
		but->strwidth = strwidth;
	}

	if (fstyle->kerning == 1) {
		BLF_disable(fstyle->uifont_id, BLF_KERNING_DEFAULT);
	}
}

/* Helper.
 * This func assumes things like kerning handling have already been handled!
 * Return the length of modified (right-clipped + ellipsis) string.
 */
static void ui_text_clip_right_ex(uiFontStyle *fstyle, uiBut *but, const size_t max_len, const float okwidth,
                                  const char *sep, const int sep_len, const float sep_strwidth)
{
	float tmp;
	int l_end;

	/* If the trailing ellipsis takes more than 20% of all available width, just cut the string
	 * (as using the ellipsis would remove even more useful chars, and we cannot show much already!).
	 */
	if (sep_strwidth / okwidth > 0.2f) {
		l_end = BLF_width_to_strlen(fstyle->uifont_id, but->drawstr, max_len, okwidth, &tmp);
		but->drawstr[l_end] = '\0';
	}
	else {
		l_end = BLF_width_to_strlen(fstyle->uifont_id, but->drawstr, max_len, okwidth - sep_strwidth, &tmp);
		memcpy(but->drawstr + l_end, sep, sep_len + 1);  /* +1 for trailing '\0'. */
	}
}

/**
 * Cut off the middle of the text to fit into the width of \a rect.
 * Note in case this middle clipping would just remove a few chars, it rather clips right, which is more readable.
 */
static void ui_text_clip_middle(uiFontStyle *fstyle, uiBut *but, const rcti *rect)
{
	/* No margin for labels! */
	const int border = ELEM(but->type, LABEL, MENU) ? 0 : (int)(UI_TEXT_CLIP_MARGIN + 0.5f);
	const int okwidth = max_ii(BLI_rcti_size_x(rect) - border, 0);
	float strwidth;
	const size_t max_len = sizeof(but->drawstr);

	/* need to set this first */
	uiStyleFontSet(fstyle);

	if (fstyle->kerning == 1) /* for BLF_width */
		BLF_enable(fstyle->uifont_id, BLF_KERNING_DEFAULT);

	but->ofs = 0;
	strwidth = BLF_width(fstyle->uifont_id, but->drawstr, max_len);

	if (strwidth > okwidth) {
		const char sep[] = "…";
		const int sep_len = sizeof(sep) - 1;
		size_t l_end;

		const float sep_strwidth = BLF_width(fstyle->uifont_id, sep, sep_len + 1);
		const float parts_strwidth = ((float)okwidth - sep_strwidth) / 2.0f;

		if (min_ff(parts_strwidth, strwidth - okwidth) < (float)(UI_DPI_ICON_SIZE) / but->block->aspect * 2.0f) {
			/* If we really have no place, or we would clip a very small piece of string in the middle,
			 * only show start of string.
			 */
			ui_text_clip_right_ex(fstyle, but, max_len, (float)okwidth, sep, sep_len, sep_strwidth);
		}
		else {
			size_t r_offset, r_len;

			l_end = BLF_width_to_strlen(fstyle->uifont_id, but->drawstr, max_len, parts_strwidth, &strwidth);
			r_offset = BLF_width_to_rstrlen(fstyle->uifont_id, but->drawstr, max_len, parts_strwidth, &strwidth);
			r_len = strlen(but->drawstr + r_offset) + 1;  /* +1 for the trailing '\0'... */

			if (l_end + sep_len + r_len > max_len) {
				/* Corner case, the str already takes all available mem, and the ellipsis chars would actually
				 * add more chars...
				 * Better to just trim one or two letters to the right in this case...
				 * Note: with a single-char ellipsis, this should never happen! But better be safe here...
				 */
				ui_text_clip_right_ex(fstyle, but, max_len, (float)okwidth, sep, sep_len, sep_strwidth);
			}
			else {
				memmove(but->drawstr + l_end + sep_len, but->drawstr + r_offset, r_len);
				memcpy(but->drawstr + l_end, sep, sep_len);
			}
		}
		strwidth = BLF_width(fstyle->uifont_id, but->drawstr, max_len);
	}

	but->strwidth = strwidth;

	if (fstyle->kerning == 1) {
		BLF_disable(fstyle->uifont_id, BLF_KERNING_DEFAULT);
	}
}

/**
 * Cut off the text, taking into account the cursor location (text display while editing).
 */
static void ui_text_clip_cursor(uiFontStyle *fstyle, uiBut *but, const rcti *rect)
{
	const int border = (int)(UI_TEXT_CLIP_MARGIN + 0.5f);
	const int okwidth = max_ii(BLI_rcti_size_x(rect) - border, 0);

	BLI_assert(but->editstr && but->pos >= 0);

	/* need to set this first */
	uiStyleFontSet(fstyle);

	if (fstyle->kerning == 1) /* for BLF_width */
		BLF_enable(fstyle->uifont_id, BLF_KERNING_DEFAULT);

	/* define ofs dynamically */
	if (but->ofs > but->pos)
		but->ofs = but->pos;

	if (BLF_width(fstyle->uifont_id, but->drawstr, sizeof(but->drawstr)) <= okwidth)
		but->ofs = 0;

	but->strwidth = BLF_width(fstyle->uifont_id, but->drawstr + but->ofs, sizeof(but->drawstr) - but->ofs);

	while (but->strwidth > okwidth) {
		float width;

		/* string position of cursor */
		width = BLF_width(fstyle->uifont_id, but->drawstr + but->ofs, but->pos - but->ofs);

		/* if cursor is at 20 pixels of right side button we clip left */
		if (width > okwidth - 20) {
			ui_text_clip_give_next_off(but);
		}
		else {
			int len, bytes;
			/* shift string to the left */
			if (width < 20 && but->ofs > 0)
				ui_text_clip_give_prev_off(but);
			len = strlen(but->drawstr);
			bytes = BLI_str_utf8_size(BLI_str_find_prev_char_utf8(but->drawstr, but->drawstr + len));
			if (bytes < 0)
				bytes = 1;
			but->drawstr[len - bytes] = 0;
		}

		but->strwidth = BLF_width(fstyle->uifont_id, but->drawstr + but->ofs, sizeof(but->drawstr) - but->ofs);

		if (but->strwidth < 10) break;
	}

	if (fstyle->kerning == 1) {
		BLF_disable(fstyle->uifont_id, BLF_KERNING_DEFAULT);
	}
}

/**
 * Cut off the end of text to fit into the width of \a rect.
 *
 * \note deals with ': ' especially for number buttons
 */
static void ui_text_clip_right_label(uiFontStyle *fstyle, uiBut *but, const rcti *rect)
{
	const int border = UI_TEXT_CLIP_MARGIN + 1;
	const int okwidth = max_ii(BLI_rcti_size_x(rect) - border, 0);
	char *cpoin = NULL;
	int drawstr_len = strlen(but->drawstr);
	char *cpend = but->drawstr + drawstr_len;
	
	/* need to set this first */
	uiStyleFontSet(fstyle);
	
	if (fstyle->kerning == 1) /* for BLF_width */
		BLF_enable(fstyle->uifont_id, BLF_KERNING_DEFAULT);
	
	but->strwidth = BLF_width(fstyle->uifont_id, but->drawstr, sizeof(but->drawstr));
	but->ofs = 0;
	

	/* First shorten num-buttopns eg,
	 *   Translucency: 0.000
	 * becomes
	 *   Trans: 0.000
	 */

	/* find the space after ':' separator */
	cpoin = strrchr(but->drawstr, ':');
	
	if (cpoin && (cpoin < cpend - 2)) {
		char *cp2 = cpoin;
		
		/* chop off the leading text, starting from the right */
		while (but->strwidth > okwidth && cp2 > but->drawstr) {
			char *prev_utf8 = BLI_str_find_prev_char_utf8(but->drawstr, cp2);
			int bytes = cp2 - prev_utf8;

			/* shift the text after and including cp2 back by 1 char, +1 to include null terminator */
			memmove(cp2 - bytes, cp2, drawstr_len + 1);
			cp2 -= bytes;

			drawstr_len -= bytes;
			// BLI_assert(strlen(but->drawstr) == drawstr_len);
			
			but->strwidth = BLF_width(fstyle->uifont_id, but->drawstr + but->ofs, sizeof(but->drawstr) - but->ofs);
			if (but->strwidth < 10) break;
		}
	
	
		/* after the leading text is gone, chop off the : and following space, with ofs */
		while ((but->strwidth > okwidth) && (but->ofs < 2)) {
			ui_text_clip_give_next_off(but);
			but->strwidth = BLF_width(fstyle->uifont_id, but->drawstr + but->ofs, sizeof(but->drawstr) - but->ofs);
			if (but->strwidth < 10) break;
		}
		
	}


	/* Now just remove trailing chars */
	/* once the label's gone, chop off the least significant digits */
	if (but->strwidth > okwidth) {
		float strwidth;
		drawstr_len = BLF_width_to_strlen(fstyle->uifont_id, but->drawstr + but->ofs,
		                                  drawstr_len - but->ofs, okwidth, &strwidth) + but->ofs;
		but->strwidth = strwidth;
		but->drawstr[drawstr_len] = 0;
	}
	
	if (fstyle->kerning == 1)
		BLF_disable(fstyle->uifont_id, BLF_KERNING_DEFAULT);
}


static void widget_draw_text(uiFontStyle *fstyle, uiWidgetColors *wcol, uiBut *but, rcti *rect)
{
	int drawstr_left_len = UI_MAX_DRAW_STR;
	const char *drawstr = but->drawstr;
	const char *drawstr_right = NULL;
	bool use_right_only = false;

	uiStyleFontSet(fstyle);
	
	if (but->editstr || (but->drawflag & UI_BUT_TEXT_LEFT))
		fstyle->align = UI_STYLE_TEXT_LEFT;
	else if (but->drawflag & UI_BUT_TEXT_RIGHT)
		fstyle->align = UI_STYLE_TEXT_RIGHT;
	else
		fstyle->align = UI_STYLE_TEXT_CENTER;
	
	if (fstyle->kerning == 1) /* for BLF_width */
		BLF_enable(fstyle->uifont_id, BLF_KERNING_DEFAULT);
	

	/* Special case: when we're entering text for multiple buttons,
	 * don't draw the text for any of the multi-editing buttons */
	if (UNLIKELY(but->flag & UI_BUT_DRAG_MULTI)) {
		uiBut *but_iter;
		for (but_iter = but->block->buttons.first; but_iter; but_iter = but_iter->next) {
			if (but_iter->editstr) {
				drawstr = but_iter->editstr;
				fstyle->align = UI_STYLE_TEXT_LEFT;
				break;
			}
		}
	}


	/* text button selection and cursor */
	if (but->editstr && but->pos != -1) {
		short t = 0, pos = 0;
		short selsta_tmp, selend_tmp, selsta_draw, selwidth_draw;

		if ((but->selend - but->selsta) > 0) {
			/* text button selection */
			selsta_tmp = but->selsta;
			selend_tmp = but->selend;
			
			if (drawstr[0] != 0) {

				if (but->selsta >= but->ofs) {
					selsta_draw = BLF_width(fstyle->uifont_id, drawstr + but->ofs, selsta_tmp - but->ofs);
				}
				else {
					selsta_draw = 0;
				}

				selwidth_draw = BLF_width(fstyle->uifont_id, drawstr + but->ofs, selend_tmp - but->ofs);

				gpuColor4ubv((unsigned char *)wcol->item);
				gpuSingleFilledRecti(rect->xmin + selsta_draw, rect->ymin + 2, rect->xmin + selwidth_draw, rect->ymax - 2);
			}
		}
		else {
			/* text cursor */
			pos = but->pos;
			if (pos >= but->ofs) {
				if (drawstr[0] != 0) {
					t = BLF_width(fstyle->uifont_id, drawstr + but->ofs, pos - but->ofs);
				}

				gpuColor3f(0.2f, 0.6f, 0.9f);
				gpuSingleFilledRecti(rect->xmin + t, rect->ymin + 2, rect->xmin + t + 2, rect->ymax - 2);
			}
		}
	}
	
	if (fstyle->kerning == 1)
		BLF_disable(fstyle->uifont_id, BLF_KERNING_DEFAULT);

#if 0
	ui_rasterpos_safe(x, y, but->aspect);
	transopts = ui_translate_buttons();
#endif

	/* cut string in 2 parts - only for menu entries */
	if ((but->block->flag & UI_BLOCK_LOOP)) {
		if (ELEM3(but->type, NUM, TEX, NUMSLI) == 0) {
			drawstr_right = strchr(drawstr, UI_SEP_CHAR);
			if (drawstr_right) {
				drawstr_left_len = (drawstr_right - drawstr);
				drawstr_right++;
			}
		}
	}
	
<<<<<<< HEAD
	gpuColor4ubv((unsigned char *)wcol->text);
=======
#ifdef USE_NUMBUTS_LR_ALIGN
	if (!drawstr_right && ELEM(but->type, NUM, NUMSLI) &&
	    /* if we're editing or multi-drag (fake editing), then use left alignment */
	    (but->editstr == NULL) && (drawstr == but->drawstr))
	{
		drawstr_right = strchr(drawstr + but->ofs, ':');
		if (drawstr_right) {
			drawstr_right++;
			drawstr_left_len = (drawstr_right - drawstr);

			while (*drawstr_right == ' ') {
				drawstr_right++;
			}
		}
		else {
			/* no prefix, even so use only cpoin */
			drawstr_right = drawstr + but->ofs;
			use_right_only = true;
		}
	}
#endif

	glColor4ubv((unsigned char *)wcol->text);
>>>>>>> 42946c37

	if (!use_right_only) {
		/* for underline drawing */
		float font_xofs, font_yofs;

		uiStyleFontDrawExt(fstyle, rect, drawstr + but->ofs,
		                   drawstr_left_len - but->ofs, &font_xofs, &font_yofs);

		if (but->menu_key != '\0') {
			char fixedbuf[128];
			char *str;

			BLI_strncpy(fixedbuf, drawstr + but->ofs, min_ii(sizeof(fixedbuf), drawstr_left_len));

			str = strchr(fixedbuf, but->menu_key - 32); /* upper case */
			if (str == NULL)
				str = strchr(fixedbuf, but->menu_key);

			if (str) {
				int ul_index = -1;
				float ul_advance;

				ul_index = (int)(str - fixedbuf);

				if (fstyle->kerning == 1) {
					BLF_enable(fstyle->uifont_id, BLF_KERNING_DEFAULT);
				}

				fixedbuf[ul_index] = '\0';
				ul_advance = BLF_width(fstyle->uifont_id, fixedbuf, ul_index);

				BLF_position(fstyle->uifont_id, rect->xmin + font_xofs + ul_advance, rect->ymin + font_yofs, 0.0f);
				BLF_draw(fstyle->uifont_id, "_", 2);

				if (fstyle->kerning == 1) {
					BLF_disable(fstyle->uifont_id, BLF_KERNING_DEFAULT);
				}
			}
		}
	}

	/* part text right aligned */
	if (drawstr_right) {
		fstyle->align = UI_STYLE_TEXT_RIGHT;
		rect->xmax -= UI_TEXT_CLIP_MARGIN;
		uiStyleFontDraw(fstyle, rect, drawstr_right);
	}
}

/* draws text and icons for buttons */
static void widget_draw_text_icon(uiFontStyle *fstyle, uiWidgetColors *wcol, uiBut *but, rcti *rect)
{
	float alpha = (float)wcol->text[3] / 255.0f;
	char password_str[UI_MAX_DRAW_STR];

	if (but == NULL)
		return;

	ui_button_text_password_hide(password_str, but, false);

	/* check for button text label */
	if (but->type == MENU && (but->flag & UI_BUT_NODE_LINK)) {
		rcti temp = *rect;
		temp.xmin = rect->xmax - BLI_rcti_size_y(rect) - 1;
		widget_draw_icon(but, ICON_LAYER_USED, alpha, &temp, false);
	}

	/* If there's an icon too (made with uiDefIconTextBut) then draw the icon
	 * and offset the text label to accommodate it */

	if (but->flag & UI_HAS_ICON) {
		const bool show_menu_icon = ui_but_draw_menu_icon(but);
		const float icon_size = ICON_SIZE_FROM_BUTRECT(rect);

		/* menu item - add some more padding so menus don't feel cramped. it must
		 * be part of the button so that this area is still clickable */
		if (ui_block_is_menu(but->block))
			rect->xmin += 0.3f * U.widget_unit;

		widget_draw_icon(but, but->icon + but->iconadd, alpha, rect, show_menu_icon);

		rect->xmin += icon_size;
		/* without this menu keybindings will overlap the arrow icon [#38083] */
		if (show_menu_icon) {
			rect->xmax -= icon_size / 2.0f;
		}
	}

	if (but->editstr || (but->drawflag & UI_BUT_TEXT_LEFT)) {
		rect->xmin += (UI_TEXT_MARGIN_X * U.widget_unit) / but->block->aspect;
	}
	else if ((but->drawflag & UI_BUT_TEXT_RIGHT)) {
		rect->xmax -= (UI_TEXT_MARGIN_X * U.widget_unit) / but->block->aspect;
	}

	/* unlink icon for this button type */
	if ((but->type == SEARCH_MENU_UNLINK) && ui_is_but_search_unlink_visible(but)) {
		rcti temp = *rect;

		temp.xmin = temp.xmax - (BLI_rcti_size_y(rect) * 1.08f);
		widget_draw_icon(but, ICON_X, alpha, &temp, false);
		rect->xmax -= ICON_SIZE_FROM_BUTRECT(rect);
	}

	/* clip but->drawstr to fit in available space */
	if (but->editstr && but->pos >= 0) {
		ui_text_clip_cursor(fstyle, but, rect);
	}
	else if (ELEM(but->type, NUM, NUMSLI)) {
		ui_text_clip_right_label(fstyle, but, rect);
	}
#if 0
	/* Special hack for non-embossed TEX buttons in uiList (we want them to behave as much as possible as labels). */
	else if ((but->type == TEX) && (but->flag & UI_BUT_LIST_ITEM) && (but->dt & UI_EMBOSSN)) {
		but->ofs = 0;
	}
#endif
	else if ((but->block->flag & UI_BLOCK_LOOP) && (but->type == BUT)) {
		ui_text_clip_left(fstyle, but, rect);
	}
	else {
		ui_text_clip_middle(fstyle, but, rect);
	}

	/* always draw text for textbutton cursor */
	widget_draw_text(fstyle, wcol, but, rect);

	ui_button_text_password_hide(password_str, but, true);
}

#undef UI_TEXT_CLIP_MARGIN


/* *********************** widget types ************************************* */


/* uiWidgetStateColors
 *     char inner_anim[4];
 *     char inner_anim_sel[4];
 *     char inner_key[4];
 *     char inner_key_sel[4];
 *     char inner_driven[4];
 *     char inner_driven_sel[4];
 *     float blend;
 */

static struct uiWidgetStateColors wcol_state_colors = {
	{115, 190, 76, 255},
	{90, 166, 51, 255},
	{240, 235, 100, 255},
	{215, 211, 75, 255},
	{180, 0, 255, 255},
	{153, 0, 230, 255},
	0.5f, 0.0f
};

/* uiWidgetColors
 *     char outline[3];
 *     char inner[4];
 *     char inner_sel[4];
 *     char item[3];
 *     char text[3];
 *     char text_sel[3];
 *     
 *     short shaded;
 *     float shadetop, shadedown;
 */

static struct uiWidgetColors wcol_num = {
	{25, 25, 25, 255},
	{180, 180, 180, 255},
	{153, 153, 153, 255},
	{90, 90, 90, 255},
	
	{0, 0, 0, 255},
	{255, 255, 255, 255},
	
	1,
	-20, 0
};

static struct uiWidgetColors wcol_numslider = {
	{25, 25, 25, 255},
	{180, 180, 180, 255},
	{153, 153, 153, 255},
	{128, 128, 128, 255},
	
	{0, 0, 0, 255},
	{255, 255, 255, 255},
	
	1,
	-20, 0
};

static struct uiWidgetColors wcol_text = {
	{25, 25, 25, 255},
	{153, 153, 153, 255},
	{153, 153, 153, 255},
	{90, 90, 90, 255},
	
	{0, 0, 0, 255},
	{255, 255, 255, 255},
	
	1,
	0, 25
};

static struct uiWidgetColors wcol_option = {
	{0, 0, 0, 255},
	{70, 70, 70, 255},
	{70, 70, 70, 255},
	{255, 255, 255, 255},
	
	{0, 0, 0, 255},
	{255, 255, 255, 255},
	
	1,
	15, -15
};

/* button that shows popup */
static struct uiWidgetColors wcol_menu = {
	{0, 0, 0, 255},
	{70, 70, 70, 255},
	{70, 70, 70, 255},
	{255, 255, 255, 255},
	
	{255, 255, 255, 255},
	{204, 204, 204, 255},
	
	1,
	15, -15
};

/* button that starts pulldown */
static struct uiWidgetColors wcol_pulldown = {
	{0, 0, 0, 255},
	{63, 63, 63, 255},
	{86, 128, 194, 255},
	{255, 255, 255, 255},
	
	{0, 0, 0, 255},
	{0, 0, 0, 255},
	
	0,
	25, -20
};

/* button inside menu */
static struct uiWidgetColors wcol_menu_item = {
	{0, 0, 0, 255},
	{0, 0, 0, 0},
	{86, 128, 194, 255},
	{172, 172, 172, 128},
	
	{255, 255, 255, 255},
	{0, 0, 0, 255},
	
	1,
	38, 0
};

/* backdrop menu + title text color */
static struct uiWidgetColors wcol_menu_back = {
	{0, 0, 0, 255},
	{25, 25, 25, 230},
	{45, 45, 45, 230},
	{100, 100, 100, 255},
	
	{160, 160, 160, 255},
	{255, 255, 255, 255},
	
	0,
	25, -20
};

/* tooltip color */
static struct uiWidgetColors wcol_tooltip = {
	{0, 0, 0, 255},
	{25, 25, 25, 230},
	{45, 45, 45, 230},
	{100, 100, 100, 255},

	{160, 160, 160, 255},
	{255, 255, 255, 255},

	0,
	25, -20
};

static struct uiWidgetColors wcol_radio = {
	{0, 0, 0, 255},
	{70, 70, 70, 255},
	{86, 128, 194, 255},
	{255, 255, 255, 255},
	
	{255, 255, 255, 255},
	{0, 0, 0, 255},
	
	1,
	15, -15
};

static struct uiWidgetColors wcol_regular = {
	{25, 25, 25, 255},
	{153, 153, 153, 255},
	{100, 100, 100, 255},
	{25, 25, 25, 255},
	
	{0, 0, 0, 255},
	{255, 255, 255, 255},
	
	0,
	0, 0
};

static struct uiWidgetColors wcol_tool = {
	{25, 25, 25, 255},
	{153, 153, 153, 255},
	{100, 100, 100, 255},
	{25, 25, 25, 255},
	
	{0, 0, 0, 255},
	{255, 255, 255, 255},
	
	1,
	15, -15
};

static struct uiWidgetColors wcol_box = {
	{25, 25, 25, 255},
	{128, 128, 128, 255},
	{100, 100, 100, 255},
	{25, 25, 25, 255},
	
	{0, 0, 0, 255},
	{255, 255, 255, 255},
	
	0,
	0, 0
};

static struct uiWidgetColors wcol_toggle = {
	{25, 25, 25, 255},
	{153, 153, 153, 255},
	{100, 100, 100, 255},
	{25, 25, 25, 255},
	
	{0, 0, 0, 255},
	{255, 255, 255, 255},
	
	0,
	0, 0
};

static struct uiWidgetColors wcol_scroll = {
	{50, 50, 50, 180},
	{80, 80, 80, 180},
	{100, 100, 100, 180},
	{128, 128, 128, 255},
	
	{0, 0, 0, 255},
	{255, 255, 255, 255},
	
	1,
	5, -5
};

static struct uiWidgetColors wcol_progress = {
	{0, 0, 0, 255},
	{190, 190, 190, 255},
	{100, 100, 100, 180},
	{68, 68, 68, 255},
	
	{0, 0, 0, 255},
	{255, 255, 255, 255},
	
	0,
	0, 0
};

static struct uiWidgetColors wcol_list_item = {
	{0, 0, 0, 255},
	{0, 0, 0, 0},
	{86, 128, 194, 255},
	{0, 0, 0, 255},
	
	{0, 0, 0, 255},
	{0, 0, 0, 255},
	
	0,
	0, 0
};

/* free wcol struct to play with */
static struct uiWidgetColors wcol_tmp = {
	{0, 0, 0, 255},
	{128, 128, 128, 255},
	{100, 100, 100, 255},
	{25, 25, 25, 255},
	
	{0, 0, 0, 255},
	{255, 255, 255, 255},
	
	0,
	0, 0
};


/* called for theme init (new theme) and versions */
void ui_widget_color_init(ThemeUI *tui)
{
	tui->wcol_regular = wcol_regular;
	tui->wcol_tool = wcol_tool;
	tui->wcol_text = wcol_text;
	tui->wcol_radio = wcol_radio;
	tui->wcol_option = wcol_option;
	tui->wcol_toggle = wcol_toggle;
	tui->wcol_num = wcol_num;
	tui->wcol_numslider = wcol_numslider;
	tui->wcol_menu = wcol_menu;
	tui->wcol_pulldown = wcol_pulldown;
	tui->wcol_menu_back = wcol_menu_back;
	tui->wcol_tooltip = wcol_tooltip;
	tui->wcol_menu_item = wcol_menu_item;
	tui->wcol_box = wcol_box;
	tui->wcol_scroll = wcol_scroll;
	tui->wcol_list_item = wcol_list_item;
	tui->wcol_progress = wcol_progress;

	tui->wcol_state = wcol_state_colors;
}

/* ************ button callbacks, state ***************** */

static void widget_state_blend(char cp[3], const char cpstate[3], const float fac)
{
	if (fac != 0.0f) {
		cp[0] = (int)((1.0f - fac) * cp[0] + fac * cpstate[0]);
		cp[1] = (int)((1.0f - fac) * cp[1] + fac * cpstate[1]);
		cp[2] = (int)((1.0f - fac) * cp[2] + fac * cpstate[2]);
	}
}

/* copy colors from theme, and set changes in it based on state */
static void widget_state(uiWidgetType *wt, int state)
{
	uiWidgetStateColors *wcol_state = wt->wcol_state;

	if ((state & UI_BUT_LIST_ITEM) && !(state & UI_TEXTINPUT)) {
		/* Override default widget's colors. */
		bTheme *btheme = UI_GetTheme();
		wt->wcol_theme = &btheme->tui.wcol_list_item;
	}

	wt->wcol = *(wt->wcol_theme);

	if (state & UI_SELECT) {
		copy_v4_v4_char(wt->wcol.inner, wt->wcol.inner_sel);

		if (state & UI_BUT_ANIMATED_KEY)
			widget_state_blend(wt->wcol.inner, wcol_state->inner_key_sel, wcol_state->blend);
		else if (state & UI_BUT_ANIMATED)
			widget_state_blend(wt->wcol.inner, wcol_state->inner_anim_sel, wcol_state->blend);
		else if (state & UI_BUT_DRIVEN)
			widget_state_blend(wt->wcol.inner, wcol_state->inner_driven_sel, wcol_state->blend);

		copy_v3_v3_char(wt->wcol.text, wt->wcol.text_sel);
		
		if (state & UI_SELECT)
			SWAP(short, wt->wcol.shadetop, wt->wcol.shadedown);
	}
	else {
		if (state & UI_BUT_ANIMATED_KEY)
			widget_state_blend(wt->wcol.inner, wcol_state->inner_key, wcol_state->blend);
		else if (state & UI_BUT_ANIMATED)
			widget_state_blend(wt->wcol.inner, wcol_state->inner_anim, wcol_state->blend);
		else if (state & UI_BUT_DRIVEN)
			widget_state_blend(wt->wcol.inner, wcol_state->inner_driven, wcol_state->blend);

		if (state & UI_ACTIVE) { /* mouse over? */
			wt->wcol.inner[0] = wt->wcol.inner[0] >= 240 ? 255 : wt->wcol.inner[0] + 15;
			wt->wcol.inner[1] = wt->wcol.inner[1] >= 240 ? 255 : wt->wcol.inner[1] + 15;
			wt->wcol.inner[2] = wt->wcol.inner[2] >= 240 ? 255 : wt->wcol.inner[2] + 15;
		}
	}

	if (state & UI_BUT_REDALERT) {
		char red[4] = {255, 0, 0};
		widget_state_blend(wt->wcol.inner, red, 0.4f);
	}

	if (state & UI_BUT_DRAG_MULTI) {
		/* the button isn't SELECT but we're editing this so draw with sel color */
		widget_state_blend(wt->wcol.inner, wt->wcol.inner_sel, 1.0f);
	}

	if (state & UI_BUT_NODE_ACTIVE) {
		char blue[4] = {86, 128, 194};
		widget_state_blend(wt->wcol.inner, blue, 0.3f);
	}
}

/* sliders use special hack which sets 'item' as inner when drawing filling */
static void widget_state_numslider(uiWidgetType *wt, int state)
{
	uiWidgetStateColors *wcol_state = wt->wcol_state;
	float blend = wcol_state->blend - 0.2f; /* XXX special tweak to make sure that bar will still be visible */

	/* call this for option button */
	widget_state(wt, state);
	
	/* now, set the inner-part so that it reflects state settings too */
	/* TODO: maybe we should have separate settings for the blending colors used for this case? */
	if (state & UI_SELECT) {
		
		if (state & UI_BUT_ANIMATED_KEY)
			widget_state_blend(wt->wcol.item, wcol_state->inner_key_sel, blend);
		else if (state & UI_BUT_ANIMATED)
			widget_state_blend(wt->wcol.item, wcol_state->inner_anim_sel, blend);
		else if (state & UI_BUT_DRIVEN)
			widget_state_blend(wt->wcol.item, wcol_state->inner_driven_sel, blend);
		
		if (state & UI_SELECT)
			SWAP(short, wt->wcol.shadetop, wt->wcol.shadedown);
	}
	else {
		if (state & UI_BUT_ANIMATED_KEY)
			widget_state_blend(wt->wcol.item, wcol_state->inner_key, blend);
		else if (state & UI_BUT_ANIMATED)
			widget_state_blend(wt->wcol.item, wcol_state->inner_anim, blend);
		else if (state & UI_BUT_DRIVEN)
			widget_state_blend(wt->wcol.item, wcol_state->inner_driven, blend);
	}
}

/* labels use theme colors for text */
static void widget_state_option_menu(uiWidgetType *wt, int state)
{
	bTheme *btheme = UI_GetTheme(); /* XXX */
	
	/* call this for option button */
	widget_state(wt, state);
	
	/* if not selected we get theme from menu back */
	if (state & UI_SELECT)
		copy_v3_v3_char(wt->wcol.text, btheme->tui.wcol_menu_back.text_sel);
	else
		copy_v3_v3_char(wt->wcol.text, btheme->tui.wcol_menu_back.text);
}


static void widget_state_nothing(uiWidgetType *wt, int UNUSED(state))
{
	wt->wcol = *(wt->wcol_theme);
}	

/* special case, button that calls pulldown */
static void widget_state_pulldown(uiWidgetType *wt, int state)
{
	wt->wcol = *(wt->wcol_theme);
	
	copy_v4_v4_char(wt->wcol.inner, wt->wcol.inner_sel);
	copy_v3_v3_char(wt->wcol.outline, wt->wcol.inner);

	if (state & UI_ACTIVE)
		copy_v3_v3_char(wt->wcol.text, wt->wcol.text_sel);
}

/* special case, menu items */
static void widget_state_menu_item(uiWidgetType *wt, int state)
{
	wt->wcol = *(wt->wcol_theme);
	
	/* active and disabled (not so common) */
	if ((state & UI_BUT_DISABLED) && (state & UI_ACTIVE)) {
		widget_state_blend(wt->wcol.text, wt->wcol.text_sel, 0.5f);
		/* draw the backdrop at low alpha, helps navigating with keys
		 * when disabled items are active */
		copy_v4_v4_char(wt->wcol.inner, wt->wcol.inner_sel);
		wt->wcol.inner[3] = 64;
	}
	/* regular disabled */
	else if (state & (UI_BUT_DISABLED | UI_BUT_INACTIVE)) {
		widget_state_blend(wt->wcol.text, wt->wcol.inner, 0.5f);
	}
	/* regular active */
	else if (state & UI_ACTIVE) {
		copy_v4_v4_char(wt->wcol.inner, wt->wcol.inner_sel);
		copy_v3_v3_char(wt->wcol.text, wt->wcol.text_sel);
	}
}


/* ************ menu backdrop ************************* */

/* outside of rect, rad to left/bottom/right */
static void widget_softshadow(const rcti *rect, int roundboxalign, const float radin)
{
	bTheme *btheme = UI_GetTheme();
	uiWidgetBase wtb;
	rcti rect1 = *rect;
	float alphastep;
	int step, totvert;
	float quad_strip[WIDGET_SIZE_MAX * 2 + 2][2];
	const float radout = UI_ThemeMenuShadowWidth();
	
	/* disabled shadow */
	if (radout == 0.0f)
		return;
	
	/* prevent tooltips to not show round shadow */
	if (radout > 0.2f * BLI_rcti_size_y(&rect1))
		rect1.ymax -= 0.2f * BLI_rcti_size_y(&rect1);
	else
		rect1.ymax -= radout;
	
	/* inner part */
	totvert = round_box_shadow_edges(wtb.inner_v, &rect1, radin, roundboxalign & (UI_CNR_BOTTOM_RIGHT | UI_CNR_BOTTOM_LEFT), 0.0f);

	/* we draw a number of increasing size alpha quad strips */
	alphastep = 3.0f * btheme->tui.menu_shadow_fac / radout;

	gpuImmediateFormat_C4_V2();
	gpuBegin(GL_TRIANGLE_STRIP);

	for (step = 1; step <= (int)radout; step++) {
		int i;
		const int count = 2 * totvert;
		float expfac = sqrt(step / radout);
		

		round_box_shadow_edges(wtb.outer_v, &rect1, radin, UI_CNR_ALL, (float)step);

		gpuColor4P(CPACK_BLACK, alphastep * (1.0f - expfac));

		widget_verts_to_quad_strip(&wtb, totvert, quad_strip);

		for (i = 0; i < count; i++) {
			gpuVertex2fv(quad_strip[i]);
		}
	}

	gpuEnd();
	gpuImmediateUnformat();
}

static void widget_menu_back(uiWidgetColors *wcol, rcti *rect, int flag, int direction)
{
	uiWidgetBase wtb;
	int roundboxalign = UI_CNR_ALL;
	
	widget_init(&wtb);
	
	/* menu is 2nd level or deeper */
	if (flag & UI_BLOCK_POPUP) {
		//rect->ymin -= 4.0;
		//rect->ymax += 4.0;
	}
	else if (direction == UI_DOWN) {
		roundboxalign = (UI_CNR_BOTTOM_RIGHT | UI_CNR_BOTTOM_LEFT);
		rect->ymin -= 0.1f * U.widget_unit;
	}
	else if (direction == UI_TOP) {
		roundboxalign = UI_CNR_TOP_LEFT | UI_CNR_TOP_RIGHT;
		rect->ymax += 0.1f * U.widget_unit;
	}
	
	glEnable(GL_BLEND);
	widget_softshadow(rect, roundboxalign, 0.25f * U.widget_unit);
	
	round_box_edges(&wtb, roundboxalign, rect, 0.25f * U.widget_unit);
	wtb.emboss = 0;
	widgetbase_draw(&wtb, wcol);
	
	glDisable(GL_BLEND);
}

static void ui_hsv_cursor(float x, float y)
{
	gpuColor3P(CPACK_WHITE);
	gpuDrawDisk(x, y, 3.0f * U.pixelsize, 8);

	glEnable(GL_BLEND);

	GPU_raster_begin();

	GPU_aspect_enable(GPU_ASPECT_RASTER, GPU_RASTER_AA);

	gpuColor3P(CPACK_BLACK);
	gpuDrawCircle(x, y, 3.0f * U.pixelsize, 12);
	glDisable(GL_BLEND);

	GPU_aspect_disable(GPU_ASPECT_RASTER, GPU_RASTER_AA);

	GPU_raster_end();
}

void ui_hsvcircle_vals_from_pos(float *val_rad, float *val_dist, const rcti *rect,
                                const float mx, const float my)
{
	/* duplication of code... well, simple is better now */
	const float centx = BLI_rcti_cent_x_fl(rect);
	const float centy = BLI_rcti_cent_y_fl(rect);
	const float radius = (float)min_ii(BLI_rcti_size_x(rect), BLI_rcti_size_y(rect)) / 2.0f;
	const float m_delta[2] = {mx - centx, my - centy};
	const float dist_sq = len_squared_v2(m_delta);

	*val_dist = (dist_sq < (radius * radius)) ? sqrtf(dist_sq) / radius : 1.0f;
	*val_rad = atan2f(m_delta[0], m_delta[1]) / (2.0f * (float)M_PI) + 0.5f;
}

/* cursor in hsv circle, in float units -1 to 1, to map on radius */
void ui_hsvcircle_pos_from_vals(uiBut *but, const rcti *rect, float *hsv, float *xpos, float *ypos)
{
	/* duplication of code... well, simple is better now */
	const float centx = BLI_rcti_cent_x_fl(rect);
	const float centy = BLI_rcti_cent_y_fl(rect);
	float radius = (float)min_ii(BLI_rcti_size_x(rect), BLI_rcti_size_y(rect)) / 2.0f;
	float ang, radius_t;
	
	ang = 2.0f * (float)M_PI * hsv[0] + 0.5f * (float)M_PI;
	
	if (but->flag & UI_BUT_COLOR_CUBIC)
		radius_t = (1.0f - powf(1.0f - hsv[1], 3.0f));
	else
		radius_t = hsv[1];
	
	radius = CLAMPIS(radius_t, 0.0f, 1.0f) * radius;
	*xpos = centx + cosf(-ang) * radius;
	*ypos = centy + sinf(-ang) * radius;
}

static void ui_draw_but_HSVCIRCLE(uiBut *but, uiWidgetColors *wcol, const rcti *rect)
{
	const int tot = 64;
	const float radstep = 2.0f * (float)M_PI / (float)tot;
	const float centx = BLI_rcti_cent_x_fl(rect);
	const float centy = BLI_rcti_cent_y_fl(rect);
	float radius = (float)min_ii(BLI_rcti_size_x(rect), BLI_rcti_size_y(rect)) / 2.0f;

	/* gouraud triangle fan */
	const float *hsv_ptr = ui_block_hsv_get(but->block);
	float xpos, ypos, ang = 0.0f;
	float rgb[3], hsvo[3], hsv[3], col[3], colcent[3];
	int a;
<<<<<<< HEAD
	int color_profile = but->block->color_profile;

	gpuImmediateFormat_C4_V3();

	if (but->rnaprop && RNA_property_subtype(but->rnaprop) == PROP_COLOR_GAMMA)
		color_profile = FALSE;

=======
	bool color_profile = but->block->color_profile;
	
	if (but->rnaprop && RNA_property_subtype(but->rnaprop) == PROP_COLOR_GAMMA)
		color_profile = false;
	
>>>>>>> 42946c37
	/* color */
	ui_get_but_vectorf(but, rgb);

	/* since we use compat functions on both 'hsv' and 'hsvo', they need to be initialized */
	hsvo[0] = hsv[0] = hsv_ptr[0];
	hsvo[1] = hsv[1] = hsv_ptr[1];
	hsvo[2] = hsv[2] = hsv_ptr[2];

	rgb_to_hsv_compat_v(rgb, hsvo);

	if (color_profile)
		ui_block_to_display_space_v3(but->block, rgb);

	rgb_to_hsv_compat_v(rgb, hsv);

	/* exception: if 'lock' is set
	 * lock the value of the color wheel to 1.
	 * Useful for color correction tools where you're only interested in hue. */
	if (but->flag & UI_BUT_COLOR_LOCK)
		hsv[2] = 1.f;

	hsv_to_rgb(0.f, 0.f, hsv[2], colcent, colcent + 1, colcent + 2);

	// SSS Enable Smooth
	GPU_aspect_enable(GPU_ASPECT_BASIC, GPU_BASIC_SMOOTH);

	gpuBegin(GL_TRIANGLE_FAN);
	gpuColor3fv(colcent);
	gpuVertex2f(centx, centy);

	for (a = 0; a <= tot; a++, ang += radstep) {
		float si = sin(ang);
		float co = cos(ang);

		ui_hsvcircle_vals_from_pos(hsv, hsv + 1, rect, centx + co * radius, centy + si * radius);
		CLAMP(hsv[2], 0.0f, 1.0f); /* for display only */

		hsv_to_rgb_v(hsv, col);
		gpuColor3fv(col);
		gpuVertex2f(centx + co * radius, centy + si * radius);
	}
	gpuEnd();

	// SSS Disable Smooth
	GPU_aspect_disable(GPU_ASPECT_BASIC, GPU_BASIC_SMOOTH);

	/* fully rounded outline */
	glEnable(GL_BLEND);

	GPU_raster_begin();

	GPU_aspect_enable(GPU_ASPECT_RASTER, GPU_RASTER_AA);

	gpuColor3ubv((unsigned char *)wcol->outline);
	gpuDrawCircle(centx, centy, radius, tot + 1);

	GPU_aspect_disable(GPU_ASPECT_RASTER, GPU_RASTER_AA);

	GPU_raster_end();

	glDisable(GL_BLEND);

	/* cursor */
	ui_hsvcircle_pos_from_vals(but, rect, hsvo, &xpos, &ypos);

	ui_hsv_cursor(xpos, ypos);

	gpuImmediateUnformat();
}

/* ************ custom buttons, old stuff ************** */

/* draws in resolution of 48x4 colors */
void ui_draw_gradient(const rcti *rect, const float hsv[3], const int type, const float alpha)
{
	/* allows for 4 steps (red->yellow) */
	const float color_step = (1.0 / 48.0);
	int a;
	const float h = hsv[0], s = hsv[1], v = hsv[2];
	float dx, dy, sx1, sx2, sy;
	float col0[4][3];   /* left half, rect bottom to top */
	float col1[4][3];   /* right half, rect bottom to top */

	/* draw series of gouraud rects */

	// SSS Enable Smooth
	GPU_aspect_enable(GPU_ASPECT_BASIC, GPU_BASIC_SMOOTH);
	
	switch (type) {
		case UI_GRAD_SV:
			hsv_to_rgb(h, 0.0, 0.0,   &col1[0][0], &col1[0][1], &col1[0][2]);
			hsv_to_rgb(h, 0.333, 0.0, &col1[1][0], &col1[1][1], &col1[1][2]);
			hsv_to_rgb(h, 0.666, 0.0, &col1[2][0], &col1[2][1], &col1[2][2]);
			hsv_to_rgb(h, 1.0, 0.0,   &col1[3][0], &col1[3][1], &col1[3][2]);
			break;
		case UI_GRAD_HV:
			hsv_to_rgb(0.0, s, 0.0,   &col1[0][0], &col1[0][1], &col1[0][2]);
			hsv_to_rgb(0.0, s, 0.333, &col1[1][0], &col1[1][1], &col1[1][2]);
			hsv_to_rgb(0.0, s, 0.666, &col1[2][0], &col1[2][1], &col1[2][2]);
			hsv_to_rgb(0.0, s, 1.0,   &col1[3][0], &col1[3][1], &col1[3][2]);
			break;
		case UI_GRAD_HS:
			hsv_to_rgb(0.0, 0.0, v,   &col1[0][0], &col1[0][1], &col1[0][2]);
			hsv_to_rgb(0.0, 0.333, v, &col1[1][0], &col1[1][1], &col1[1][2]);
			hsv_to_rgb(0.0, 0.666, v, &col1[2][0], &col1[2][1], &col1[2][2]);
			hsv_to_rgb(0.0, 1.0, v,   &col1[3][0], &col1[3][1], &col1[3][2]);
			break;
		case UI_GRAD_H:
			hsv_to_rgb(0.0, 1.0, 1.0,   &col1[0][0], &col1[0][1], &col1[0][2]);
			copy_v3_v3(col1[1], col1[0]);
			copy_v3_v3(col1[2], col1[0]);
			copy_v3_v3(col1[3], col1[0]);
			break;
		case UI_GRAD_S:
			hsv_to_rgb(1.0, 0.0, 1.0,   &col1[1][0], &col1[1][1], &col1[1][2]);
			copy_v3_v3(col1[0], col1[1]);
			copy_v3_v3(col1[2], col1[1]);
			copy_v3_v3(col1[3], col1[1]);
			break;
		case UI_GRAD_V:
			hsv_to_rgb(1.0, 1.0, 0.0,   &col1[2][0], &col1[2][1], &col1[2][2]);
			copy_v3_v3(col1[0], col1[2]);
			copy_v3_v3(col1[1], col1[2]);
			copy_v3_v3(col1[3], col1[2]);
			break;
		default:
			assert(!"invalid 'type' argument");
			hsv_to_rgb(1.0, 1.0, 1.0,   &col1[2][0], &col1[2][1], &col1[2][2]);
			copy_v3_v3(col1[0], col1[2]);
			copy_v3_v3(col1[1], col1[2]);
			copy_v3_v3(col1[3], col1[2]);
			break;
	}
	
	/* old below */
	
	for (dx = 0.0f; dx < 0.999f; dx += color_step) { /* 0.999 = prevent float inaccuracy for steps */
		const float dx_next = dx + color_step;

		/* previous color */
		copy_v3_v3(col0[0], col1[0]);
		copy_v3_v3(col0[1], col1[1]);
		copy_v3_v3(col0[2], col1[2]);
		copy_v3_v3(col0[3], col1[3]);
		
		/* new color */
		switch (type) {
			case UI_GRAD_SV:
				hsv_to_rgb(h, 0.0, dx,   &col1[0][0], &col1[0][1], &col1[0][2]);
				hsv_to_rgb(h, 0.333, dx, &col1[1][0], &col1[1][1], &col1[1][2]);
				hsv_to_rgb(h, 0.666, dx, &col1[2][0], &col1[2][1], &col1[2][2]);
				hsv_to_rgb(h, 1.0, dx,   &col1[3][0], &col1[3][1], &col1[3][2]);
				break;
			case UI_GRAD_HV:
				hsv_to_rgb(dx_next, s, 0.0,   &col1[0][0], &col1[0][1], &col1[0][2]);
				hsv_to_rgb(dx_next, s, 0.333, &col1[1][0], &col1[1][1], &col1[1][2]);
				hsv_to_rgb(dx_next, s, 0.666, &col1[2][0], &col1[2][1], &col1[2][2]);
				hsv_to_rgb(dx_next, s, 1.0,   &col1[3][0], &col1[3][1], &col1[3][2]);
				break;
			case UI_GRAD_HS:
				hsv_to_rgb(dx_next, 0.0, v,   &col1[0][0], &col1[0][1], &col1[0][2]);
				hsv_to_rgb(dx_next, 0.333, v, &col1[1][0], &col1[1][1], &col1[1][2]);
				hsv_to_rgb(dx_next, 0.666, v, &col1[2][0], &col1[2][1], &col1[2][2]);
				hsv_to_rgb(dx_next, 1.0, v,   &col1[3][0], &col1[3][1], &col1[3][2]);
				break;
			case UI_GRAD_H:
			{
				/* annoying but without this the color shifts - could be solved some other way
				 * - campbell */
				hsv_to_rgb(dx_next, 1.0, 1.0,   &col1[0][0], &col1[0][1], &col1[0][2]);
				copy_v3_v3(col1[1], col1[0]);
				copy_v3_v3(col1[2], col1[0]);
				copy_v3_v3(col1[3], col1[0]);
				break;
			}
			case UI_GRAD_S:
				hsv_to_rgb(h, dx, 1.0,   &col1[1][0], &col1[1][1], &col1[1][2]);
				copy_v3_v3(col1[0], col1[1]);
				copy_v3_v3(col1[2], col1[1]);
				copy_v3_v3(col1[3], col1[1]);
				break;
			case UI_GRAD_V:
				hsv_to_rgb(h, 1.0, dx,   &col1[2][0], &col1[2][1], &col1[2][2]);
				copy_v3_v3(col1[0], col1[2]);
				copy_v3_v3(col1[1], col1[2]);
				copy_v3_v3(col1[3], col1[2]);
				break;
		}
		
		/* rect */
		sx1 = rect->xmin + dx      * BLI_rcti_size_x(rect);
		sx2 = rect->xmin + dx_next * BLI_rcti_size_x(rect);
		sy = rect->ymin;
		dy = (float)BLI_rcti_size_y(rect) / 3.0f;
		
		gpuBegin(GL_QUADS);
		for (a = 0; a < 3; a++, sy += dy) {
			gpuColor4f(col0[a][0], col0[a][1], col0[a][2], alpha);
			gpuVertex2f(sx1, sy);
			
			gpuColor4f(col1[a][0], col1[a][1], col1[a][2], alpha);
			gpuVertex2f(sx2, sy);

			gpuColor4f(col1[a + 1][0], col1[a + 1][1], col1[a + 1][2], alpha);
			gpuVertex2f(sx2, sy + dy);
			
			gpuColor4f(col0[a + 1][0], col0[a + 1][1], col0[a + 1][2], alpha);
			gpuVertex2f(sx1, sy + dy);
		}
		gpuEnd();
	}

	// SSS Disable Smooth
	GPU_aspect_disable(GPU_ASPECT_BASIC, GPU_BASIC_SMOOTH);
}

bool ui_hsvcube_use_display_colorspace(uiBut *but)
{
	bool color_profile = but->block->color_profile;

	if (but->rnaprop) {
		if (RNA_property_subtype(but->rnaprop) == PROP_COLOR_GAMMA)
			color_profile = false;
	}

	/* SV+H gradient does not use display colorspace */
	return color_profile && !ELEM((int)but->a1, UI_GRAD_SV, UI_GRAD_H);
}

void ui_hsvcube_pos_from_vals(uiBut *but, const rcti *rect, float *hsv, float *xp, float *yp)
{
	float x = 0.0f, y = 0.0f;

	switch ((int)but->a1) {
		case UI_GRAD_SV:
			x = hsv[2]; y = hsv[1]; break;
		case UI_GRAD_HV:
			x = hsv[0]; y = hsv[2]; break;
		case UI_GRAD_HS:
			x = hsv[0]; y = hsv[1]; break;
		case UI_GRAD_H:
			x = hsv[0]; y = 0.5; break;
		case UI_GRAD_S:
			x = hsv[1]; y = 0.5; break;
		case UI_GRAD_V:
			x = hsv[2]; y = 0.5; break;
		case UI_GRAD_V_ALT:
			x = 0.5f;
			/* exception only for value strip - use the range set in but->min/max */
			y = (hsv[2] - but->softmin ) / (but->softmax - but->softmin);
			break;
	}
	
	/* cursor */
	*xp = rect->xmin + x * BLI_rcti_size_x(rect);
	*yp = rect->ymin + y * BLI_rcti_size_y(rect);

}

static void ui_draw_but_HSVCUBE(uiBut *but, const rcti *rect)
{
	float rgb[3];
	float x = 0.0f, y = 0.0f;
	float *hsv = ui_block_hsv_get(but->block);
	float hsv_n[3];
<<<<<<< HEAD
	int color_profile = but->block->color_profile;
	
	if (but->rnaprop && RNA_property_subtype(but->rnaprop) == PROP_COLOR_GAMMA)
		color_profile = FALSE;

	gpuImmediateFormat_C4_V3();

=======
	bool use_display_colorspace = ui_hsvcube_use_display_colorspace(but);
	
>>>>>>> 42946c37
	copy_v3_v3(hsv_n, hsv);

	ui_get_but_vectorf(but, rgb);
	
	if (use_display_colorspace)
		ui_block_to_display_space_v3(but->block, rgb);
	
	rgb_to_hsv_compat_v(rgb, hsv_n);

	ui_draw_gradient(rect, hsv_n, but->a1, 1.0f);

	ui_hsvcube_pos_from_vals(but, rect, hsv_n, &x, &y);
	CLAMP(x, rect->xmin + 3.0f, rect->xmax - 3.0f);
	CLAMP(y, rect->ymin + 3.0f, rect->ymax - 3.0f);

	ui_hsv_cursor(x, y);

	/* outline */
	gpuColor3P(CPACK_BLACK);
	gpuDrawWireRectf((rect->xmin), (rect->ymin), (rect->xmax), (rect->ymax));

	gpuImmediateUnformat();
}

/* vertical 'value' slider, using new widget code */
static void ui_draw_but_HSV_v(uiBut *but, const rcti *rect)
{
	uiWidgetBase wtb;
	const float rad = 0.5f * BLI_rcti_size_x(rect);
	float x, y;
	float rgb[3], hsv[3], v, range;
<<<<<<< HEAD
	int color_profile = but->block->color_profile;

=======
	bool color_profile = but->block->color_profile;
	
>>>>>>> 42946c37
	if (but->rnaprop && RNA_property_subtype(but->rnaprop) == PROP_COLOR_GAMMA)
		color_profile = false;

	ui_get_but_vectorf(but, rgb);

	if (color_profile)
		ui_block_to_display_space_v3(but->block, rgb);

	rgb_to_hsv_v(rgb, hsv);
	v = hsv[2];
	
	/* map v from property range to [0,1] */
	range = but->softmax - but->softmin;
	v = (v - but->softmin) / range;

	widget_init(&wtb);

	/* fully rounded */
	round_box_edges(&wtb, UI_CNR_ALL, rect, rad);

	/* setup temp colors */
	wcol_tmp.outline[0] = wcol_tmp.outline[1] = wcol_tmp.outline[2] = 0;
	wcol_tmp.inner[0] = wcol_tmp.inner[1] = wcol_tmp.inner[2] = 128;
	wcol_tmp.shadetop = 127;
	wcol_tmp.shadedown = -128;
	wcol_tmp.shaded = 1;
	
	widgetbase_draw(&wtb, &wcol_tmp);

	/* cursor */
	x = rect->xmin + 0.5f * BLI_rcti_size_x(rect);
	y = rect->ymin + v    * BLI_rcti_size_y(rect);
	CLAMP(y, rect->ymin + 3.0f, rect->ymax - 3.0f);

	gpuImmediateFormat_C4_V3();
	ui_hsv_cursor(x, y);
	gpuImmediateUnformat();
}


/* ************ separator, for menus etc ***************** */
static void ui_draw_separator(const rcti *rect,  uiWidgetColors *wcol)
{
	int y = rect->ymin + BLI_rcti_size_y(rect) / 2 - 1;
	unsigned char col[4];

	col[0] = wcol->text[0];
	col[1] = wcol->text[1];
	col[2] = wcol->text[2];
<<<<<<< HEAD
	col[3] = 7;

=======
	col[3] = 30;
	
>>>>>>> 42946c37
	glEnable(GL_BLEND);
	gpuColor4ubv(col);
	gpuSingleLinei(rect->xmin, y, rect->xmax, y); // DOODLE: single line
	glDisable(GL_BLEND);
}

/* ************ button callbacks, draw ***************** */
static void widget_numbut_draw(uiWidgetColors *wcol, rcti *rect, int state, int roundboxalign, bool emboss)
{
	uiWidgetBase wtb;
	const float rad = 0.5f * BLI_rcti_size_y(rect);
	float textofs = rad * 0.85f;

	if (state & UI_SELECT)
		SWAP(short, wcol->shadetop, wcol->shadedown);
	
	widget_init(&wtb);
	
	if (!emboss) {
		round_box_edges(&wtb, roundboxalign, rect, rad);
	}

	/* decoration */
	if (!(state & UI_TEXTINPUT)) {
		widget_num_tria(&wtb.tria1, rect, 0.6f, 'l');
		widget_num_tria(&wtb.tria2, rect, 0.6f, 'r');
	}

	widgetbase_draw(&wtb, wcol);
	
	/* text space */
	rect->xmin += textofs;
	rect->xmax -= textofs;
}

static void widget_numbut(uiWidgetColors *wcol, rcti *rect, int state, int roundboxalign)
{
	widget_numbut_draw(wcol, rect, state, roundboxalign, false);
}

/**
 * Draw number buttons still with triangles when field is not embossed
 */
static void widget_numbut_embossn(uiBut *UNUSED(but), uiWidgetColors *wcol, rcti *rect, int state, int roundboxalign)
{
	widget_numbut_draw(wcol, rect, state, roundboxalign, true);
}

int ui_link_bezier_points(const rcti *rect, float coord_array[][2], int resol)
{
	float dist, vec[4][2];

	vec[0][0] = rect->xmin;
	vec[0][1] = rect->ymin;
	vec[3][0] = rect->xmax;
	vec[3][1] = rect->ymax;
	
	dist = 0.5f * fabsf(vec[0][0] - vec[3][0]);
	
	vec[1][0] = vec[0][0] + dist;
	vec[1][1] = vec[0][1];
	
	vec[2][0] = vec[3][0] - dist;
	vec[2][1] = vec[3][1];
	
	BKE_curve_forward_diff_bezier(vec[0][0], vec[1][0], vec[2][0], vec[3][0], coord_array[0], resol, sizeof(float) * 2);
	BKE_curve_forward_diff_bezier(vec[0][1], vec[1][1], vec[2][1], vec[3][1], coord_array[0] + 1, resol, sizeof(float) * 2);
	
	return 1;
}

#define LINK_RESOL  24
void ui_draw_link_bezier(const rcti *rect)
{
	float coord_array[LINK_RESOL + 1][2];

	if (ui_link_bezier_points(rect, coord_array, LINK_RESOL)) {
		glEnable(GL_BLEND);

		GPU_raster_begin();

		GPU_aspect_enable(GPU_ASPECT_RASTER, GPU_RASTER_AA);

		gpuSingleClientArrays_V2F(GL_LINE_STRIP, coord_array, 0, 0, LINK_RESOL+1);

		GPU_aspect_disable(GPU_ASPECT_RASTER, GPU_RASTER_AA);

		GPU_raster_end();

		glDisable(GL_BLEND);
	}
}

/* function in use for buttons and for view2d sliders */
void uiWidgetScrollDraw(uiWidgetColors *wcol, const rcti *rect, const rcti *slider, int state)
{
	uiWidgetBase wtb;
	int horizontal;
	float rad;
	bool outline = false;

	widget_init(&wtb);

	/* determine horizontal/vertical */
	horizontal = (BLI_rcti_size_x(rect) > BLI_rcti_size_y(rect));

	if (horizontal)
		rad = 0.5f * BLI_rcti_size_y(rect);
	else
		rad = 0.5f * BLI_rcti_size_x(rect);
	
	wtb.shadedir = (horizontal) ? 1 : 0;
	
	/* draw back part, colors swapped and shading inverted */
	if (horizontal)
		SWAP(short, wcol->shadetop, wcol->shadedown);
	
	round_box_edges(&wtb, UI_CNR_ALL, rect, rad);
	widgetbase_draw(&wtb, wcol);
	
	/* slider */
	if ((BLI_rcti_size_x(slider) < 2) || (BLI_rcti_size_y(slider) < 2)) {
		/* pass */
	}
	else {
		SWAP(short, wcol->shadetop, wcol->shadedown);
		
		copy_v4_v4_char(wcol->inner, wcol->item);
		
		if (wcol->shadetop > wcol->shadedown)
			wcol->shadetop += 20;   /* XXX violates themes... */
		else wcol->shadedown += 20;
		
		if (state & UI_SCROLL_PRESSED) {
			wcol->inner[0] = wcol->inner[0] >= 250 ? 255 : wcol->inner[0] + 5;
			wcol->inner[1] = wcol->inner[1] >= 250 ? 255 : wcol->inner[1] + 5;
			wcol->inner[2] = wcol->inner[2] >= 250 ? 255 : wcol->inner[2] + 5;
		}

		/* draw */
		wtb.emboss = 0; /* only emboss once */
		
		/* exception for progress bar */
		if (state & UI_SCROLL_NO_OUTLINE) {
			SWAP(bool, outline, wtb.outline);
		}
		
		round_box_edges(&wtb, UI_CNR_ALL, slider, rad);
		
		if (state & UI_SCROLL_ARROWS) {
			if (wcol->item[0] > 48) wcol->item[0] -= 48;
			if (wcol->item[1] > 48) wcol->item[1] -= 48;
			if (wcol->item[2] > 48) wcol->item[2] -= 48;
			wcol->item[3] = 255;
			
			if (horizontal) {
				widget_scroll_circle(&wtb.tria1, slider, 0.6f, 'l');
				widget_scroll_circle(&wtb.tria2, slider, 0.6f, 'r');
			}
			else {
				widget_scroll_circle(&wtb.tria1, slider, 0.6f, 'b');
				widget_scroll_circle(&wtb.tria2, slider, 0.6f, 't');
			}
		}
		widgetbase_draw(&wtb, wcol);
		
		if (state & UI_SCROLL_NO_OUTLINE) {
			SWAP(bool, outline, wtb.outline);
		}
	}
}

static void widget_scroll(uiBut *but, uiWidgetColors *wcol, rcti *rect, int state, int UNUSED(roundboxalign))
{
	rcti rect1;
	double value;
	float fac, size, min;
	int horizontal;

	/* calculate slider part */
	value = ui_get_but_val(but);

	size = (but->softmax + but->a1 - but->softmin);
	size = max_ff(size, 2.0f);
	
	/* position */
	rect1 = *rect;

	/* determine horizontal/vertical */
	horizontal = (BLI_rcti_size_x(rect) > BLI_rcti_size_y(rect));
	
	if (horizontal) {
		fac = BLI_rcti_size_x(rect) / size;
		rect1.xmin = rect1.xmin + ceilf(fac * ((float)value - but->softmin));
		rect1.xmax = rect1.xmin + ceilf(fac * (but->a1 - but->softmin));

		/* ensure minimium size */
		min = BLI_rcti_size_y(rect);

		if (BLI_rcti_size_x(&rect1) < min) {
			rect1.xmax = rect1.xmin + min;

			if (rect1.xmax > rect->xmax) {
				rect1.xmax = rect->xmax;
				rect1.xmin = max_ii(rect1.xmax - min, rect->xmin);
			}
		}
	}
	else {
		fac = BLI_rcti_size_y(rect) / size;
		rect1.ymax = rect1.ymax - ceilf(fac * ((float)value - but->softmin));
		rect1.ymin = rect1.ymax - ceilf(fac * (but->a1 - but->softmin));

		/* ensure minimium size */
		min = BLI_rcti_size_x(rect);

		if (BLI_rcti_size_y(&rect1) < min) {
			rect1.ymax = rect1.ymin + min;

			if (rect1.ymax > rect->ymax) {
				rect1.ymax = rect->ymax;
				rect1.ymin = max_ii(rect1.ymax - min, rect->ymin);
			}
		}
	}

	if (state & UI_SELECT)
		state = UI_SCROLL_PRESSED;
	else
		state = 0;
	uiWidgetScrollDraw(wcol, rect, &rect1, state);
}

static void widget_progressbar(uiBut *but, uiWidgetColors *wcol, rcti *rect, int UNUSED(state), int UNUSED(roundboxalign))
{
	rcti rect_prog = *rect, rect_bar = *rect;
	float value = but->a1;
	float w, min;
	
	/* make the progress bar a proportion of the original height */
	/* hardcoded 4px high for now */
	rect_prog.ymax = rect_prog.ymin + 4 * UI_DPI_FAC;
	rect_bar.ymax = rect_bar.ymin + 4 * UI_DPI_FAC;
	
	w = value * BLI_rcti_size_x(&rect_prog);
	
	/* ensure minimium size */
	min = BLI_rcti_size_y(&rect_prog);
	w = MAX2(w, min);
	
	rect_bar.xmax = rect_bar.xmin + w;
		
	uiWidgetScrollDraw(wcol, &rect_prog, &rect_bar, UI_SCROLL_NO_OUTLINE);
	
	/* raise text a bit */
	rect->ymin += 6 * UI_DPI_FAC;
	rect->xmin -= 6 * UI_DPI_FAC;
}

static void widget_link(uiBut *but, uiWidgetColors *UNUSED(wcol), rcti *rect, int UNUSED(state), int UNUSED(roundboxalign))
{
	
	if (but->flag & UI_SELECT) {
		rcti rectlink;
		
		UI_ThemeColor(TH_TEXT_HI);
		
		rectlink.xmin = BLI_rcti_cent_x(rect);
		rectlink.ymin = BLI_rcti_cent_y(rect);
		rectlink.xmax = but->linkto[0];
		rectlink.ymax = but->linkto[1];
		
		ui_draw_link_bezier(&rectlink);
	}
}

static void widget_numslider(uiBut *but, uiWidgetColors *wcol, rcti *rect, int state, int roundboxalign)
{
	uiWidgetBase wtb, wtb1;
	rcti rect1;
	double value;
	float offs, toffs, fac;
	char outline[3];

	widget_init(&wtb);
	widget_init(&wtb1);
	
	/* backdrop first */
	
	/* fully rounded */
	offs = 0.5f * BLI_rcti_size_y(rect);
	toffs = offs * 0.75f;
	round_box_edges(&wtb, roundboxalign, rect, offs);

	wtb.outline = 0;
	widgetbase_draw(&wtb, wcol);
	
	/* draw left/right parts only when not in text editing */
	if (!(state & UI_TEXTINPUT)) {
		int roundboxalign_slider;
		
		/* slider part */
		copy_v3_v3_char(outline, wcol->outline);
		copy_v3_v3_char(wcol->outline, wcol->item);
		copy_v3_v3_char(wcol->inner, wcol->item);

		if (!(state & UI_SELECT))
			SWAP(short, wcol->shadetop, wcol->shadedown);
		
		rect1 = *rect;
		
		value = ui_get_but_val(but);
		fac = ((float)value - but->softmin) * (BLI_rcti_size_x(&rect1) - offs) / (but->softmax - but->softmin);
		
		/* left part of slider, always rounded */
		rect1.xmax = rect1.xmin + ceil(offs + U.pixelsize);
		round_box_edges(&wtb1, roundboxalign & ~(UI_CNR_TOP_RIGHT | UI_CNR_BOTTOM_RIGHT), &rect1, offs);
		wtb1.outline = 0;
		widgetbase_draw(&wtb1, wcol);
		
		/* right part of slider, interpolate roundness */
		rect1.xmax = rect1.xmin + fac + offs;
		rect1.xmin +=  floor(offs - U.pixelsize);
		
		if (rect1.xmax + offs > rect->xmax) {
			roundboxalign_slider = roundboxalign & ~(UI_CNR_TOP_LEFT | UI_CNR_BOTTOM_LEFT);
			offs *= (rect1.xmax + offs - rect->xmax) / offs;
		}
		else {
			roundboxalign_slider = 0;
			offs = 0.0f;
		}
		round_box_edges(&wtb1, roundboxalign_slider, &rect1, offs);
		
		widgetbase_draw(&wtb1, wcol);
		copy_v3_v3_char(wcol->outline, outline);
		
		if (!(state & UI_SELECT))
			SWAP(short, wcol->shadetop, wcol->shadedown);
	}
	
	/* outline */
	wtb.outline = 1;
	wtb.inner = 0;
	widgetbase_draw(&wtb, wcol);

	/* add space at either side of the button so text aligns with numbuttons (which have arrow icons) */
	rect->xmax -= toffs;
	rect->xmin += toffs;

}

/* I think 3 is sufficient border to indicate keyed status */
#define SWATCH_KEYED_BORDER 3

static void widget_swatch(uiBut *but, uiWidgetColors *wcol, rcti *rect, int state, int roundboxalign)
{
	uiWidgetBase wtb;
	float rad, col[4];
	bool color_profile = but->block->color_profile;
	
	col[3] = 1.0f;

	if (but->rnaprop) {
		BLI_assert(but->rnaindex == -1);

		if (RNA_property_subtype(but->rnaprop) == PROP_COLOR_GAMMA)
			color_profile = false;

		if (RNA_property_array_length(&but->rnapoin, but->rnaprop) == 4) {
			col[3] = RNA_property_float_get_index(&but->rnapoin, but->rnaprop, 3);
		}
	}
	
	widget_init(&wtb);
	
	/* half rounded */
	rad = 0.25f * U.widget_unit;
	round_box_edges(&wtb, roundboxalign, rect, rad);
		
	ui_get_but_vectorf(but, col);

	if (state & (UI_BUT_ANIMATED | UI_BUT_ANIMATED_KEY | UI_BUT_DRIVEN | UI_BUT_REDALERT)) {
		/* draw based on state - color for keyed etc */
		widgetbase_draw(&wtb, wcol);

		/* inset to draw swatch color */
		rect->xmin += SWATCH_KEYED_BORDER;
		rect->xmax -= SWATCH_KEYED_BORDER;
		rect->ymin += SWATCH_KEYED_BORDER;
		rect->ymax -= SWATCH_KEYED_BORDER;
		
		round_box_edges(&wtb, roundboxalign, rect, rad);
	}
	
	if (color_profile)
		ui_block_to_display_space_v3(but->block, col);
	
	rgba_float_to_uchar((unsigned char *)wcol->inner, col);

	wcol->shaded = 0;
	wcol->alpha_check = (wcol->inner[3] < 255);

	widgetbase_draw(&wtb, wcol);
	
}

static void widget_normal(uiBut *but, uiWidgetColors *wcol, rcti *rect, int UNUSED(state), int UNUSED(roundboxalign))
{
	ui_draw_but_NORMAL(but, wcol, rect);
}

static void widget_icon_has_anim(uiBut *but, uiWidgetColors *wcol, rcti *rect, int state, int roundboxalign)
{
	if (state & (UI_BUT_ANIMATED | UI_BUT_ANIMATED_KEY | UI_BUT_DRIVEN | UI_BUT_REDALERT)) {
		uiWidgetBase wtb;
		float rad;
		
		widget_init(&wtb);
		wtb.outline = 0;
		
		/* rounded */
		rad = 0.5f * BLI_rcti_size_y(rect);
		round_box_edges(&wtb, UI_CNR_ALL, rect, rad);
		widgetbase_draw(&wtb, wcol);
	}
	else if (but->type == NUM) {
		/* Draw number buttons still with left/right 
		 * triangles when field is not embossed */
		widget_numbut_embossn(but, wcol, rect, state, roundboxalign);
	}
}


static void widget_textbut(uiWidgetColors *wcol, rcti *rect, int state, int roundboxalign)
{
	uiWidgetBase wtb;
	float rad;
	
	if (state & UI_SELECT)
		SWAP(short, wcol->shadetop, wcol->shadedown);
	
	widget_init(&wtb);
	
	/* half rounded */
	rad = 0.2f * U.widget_unit;
	round_box_edges(&wtb, roundboxalign, rect, rad);
	
	widgetbase_draw(&wtb, wcol);

}


static void widget_menubut(uiWidgetColors *wcol, rcti *rect, int UNUSED(state), int roundboxalign)
{
	uiWidgetBase wtb;
	float rad;
	
	widget_init(&wtb);
	
	/* half rounded */
	rad = 0.2f * U.widget_unit;
	round_box_edges(&wtb, roundboxalign, rect, rad);
	
	/* decoration */
	widget_menu_trias(&wtb.tria1, rect);
	
	widgetbase_draw(&wtb, wcol);
	
	/* text space, arrows are about 0.6 height of button */
	rect->xmax -= (6 * BLI_rcti_size_y(rect)) / 10;
}

static void widget_menuiconbut(uiWidgetColors *wcol, rcti *rect, int UNUSED(state), int roundboxalign)
{
	uiWidgetBase wtb;
	float rad;
	
	widget_init(&wtb);
	
	/* half rounded */
	rad = 0.2f * U.widget_unit;
	round_box_edges(&wtb, roundboxalign, rect, rad);
	
	/* decoration */
	widgetbase_draw(&wtb, wcol);
}

static void widget_menunodebut(uiWidgetColors *wcol, rcti *rect, int UNUSED(state), int roundboxalign)
{
	/* silly node link button hacks */
	uiWidgetBase wtb;
	uiWidgetColors wcol_backup = *wcol;
	float rad;
	
	widget_init(&wtb);
	
	/* half rounded */
	rad = 0.2f * U.widget_unit;
	round_box_edges(&wtb, roundboxalign, rect, rad);

	wcol->inner[0] = min_ii(wcol->inner[0] + 15, 255);
	wcol->inner[1] = min_ii(wcol->inner[1] + 15, 255);
	wcol->inner[2] = min_ii(wcol->inner[2] + 15, 255);
	wcol->outline[0] = min_ii(wcol->outline[0] + 15, 255);
	wcol->outline[1] = min_ii(wcol->outline[1] + 15, 255);
	wcol->outline[2] = min_ii(wcol->outline[2] + 15, 255);
	
	/* decoration */
	widgetbase_draw(&wtb, wcol);
	*wcol = wcol_backup;
}

static void widget_pulldownbut(uiWidgetColors *wcol, rcti *rect, int state, int roundboxalign)
{
	if (state & UI_ACTIVE) {
		uiWidgetBase wtb;
		const float rad = 0.2f * U.widget_unit;

		widget_init(&wtb);

		/* half rounded */
		round_box_edges(&wtb, roundboxalign, rect, rad);
		
		widgetbase_draw(&wtb, wcol);
	}
}

static void widget_menu_itembut(uiWidgetColors *wcol, rcti *rect, int UNUSED(state), int UNUSED(roundboxalign))
{
	uiWidgetBase wtb;
	
	widget_init(&wtb);
	
	/* not rounded, no outline */
	wtb.outline = 0;
	round_box_edges(&wtb, 0, rect, 0.0f);
	
	widgetbase_draw(&wtb, wcol);
}

static void widget_list_itembut(uiWidgetColors *wcol, rcti *rect, int UNUSED(state), int UNUSED(roundboxalign))
{
	uiWidgetBase wtb;
	float rad;
	
	widget_init(&wtb);
	
	/* rounded, but no outline */
	wtb.outline = 0;
	rad = 0.2f * U.widget_unit;
	round_box_edges(&wtb, UI_CNR_ALL, rect, rad);
	
	widgetbase_draw(&wtb, wcol);
}

static void widget_optionbut(uiWidgetColors *wcol, rcti *rect, int state, int UNUSED(roundboxalign))
{
	uiWidgetBase wtb;
	rcti recttemp = *rect;
	float rad;
	int delta;
	
	widget_init(&wtb);
	
	/* square */
	recttemp.xmax = recttemp.xmin + BLI_rcti_size_y(&recttemp);
	
	/* smaller */
	delta = 1 + BLI_rcti_size_y(&recttemp) / 8;
	recttemp.xmin += delta;
	recttemp.ymin += delta;
	recttemp.xmax -= delta;
	recttemp.ymax -= delta;
	
	/* half rounded */
	rad = 0.2f * U.widget_unit;
	round_box_edges(&wtb, UI_CNR_ALL, &recttemp, rad);
	
	/* decoration */
	if (state & UI_SELECT) {
		widget_check_trias(&wtb.tria1, &recttemp);
	}
	
	widgetbase_draw(&wtb, wcol);
	
	/* text space */
	rect->xmin += BLI_rcti_size_y(rect) * 0.7 + delta;
}

/* labels use Editor theme colors for text */
static void widget_state_label(uiWidgetType *wt, int state)
{
	if (state & UI_BUT_LIST_ITEM) {
		/* Override default label theme's colors. */
		bTheme *btheme = UI_GetTheme();
		wt->wcol_theme = &btheme->tui.wcol_list_item;
		/* call this for option button */
		widget_state(wt, state);
	}
	else {
		/* call this for option button */
		widget_state(wt, state);
		if (state & UI_SELECT)
			UI_GetThemeColor3ubv(TH_TEXT_HI, (unsigned char *)wt->wcol.text);
		else
			UI_GetThemeColor3ubv(TH_TEXT, (unsigned char *)wt->wcol.text);
	}
}

static void widget_radiobut(uiWidgetColors *wcol, rcti *rect, int UNUSED(state), int roundboxalign)
{
	uiWidgetBase wtb;
	float rad;
	
	widget_init(&wtb);
	
	/* half rounded */
	rad = 0.2f * U.widget_unit;
	round_box_edges(&wtb, roundboxalign, rect, rad);
	
	widgetbase_draw(&wtb, wcol);

}

static void widget_box(uiBut *but, uiWidgetColors *wcol, rcti *rect, int UNUSED(state), int roundboxalign)
{
	uiWidgetBase wtb;
	float rad;
	char old_col[3];
	
	widget_init(&wtb);
	
	copy_v3_v3_char(old_col, wcol->inner);
	
	/* abuse but->hsv - if it's non-zero, use this color as the box's background */
	if (but->col[3]) {
		wcol->inner[0] = but->col[0];
		wcol->inner[1] = but->col[1];
		wcol->inner[2] = but->col[2];
	}
	
	/* half rounded */
	rad = 0.2f * U.widget_unit;
	round_box_edges(&wtb, roundboxalign, rect, rad);
	
	widgetbase_draw(&wtb, wcol);
		
	copy_v3_v3_char(wcol->inner, old_col);
}

static void widget_but(uiWidgetColors *wcol, rcti *rect, int UNUSED(state), int roundboxalign)
{
	uiWidgetBase wtb;
	float rad;
	
	widget_init(&wtb);
	
	/* half rounded */
	rad = 0.2f * U.widget_unit;
	round_box_edges(&wtb, roundboxalign, rect, rad);
	
	widgetbase_draw(&wtb, wcol);

}

static void widget_roundbut(uiWidgetColors *wcol, rcti *rect, int UNUSED(state), int roundboxalign)
{
	uiWidgetBase wtb;
	const float rad = 0.25f * U.widget_unit;
	
	widget_init(&wtb);
	
	/* half rounded */
	round_box_edges(&wtb, roundboxalign, rect, rad);

	widgetbase_draw(&wtb, wcol);
}

static void widget_draw_extra_mask(const bContext *C, uiBut *but, uiWidgetType *wt, rcti *rect)
{
	uiWidgetBase wtb;
	const float rad = 0.25f * U.widget_unit;
	unsigned char col[4];
	
	/* state copy! */
	wt->wcol = *(wt->wcol_theme);
	
	widget_init(&wtb);
	
	if (but->block->drawextra) {
		/* note: drawextra can change rect +1 or -1, to match round errors of existing previews */
		but->block->drawextra(C, but->poin, but->block->drawextra_arg1, but->block->drawextra_arg2, rect);
		
		/* make mask to draw over image */
		UI_GetThemeColor3ubv(TH_BACK, col);
		gpuColor3ubv(col);
		
		round_box__edges(&wtb, UI_CNR_ALL, rect, 0.0f, rad);
		widgetbase_outline(&wtb);
	}
	
	/* outline */
	round_box_edges(&wtb, UI_CNR_ALL, rect, rad);
	wtb.outline = 1;
	wtb.inner = 0;
	widgetbase_draw(&wtb, &wt->wcol);
	
}

static uiWidgetType *widget_type(uiWidgetTypeEnum type)
{
	bTheme *btheme = UI_GetTheme();
	static uiWidgetType wt;
	
	/* defaults */
	wt.wcol_theme = &btheme->tui.wcol_regular;
	wt.wcol_state = &btheme->tui.wcol_state;
	wt.state = widget_state;
	wt.draw = widget_but;
	wt.custom = NULL;
	wt.text = widget_draw_text_icon;
	
	switch (type) {
		case UI_WTYPE_REGULAR:
			break;

		case UI_WTYPE_LABEL:
			wt.draw = NULL;
			wt.state = widget_state_label;
			break;
			
		case UI_WTYPE_TOGGLE:
			wt.wcol_theme = &btheme->tui.wcol_toggle;
			break;
			
		case UI_WTYPE_OPTION:
			wt.wcol_theme = &btheme->tui.wcol_option;
			wt.draw = widget_optionbut;
			break;
			
		case UI_WTYPE_RADIO:
			wt.wcol_theme = &btheme->tui.wcol_radio;
			wt.draw = widget_radiobut;
			break;

		case UI_WTYPE_NUMBER:
			wt.wcol_theme = &btheme->tui.wcol_num;
			wt.draw = widget_numbut;
			break;
			
		case UI_WTYPE_SLIDER:
			wt.wcol_theme = &btheme->tui.wcol_numslider;
			wt.custom = widget_numslider;
			wt.state = widget_state_numslider;
			break;
			
		case UI_WTYPE_EXEC:
			wt.wcol_theme = &btheme->tui.wcol_tool;
			wt.draw = widget_roundbut;
			break;

		case UI_WTYPE_TOOLTIP:
			wt.wcol_theme = &btheme->tui.wcol_tooltip;
			wt.draw = widget_menu_back;
			break;
			
			
		/* strings */
		case UI_WTYPE_NAME:
			wt.wcol_theme = &btheme->tui.wcol_text;
			wt.draw = widget_textbut;
			break;
			
		case UI_WTYPE_NAME_LINK:
			break;
			
		case UI_WTYPE_POINTER_LINK:
			break;
			
		case UI_WTYPE_FILENAME:
			break;
			
			
		/* start menus */
		case UI_WTYPE_MENU_RADIO:
			wt.wcol_theme = &btheme->tui.wcol_menu;
			wt.draw = widget_menubut;
			break;

		case UI_WTYPE_MENU_ICON_RADIO:
			wt.wcol_theme = &btheme->tui.wcol_menu;
			wt.draw = widget_menuiconbut;
			break;
			
		case UI_WTYPE_MENU_POINTER_LINK:
			wt.wcol_theme = &btheme->tui.wcol_menu;
			wt.draw = widget_menubut;
			break;

		case UI_WTYPE_MENU_NODE_LINK:
			wt.wcol_theme = &btheme->tui.wcol_menu;
			wt.draw = widget_menunodebut;
			break;
			
		case UI_WTYPE_PULLDOWN:
			wt.wcol_theme = &btheme->tui.wcol_pulldown;
			wt.draw = widget_pulldownbut;
			wt.state = widget_state_pulldown;
			break;
			
		/* in menus */
		case UI_WTYPE_MENU_ITEM:
			wt.wcol_theme = &btheme->tui.wcol_menu_item;
			wt.draw = widget_menu_itembut;
			wt.state = widget_state_menu_item;
			break;
			
		case UI_WTYPE_MENU_BACK:
			wt.wcol_theme = &btheme->tui.wcol_menu_back;
			wt.draw = widget_menu_back;
			break;
			
		/* specials */
		case UI_WTYPE_ICON:
			wt.custom = widget_icon_has_anim;
			break;
			
		case UI_WTYPE_SWATCH:
			wt.custom = widget_swatch;
			break;
			
		case UI_WTYPE_BOX:
			wt.custom = widget_box;
			wt.wcol_theme = &btheme->tui.wcol_box;
			break;
			
		case UI_WTYPE_RGB_PICKER:
			break;
			
		case UI_WTYPE_NORMAL:
			wt.custom = widget_normal;
			break;

		case UI_WTYPE_SCROLL:
			wt.wcol_theme = &btheme->tui.wcol_scroll;
			wt.state = widget_state_nothing;
			wt.custom = widget_scroll;
			break;

		case UI_WTYPE_LISTITEM:
			wt.wcol_theme = &btheme->tui.wcol_list_item;
			wt.draw = widget_list_itembut;
			break;
			
		case UI_WTYPE_PROGRESSBAR:
			wt.wcol_theme = &btheme->tui.wcol_progress;
			wt.custom = widget_progressbar;
			break;
	}
	
	return &wt;
}


static int widget_roundbox_set(uiBut *but, rcti *rect)
{
	int roundbox = UI_CNR_ALL;

	/* alignment */
	if ((but->drawflag & UI_BUT_ALIGN) && but->type != PULLDOWN) {
		
		/* ui_block_position has this correction too, keep in sync */
		if (but->drawflag & UI_BUT_ALIGN_TOP)
			rect->ymax += U.pixelsize;
		if (but->drawflag & UI_BUT_ALIGN_LEFT)
			rect->xmin -= U.pixelsize;
		
		switch (but->drawflag & UI_BUT_ALIGN) {
			case UI_BUT_ALIGN_TOP:
				roundbox = UI_CNR_BOTTOM_LEFT | UI_CNR_BOTTOM_RIGHT;
				break;
			case UI_BUT_ALIGN_DOWN:
				roundbox = UI_CNR_TOP_LEFT | UI_CNR_TOP_RIGHT;
				break;
			case UI_BUT_ALIGN_LEFT:
				roundbox = UI_CNR_TOP_RIGHT | UI_CNR_BOTTOM_RIGHT;
				break;
			case UI_BUT_ALIGN_RIGHT:
				roundbox = UI_CNR_TOP_LEFT | UI_CNR_BOTTOM_LEFT;
				break;
			case UI_BUT_ALIGN_DOWN | UI_BUT_ALIGN_RIGHT:
				roundbox = UI_CNR_TOP_LEFT;
				break;
			case UI_BUT_ALIGN_DOWN | UI_BUT_ALIGN_LEFT:
				roundbox = UI_CNR_TOP_RIGHT;
				break;
			case UI_BUT_ALIGN_TOP | UI_BUT_ALIGN_RIGHT:
				roundbox = UI_CNR_BOTTOM_LEFT;
				break;
			case UI_BUT_ALIGN_TOP | UI_BUT_ALIGN_LEFT:
				roundbox = UI_CNR_BOTTOM_RIGHT;
				break;
			default:
				roundbox = 0;
				break;
		}
	}

	/* align with open menu */
	if (but->active) {
		int direction = ui_button_open_menu_direction(but);

		if      (direction == UI_TOP)   roundbox &= ~(UI_CNR_TOP_RIGHT | UI_CNR_TOP_LEFT);
		else if (direction == UI_DOWN)  roundbox &= ~(UI_CNR_BOTTOM_RIGHT | UI_CNR_BOTTOM_LEFT);
		else if (direction == UI_LEFT)  roundbox &= ~(UI_CNR_TOP_LEFT | UI_CNR_BOTTOM_LEFT);
		else if (direction == UI_RIGHT) roundbox &= ~(UI_CNR_TOP_RIGHT | UI_CNR_BOTTOM_RIGHT);
	}

	return roundbox;
}

/* put all widget colors on half alpha, use local storage */
static void ui_widget_color_disabled(uiWidgetType *wt)
{
	static uiWidgetColors wcol_theme_s;
	
	wcol_theme_s = *wt->wcol_theme;
	
	wcol_theme_s.outline[3] *= 0.5;
	wcol_theme_s.inner[3] *= 0.5;
	wcol_theme_s.inner_sel[3] *= 0.5;
	wcol_theme_s.item[3] *= 0.5;
	wcol_theme_s.text[3] *= 0.5;
	wcol_theme_s.text_sel[3] *= 0.5;

	wt->wcol_theme = &wcol_theme_s;
}

/* conversion from old to new buttons, so still messy */
void ui_draw_but(const bContext *C, ARegion *ar, uiStyle *style, uiBut *but, rcti *rect)
{
	bTheme *btheme = UI_GetTheme();
	ThemeUI *tui = &btheme->tui;
	uiFontStyle *fstyle = &style->widget;
	uiWidgetType *wt = NULL;

	/* handle menus separately */
	if (but->dt == UI_EMBOSSP) {
		switch (but->type) {
			case LABEL:
				widget_draw_text_icon(&style->widgetlabel, &tui->wcol_menu_back, but, rect);
				break;
			case SEPRLINE:
				ui_draw_separator(rect, &tui->wcol_menu_item);
				break;
			default:
				wt = widget_type(UI_WTYPE_MENU_ITEM);
				break;
		}
	}
	else if (but->dt == UI_EMBOSSN) {
		/* "nothing" */
		wt = widget_type(UI_WTYPE_ICON);
	}
	else {
		
		switch (but->type) {
			case LABEL:
				if (but->block->flag & UI_BLOCK_LOOP)
					widget_draw_text_icon(&style->widgetlabel, &tui->wcol_menu_back, but, rect);
				else {
					wt = widget_type(UI_WTYPE_LABEL);
					fstyle = &style->widgetlabel;
				}
				break;

			case SEPR:
			case SEPRLINE:
				break;
				
			case BUT:
				wt = widget_type(UI_WTYPE_EXEC);
				break;

			case NUM:
				wt = widget_type(UI_WTYPE_NUMBER);
				break;
				
			case NUMSLI:
				wt = widget_type(UI_WTYPE_SLIDER);
				break;
				
			case ROW:
				wt = widget_type(UI_WTYPE_RADIO);
				break;

			case LISTROW:
				wt = widget_type(UI_WTYPE_LISTITEM);
				break;
				
			case TEX:
				wt = widget_type(UI_WTYPE_NAME);
				break;
			
			case SEARCH_MENU_UNLINK:
			case SEARCH_MENU:
				wt = widget_type(UI_WTYPE_NAME);
				if (but->block->flag & UI_BLOCK_LOOP)
					wt->wcol_theme = &btheme->tui.wcol_menu_back;
				break;
				
			case TOGBUT:
			case TOG:
			case TOGN:
				wt = widget_type(UI_WTYPE_TOGGLE);
				break;
				
			case OPTION:
			case OPTIONN:
				if (!(but->flag & UI_HAS_ICON)) {
					wt = widget_type(UI_WTYPE_OPTION);
					but->drawflag |= UI_BUT_TEXT_LEFT;
				}
				else
					wt = widget_type(UI_WTYPE_TOGGLE);
				
				/* option buttons have strings outside, on menus use different colors */
				if (but->block->flag & UI_BLOCK_LOOP)
					wt->state = widget_state_option_menu;
				
				break;
				
			case MENU:
			case BLOCK:
				/* new node-link button, not active yet XXX */
				if (but->flag & UI_BUT_NODE_LINK)
					wt = widget_type(UI_WTYPE_MENU_NODE_LINK);

				/* no text, with icon */
				else if (!but->str[0] && but->icon) {
					if (but->drawflag & UI_BUT_DRAW_ENUM_ARROWS)
						wt = widget_type(UI_WTYPE_MENU_RADIO);  /* with arrows */
					else
						wt = widget_type(UI_WTYPE_MENU_ICON_RADIO);  /* no arrows */
				}
				/* with menu arrows */
				else
					wt = widget_type(UI_WTYPE_MENU_RADIO);
				break;
				
			case PULLDOWN:
				wt = widget_type(UI_WTYPE_PULLDOWN);
				break;
			
			case BUTM:
				wt = widget_type(UI_WTYPE_MENU_ITEM);
				break;
				
			case COLOR:
				wt = widget_type(UI_WTYPE_SWATCH);
				break;
				
			case ROUNDBOX:
			case LISTBOX:
				wt = widget_type(UI_WTYPE_BOX);
				break;
				
			case LINK:
			case INLINK:
				wt = widget_type(UI_WTYPE_ICON);
				wt->custom = widget_link;
				
				break;
			
			case BUT_EXTRA:
				widget_draw_extra_mask(C, but, widget_type(UI_WTYPE_BOX), rect);
				break;
				
			case HSVCUBE:
				if (but->a1 == UI_GRAD_V_ALT) {  /* vertical V slider, uses new widget draw now */
					ui_draw_but_HSV_v(but, rect);
				}
				else {  /* other HSV pickers... */
					ui_draw_but_HSVCUBE(but, rect);
				}
				break;
				
			case HSVCIRCLE:
				ui_draw_but_HSVCIRCLE(but, &tui->wcol_regular, rect);
				break;
				
			case BUT_COLORBAND:
				ui_draw_but_COLORBAND(but, &tui->wcol_regular, rect);
				break;
				
			case BUT_NORMAL:
				wt = widget_type(UI_WTYPE_NORMAL);
				break;
				
			case BUT_IMAGE:
				ui_draw_but_IMAGE(ar, but, &tui->wcol_regular, rect);
				break;
			
			case HISTOGRAM:
				ui_draw_but_HISTOGRAM(ar, but, &tui->wcol_regular, rect);
				break;
				
			case WAVEFORM:
				ui_draw_but_WAVEFORM(ar, but, &tui->wcol_regular, rect);
				break;
				
			case VECTORSCOPE:
				ui_draw_but_VECTORSCOPE(ar, but, &tui->wcol_regular, rect);
				break;
					
			case BUT_CURVE:
				ui_draw_but_CURVE(ar, but, &tui->wcol_regular, rect);
				break;
				
			case PROGRESSBAR:
				wt = widget_type(UI_WTYPE_PROGRESSBAR);
				fstyle = &style->widgetlabel;
				break;

			case SCROLL:
				wt = widget_type(UI_WTYPE_SCROLL);
				break;

			case TRACKPREVIEW:
				ui_draw_but_TRACKPREVIEW(ar, but, &tui->wcol_regular, rect);
				break;

			case NODESOCKET:
				ui_draw_but_NODESOCKET(ar, but, &tui->wcol_regular, rect);
				break;

			default:
				wt = widget_type(UI_WTYPE_REGULAR);
				break;
		}
	}
	
	if (wt) {
		//rcti disablerect = *rect; /* rect gets clipped smaller for text */
		int roundboxalign, state;
		bool disabled = false;
		
		roundboxalign = widget_roundbox_set(but, rect);

		state = but->flag;
		if (but->editstr) state |= UI_TEXTINPUT;
		
		if (state & (UI_BUT_DISABLED | UI_BUT_INACTIVE))
			if (but->dt != UI_EMBOSSP)
				disabled = true;
		
		if (disabled)
			ui_widget_color_disabled(wt);
		
		wt->state(wt, state);
		if (wt->custom)
			wt->custom(but, &wt->wcol, rect, state, roundboxalign);
		else if (wt->draw)
			wt->draw(&wt->wcol, rect, state, roundboxalign);
		
		if (disabled)
			glEnable(GL_BLEND);
		wt->text(fstyle, &wt->wcol, but, rect);
		if (disabled)
			glDisable(GL_BLEND);
		
//		if (state & (UI_BUT_DISABLED | UI_BUT_INACTIVE))
//			if (but->dt != UI_EMBOSSP)
//				widget_disabled(&disablerect);
	}
}

void ui_draw_menu_back(uiStyle *UNUSED(style), uiBlock *block, rcti *rect)
{
	uiWidgetType *wt = widget_type(UI_WTYPE_MENU_BACK);
	
	wt->state(wt, 0);
	if (block)
		wt->draw(&wt->wcol, rect, block->flag, block->direction);
	else
		wt->draw(&wt->wcol, rect, 0, 0);
	
	if (block) {
		if (block->flag & UI_BLOCK_CLIPTOP) {
			/* XXX no scaling for UI here yet */
			gpuColor3ubv((unsigned char *)wt->wcol.text);
			UI_DrawTriIcon(BLI_rcti_cent_x(rect), rect->ymax - 8, 't');
		}
		if (block->flag & UI_BLOCK_CLIPBOTTOM) {
			/* XXX no scaling for UI here yet */
			gpuColor3ubv((unsigned char *)wt->wcol.text);
			UI_DrawTriIcon(BLI_rcti_cent_x(rect), rect->ymin + 10, 'v');
		}
	}
}

uiWidgetColors *ui_tooltip_get_theme(void)
{
	uiWidgetType *wt = widget_type(UI_WTYPE_TOOLTIP);
	return wt->wcol_theme;
}

void ui_draw_tooltip_background(uiStyle *UNUSED(style), uiBlock *UNUSED(block), rcti *rect)
{
	uiWidgetType *wt = widget_type(UI_WTYPE_TOOLTIP);
	wt->state(wt, 0);
	/* wt->draw ends up using same function to draw the tooltip as menu_back */
	wt->draw(&wt->wcol, rect, 0, 0);
}

void ui_draw_search_back(uiStyle *UNUSED(style), uiBlock *block, rcti *rect)
{
	uiWidgetType *wt = widget_type(UI_WTYPE_BOX);
	
	glEnable(GL_BLEND);
	widget_softshadow(rect, UI_CNR_ALL, 0.25f * U.widget_unit);
	glDisable(GL_BLEND);

	wt->state(wt, 0);
	if (block)
		wt->draw(&wt->wcol, rect, block->flag, UI_CNR_ALL);
	else
		wt->draw(&wt->wcol, rect, 0, UI_CNR_ALL);
	
}


/* helper call to draw a menu item without button */
/* state: UI_ACTIVE or 0 */
void ui_draw_menu_item(uiFontStyle *fstyle, rcti *rect, const char *name, int iconid, int state, bool use_sep)
{
	uiWidgetType *wt = widget_type(UI_WTYPE_MENU_ITEM);
	rcti _rect = *rect;
	char *cpoin;

	wt->state(wt, state);
	wt->draw(&wt->wcol, rect, 0, 0);
	
	uiStyleFontSet(fstyle);
	fstyle->align = UI_STYLE_TEXT_LEFT;
	
	/* text location offset */
	rect->xmin += 0.25f * UI_UNIT_X;
	if (iconid) rect->xmin += UI_DPI_ICON_SIZE;

	/* cut string in 2 parts? */
	if (use_sep) {
		cpoin = strchr(name, UI_SEP_CHAR);
		if (cpoin) {
			*cpoin = 0;
			rect->xmax -= BLF_width(fstyle->uifont_id, cpoin + 1, INT_MAX) + 10;
		}
	}
	
	gpuColor4ubv((unsigned char *)wt->wcol.text);
	uiStyleFontDraw(fstyle, rect, name);
	
	/* part text right aligned */
	if (use_sep) {
		if (cpoin) {
			fstyle->align = UI_STYLE_TEXT_RIGHT;
			rect->xmax = _rect.xmax - 5;
			uiStyleFontDraw(fstyle, rect, cpoin + 1);
			*cpoin = UI_SEP_CHAR;
		}
	}
	
	/* restore rect, was messed with */
	*rect = _rect;

	if (iconid) {
		float height, aspect;
		int xs = rect->xmin + 0.2f * UI_UNIT_X;
		int ys = rect->ymin + 0.1f * BLI_rcti_size_y(rect);

		height = ICON_SIZE_FROM_BUTRECT(rect);
		aspect = ICON_DEFAULT_HEIGHT / height;
		
		glEnable(GL_BLEND);
		UI_icon_draw_aspect(xs, ys, iconid, aspect, 1.0f); /* XXX scale weak get from fstyle? */
		glDisable(GL_BLEND);
	}
}

void ui_draw_preview_item(uiFontStyle *fstyle, rcti *rect, const char *name, int iconid, int state)
{
	rcti trect = *rect, bg_rect;
	float font_dims[2] = {0.0f, 0.0f};
	uiWidgetType *wt = widget_type(UI_WTYPE_MENU_ITEM);
	
	wt->state(wt, state);
	wt->draw(&wt->wcol, rect, 0, 0);
	
	widget_draw_preview(iconid, 1.0f, rect);
	
	BLF_width_and_height(fstyle->uifont_id, name, BLF_DRAW_STR_DUMMY_MAX, &font_dims[0], &font_dims[1]);

	/* text rect */
	trect.xmin += 0;
	trect.xmax = trect.xmin + font_dims[0] + 10;
	trect.ymin += 10;
	trect.ymax = trect.ymin + font_dims[1];
	if (trect.xmax > rect->xmax - PREVIEW_PAD)
		trect.xmax = rect->xmax - PREVIEW_PAD;

	bg_rect = trect;
	bg_rect.xmin = rect->xmin + PREVIEW_PAD;
	bg_rect.ymin = rect->ymin + PREVIEW_PAD;
	bg_rect.xmax = rect->xmax - PREVIEW_PAD;
	bg_rect.ymax += PREVIEW_PAD / 2;
	
	if (bg_rect.xmax > rect->xmax - PREVIEW_PAD)
		bg_rect.xmax = rect->xmax - PREVIEW_PAD;

	gpuColor4ubv((unsigned char *)wt->wcol_theme->inner_sel);
	glEnable(GL_BLEND);
	gpuSingleFilledRecti(bg_rect.xmin, bg_rect.ymin, bg_rect.xmax, bg_rect.ymax);
	glDisable(GL_BLEND);
	
	gpuColor3ubv((unsigned char *)wt->wcol.text);

	uiStyleFontDraw(fstyle, &trect, name);
}<|MERGE_RESOLUTION|>--- conflicted
+++ resolved
@@ -34,14 +34,8 @@
 #include "UI_interface.h"
 #include "UI_interface_icons.h"
 
-<<<<<<< HEAD
 /* external */
-
 #include "BIF_glutil.h"
-=======
-#include "DNA_screen_types.h"
-#include "DNA_userdef_types.h"
->>>>>>> 42946c37
 
 #include "BLI_math.h"
 #include "BLI_listbase.h"
@@ -210,17 +204,11 @@
 
 	/* for each AA step */
 	for (j = 0; j < WIDGET_AA_JITTER; j++) {
-<<<<<<< HEAD
 		const GLfloat dx = jit[j][0];
 		const GLfloat dy = jit[j][1];
 		gpuVertex2f(x1 + dx, y1 + dy);
 		gpuVertex2f(x2 + dx, y2 + dy);
 		gpuVertex2f(x3 + dx, y3 + dy);
-=======
-		glTranslatef(jit[j][0], jit[j][1], 0.0f);
-		glDrawArrays(GL_TRIANGLES, 0, 3);
-		glTranslatef(-jit[j][0], -jit[j][1], 0.0f);
->>>>>>> 42946c37
 	}
 
 	gpuEnd();
@@ -243,15 +231,9 @@
 	}
 
 	for (j = 0; j < WIDGET_AA_JITTER; j++) {
-<<<<<<< HEAD
-		gpuTranslate(1.0f * jit[j][0], 1.0f * jit[j][1], 0.0f);
+		gpuTranslate( jit[j][0],  jit[j][1], 0.0f);
 		uiDrawBox(mode, minx, miny, maxx, maxy, rad);
-		gpuTranslate(-1.0f * jit[j][0], -1.0f * jit[j][1], 0.0f);
-=======
-		glTranslatef(jit[j][0], jit[j][1], 0.0f);
-		uiDrawBox(mode, minx, miny, maxx, maxy, rad);
-		glTranslatef(-jit[j][0], -jit[j][1], 0.0f);
->>>>>>> 42946c37
+		gpuTranslate(-jit[j][0], -jit[j][1], 0.0f);
 	}
 
 	glDisable(GL_BLEND);
@@ -717,8 +699,7 @@
 				float x_mid = 0; /* used for dumb clamping of values */
 
 				/* dark checkers */
-<<<<<<< HEAD
-				gpuColor4ub(UI_TRANSP_DARK, UI_TRANSP_DARK, UI_TRANSP_DARK, 255);
+				gpuColor4ub(UI_ALPHA_CHECKER_DARK, UI_ALPHA_CHECKER_DARK, UI_ALPHA_CHECKER_DARK, 255);
 				arrays.vertexPointer = wtb->inner_v;
 				gpuDrawClientArrays(GL_TRIANGLE_FAN, &arrays, 0, wtb->totvert);
 
@@ -728,45 +709,20 @@
 
 				GPU_aspect_enable(GPU_ASPECT_RASTER, GPU_RASTER_POLYGON|GPU_RASTER_STIPPLE);
 
-				gpuColor4ub(UI_TRANSP_LIGHT, UI_TRANSP_LIGHT, UI_TRANSP_LIGHT, 255);
-				gpuPolygonStipple(checker_stipple_sml);
+				gpuColor4ub(UI_ALPHA_CHECKER_LIGHT, UI_ALPHA_CHECKER_LIGHT, UI_ALPHA_CHECKER_LIGHT, 255);
+				gpuPolygonStipple(stipple_checker_8px);
 				gpuRepeat();
-=======
-				glColor4ub(UI_ALPHA_CHECKER_DARK, UI_ALPHA_CHECKER_DARK, UI_ALPHA_CHECKER_DARK, 255);
-				glEnableClientState(GL_VERTEX_ARRAY);
-				glVertexPointer(2, GL_FLOAT, 0, wtb->inner_v);
-				glDrawArrays(GL_POLYGON, 0, wtb->totvert);
-
-				/* light checkers */
-				glEnable(GL_POLYGON_STIPPLE);
-				glColor4ub(UI_ALPHA_CHECKER_LIGHT, UI_ALPHA_CHECKER_LIGHT, UI_ALPHA_CHECKER_LIGHT, 255);
-				glPolygonStipple(stipple_checker_8px);
-
-				glVertexPointer(2, GL_FLOAT, 0, wtb->inner_v);
-				glDrawArrays(GL_POLYGON, 0, wtb->totvert);
->>>>>>> 42946c37
 
 				GPU_aspect_disable(GPU_ASPECT_RASTER, GPU_RASTER_POLYGON|GPU_RASTER_STIPPLE);
 
 				GPU_raster_end();
 
-<<<<<<< HEAD
 				gpuColor4ubv((unsigned char *)wcol->inner);
 				gpuRepeat();
-=======
-				glColor4ubv((unsigned char *)wcol->inner);
->>>>>>> 42946c37
 
 				for (a = 0; a < wtb->totvert; a++) {
 					x_mid += wtb->inner_v[a][0];
 				}
-<<<<<<< HEAD
-=======
-				x_mid /= wtb->totvert;
-
-				glVertexPointer(2, GL_FLOAT, 0, wtb->inner_v);
-				glDrawArrays(GL_POLYGON, 0, wtb->totvert);
->>>>>>> 42946c37
 
 				x_mid /= wtb->totvert;
 
@@ -775,16 +731,10 @@
 					inner_v_half[a][1] = wtb->inner_v[a][1];
 				}
 
-<<<<<<< HEAD
 				/* 1/2 solid color */
 				gpuColor4ub(wcol->inner[0], wcol->inner[1], wcol->inner[2], 255);
 				arrays.vertexPointer = inner_v_half;
 				gpuDrawClientArrays(GL_TRIANGLE_FAN, &arrays, 0, wtb->totvert);
-=======
-				glVertexPointer(2, GL_FLOAT, 0, inner_v_half);
-				glDrawArrays(GL_POLYGON, 0, wtb->totvert);
-				glDisableClientState(GL_VERTEX_ARRAY);
->>>>>>> 42946c37
 			}
 			else {
 				/* simple fill */
@@ -843,15 +793,10 @@
 		gpuBegin(GL_QUADS);
 
 		for (j = 0; j < WIDGET_AA_JITTER; j++) {
-<<<<<<< HEAD
 			float dx = jit[j][0];
 			float dy = jit[j][1];
 			int i;
 
-=======
-			glTranslatef(jit[j][0], jit[j][1], 0.0f);
-			
->>>>>>> 42946c37
 			/* outline */
 			gpuColor4ubv(tcol);
 			for (i = 0; i < 2*wtb->totvert; i += 2) {
@@ -872,32 +817,6 @@
 					quad_strip[i+2][1] + dy);
 			}
 
-			/* emboss bottom shadow */
-			if (0 && wtb->emboss) {
-				gpuColor4P(CPACK_WHITE, 0.020f);
-				for (i = 0; i < 2*wtb->halfwayvert - 1; i += 2) {
-					gpuVertex2f(
-						quad_strip_emboss[i+0][0] + dx,
-						quad_strip_emboss[i+0][1] + dy);
-
-					gpuVertex2f(
-						quad_strip_emboss[i+1][0] + dx,
-						quad_strip_emboss[i+1][1] + dy);
-
-					gpuVertex2f(
-						quad_strip_emboss[i+3][0] + dx,
-						quad_strip_emboss[i+3][1] + dy);
-
-					gpuVertex2f(
-						quad_strip_emboss[i+2][0] + dx,
-						quad_strip_emboss[i+2][1] + dy);
-				}
-			}
-<<<<<<< HEAD
-=======
-			
-			glTranslatef(-jit[j][0], -jit[j][1], 0.0f);
->>>>>>> 42946c37
 		}
 
 		gpuEnd();
@@ -905,7 +824,6 @@
 	}
 
 	/* decoration */
-<<<<<<< HEAD
 
 	gpuImmediateFormat_V2();
 
@@ -922,28 +840,6 @@
 		widget_trias_append(&wtb->tria1);
 		widget_trias_append(&wtb->tria2);
 		gpuEnd();
-=======
-	if (wtb->tria1.tot || wtb->tria2.tot) {
-		const unsigned char tcol[4] = {wcol->item[0],
-		                               wcol->item[1],
-		                               wcol->item[2],
-		                               (unsigned char)((float)wcol->item[3] / WIDGET_AA_JITTER)};
-		/* for each AA step */
-		for (j = 0; j < WIDGET_AA_JITTER; j++) {
-			glTranslatef(jit[j][0], jit[j][1], 0.0f);
-
-			if (wtb->tria1.tot) {
-				glColor4ubv(tcol);
-				widget_trias_draw(&wtb->tria1);
-			}
-			if (wtb->tria2.tot) {
-				glColor4ubv(tcol);
-				widget_trias_draw(&wtb->tria2);
-			}
-		
-			glTranslatef(-jit[j][0], -jit[j][1], 0.0f);
-		}
->>>>>>> 42946c37
 	}
 
 	gpuImmediateUnformat();
@@ -1423,9 +1319,6 @@
 		}
 	}
 	
-<<<<<<< HEAD
-	gpuColor4ubv((unsigned char *)wcol->text);
-=======
 #ifdef USE_NUMBUTS_LR_ALIGN
 	if (!drawstr_right && ELEM(but->type, NUM, NUMSLI) &&
 	    /* if we're editing or multi-drag (fake editing), then use left alignment */
@@ -1448,8 +1341,7 @@
 	}
 #endif
 
-	glColor4ubv((unsigned char *)wcol->text);
->>>>>>> 42946c37
+	gpuColor4ubv((unsigned char *)wcol->text);
 
 	if (!use_right_only) {
 		/* for underline drawing */
@@ -2196,21 +2088,13 @@
 	float xpos, ypos, ang = 0.0f;
 	float rgb[3], hsvo[3], hsv[3], col[3], colcent[3];
 	int a;
-<<<<<<< HEAD
-	int color_profile = but->block->color_profile;
+	bool color_profile = but->block->color_profile;
 
 	gpuImmediateFormat_C4_V3();
 
-	if (but->rnaprop && RNA_property_subtype(but->rnaprop) == PROP_COLOR_GAMMA)
-		color_profile = FALSE;
-
-=======
-	bool color_profile = but->block->color_profile;
-	
 	if (but->rnaprop && RNA_property_subtype(but->rnaprop) == PROP_COLOR_GAMMA)
 		color_profile = false;
-	
->>>>>>> 42946c37
+
 	/* color */
 	ui_get_but_vectorf(but, rgb);
 
@@ -2476,18 +2360,10 @@
 	float x = 0.0f, y = 0.0f;
 	float *hsv = ui_block_hsv_get(but->block);
 	float hsv_n[3];
-<<<<<<< HEAD
-	int color_profile = but->block->color_profile;
-	
-	if (but->rnaprop && RNA_property_subtype(but->rnaprop) == PROP_COLOR_GAMMA)
-		color_profile = FALSE;
-
+	bool use_display_colorspace = ui_hsvcube_use_display_colorspace(but);
+	
 	gpuImmediateFormat_C4_V3();
 
-=======
-	bool use_display_colorspace = ui_hsvcube_use_display_colorspace(but);
-	
->>>>>>> 42946c37
 	copy_v3_v3(hsv_n, hsv);
 
 	ui_get_but_vectorf(but, rgb);
@@ -2519,13 +2395,8 @@
 	const float rad = 0.5f * BLI_rcti_size_x(rect);
 	float x, y;
 	float rgb[3], hsv[3], v, range;
-<<<<<<< HEAD
-	int color_profile = but->block->color_profile;
-
-=======
 	bool color_profile = but->block->color_profile;
-	
->>>>>>> 42946c37
+
 	if (but->rnaprop && RNA_property_subtype(but->rnaprop) == PROP_COLOR_GAMMA)
 		color_profile = false;
 
@@ -2575,13 +2446,8 @@
 	col[0] = wcol->text[0];
 	col[1] = wcol->text[1];
 	col[2] = wcol->text[2];
-<<<<<<< HEAD
-	col[3] = 7;
-
-=======
 	col[3] = 30;
-	
->>>>>>> 42946c37
+
 	glEnable(GL_BLEND);
 	gpuColor4ubv(col);
 	gpuSingleLinei(rect->xmin, y, rect->xmax, y); // DOODLE: single line
