/*
 * ***** BEGIN GPL LICENSE BLOCK *****
 *
 * This program is free software; you can redistribute it and/or
 * modify it under the terms of the GNU General Public License
 * as published by the Free Software Foundation; either version 2
 * of the License, or (at your option) any later version.
 *
 * This program is distributed in the hope that it will be useful,
 * but WITHOUT ANY WARRANTY; without even the implied warranty of
 * MERCHANTABILITY or FITNESS FOR A PARTICULAR PURPOSE.  See the
 * GNU General Public License for more details.
 *
 * You should have received a copy of the GNU General Public License
 * along with this program; if not, write to the Free Software Foundation,
 * Inc., 51 Franklin Street, Fifth Floor, Boston, MA 02110-1301, USA.
 *
 * Contributor(s): Blender Foundation 2009.
 *
 * ***** END GPL LICENSE BLOCK *****
 */

/** \file blender/editors/interface/interface_templates.c
 *  \ingroup edinterface
 */


#include <stdlib.h>
#include <stddef.h>
#include <string.h>

#include "MEM_guardedalloc.h"

#include "DNA_cache_library_types.h"
#include "DNA_node_types.h"
#include "DNA_scene_types.h"
#include "DNA_object_types.h"
#include "DNA_object_force.h"
#include "DNA_brush_types.h"
#include "DNA_texture_types.h"

#include "BLI_utildefines.h"
#include "BLI_string.h"
#include "BLI_ghash.h"
#include "BLI_rect.h"
#include "BLI_math.h"
#include "BLI_listbase.h"
#include "BLI_fnmatch.h"

#include "BLF_api.h"
#include "BLF_translation.h"

#include "BKE_cache_library.h"
#include "BKE_colortools.h"
#include "BKE_context.h"
#include "BKE_depsgraph.h"
#include "BKE_global.h"
#include "BKE_idcode.h"
#include "BKE_library.h"
#include "BKE_linestyle.h"
#include "BKE_main.h"
#include "BKE_modifier.h"
#include "BKE_object.h"
#include "BKE_packedFile.h"
#include "BKE_particle.h"
#include "BKE_paint.h"
#include "BKE_report.h"
#include "BKE_sca.h"
#include "BKE_screen.h"
#include "BKE_texture.h"

#include "ED_screen.h"
#include "ED_object.h"
#include "ED_render.h"
#include "ED_util.h"

#include "RNA_access.h"
#include "RNA_enum_types.h"

#include "WM_api.h"
#include "WM_types.h"

#include "UI_interface.h"
#include "UI_interface_icons.h"
#include "interface_intern.h"

void UI_template_fix_linking(void)
{
}

/********************** Header Template *************************/

void uiTemplateHeader(uiLayout *layout, bContext *C)
{
	uiBlock *block;

	block = uiLayoutAbsoluteBlock(layout);
	ED_area_header_switchbutton(C, block, 0);
}

/********************** Search Callbacks *************************/

typedef struct TemplateID {
	PointerRNA ptr;
	PropertyRNA *prop;

	ListBase *idlb;
	int prv_rows, prv_cols;
	bool preview;
} TemplateID;

/* Search browse menu, assign  */
static void id_search_call_cb(bContext *C, void *arg_template, void *item)
{
	TemplateID *template = (TemplateID *)arg_template;

	/* ID */
	if (item) {
		PointerRNA idptr;

		RNA_id_pointer_create(item, &idptr);
		RNA_property_pointer_set(&template->ptr, template->prop, idptr);
		RNA_property_update(C, &template->ptr, template->prop);
	}
}

/* ID Search browse menu, do the search */
static void id_search_cb(const bContext *C, void *arg_template, const char *str, uiSearchItems *items)
{
	TemplateID *template = (TemplateID *)arg_template;
	ListBase *lb = template->idlb;
	ID *id, *id_from = template->ptr.id.data;
	int iconid;
	int flag = RNA_property_flag(template->prop);

	/* ID listbase */
	for (id = lb->first; id; id = id->next) {
		if (!((flag & PROP_ID_SELF_CHECK) && id == id_from)) {

			/* use filter */
			if (RNA_property_type(template->prop) == PROP_POINTER) {
				PointerRNA ptr;
				RNA_id_pointer_create(id, &ptr);
				if (RNA_property_pointer_poll(&template->ptr, template->prop, &ptr) == 0)
					continue;
			}

			/* hide dot-datablocks, but only if filter does not force it visible */
			if (U.uiflag & USER_HIDE_DOT)
				if ((id->name[2] == '.') && (str[0] != '.'))
					continue;

			if (*str == '\0' || BLI_strcasestr(id->name + 2, str)) {
				/* +1 is needed because name_uiprefix_id used 3 letter prefix
				 * followed by ID_NAME-2 characters from id->name
				 */
				char name_ui[MAX_ID_NAME + 1];
				name_uiprefix_id(name_ui, id);

				iconid = ui_id_icon_get(C, id, template->preview);

				if (false == UI_search_item_add(items, name_ui, id, iconid))
					break;
			}
		}
	}
}

/* ID Search browse menu, open */
static uiBlock *id_search_menu(bContext *C, ARegion *ar, void *arg_litem)
{
	static char search[256];
	static TemplateID template;
	PointerRNA idptr;
	wmWindow *win = CTX_wm_window(C);
	uiBlock *block;
	uiBut *but;
	
	/* clear initial search string, then all items show */
	search[0] = 0;
	/* arg_litem is malloced, can be freed by parent button */
	template = *((TemplateID *)arg_litem);
	
	/* get active id for showing first item */
	idptr = RNA_property_pointer_get(&template.ptr, template.prop);

	block = UI_block_begin(C, ar, "_popup", UI_EMBOSS);
	UI_block_flag_enable(block, UI_BLOCK_LOOP | UI_BLOCK_SEARCH_MENU);
	
	/* preview thumbnails */
	if (template.prv_rows > 0 && template.prv_cols > 0) {
		int w = 4 * U.widget_unit * template.prv_cols;
		int h = 4 * U.widget_unit * template.prv_rows + U.widget_unit;
		
		/* fake button, it holds space for search items */
		uiDefBut(block, UI_BTYPE_LABEL, 0, "", 10, 15, w, h, NULL, 0, 0, 0, 0, NULL);
		
		but = uiDefSearchBut(block, search, 0, ICON_VIEWZOOM, sizeof(search), 10, 0, w, UI_UNIT_Y,
		                     template.prv_rows, template.prv_cols, "");
		UI_but_func_search_set(but, id_search_cb, &template, id_search_call_cb, idptr.data);
	}
	/* list view */
	else {
		const int searchbox_width  = UI_searchbox_size_x();
		const int searchbox_height = UI_searchbox_size_y();
		
		/* fake button, it holds space for search items */
		uiDefBut(block, UI_BTYPE_LABEL, 0, "", 10, 15, searchbox_width, searchbox_height, NULL, 0, 0, 0, 0, NULL);
		but = uiDefSearchBut(block, search, 0, ICON_VIEWZOOM, sizeof(search), 10, 0, searchbox_width, UI_UNIT_Y - 1, 0, 0, "");
		UI_but_func_search_set(but, id_search_cb, &template, id_search_call_cb, idptr.data);
	}
		
	
	UI_block_bounds_set_normal(block, 0.3f * U.widget_unit);
	UI_block_direction_set(block, UI_DIR_DOWN);
	
	/* give search-field focus */
	UI_but_focus_on_enter_event(win, but);
	/* this type of search menu requires undo */
	but->flag |= UI_BUT_UNDO;
	
	return block;
}

/************************ ID Template ***************************/
/* This is for browsing and editing the ID-blocks used */

/* for new/open operators */
void UI_context_active_but_prop_get_templateID(bContext *C, PointerRNA *ptr, PropertyRNA **prop)
{
	TemplateID *template;
	ARegion *ar = CTX_wm_region(C);
	uiBlock *block;
	uiBut *but;

	memset(ptr, 0, sizeof(*ptr));
	*prop = NULL;

	if (!ar)
		return;

	for (block = ar->uiblocks.first; block; block = block->next) {
		for (but = block->buttons.first; but; but = but->next) {
			/* find the button before the active one */
			if ((but->flag & (UI_BUT_LAST_ACTIVE | UI_ACTIVE))) {
				if (but->func_argN) {
					template = but->func_argN;
					*ptr = template->ptr;
					*prop = template->prop;
					return;
				}
			}
		}
	}
}


static void template_id_cb(bContext *C, void *arg_litem, void *arg_event)
{
	TemplateID *template = (TemplateID *)arg_litem;
	PointerRNA idptr = RNA_property_pointer_get(&template->ptr, template->prop);
	ID *id = idptr.data;
	int event = GET_INT_FROM_POINTER(arg_event);
	
	switch (event) {
		case UI_ID_BROWSE:
		case UI_ID_PIN:
			RNA_warning("warning, id event %d shouldnt come here", event);
			break;
		case UI_ID_OPEN:
		case UI_ID_ADD_NEW:
			/* these call UI_context_active_but_prop_get_templateID */
			break;
		case UI_ID_DELETE:
			memset(&idptr, 0, sizeof(idptr));
			RNA_property_pointer_set(&template->ptr, template->prop, idptr);
			RNA_property_update(C, &template->ptr, template->prop);

			if (id && CTX_wm_window(C)->eventstate->shift) /* useful hidden functionality, */
				id->us = 0;

			break;
		case UI_ID_FAKE_USER:
			if (id) {
				if (id->flag & LIB_FAKEUSER) id_us_plus(id);
				else id_us_min(id);
			}
			else {
				return;
			}
			break;
		case UI_ID_LOCAL:
			if (id) {
				if (id_make_local(id, false)) {
					/* reassign to get get proper updates/notifiers */
					idptr = RNA_property_pointer_get(&template->ptr, template->prop);
					RNA_property_pointer_set(&template->ptr, template->prop, idptr);
					RNA_property_update(C, &template->ptr, template->prop);
				}
			}
			break;
		case UI_ID_ALONE:
			if (id) {
				const bool do_scene_obj = (GS(id->name) == ID_OB) &&
				                          (template->ptr.type == &RNA_SceneObjects);

				/* make copy */
				if (do_scene_obj) {
					Main *bmain = CTX_data_main(C);
					Scene *scene = CTX_data_scene(C);
					ED_object_single_user(bmain, scene, (struct Object *)id);
					WM_event_add_notifier(C, NC_SCENE | ND_OB_ACTIVE, scene);
					DAG_relations_tag_update(bmain);
				}
				else {
					if (id) {
						id_single_user(C, id, &template->ptr, template->prop);
					}
				}
			}
			break;
#if 0
		case UI_ID_AUTO_NAME:
			break;
#endif
	}
}

static const char *template_id_browse_tip(StructRNA *type)
{
	if (type) {
		switch (RNA_type_to_ID_code(type)) {
			case ID_SCE: return N_("Browse Scene to be linked");
			case ID_OB:  return N_("Browse Object to be linked");
			case ID_ME:  return N_("Browse Mesh Data to be linked");
			case ID_CU:  return N_("Browse Curve Data to be linked");
			case ID_MB:  return N_("Browse Metaball Data to be linked");
			case ID_MA:  return N_("Browse Material to be linked");
			case ID_TE:  return N_("Browse Texture to be linked");
			case ID_IM:  return N_("Browse Image to be linked");
			case ID_LS:  return N_("Browse Line Style Data to be linked");
			case ID_LT:  return N_("Browse Lattice Data to be linked");
			case ID_LA:  return N_("Browse Lamp Data to be linked");
			case ID_CA:  return N_("Browse Camera Data to be linked");
			case ID_WO:  return N_("Browse World Settings to be linked");
			case ID_SCR: return N_("Choose Screen layout");
			case ID_TXT: return N_("Browse Text to be linked");
			case ID_SPK: return N_("Browse Speaker Data to be linked");
			case ID_SO:  return N_("Browse Sound to be linked");
			case ID_AR:  return N_("Browse Armature data to be linked");
			case ID_AC:  return N_("Browse Action to be linked");
			case ID_NT:  return N_("Browse Node Tree to be linked");
			case ID_BR:  return N_("Browse Brush to be linked");
			case ID_PA:  return N_("Browse Particle Settings to be linked");
			case ID_GD:  return N_("Browse Grease Pencil Data to be linked");
			case ID_MC:  return N_("Browse Movie Clip to be linked");
			case ID_MSK: return N_("Browse Mask to be linked");
			case ID_PAL: return N_("Browse Palette Data to be linked");
			case ID_PC:  return N_("Browse Paint Curve Data to be linked");
			case ID_CL:  return N_("Browse Cache Library Data to be linked");
		}
	}
	return N_("Browse ID data to be linked");
}

/* Return a type-based i18n context, needed e.g. by "New" button.
 * In most languages, this adjective takes different form based on gender of type name...
 */
#ifdef WITH_INTERNATIONAL
static const char *template_id_context(StructRNA *type)
{
	if (type) {
		switch (RNA_type_to_ID_code(type)) {
			case ID_SCE: return BLF_I18NCONTEXT_ID_SCENE;
			case ID_OB:  return BLF_I18NCONTEXT_ID_OBJECT;
			case ID_ME:  return BLF_I18NCONTEXT_ID_MESH;
			case ID_CU:  return BLF_I18NCONTEXT_ID_CURVE;
			case ID_MB:  return BLF_I18NCONTEXT_ID_METABALL;
			case ID_MA:  return BLF_I18NCONTEXT_ID_MATERIAL;
			case ID_TE:  return BLF_I18NCONTEXT_ID_TEXTURE;
			case ID_IM:  return BLF_I18NCONTEXT_ID_IMAGE;
			case ID_LS:  return BLF_I18NCONTEXT_ID_FREESTYLELINESTYLE;
			case ID_LT:  return BLF_I18NCONTEXT_ID_LATTICE;
			case ID_LA:  return BLF_I18NCONTEXT_ID_LAMP;
			case ID_CA:  return BLF_I18NCONTEXT_ID_CAMERA;
			case ID_WO:  return BLF_I18NCONTEXT_ID_WORLD;
			case ID_SCR: return BLF_I18NCONTEXT_ID_SCREEN;
			case ID_TXT: return BLF_I18NCONTEXT_ID_TEXT;
			case ID_SPK: return BLF_I18NCONTEXT_ID_SPEAKER;
			case ID_SO:  return BLF_I18NCONTEXT_ID_SOUND;
			case ID_AR:  return BLF_I18NCONTEXT_ID_ARMATURE;
			case ID_AC:  return BLF_I18NCONTEXT_ID_ACTION;
			case ID_NT:  return BLF_I18NCONTEXT_ID_NODETREE;
			case ID_BR:  return BLF_I18NCONTEXT_ID_BRUSH;
			case ID_PA:  return BLF_I18NCONTEXT_ID_PARTICLESETTINGS;
			case ID_GD:  return BLF_I18NCONTEXT_ID_GPENCIL;
			case ID_MC:  return BLF_I18NCONTEXT_ID_MOVIECLIP;
			case ID_MSK: return BLF_I18NCONTEXT_ID_MASK;
			case ID_PAL: return BLF_I18NCONTEXT_ID_PALETTE;
			case ID_PC:  return BLF_I18NCONTEXT_ID_PAINTCURVE;
			case ID_CL:  return BLF_I18NCONTEXT_ID_CACHELIBRARY;
		}
	}
	return BLF_I18NCONTEXT_DEFAULT;
}
#endif

static void template_ID(bContext *C, uiLayout *layout, TemplateID *template, StructRNA *type, short idcode, int flag,
                        const char *newop, const char *openop, const char *unlinkop)
{
	uiBut *but;
	uiBlock *block;
	PointerRNA idptr;
	// ListBase *lb; // UNUSED
	ID *id, *idfrom;
	const bool editable = RNA_property_editable(&template->ptr, template->prop);

	idptr = RNA_property_pointer_get(&template->ptr, template->prop);
	id = idptr.data;
	idfrom = template->ptr.id.data;
	// lb = template->idlb;

	block = uiLayoutGetBlock(layout);
	UI_block_align_begin(block);

	if (idptr.type)
		type = idptr.type;

	if (flag & UI_ID_PREVIEWS) {
		template->preview = true;

		but = uiDefBlockButN(block, id_search_menu, MEM_dupallocN(template), "", 0, 0, UI_UNIT_X * 6, UI_UNIT_Y * 6,
		                     TIP_(template_id_browse_tip(type)));
		but->icon = id ? ui_id_icon_get(C, id, true) : RNA_struct_ui_icon(type);
		UI_but_flag_enable(but, UI_HAS_ICON | UI_BUT_ICON_PREVIEW);

		if ((idfrom && idfrom->lib) || !editable)
			UI_but_flag_enable(but, UI_BUT_DISABLED);
		
		uiLayoutRow(layout, true);
	}
	else if (flag & UI_ID_BROWSE) {
		but = uiDefBlockButN(block, id_search_menu, MEM_dupallocN(template), "", 0, 0, UI_UNIT_X * 1.6, UI_UNIT_Y,
		                     TIP_(template_id_browse_tip(type)));
		but->icon = RNA_struct_ui_icon(type);
		/* default dragging of icon for id browse buttons */
		UI_but_drag_set_id(but, id);
		UI_but_flag_enable(but, UI_HAS_ICON);
		UI_but_drawflag_enable(but, UI_BUT_ICON_LEFT);

		if ((idfrom && idfrom->lib) || !editable)
			UI_but_flag_enable(but, UI_BUT_DISABLED);
	}

	/* text button with name */
	if (id) {
		char name[UI_MAX_NAME_STR];
		const bool user_alert = (id->us <= 0);

		//text_idbutton(id, name);
		name[0] = '\0';
		but = uiDefButR(block, UI_BTYPE_TEXT, 0, name, 0, 0, UI_UNIT_X * 6, UI_UNIT_Y,
		                &idptr, "name", -1, 0, 0, -1, -1, RNA_struct_ui_description(type));
		UI_but_funcN_set(but, template_id_cb, MEM_dupallocN(template), SET_INT_IN_POINTER(UI_ID_RENAME));
		if (user_alert) UI_but_flag_enable(but, UI_BUT_REDALERT);

		if (id->lib) {
			if (id->flag & LIB_INDIRECT) {
				but = uiDefIconBut(block, UI_BTYPE_BUT, 0, ICON_LIBRARY_DATA_INDIRECT, 0, 0, UI_UNIT_X, UI_UNIT_Y,
				                   NULL, 0, 0, 0, 0, TIP_("Indirect library datablock, cannot change"));
				UI_but_flag_enable(but, UI_BUT_DISABLED);
			}
			else {
				but = uiDefIconBut(block, UI_BTYPE_BUT, 0, ICON_LIBRARY_DATA_DIRECT, 0, 0, UI_UNIT_X, UI_UNIT_Y,
				                   NULL, 0, 0, 0, 0, TIP_("Direct linked library datablock, click to make local"));
				if (!id_make_local(id, true /* test */) || (idfrom && idfrom->lib))
					UI_but_flag_enable(but, UI_BUT_DISABLED);
			}

			UI_but_funcN_set(but, template_id_cb, MEM_dupallocN(template), SET_INT_IN_POINTER(UI_ID_LOCAL));
		}

		if (id->us > 1) {
			char numstr[32];
			short numstr_len;

			numstr_len = BLI_snprintf(numstr, sizeof(numstr), "%d", id->us);

			but = uiDefBut(block, UI_BTYPE_BUT, 0, numstr, 0, 0,
			               numstr_len * 0.2f * UI_UNIT_X + UI_UNIT_X, UI_UNIT_Y, NULL, 0, 0, 0, 0,
			               TIP_("Display number of users of this data (click to make a single-user copy)"));
			but->flag |= UI_BUT_UNDO;

			UI_but_funcN_set(but, template_id_cb, MEM_dupallocN(template), SET_INT_IN_POINTER(UI_ID_ALONE));
			if (/* test only */
			    (id_copy(id, NULL, true) == false) ||
			    (idfrom && idfrom->lib) ||
			    (!editable) ||
			    /* object in editmode - don't change data */
			    (idfrom && GS(idfrom->name) == ID_OB && (((Object *)idfrom)->mode & OB_MODE_EDIT)))
			{
				UI_but_flag_enable(but, UI_BUT_DISABLED);
			}
		}
	
		if (user_alert) UI_but_flag_enable(but, UI_BUT_REDALERT);
		
		if (id->lib == NULL && !(ELEM(GS(id->name), ID_GR, ID_SCE, ID_SCR, ID_TXT, ID_OB))) {
			uiDefButR(block, UI_BTYPE_TOGGLE, 0, "F", 0, 0, UI_UNIT_X, UI_UNIT_Y, &idptr, "use_fake_user", -1, 0, 0, -1, -1, NULL);
		}
	}
	
	if (flag & UI_ID_ADD_NEW) {
		int w = id ? UI_UNIT_X : (flag & UI_ID_OPEN) ? UI_UNIT_X * 3 : UI_UNIT_X * 6;
		
		/* i18n markup, does nothing! */
		BLF_I18N_MSGID_MULTI_CTXT("New", BLF_I18NCONTEXT_DEFAULT,
		                                 BLF_I18NCONTEXT_ID_SCENE,
		                                 BLF_I18NCONTEXT_ID_OBJECT,
		                                 BLF_I18NCONTEXT_ID_MESH,
		                                 BLF_I18NCONTEXT_ID_CURVE,
		                                 BLF_I18NCONTEXT_ID_METABALL,
		                                 BLF_I18NCONTEXT_ID_MATERIAL,
		                                 BLF_I18NCONTEXT_ID_TEXTURE,
		                                 BLF_I18NCONTEXT_ID_IMAGE,
		                                 BLF_I18NCONTEXT_ID_LATTICE,
		                                 BLF_I18NCONTEXT_ID_LAMP,
		                                 BLF_I18NCONTEXT_ID_CAMERA,
		                                 BLF_I18NCONTEXT_ID_WORLD,
		                                 BLF_I18NCONTEXT_ID_SCREEN,
		                                 BLF_I18NCONTEXT_ID_TEXT,
		);
		BLF_I18N_MSGID_MULTI_CTXT("New", BLF_I18NCONTEXT_ID_SPEAKER,
		                                 BLF_I18NCONTEXT_ID_SOUND,
		                                 BLF_I18NCONTEXT_ID_ARMATURE,
		                                 BLF_I18NCONTEXT_ID_ACTION,
		                                 BLF_I18NCONTEXT_ID_NODETREE,
		                                 BLF_I18NCONTEXT_ID_BRUSH,
		                                 BLF_I18NCONTEXT_ID_PARTICLESETTINGS,
		                                 BLF_I18NCONTEXT_ID_GPENCIL,
		                                 BLF_I18NCONTEXT_ID_FREESTYLELINESTYLE,
		);
		
		if (newop) {
			but = uiDefIconTextButO(block, UI_BTYPE_BUT, newop, WM_OP_INVOKE_DEFAULT, ICON_ZOOMIN,
			                        (id) ? "" : CTX_IFACE_(template_id_context(type), "New"), 0, 0, w, UI_UNIT_Y, NULL);
			UI_but_funcN_set(but, template_id_cb, MEM_dupallocN(template), SET_INT_IN_POINTER(UI_ID_ADD_NEW));
		}
		else {
			but = uiDefIconTextBut(block, UI_BTYPE_BUT, 0, ICON_ZOOMIN, (id) ? "" : CTX_IFACE_(template_id_context(type), "New"),
			                       0, 0, w, UI_UNIT_Y, NULL, 0, 0, 0, 0, NULL);
			UI_but_funcN_set(but, template_id_cb, MEM_dupallocN(template), SET_INT_IN_POINTER(UI_ID_ADD_NEW));
		}

		if ((idfrom && idfrom->lib) || !editable)
			UI_but_flag_enable(but, UI_BUT_DISABLED);
	}

	/* Due to space limit in UI - skip the "open" icon for packed data, and allow to unpack.
	 * Only for images, sound and fonts */
	if (id && BKE_pack_check(id)) {
		but = uiDefIconButO(block, UI_BTYPE_BUT, "FILE_OT_unpack_item", WM_OP_INVOKE_REGION_WIN, ICON_PACKAGE, 0, 0,
		                    UI_UNIT_X, UI_UNIT_Y, TIP_("Packed File, click to unpack"));
		UI_but_operator_ptr_get(but);
		
		RNA_string_set(but->opptr, "id_name", id->name + 2);
		RNA_int_set(but->opptr, "id_type", GS(id->name));
		
	}
	else if (flag & UI_ID_OPEN) {
		int w = id ? UI_UNIT_X : (flag & UI_ID_ADD_NEW) ? UI_UNIT_X * 3 : UI_UNIT_X * 6;
		
		if (openop) {
			but = uiDefIconTextButO(block, UI_BTYPE_BUT, openop, WM_OP_INVOKE_DEFAULT, ICON_FILESEL, (id) ? "" : IFACE_("Open"),
			                        0, 0, w, UI_UNIT_Y, NULL);
			UI_but_funcN_set(but, template_id_cb, MEM_dupallocN(template), SET_INT_IN_POINTER(UI_ID_OPEN));
		}
		else {
			but = uiDefIconTextBut(block, UI_BTYPE_BUT, 0, ICON_FILESEL, (id) ? "" : IFACE_("Open"), 0, 0, w, UI_UNIT_Y,
			                       NULL, 0, 0, 0, 0, NULL);
			UI_but_funcN_set(but, template_id_cb, MEM_dupallocN(template), SET_INT_IN_POINTER(UI_ID_OPEN));
		}

		if ((idfrom && idfrom->lib) || !editable)
			UI_but_flag_enable(but, UI_BUT_DISABLED);
	}
	
	/* delete button */
	/* don't use RNA_property_is_unlink here */
	if (id && (flag & UI_ID_DELETE)) {
		/* allow unlink if 'unlinkop' is passed, even when 'PROP_NEVER_UNLINK' is set */
		but = NULL;

		if (unlinkop) {
			but = uiDefIconButO(block, UI_BTYPE_BUT, unlinkop, WM_OP_INVOKE_REGION_WIN, ICON_X, 0, 0, UI_UNIT_X, UI_UNIT_Y, NULL);
			/* so we can access the template from operators, font unlinking needs this */
			UI_but_funcN_set(but, NULL, MEM_dupallocN(template), NULL);
		}
		else {
			if ((RNA_property_flag(template->prop) & PROP_NEVER_UNLINK) == 0) {
				but = uiDefIconBut(block, UI_BTYPE_BUT, 0, ICON_X, 0, 0, UI_UNIT_X, UI_UNIT_Y, NULL, 0, 0, 0, 0,
				                   TIP_("Unlink datablock "
				                        "(Shift + Click to set users to zero, data will then not be saved)"));
				UI_but_funcN_set(but, template_id_cb, MEM_dupallocN(template), SET_INT_IN_POINTER(UI_ID_DELETE));

				if (RNA_property_flag(template->prop) & PROP_NEVER_NULL) {
					UI_but_flag_enable(but, UI_BUT_DISABLED);
				}
			}
		}

		if (but) {
			if ((idfrom && idfrom->lib) || !editable) {
				UI_but_flag_enable(but, UI_BUT_DISABLED);
			}
		}
	}

	if (idcode == ID_TE)
		uiTemplateTextureShow(layout, C, &template->ptr, template->prop);
	
	UI_block_align_end(block);
}

static void ui_template_id(uiLayout *layout, bContext *C, PointerRNA *ptr, const char *propname, const char *newop,
                           const char *openop, const char *unlinkop, int flag, int prv_rows, int prv_cols)
{
	TemplateID *template;
	PropertyRNA *prop;
	StructRNA *type;
	short idcode;

	prop = RNA_struct_find_property(ptr, propname);

	if (!prop || RNA_property_type(prop) != PROP_POINTER) {
		RNA_warning("pointer property not found: %s.%s", RNA_struct_identifier(ptr->type), propname);
		return;
	}

	template = MEM_callocN(sizeof(TemplateID), "TemplateID");
	template->ptr = *ptr;
	template->prop = prop;
	template->prv_rows = prv_rows;
	template->prv_cols = prv_cols;

	if (newop)
		flag |= UI_ID_ADD_NEW;
	if (openop)
		flag |= UI_ID_OPEN;

	type = RNA_property_pointer_type(ptr, prop);
	idcode = RNA_type_to_ID_code(type);
	template->idlb = which_libbase(CTX_data_main(C), idcode);
	
	/* create UI elements for this template
	 *	- template_ID makes a copy of the template data and assigns it to the relevant buttons
	 */
	if (template->idlb) {
		uiLayoutRow(layout, true);
		template_ID(C, layout, template, type, idcode, flag, newop, openop, unlinkop);
	}

	MEM_freeN(template);
}

void uiTemplateID(uiLayout *layout, bContext *C, PointerRNA *ptr, const char *propname, const char *newop,
                  const char *openop, const char *unlinkop)
{
	ui_template_id(layout, C, ptr, propname, newop, openop, unlinkop,
	               UI_ID_BROWSE | UI_ID_RENAME | UI_ID_DELETE, 0, 0);
}

void uiTemplateIDBrowse(uiLayout *layout, bContext *C, PointerRNA *ptr, const char *propname, const char *newop,
                        const char *openop, const char *unlinkop)
{
	ui_template_id(layout, C, ptr, propname, newop, openop, unlinkop, UI_ID_BROWSE | UI_ID_RENAME, 0, 0);
}

void uiTemplateIDPreview(uiLayout *layout, bContext *C, PointerRNA *ptr, const char *propname, const char *newop,
                         const char *openop, const char *unlinkop, int rows, int cols)
{
	ui_template_id(layout, C, ptr, propname, newop, openop, unlinkop,
	               UI_ID_BROWSE | UI_ID_RENAME | UI_ID_DELETE | UI_ID_PREVIEWS, rows, cols);
}

/************************ ID Chooser Template ***************************/

/* This is for selecting the type of ID-block to use, and then from the relevant type choosing the block to use 
 *
 * - propname: property identifier for property that ID-pointer gets stored to
 * - proptypename: property identifier for property used to determine the type of ID-pointer that can be used
 */
void uiTemplateAnyID(uiLayout *layout, PointerRNA *ptr, const char *propname, const char *proptypename,
                     const char *text)
{
	PropertyRNA *propID, *propType;
	uiLayout *split, *row, *sub;
	
	/* get properties... */
	propID = RNA_struct_find_property(ptr, propname);
	propType = RNA_struct_find_property(ptr, proptypename);

	if (!propID || RNA_property_type(propID) != PROP_POINTER) {
		RNA_warning("pointer property not found: %s.%s", RNA_struct_identifier(ptr->type), propname);
		return;
	}
	if (!propType || RNA_property_type(propType) != PROP_ENUM) {
		RNA_warning("pointer-type property not found: %s.%s", RNA_struct_identifier(ptr->type), proptypename);
		return;
	}
	
	/* Start drawing UI Elements using standard defines */
	split = uiLayoutSplit(layout, 0.33f, false);  /* NOTE: split amount here needs to be synced with normal labels */
	
	/* FIRST PART ................................................ */
	row = uiLayoutRow(split, false);
	
	/* Label - either use the provided text, or will become "ID-Block:" */
	if (text) {
		if (text[0])
			uiItemL(row, text, ICON_NONE);
	}
	else {
		uiItemL(row, IFACE_("ID-Block:"), ICON_NONE);
	}
	
	/* SECOND PART ................................................ */
	row = uiLayoutRow(split, true);
	
	/* ID-Type Selector - just have a menu of icons */
	sub = uiLayoutRow(row, true);                     /* HACK: special group just for the enum, otherwise we */
	uiLayoutSetAlignment(sub, UI_LAYOUT_ALIGN_LEFT);  /*       we get ugly layout with text included too...  */
	
	uiItemFullR(sub, ptr, propType, 0, 0, UI_ITEM_R_ICON_ONLY, "", ICON_NONE);
	
	/* ID-Block Selector - just use pointer widget... */
	sub = uiLayoutRow(row, true);                       /* HACK: special group to counteract the effects of the previous */
	uiLayoutSetAlignment(sub, UI_LAYOUT_ALIGN_EXPAND);  /*       enum, which now pushes everything too far right         */
	
	uiItemFullR(sub, ptr, propID, 0, 0, 0, "", ICON_NONE);
}

/********************* RNA Path Builder Template ********************/

/* ---------- */

/* This is creating/editing RNA-Paths 
 *
 * - ptr: struct which holds the path property
 * - propname: property identifier for property that path gets stored to
 * - root_ptr: struct that path gets built from
 */
void uiTemplatePathBuilder(uiLayout *layout, PointerRNA *ptr, const char *propname, PointerRNA *UNUSED(root_ptr),
                           const char *text)
{
	PropertyRNA *propPath;
	uiLayout *row;
	
	/* check that properties are valid */
	propPath = RNA_struct_find_property(ptr, propname);
	if (!propPath || RNA_property_type(propPath) != PROP_STRING) {
		RNA_warning("path property not found: %s.%s", RNA_struct_identifier(ptr->type), propname);
		return;
	}
	
	/* Start drawing UI Elements using standard defines */
	row = uiLayoutRow(layout, true);
	
	/* Path (existing string) Widget */
	uiItemR(row, ptr, propname, 0, text, ICON_RNA);
	
	/* TODO: attach something to this to make allow searching of nested properties to 'build' the path */
}

/************************ Modifier Template *************************/

#define ERROR_LIBDATA_MESSAGE IFACE_("Can't edit external libdata")

static void modifiers_convertToReal(bContext *C, void *ob_v, void *md_v)
{
	Object *ob = ob_v;
	ModifierData *md = md_v;
	ModifierData *nmd = modifier_new(md->type);

	modifier_copyData(md, nmd);
	nmd->mode &= ~eModifierMode_Virtual;

	BLI_addhead(&ob->modifiers, nmd);
	
	modifier_unique_name(&ob->modifiers, nmd);

	ob->partype = PAROBJECT;

	WM_event_add_notifier(C, NC_OBJECT | ND_MODIFIER, ob);
	DAG_id_tag_update(&ob->id, OB_RECALC_DATA);

	ED_undo_push(C, "Modifier convert to real");
}

static int modifier_can_delete(ModifierData *md)
{
	/* fluid particle modifier can't be deleted here */
	if (md->type == eModifierType_ParticleSystem)
		if (((ParticleSystemModifierData *)md)->psys->part->type == PART_FLUID)
			return 0;

	return 1;
}

/* Check whether Modifier is a simulation or not, this is used for switching to the physics/particles context tab */
static int modifier_is_simulation(ModifierData *md)
{
	/* Physic Tab */
	if (ELEM(md->type, eModifierType_Cloth, eModifierType_Collision, eModifierType_Fluidsim, eModifierType_Smoke,
	          eModifierType_Softbody, eModifierType_Surface, eModifierType_DynamicPaint))
	{
		return 1;
	}
	/* Particle Tab */
	else if (md->type == eModifierType_ParticleSystem) {
		return 2;
	}
	else {
		return 0;
	}
}

static uiLayout *draw_modifier(uiLayout *layout, Scene *scene, Object *ob,
                               ModifierData *md, int index, int cageIndex, int lastCageIndex)
{
	const ModifierTypeInfo *mti = modifierType_getInfo(md->type);
	PointerRNA ptr;
	uiBut *but;
	uiBlock *block;
	uiLayout *box, *column, *row, *sub;
	uiLayout *result = NULL;
	int isVirtual = (md->mode & eModifierMode_Virtual);
	char str[128];

	/* create RNA pointer */
	RNA_pointer_create(&ob->id, &RNA_Modifier, md, &ptr);

	column = uiLayoutColumn(layout, true);
	uiLayoutSetContextPointer(column, "modifier", &ptr);

	/* rounded header ------------------------------------------------------------------- */
	box = uiLayoutBox(column);
	
	if (isVirtual) {
		row = uiLayoutRow(box, false);
		uiLayoutSetAlignment(row, UI_LAYOUT_ALIGN_EXPAND);
		block = uiLayoutGetBlock(row);
		/* VIRTUAL MODIFIER */
		/* XXX this is not used now, since these cannot be accessed via RNA */
		BLI_snprintf(str, sizeof(str), IFACE_("%s parent deform"), md->name);
		uiDefBut(block, UI_BTYPE_LABEL, 0, str, 0, 0, 185, UI_UNIT_Y, NULL, 0.0, 0.0, 0.0, 0.0, TIP_("Modifier name"));
		
		but = uiDefBut(block, UI_BTYPE_BUT, 0, IFACE_("Make Real"), 0, 0, 80, 16, NULL, 0.0, 0.0, 0.0, 0.0,
		               TIP_("Convert virtual modifier to a real modifier"));
		UI_but_func_set(but, modifiers_convertToReal, ob, md);
	}
	else {
		/* REAL MODIFIER */
		row = uiLayoutRow(box, false);
		block = uiLayoutGetBlock(row);
		
		UI_block_emboss_set(block, UI_EMBOSS_NONE);
		/* Open/Close .................................  */
		uiItemR(row, &ptr, "show_expanded", 0, "", ICON_NONE);
		
		/* modifier-type icon */
		uiItemL(row, "", RNA_struct_ui_icon(ptr.type));
		UI_block_emboss_set(block, UI_EMBOSS);
		
		/* modifier name */
		md->scene = scene;
		if (mti->isDisabled && mti->isDisabled(md, 0)) {
			uiLayoutSetRedAlert(row, true);
		}
		uiItemR(row, &ptr, "name", 0, "", ICON_NONE);
		uiLayoutSetRedAlert(row, false);
		
		/* mode enabling buttons */
		UI_block_align_begin(block);
		/* Softbody not allowed in this situation, enforce! */
		if (((md->type != eModifierType_Softbody && md->type != eModifierType_Collision) || !(ob->pd && ob->pd->deflect)) &&
		    (md->type != eModifierType_Surface) )
		{
			uiItemR(row, &ptr, "show_render", 0, "", ICON_NONE);
			uiItemR(row, &ptr, "show_viewport", 0, "", ICON_NONE);
			
			if (mti->flags & eModifierTypeFlag_SupportsEditmode) {
				sub = uiLayoutRow(row, true);
				if (!(md->mode & eModifierMode_Realtime)) {
					uiLayoutSetActive(sub, false);
				}
				uiItemR(sub, &ptr, "show_in_editmode", 0, "", ICON_NONE);
			}
		}

		if (ob->type == OB_MESH) {
			if (modifier_supportsCage(scene, md) && (index <= lastCageIndex)) {
				sub = uiLayoutRow(row, true);
				if (index < cageIndex || !modifier_couldBeCage(scene, md)) {
					uiLayoutSetActive(sub, false);
				}
				uiItemR(sub, &ptr, "show_on_cage", 0, "", ICON_NONE);
			}
		} /* tessellation point for curve-typed objects */
		else if (ELEM(ob->type, OB_CURVE, OB_SURF, OB_FONT)) {
			/* some modifiers could work with pre-tessellated curves only */
			if (ELEM(md->type, eModifierType_Hook, eModifierType_Softbody, eModifierType_MeshDeform)) {
				/* add disabled pre-tessellated button, so users could have
				 * message for this modifiers */
				but = uiDefIconButBitI(block, UI_BTYPE_TOGGLE, eModifierMode_ApplyOnSpline, 0, ICON_SURFACE_DATA, 0, 0,
				                       UI_UNIT_X - 2, UI_UNIT_Y, &md->mode, 0.0, 0.0, 0.0, 0.0,
				                       TIP_("This modifier can only be applied on splines' points"));
				UI_but_flag_enable(but, UI_BUT_DISABLED);
			}
			else if (mti->type != eModifierTypeType_Constructive) {
				/* constructive modifiers tessellates curve before applying */
				uiItemR(row, &ptr, "use_apply_on_spline", 0, "", ICON_NONE);
			}
		}

		UI_block_align_end(block);
		
		/* Up/Down + Delete ........................... */
		UI_block_align_begin(block);
		uiItemO(row, "", ICON_TRIA_UP, "OBJECT_OT_modifier_move_up");
		uiItemO(row, "", ICON_TRIA_DOWN, "OBJECT_OT_modifier_move_down");
		UI_block_align_end(block);
		
		UI_block_emboss_set(block, UI_EMBOSS_NONE);
		/* When Modifier is a simulation, show button to switch to context rather than the delete button. */
		if (modifier_can_delete(md) &&
		    (!modifier_is_simulation(md) ||
		     STREQ(scene->r.engine, RE_engine_id_BLENDER_GAME)))
		{
			uiItemO(row, "", ICON_X, "OBJECT_OT_modifier_remove");
		}
		else if (modifier_is_simulation(md) == 1) {
			uiItemStringO(row, "", ICON_BUTS, "WM_OT_properties_context_change", "context", "PHYSICS");
		}
		else if (modifier_is_simulation(md) == 2) {
			uiItemStringO(row, "", ICON_BUTS, "WM_OT_properties_context_change", "context", "PARTICLES");
		}
		UI_block_emboss_set(block, UI_EMBOSS);
	}

	
	/* modifier settings (under the header) --------------------------------------------------- */
	if (!isVirtual && (md->mode & eModifierMode_Expanded)) {
		/* apply/convert/copy */
		box = uiLayoutBox(column);
		row = uiLayoutRow(box, false);
		
		if (!ELEM(md->type, eModifierType_Collision, eModifierType_Surface)) {
			/* only here obdata, the rest of modifiers is ob level */
			UI_block_lock_set(block, BKE_object_obdata_is_libdata(ob), ERROR_LIBDATA_MESSAGE);
			
			if (md->type == eModifierType_ParticleSystem) {
				ParticleSystem *psys = ((ParticleSystemModifierData *)md)->psys;
				
				if (!(ob->mode & OB_MODE_PARTICLE_EDIT)) {
					if (ELEM(psys->part->ren_as, PART_DRAW_GR, PART_DRAW_OB))
						uiItemO(row, CTX_IFACE_(BLF_I18NCONTEXT_OPERATOR_DEFAULT, "Convert"), ICON_NONE,
						        "OBJECT_OT_duplicates_make_real");
					else if (psys->part->ren_as == PART_DRAW_PATH && psys->pathcache)
						uiItemO(row, CTX_IFACE_(BLF_I18NCONTEXT_OPERATOR_DEFAULT, "Convert"), ICON_NONE,
						        "OBJECT_OT_modifier_convert");
				}
			}
			else {
				uiLayoutSetOperatorContext(row, WM_OP_INVOKE_DEFAULT);
				uiItemEnumO(row, "OBJECT_OT_modifier_apply", CTX_IFACE_(BLF_I18NCONTEXT_OPERATOR_DEFAULT, "Apply"),
				            0, "apply_as", MODIFIER_APPLY_DATA);
				
				if (modifier_isSameTopology(md) && !modifier_isNonGeometrical(md)) {
					uiItemEnumO(row, "OBJECT_OT_modifier_apply",
					            CTX_IFACE_(BLF_I18NCONTEXT_OPERATOR_DEFAULT, "Apply as Shape Key"),
					            0, "apply_as", MODIFIER_APPLY_SHAPE);
				}
			}
			
			UI_block_lock_clear(block);
			UI_block_lock_set(block, ob && ob->id.lib, ERROR_LIBDATA_MESSAGE);
			
			if (!ELEM(md->type, eModifierType_Fluidsim, eModifierType_Softbody, eModifierType_ParticleSystem,
			           eModifierType_Cloth, eModifierType_Smoke))
			{
				uiItemO(row, CTX_IFACE_(BLF_I18NCONTEXT_OPERATOR_DEFAULT, "Copy"), ICON_NONE,
				        "OBJECT_OT_modifier_copy");
			}
		}
		
		/* result is the layout block inside the box, that we return so that modifier settings can be drawn */
		result = uiLayoutColumn(box, false);
		block = uiLayoutAbsoluteBlock(box);
	}
	
	/* error messages */
	if (md->error) {
		box = uiLayoutBox(column);
		row = uiLayoutRow(box, false);
		uiItemL(row, md->error, ICON_ERROR);
	}
	
	return result;
}

uiLayout *uiTemplateModifier(uiLayout *layout, bContext *C, PointerRNA *ptr)
{
	Scene *scene = CTX_data_scene(C);
	Object *ob;
	ModifierData *md, *vmd;
	VirtualModifierData virtualModifierData;
	int i, lastCageIndex, cageIndex;

	/* verify we have valid data */
	if (!RNA_struct_is_a(ptr->type, &RNA_Modifier)) {
		RNA_warning("Expected modifier on object");
		return NULL;
	}

	ob = ptr->id.data;
	md = ptr->data;

	if (!ob || !(GS(ob->id.name) == ID_OB)) {
		RNA_warning("Expected modifier on object");
		return NULL;
	}
	
	UI_block_lock_set(uiLayoutGetBlock(layout), (ob && ob->id.lib), ERROR_LIBDATA_MESSAGE);
	
	/* find modifier and draw it */
	cageIndex = modifiers_getCageIndex(scene, ob, &lastCageIndex, 0);

	/* XXX virtual modifiers are not accesible for python */
	vmd = modifiers_getVirtualModifierList(ob, &virtualModifierData);

	for (i = 0; vmd; i++, vmd = vmd->next) {
		if (md == vmd)
			return draw_modifier(layout, scene, ob, md, i, cageIndex, lastCageIndex);
		else if (vmd->mode & eModifierMode_Virtual)
			i--;
	}

	return NULL;
}

/************************ Constraint Template *************************/

#include "DNA_constraint_types.h"

#include "BKE_action.h"
#include "BKE_constraint.h"

#define B_CONSTRAINT_TEST           5
// #define B_CONSTRAINT_CHANGETARGET   6

static void do_constraint_panels(bContext *C, void *ob_pt, int event)
{
	Object *ob = (Object *)ob_pt;

	switch (event) {
		case B_CONSTRAINT_TEST:
			break; /* no handling */
#if 0	/* UNUSED */
		case B_CONSTRAINT_CHANGETARGET:
		{
			Main *bmain = CTX_data_main(C);
			if (ob->pose) ob->pose->flag |= POSE_RECALC;  /* checks & sorts pose channels */
			DAG_relations_tag_update(bmain);
			break;
		}
#endif
		default:
			break;
	}

	/* note: RNA updates now call this, commenting else it gets called twice.
	 * if there are problems because of this, then rna needs changed update functions.
	 *
	 * object_test_constraints(ob);
	 * if (ob->pose) BKE_pose_update_constraint_flags(ob->pose); */
	
	if (ob->type == OB_ARMATURE) DAG_id_tag_update(&ob->id, OB_RECALC_DATA | OB_RECALC_OB);
	else DAG_id_tag_update(&ob->id, OB_RECALC_OB);

	WM_event_add_notifier(C, NC_OBJECT | ND_CONSTRAINT, ob);
}

static void constraint_active_func(bContext *UNUSED(C), void *ob_v, void *con_v)
{
	ED_object_constraint_set_active(ob_v, con_v);
}

/* draw panel showing settings for a constraint */
static uiLayout *draw_constraint(uiLayout *layout, Object *ob, bConstraint *con)
{
	bPoseChannel *pchan = BKE_pose_channel_active(ob);
	const bConstraintTypeInfo *cti;
	uiBlock *block;
	uiLayout *result = NULL, *col, *box, *row;
	PointerRNA ptr;
	char typestr[32];
	short proxy_protected, xco = 0, yco = 0;
	// int rb_col; // UNUSED

	/* get constraint typeinfo */
	cti = BKE_constraint_typeinfo_get(con);
	if (cti == NULL) {
		/* exception for 'Null' constraint - it doesn't have constraint typeinfo! */
		BLI_strncpy(typestr, (con->type == CONSTRAINT_TYPE_NULL) ? IFACE_("Null") : IFACE_("Unknown"), sizeof(typestr));
	}
	else
		BLI_strncpy(typestr, IFACE_(cti->name), sizeof(typestr));
		
	/* determine whether constraint is proxy protected or not */
	if (BKE_constraints_proxylocked_owner(ob, pchan))
		proxy_protected = (con->flag & CONSTRAINT_PROXY_LOCAL) == 0;
	else
		proxy_protected = 0;

	/* unless button has own callback, it adds this callback to button */
	block = uiLayoutGetBlock(layout);
	UI_block_func_handle_set(block, do_constraint_panels, ob);
	UI_block_func_set(block, constraint_active_func, ob, con);

	RNA_pointer_create(&ob->id, &RNA_Constraint, con, &ptr);

	col = uiLayoutColumn(layout, true);
	uiLayoutSetContextPointer(col, "constraint", &ptr);

	box = uiLayoutBox(col);
	row = uiLayoutRow(box, false);
	block = uiLayoutGetBlock(box);

	/* Draw constraint header */

	/* open/close */
	UI_block_emboss_set(block, UI_EMBOSS_NONE);
	uiItemR(row, &ptr, "show_expanded", UI_ITEM_R_ICON_ONLY, "", ICON_NONE);
	UI_block_emboss_set(block, UI_EMBOSS);

	/* name */
	uiDefBut(block, UI_BTYPE_LABEL, B_CONSTRAINT_TEST, typestr,
	         xco + 0.5f * UI_UNIT_X, yco, 5 * UI_UNIT_X, 0.9f * UI_UNIT_Y, NULL, 0.0, 0.0, 0.0, 0.0, "");

	if (con->flag & CONSTRAINT_DISABLE)
		uiLayoutSetRedAlert(row, true);
	
	if (proxy_protected == 0) {
		uiItemR(row, &ptr, "name", 0, "", ICON_NONE);
	}
	else
		uiItemL(row, con->name, ICON_NONE);
	
	uiLayoutSetRedAlert(row, false);
	
	/* proxy-protected constraints cannot be edited, so hide up/down + close buttons */
	if (proxy_protected) {
		UI_block_emboss_set(block, UI_EMBOSS_NONE);
		
		/* draw a ghost icon (for proxy) and also a lock beside it, to show that constraint is "proxy locked" */
		uiDefIconBut(block, UI_BTYPE_BUT, B_CONSTRAINT_TEST, ICON_GHOST, xco + 12.2f * UI_UNIT_X, yco, 0.95f * UI_UNIT_X, 0.95f * UI_UNIT_Y,
		             NULL, 0.0, 0.0, 0.0, 0.0, TIP_("Proxy Protected"));
		uiDefIconBut(block, UI_BTYPE_BUT, B_CONSTRAINT_TEST, ICON_LOCKED, xco + 13.1f * UI_UNIT_X, yco, 0.95f * UI_UNIT_X, 0.95f * UI_UNIT_Y,
		             NULL, 0.0, 0.0, 0.0, 0.0, TIP_("Proxy Protected"));
		
		UI_block_emboss_set(block, UI_EMBOSS);
	}
	else {
		short prev_proxylock, show_upbut, show_downbut;
		
		/* Up/Down buttons: 
		 *	Proxy-constraints are not allowed to occur after local (non-proxy) constraints
		 *	as that poses problems when restoring them, so disable the "up" button where
		 *	it may cause this situation. 
		 *
		 *  Up/Down buttons should only be shown (or not grayed - todo) if they serve some purpose.
		 */
		if (BKE_constraints_proxylocked_owner(ob, pchan)) {
			if (con->prev) {
				prev_proxylock = (con->prev->flag & CONSTRAINT_PROXY_LOCAL) ? 0 : 1;
			}
			else
				prev_proxylock = 0;
		}
		else
			prev_proxylock = 0;
			
		show_upbut = ((prev_proxylock == 0) && (con->prev));
		show_downbut = (con->next) ? 1 : 0;
		
		/* enabled */
		UI_block_emboss_set(block, UI_EMBOSS_NONE);
		uiItemR(row, &ptr, "mute", 0, "",
		        (con->flag & CONSTRAINT_OFF) ? ICON_RESTRICT_VIEW_ON : ICON_RESTRICT_VIEW_OFF);
		UI_block_emboss_set(block, UI_EMBOSS);
		
		uiLayoutSetOperatorContext(row, WM_OP_INVOKE_DEFAULT);
		
		/* up/down */
		if (show_upbut || show_downbut) {
			UI_block_align_begin(block);
			if (show_upbut)
				uiItemO(row, "", ICON_TRIA_UP, "CONSTRAINT_OT_move_up");
				
			if (show_downbut)
				uiItemO(row, "", ICON_TRIA_DOWN, "CONSTRAINT_OT_move_down");
			UI_block_align_end(block);
		}
		
		/* Close 'button' - emboss calls here disable drawing of 'button' behind X */
		UI_block_emboss_set(block, UI_EMBOSS_NONE);
		uiItemO(row, "", ICON_X, "CONSTRAINT_OT_delete");
		UI_block_emboss_set(block, UI_EMBOSS);
	}

	/* Set but-locks for protected settings (magic numbers are used here!) */
	if (proxy_protected)
		UI_block_lock_set(block, true, IFACE_("Cannot edit Proxy-Protected Constraint"));

	/* Draw constraint data */
	if ((con->flag & CONSTRAINT_EXPAND) == 0) {
		(yco) -= 10.5f * UI_UNIT_Y;
	}
	else {
		box = uiLayoutBox(col);
		block = uiLayoutAbsoluteBlock(box);
		result = box;
	}

	/* clear any locks set up for proxies/lib-linking */
	UI_block_lock_clear(block);

	return result;
}

uiLayout *uiTemplateConstraint(uiLayout *layout, PointerRNA *ptr)
{
	Object *ob;
	bConstraint *con;

	/* verify we have valid data */
	if (!RNA_struct_is_a(ptr->type, &RNA_Constraint)) {
		RNA_warning("Expected constraint on object");
		return NULL;
	}

	ob = ptr->id.data;
	con = ptr->data;

	if (!ob || !(GS(ob->id.name) == ID_OB)) {
		RNA_warning("Expected constraint on object");
		return NULL;
	}
	
	UI_block_lock_set(uiLayoutGetBlock(layout), (ob && ob->id.lib), ERROR_LIBDATA_MESSAGE);

	/* hrms, the temporal constraint should not draw! */
	if (con->type == CONSTRAINT_TYPE_KINEMATIC) {
		bKinematicConstraint *data = con->data;
		if (data->flag & CONSTRAINT_IK_TEMP)
			return NULL;
	}

	return draw_constraint(layout, ob, con);
}


/************************* Preview Template ***************************/

#include "DNA_lamp_types.h"
#include "DNA_material_types.h"
#include "DNA_world_types.h"

#define B_MATPRV 1

static void do_preview_buttons(bContext *C, void *arg, int event)
{
	switch (event) {
		case B_MATPRV:
			WM_event_add_notifier(C, NC_MATERIAL | ND_SHADING_PREVIEW, arg);
			break;
	}
}

void uiTemplatePreview(uiLayout *layout, bContext *C, ID *id, int show_buttons, ID *parent, MTex *slot,
                       const char *preview_id)
{
	uiLayout *row, *col;
	uiBlock *block;
	uiPreview *ui_preview = NULL;
	ARegion *ar;

	Material *ma = NULL;
	Tex *tex = (Tex *)id;
	ID *pid, *pparent;
	short *pr_texture = NULL;
	PointerRNA material_ptr;
	PointerRNA texture_ptr;

	char _preview_id[UI_MAX_NAME_STR];

	if (id && !ELEM(GS(id->name), ID_MA, ID_TE, ID_WO, ID_LA, ID_LS)) {
		RNA_warning("Expected ID of type material, texture, lamp, world or line style");
		return;
	}

	/* decide what to render */
	pid = id;
	pparent = NULL;

	if (id && (GS(id->name) == ID_TE)) {
		if (parent && (GS(parent->name) == ID_MA))
			pr_texture = &((Material *)parent)->pr_texture;
		else if (parent && (GS(parent->name) == ID_WO))
			pr_texture = &((World *)parent)->pr_texture;
		else if (parent && (GS(parent->name) == ID_LA))
			pr_texture = &((Lamp *)parent)->pr_texture;
		else if (parent && (GS(parent->name) == ID_LS))
			pr_texture = &((FreestyleLineStyle *)parent)->pr_texture;

		if (pr_texture) {
			if (*pr_texture == TEX_PR_OTHER)
				pid = parent;
			else if (*pr_texture == TEX_PR_BOTH)
				pparent = parent;
		}
	}

	if (!preview_id || (preview_id[0] == '\0')) {
		/* If no identifier given, generate one from ID type. */
		BLI_snprintf(_preview_id, UI_MAX_NAME_STR, "uiPreview_%s", BKE_idcode_to_name(GS(id->name)));
		preview_id = _preview_id;
	}

	/* Find or add the uiPreview to the current Region. */
	ar = CTX_wm_region(C);
	ui_preview = BLI_findstring(&ar->ui_previews, preview_id, offsetof(uiPreview, preview_id));

	if (!ui_preview) {
		ui_preview = MEM_callocN(sizeof(uiPreview), "uiPreview");
		BLI_strncpy(ui_preview->preview_id, preview_id, sizeof(ui_preview->preview_id));
		ui_preview->height = (short)(UI_UNIT_Y * 5.6f);
		BLI_addtail(&ar->ui_previews, ui_preview);
	}

	if (ui_preview->height < UI_UNIT_Y) {
		ui_preview->height = UI_UNIT_Y;
	}
	else if (ui_preview->height > UI_UNIT_Y * 50) {  /* Rather high upper limit, yet not insane! */
		ui_preview->height = UI_UNIT_Y * 50;
	}

	/* layout */
	block = uiLayoutGetBlock(layout);
	row = uiLayoutRow(layout, false);
	col = uiLayoutColumn(row, false);
	uiLayoutSetKeepAspect(col, true);

	/* add preview */
	uiDefBut(block, UI_BTYPE_EXTRA, 0, "", 0, 0, UI_UNIT_X * 10, ui_preview->height, pid, 0.0, 0.0, 0, 0, "");
	UI_but_func_drawextra_set(block, ED_preview_draw, pparent, slot);
	UI_block_func_handle_set(block, do_preview_buttons, NULL);

	uiDefIconButS(block, UI_BTYPE_GRIP, 0, ICON_GRIP, 0, 0, UI_UNIT_X * 10, (short)(UI_UNIT_Y * 0.3f), &ui_preview->height,
	              UI_UNIT_Y, UI_UNIT_Y * 50.0f, 0.0f, 0.0f, "");

	/* add buttons */
	if (pid && show_buttons) {
		if (GS(pid->name) == ID_MA || (pparent && GS(pparent->name) == ID_MA)) {
			if (GS(pid->name) == ID_MA) ma = (Material *)pid;
			else ma = (Material *)pparent;
			
			/* Create RNA Pointer */
			RNA_pointer_create(&ma->id, &RNA_Material, ma, &material_ptr);

			col = uiLayoutColumn(row, true);
			uiLayoutSetScaleX(col, 1.5);
			uiItemR(col, &material_ptr, "preview_render_type", UI_ITEM_R_EXPAND, "", ICON_NONE);
		}

		if (pr_texture) {
			/* Create RNA Pointer */
			RNA_pointer_create(id, &RNA_Texture, tex, &texture_ptr);
			
			uiLayoutRow(layout, true);
			uiDefButS(block, UI_BTYPE_ROW, B_MATPRV, IFACE_("Texture"),  0, 0, UI_UNIT_X * 10, UI_UNIT_Y,
			          pr_texture, 10, TEX_PR_TEXTURE, 0, 0, "");
			if (GS(parent->name) == ID_MA) {
				uiDefButS(block, UI_BTYPE_ROW, B_MATPRV, IFACE_("Material"),  0, 0, UI_UNIT_X * 10, UI_UNIT_Y,
				          pr_texture, 10, TEX_PR_OTHER, 0, 0, "");
			}
			else if (GS(parent->name) == ID_LA) {
				uiDefButS(block, UI_BTYPE_ROW, B_MATPRV, IFACE_("Lamp"),  0, 0, UI_UNIT_X * 10, UI_UNIT_Y,
				          pr_texture, 10, TEX_PR_OTHER, 0, 0, "");
			}
			else if (GS(parent->name) == ID_WO) {
				uiDefButS(block, UI_BTYPE_ROW, B_MATPRV, IFACE_("World"),  0, 0, UI_UNIT_X * 10, UI_UNIT_Y,
				          pr_texture, 10, TEX_PR_OTHER, 0, 0, "");
			}
			else if (GS(parent->name) == ID_LS) {
				uiDefButS(block, UI_BTYPE_ROW, B_MATPRV, IFACE_("Line Style"),  0, 0, UI_UNIT_X * 10, UI_UNIT_Y,
				          pr_texture, 10, TEX_PR_OTHER, 0, 0, "");
			}
			uiDefButS(block, UI_BTYPE_ROW, B_MATPRV, IFACE_("Both"),  0, 0, UI_UNIT_X * 10, UI_UNIT_Y,
			          pr_texture, 10, TEX_PR_BOTH, 0, 0, "");
			
			/* Alpha button for texture preview */
			if (*pr_texture != TEX_PR_OTHER) {
				row = uiLayoutRow(layout, false);
				uiItemR(row, &texture_ptr, "use_preview_alpha", 0, NULL, ICON_NONE);
			}
		}
	}
}

/********************** ColorRamp Template **************************/


typedef struct RNAUpdateCb {
	PointerRNA ptr;
	PropertyRNA *prop;
} RNAUpdateCb;

static void rna_update_cb(bContext *C, void *arg_cb, void *UNUSED(arg))
{
	RNAUpdateCb *cb = (RNAUpdateCb *)arg_cb;

	/* we call update here on the pointer property, this way the
	 * owner of the curve mapping can still define it's own update
	 * and notifier, even if the CurveMapping struct is shared. */
	RNA_property_update(C, &cb->ptr, cb->prop);
}

static void colorband_add_cb(bContext *C, void *cb_v, void *coba_v)
{
	ColorBand *coba = coba_v;
	float pos = 0.5f;

	if (coba->tot > 1) {
		if (coba->cur > 0) pos = (coba->data[coba->cur - 1].pos + coba->data[coba->cur].pos) * 0.5f;
		else pos = (coba->data[coba->cur + 1].pos + coba->data[coba->cur].pos) * 0.5f;
	}

	if (colorband_element_add(coba, pos)) {
		rna_update_cb(C, cb_v, NULL);
		ED_undo_push(C, "Add colorband");
	}
}

static void colorband_del_cb(bContext *C, void *cb_v, void *coba_v)
{
	ColorBand *coba = coba_v;

	if (colorband_element_remove(coba, coba->cur)) {
		ED_undo_push(C, "Delete colorband");
		rna_update_cb(C, cb_v, NULL);
	}
}

static void colorband_flip_cb(bContext *C, void *cb_v, void *coba_v)
{
	CBData data_tmp[MAXCOLORBAND];

	ColorBand *coba = coba_v;
	int a;

	for (a = 0; a < coba->tot; a++) {
		data_tmp[a] = coba->data[coba->tot - (a + 1)];
	}
	for (a = 0; a < coba->tot; a++) {
		data_tmp[a].pos = 1.0f - data_tmp[a].pos;
		coba->data[a] = data_tmp[a];
	}

	/* may as well flip the cur*/
	coba->cur = coba->tot - (coba->cur + 1);

	ED_undo_push(C, "Flip colorband");

	rna_update_cb(C, cb_v, NULL);
}

static void colorband_update_cb(bContext *UNUSED(C), void *bt_v, void *coba_v)
{
	uiBut *bt = bt_v;
	ColorBand *coba = coba_v;

	/* sneaky update here, we need to sort the colorband points to be in order,
	 * however the RNA pointer then is wrong, so we update it */
	colorband_update_sort(coba);
	bt->rnapoin.data = coba->data + coba->cur;
}

static void colorband_buttons_layout(uiLayout *layout, uiBlock *block, ColorBand *coba, const rctf *butr,
                                     RNAUpdateCb *cb, int expand)
{
	uiLayout *row, *split, *subsplit;
	uiBut *bt;
	float unit = BLI_rctf_size_x(butr) / 14.0f;
	float xs = butr->xmin;
	float ys = butr->ymin;
	PointerRNA ptr;

	RNA_pointer_create(cb->ptr.id.data, &RNA_ColorRamp, coba, &ptr);

	split = uiLayoutSplit(layout, 0.4f, false);

	UI_block_emboss_set(block, UI_EMBOSS_NONE);
	UI_block_align_begin(block);
	row = uiLayoutRow(split, false);

	bt = uiDefIconTextBut(block, UI_BTYPE_BUT, 0, ICON_ZOOMIN, "", 0, 0, 2.0f * unit, UI_UNIT_Y, NULL,
	                      0, 0, 0, 0, TIP_("Add a new color stop to the colorband"));

	UI_but_funcN_set(bt, colorband_add_cb, MEM_dupallocN(cb), coba);

	bt = uiDefIconTextBut(block, UI_BTYPE_BUT, 0, ICON_ZOOMOUT, "", xs +  2.0f * unit, ys + UI_UNIT_Y, 2.0f * unit, UI_UNIT_Y,
	              NULL, 0, 0, 0, 0, TIP_("Delete the active position"));
	UI_but_funcN_set(bt, colorband_del_cb, MEM_dupallocN(cb), coba);

	bt = uiDefIconTextBut(block, UI_BTYPE_BUT, 0, ICON_ARROW_LEFTRIGHT, "", xs + 4.0f * unit, ys + UI_UNIT_Y, 2.0f * unit, UI_UNIT_Y,
	              NULL, 0, 0, 0, 0, TIP_("Flip the color ramp"));
	UI_but_funcN_set(bt, colorband_flip_cb, MEM_dupallocN(cb), coba);
	UI_block_align_end(block);
	UI_block_emboss_set(block, UI_EMBOSS);

	row = uiLayoutRow(split, false);

	UI_block_align_begin(block);
	uiItemR(row, &ptr, "color_mode", 0, "", ICON_NONE);
	if (ELEM(coba->color_mode, COLBAND_BLEND_HSV, COLBAND_BLEND_HSL)) {
		uiItemR(row, &ptr, "hue_interpolation", 0, "", ICON_NONE);
	}
	else {  /* COLBAND_BLEND_RGB */
		uiItemR(row, &ptr, "interpolation", 0, "", ICON_NONE);
	}
	UI_block_align_end(block);

	row = uiLayoutRow(layout, false);

	bt = uiDefBut(block, UI_BTYPE_COLORBAND, 0, "", xs, ys, BLI_rctf_size_x(butr), UI_UNIT_Y, coba, 0, 0, 0, 0, "");
	UI_but_funcN_set(bt, rna_update_cb, MEM_dupallocN(cb), NULL);

	row = uiLayoutRow(layout, false);

	if (coba->tot) {
		CBData *cbd = coba->data + coba->cur;

		RNA_pointer_create(cb->ptr.id.data, &RNA_ColorRampElement, cbd, &ptr);

		if (!expand) {
			split = uiLayoutSplit(layout, 0.3f, false);

			row = uiLayoutRow(split, false);
			uiDefButS(block, UI_BTYPE_NUM, 0, "", 0, 0, 5.0f * UI_UNIT_X, UI_UNIT_Y, &coba->cur, 0.0, (float)(MAX2(0, coba->tot - 1)),
			          0, 0, TIP_("Choose active color stop"));
			row = uiLayoutRow(split, false);
			uiItemR(row, &ptr, "position", 0, IFACE_("Pos"), ICON_NONE);
			bt = block->buttons.last;
			UI_but_func_set(bt, colorband_update_cb, bt, coba);

			row = uiLayoutRow(layout, false);
			uiItemR(row, &ptr, "color", 0, "", ICON_NONE);
			bt = block->buttons.last;
			UI_but_funcN_set(bt, rna_update_cb, MEM_dupallocN(cb), NULL);
		}
		else {
			split = uiLayoutSplit(layout, 0.5f, false);
			subsplit = uiLayoutSplit(split, 0.35f, false);

			row = uiLayoutRow(subsplit, false);
			uiDefButS(block, UI_BTYPE_NUM, 0, "", 0, 0, 5.0f * UI_UNIT_X, UI_UNIT_Y, &coba->cur, 0.0, (float)(MAX2(0, coba->tot - 1)),
			          0, 0, TIP_("Choose active color stop"));
			row = uiLayoutRow(subsplit, false);
			uiItemR(row, &ptr, "position", UI_ITEM_R_SLIDER, IFACE_("Pos"), ICON_NONE);
			bt = block->buttons.last;
			UI_but_func_set(bt, colorband_update_cb, bt, coba);

			row = uiLayoutRow(split, false);
			uiItemR(row, &ptr, "color", 0, "", ICON_NONE);
			bt = block->buttons.last;
			UI_but_funcN_set(bt, rna_update_cb, MEM_dupallocN(cb), NULL);
		}
	}
}

void uiTemplateColorRamp(uiLayout *layout, PointerRNA *ptr, const char *propname, int expand)
{
	PropertyRNA *prop = RNA_struct_find_property(ptr, propname);
	PointerRNA cptr;
	RNAUpdateCb *cb;
	uiBlock *block;
	ID *id;
	rctf rect;

	if (!prop || RNA_property_type(prop) != PROP_POINTER)
		return;

	cptr = RNA_property_pointer_get(ptr, prop);
	if (!cptr.data || !RNA_struct_is_a(cptr.type, &RNA_ColorRamp))
		return;

	cb = MEM_callocN(sizeof(RNAUpdateCb), "RNAUpdateCb");
	cb->ptr = *ptr;
	cb->prop = prop;

	rect.xmin = 0; rect.xmax = 10.0f * UI_UNIT_X;
	rect.ymin = 0; rect.ymax = 19.5f * UI_UNIT_X;

	block = uiLayoutAbsoluteBlock(layout);

	id = cptr.id.data;
	UI_block_lock_set(block, (id && id->lib), ERROR_LIBDATA_MESSAGE);

	colorband_buttons_layout(layout, block, cptr.data, &rect, cb, expand);

	UI_block_lock_clear(block);

	MEM_freeN(cb);
}


/********************* Icon viewer Template ************************/

/* ID Search browse menu, open */
static uiBlock *ui_icon_view_menu_cb(bContext *C, ARegion *ar, void *arg_litem)
{
	static RNAUpdateCb cb;
	uiBlock *block;
	uiBut *but;
	int icon;
	EnumPropertyItem *item;
	int a;
	bool free;

	/* arg_litem is malloced, can be freed by parent button */
	cb = *((RNAUpdateCb *)arg_litem);
	
	/* unused */
	// icon = RNA_property_enum_get(&cb.ptr, cb.prop);
	
	block = UI_block_begin(C, ar, "_popup", UI_EMBOSS);
	UI_block_flag_enable(block, UI_BLOCK_LOOP);
	
	
	RNA_property_enum_items(C, &cb.ptr, cb.prop, &item, NULL, &free);
	
	for (a = 0; item[a].identifier; a++) {
		int x, y;
		
		/* XXX hardcoded size to 5 x unit */
		x = (a % 8) * UI_UNIT_X * 5;
		y = (a / 8) * UI_UNIT_X * 5;
		
		icon = item[a].icon;
		but = uiDefIconButR_prop(block, UI_BTYPE_ROW, 0, icon, x, y, UI_UNIT_X * 5, UI_UNIT_Y * 5, &cb.ptr, cb.prop, -1, 0, icon, -1, -1, NULL);
		UI_but_flag_enable(but, UI_HAS_ICON | UI_BUT_ICON_PREVIEW);
	}

	UI_block_bounds_set_normal(block, 0.3f * U.widget_unit);
	UI_block_direction_set(block, UI_DIR_UP);

	if (free) {
		MEM_freeN(item);
	}
	
	return block;
}

void uiTemplateIconView(uiLayout *layout, PointerRNA *ptr, const char *propname)
{
	PropertyRNA *prop = RNA_struct_find_property(ptr, propname);
	RNAUpdateCb *cb;
	uiBlock *block;
	uiBut *but;
//	rctf rect;  /* UNUSED */
	int icon;
	
	if (!prop || RNA_property_type(prop) != PROP_ENUM)
		return;
	
	icon = RNA_property_enum_get(ptr, prop);
	
	cb = MEM_callocN(sizeof(RNAUpdateCb), "RNAUpdateCb");
	cb->ptr = *ptr;
	cb->prop = prop;
	
//	rect.xmin = 0; rect.xmax = 10.0f * UI_UNIT_X;
//	rect.ymin = 0; rect.ymax = 10.0f * UI_UNIT_X;
	
	block = uiLayoutAbsoluteBlock(layout);

	but = uiDefBlockButN(block, ui_icon_view_menu_cb, MEM_dupallocN(cb), "", 0, 0, UI_UNIT_X * 6, UI_UNIT_Y * 6, "");

	
//	but = uiDefIconButR_prop(block, UI_BTYPE_ROW, 0, icon, 0, 0, BLI_rctf_size_x(&rect), BLI_rctf_size_y(&rect), ptr, prop, -1, 0, icon, -1, -1, NULL);
	
	but->icon = icon;
	UI_but_flag_enable(but, UI_HAS_ICON | UI_BUT_ICON_PREVIEW);
	
	UI_but_funcN_set(but, rna_update_cb, MEM_dupallocN(cb), NULL);
	
	MEM_freeN(cb);
}

/********************* Histogram Template ************************/

void uiTemplateHistogram(uiLayout *layout, PointerRNA *ptr, const char *propname)
{
	PropertyRNA *prop = RNA_struct_find_property(ptr, propname);
	PointerRNA cptr;
	uiBlock *block;
	uiLayout *col;
	Histogram *hist;

	if (!prop || RNA_property_type(prop) != PROP_POINTER)
		return;

	cptr = RNA_property_pointer_get(ptr, prop);
	if (!cptr.data || !RNA_struct_is_a(cptr.type, &RNA_Histogram))
		return;
	hist = (Histogram *)cptr.data;

	if (hist->height < UI_UNIT_Y) {
		hist->height = UI_UNIT_Y;
	}
	else if (hist->height > UI_UNIT_Y * 20) {
		hist->height = UI_UNIT_Y * 20;
	}

	col = uiLayoutColumn(layout, true);
	block = uiLayoutGetBlock(col);

	uiDefBut(block, UI_BTYPE_HISTOGRAM, 0, "", 0, 0, UI_UNIT_X * 10, hist->height, hist, 0, 0, 0, 0, "");

	/* Resize grip. */
	uiDefIconButI(block, UI_BTYPE_GRIP, 0, ICON_GRIP, 0, 0, UI_UNIT_X * 10, (short)(UI_UNIT_Y * 0.3f), &hist->height,
	              UI_UNIT_Y, UI_UNIT_Y * 20.0f, 0.0f, 0.0f, "");
}

/********************* Waveform Template ************************/

void uiTemplateWaveform(uiLayout *layout, PointerRNA *ptr, const char *propname)
{
	PropertyRNA *prop = RNA_struct_find_property(ptr, propname);
	PointerRNA cptr;
	uiBlock *block;
	uiLayout *col;
	Scopes *scopes;

	if (!prop || RNA_property_type(prop) != PROP_POINTER)
		return;

	cptr = RNA_property_pointer_get(ptr, prop);
	if (!cptr.data || !RNA_struct_is_a(cptr.type, &RNA_Scopes))
		return;
	scopes = (Scopes *)cptr.data;

	col = uiLayoutColumn(layout, true);
	block = uiLayoutGetBlock(col);

	if (scopes->wavefrm_height < UI_UNIT_Y) {
		scopes->wavefrm_height = UI_UNIT_Y;
	}
	else if (scopes->wavefrm_height > UI_UNIT_Y * 20) {
		scopes->wavefrm_height = UI_UNIT_Y * 20;
	}

	uiDefBut(block, UI_BTYPE_WAVEFORM, 0, "", 0, 0, UI_UNIT_X * 10, scopes->wavefrm_height, scopes, 0, 0, 0, 0, "");

	/* Resize grip. */
	uiDefIconButI(block, UI_BTYPE_GRIP, 0, ICON_GRIP, 0, 0, UI_UNIT_X * 10, (short)(UI_UNIT_Y * 0.3f), &scopes->wavefrm_height,
	              UI_UNIT_Y, UI_UNIT_Y * 20.0f, 0.0f, 0.0f, "");
}

/********************* Vectorscope Template ************************/

void uiTemplateVectorscope(uiLayout *layout, PointerRNA *ptr, const char *propname)
{
	PropertyRNA *prop = RNA_struct_find_property(ptr, propname);
	PointerRNA cptr;
	uiBlock *block;
	uiLayout *col;
	Scopes *scopes;

	if (!prop || RNA_property_type(prop) != PROP_POINTER)
		return;

	cptr = RNA_property_pointer_get(ptr, prop);
	if (!cptr.data || !RNA_struct_is_a(cptr.type, &RNA_Scopes))
		return;
	scopes = (Scopes *)cptr.data;

	if (scopes->vecscope_height < UI_UNIT_Y) {
		scopes->vecscope_height = UI_UNIT_Y;
	}
	else if (scopes->vecscope_height > UI_UNIT_Y * 20) {
		scopes->vecscope_height = UI_UNIT_Y * 20;
	}

	col = uiLayoutColumn(layout, true);
	block = uiLayoutGetBlock(col);

	uiDefBut(block, UI_BTYPE_VECTORSCOPE, 0, "", 0, 0, UI_UNIT_X * 10, scopes->vecscope_height, scopes, 0, 0, 0, 0, "");

	/* Resize grip. */
	uiDefIconButI(block, UI_BTYPE_GRIP, 0, ICON_GRIP, 0, 0, UI_UNIT_X * 10, (short)(UI_UNIT_Y * 0.3f), &scopes->vecscope_height,
	              UI_UNIT_Y, UI_UNIT_Y * 20.0f, 0.0f, 0.0f, "");
}

/********************* CurveMapping Template ************************/


static void curvemap_buttons_zoom_in(bContext *C, void *cumap_v, void *UNUSED(arg))
{
	CurveMapping *cumap = cumap_v;
	float d;

	/* we allow 20 times zoom */
	if (BLI_rctf_size_x(&cumap->curr) > 0.04f * BLI_rctf_size_x(&cumap->clipr)) {
		d = 0.1154f * BLI_rctf_size_x(&cumap->curr);
		cumap->curr.xmin += d;
		cumap->curr.xmax -= d;
		d = 0.1154f * BLI_rctf_size_y(&cumap->curr);
		cumap->curr.ymin += d;
		cumap->curr.ymax -= d;
	}

	ED_region_tag_redraw(CTX_wm_region(C));
}

static void curvemap_buttons_zoom_out(bContext *C, void *cumap_v, void *UNUSED(unused))
{
	CurveMapping *cumap = cumap_v;
	float d, d1;

	/* we allow 20 times zoom, but don't view outside clip */
	if (BLI_rctf_size_x(&cumap->curr) < 20.0f * BLI_rctf_size_x(&cumap->clipr)) {
		d = d1 = 0.15f * BLI_rctf_size_x(&cumap->curr);

		if (cumap->flag & CUMA_DO_CLIP) 
			if (cumap->curr.xmin - d < cumap->clipr.xmin)
				d1 = cumap->curr.xmin - cumap->clipr.xmin;
		cumap->curr.xmin -= d1;

		d1 = d;
		if (cumap->flag & CUMA_DO_CLIP) 
			if (cumap->curr.xmax + d > cumap->clipr.xmax)
				d1 = -cumap->curr.xmax + cumap->clipr.xmax;
		cumap->curr.xmax += d1;

		d = d1 = 0.15f * BLI_rctf_size_y(&cumap->curr);

		if (cumap->flag & CUMA_DO_CLIP) 
			if (cumap->curr.ymin - d < cumap->clipr.ymin)
				d1 = cumap->curr.ymin - cumap->clipr.ymin;
		cumap->curr.ymin -= d1;

		d1 = d;
		if (cumap->flag & CUMA_DO_CLIP) 
			if (cumap->curr.ymax + d > cumap->clipr.ymax)
				d1 = -cumap->curr.ymax + cumap->clipr.ymax;
		cumap->curr.ymax += d1;
	}

	ED_region_tag_redraw(CTX_wm_region(C));
}

static void curvemap_buttons_setclip(bContext *UNUSED(C), void *cumap_v, void *UNUSED(arg))
{
	CurveMapping *cumap = cumap_v;

	curvemapping_changed(cumap, false);
}	

static void curvemap_buttons_delete(bContext *C, void *cb_v, void *cumap_v)
{
	CurveMapping *cumap = cumap_v;

	curvemap_remove(cumap->cm + cumap->cur, SELECT);
	curvemapping_changed(cumap, false);

	rna_update_cb(C, cb_v, NULL);
}

/* NOTE: this is a block-menu, needs 0 events, otherwise the menu closes */
static uiBlock *curvemap_clipping_func(bContext *C, ARegion *ar, void *cumap_v)
{
	CurveMapping *cumap = cumap_v;
	uiBlock *block;
	uiBut *bt;
	float width = 8 * UI_UNIT_X;

	block = UI_block_begin(C, ar, __func__, UI_EMBOSS);

	/* use this for a fake extra empy space around the buttons */
	uiDefBut(block, UI_BTYPE_LABEL, 0, "",           -4, 16, width + 8, 6 * UI_UNIT_Y, NULL, 0, 0, 0, 0, "");

	bt = uiDefButBitI(block, UI_BTYPE_TOGGLE, CUMA_DO_CLIP, 1, IFACE_("Use Clipping"),
	                  0, 5 * UI_UNIT_Y, width, UI_UNIT_Y, &cumap->flag, 0.0, 0.0, 10, 0, "");
	UI_but_func_set(bt, curvemap_buttons_setclip, cumap, NULL);

	UI_block_align_begin(block);
	uiDefButF(block, UI_BTYPE_NUM, 0, IFACE_("Min X "),   0, 4 * UI_UNIT_Y, width, UI_UNIT_Y,
	          &cumap->clipr.xmin, -100.0, cumap->clipr.xmax, 10, 2, "");
	uiDefButF(block, UI_BTYPE_NUM, 0, IFACE_("Min Y "),   0, 3 * UI_UNIT_Y, width, UI_UNIT_Y,
	          &cumap->clipr.ymin, -100.0, cumap->clipr.ymax, 10, 2, "");
	uiDefButF(block, UI_BTYPE_NUM, 0, IFACE_("Max X "),   0, 2 * UI_UNIT_Y, width, UI_UNIT_Y,
	          &cumap->clipr.xmax, cumap->clipr.xmin, 100.0, 10, 2, "");
	uiDefButF(block, UI_BTYPE_NUM, 0, IFACE_("Max Y "),   0, UI_UNIT_Y, width, UI_UNIT_Y,
	          &cumap->clipr.ymax, cumap->clipr.ymin, 100.0, 10, 2, "");

	UI_block_direction_set(block, UI_DIR_RIGHT);

	return block;
}

/* only for curvemap_tools_dofunc */
enum {
	UICURVE_FUNC_RESET_NEG,
	UICURVE_FUNC_RESET_POS,
	UICURVE_FUNC_RESET_VIEW,
	UICURVE_FUNC_HANDLE_VECTOR,
	UICURVE_FUNC_HANDLE_AUTO,
	UICURVE_FUNC_EXTEND_HOZ,
	UICURVE_FUNC_EXTEND_EXP,
};

static void curvemap_tools_dofunc(bContext *C, void *cumap_v, int event)
{
	CurveMapping *cumap = cumap_v;
	CurveMap *cuma = cumap->cm + cumap->cur;

	switch (event) {
		case UICURVE_FUNC_RESET_NEG:
		case UICURVE_FUNC_RESET_POS: /* reset */
			curvemap_reset(cuma, &cumap->clipr, cumap->preset,
			               (event == UICURVE_FUNC_RESET_NEG) ? CURVEMAP_SLOPE_NEGATIVE : CURVEMAP_SLOPE_POSITIVE);
			curvemapping_changed(cumap, false);
			break;
		case UICURVE_FUNC_RESET_VIEW:
			cumap->curr = cumap->clipr;
			break;
		case UICURVE_FUNC_HANDLE_VECTOR: /* set vector */
			curvemap_sethandle(cuma, 1);
			curvemapping_changed(cumap, false);
			break;
		case UICURVE_FUNC_HANDLE_AUTO: /* set auto */
			curvemap_sethandle(cuma, 0);
			curvemapping_changed(cumap, false);
			break;
		case UICURVE_FUNC_EXTEND_HOZ: /* extend horiz */
			cuma->flag &= ~CUMA_EXTEND_EXTRAPOLATE;
			curvemapping_changed(cumap, false);
			break;
		case UICURVE_FUNC_EXTEND_EXP: /* extend extrapolate */
			cuma->flag |= CUMA_EXTEND_EXTRAPOLATE;
			curvemapping_changed(cumap, false);
			break;
	}
	ED_undo_push(C, "CurveMap tools");
	ED_region_tag_redraw(CTX_wm_region(C));
}

static uiBlock *curvemap_tools_posslope_func(bContext *C, ARegion *ar, void *cumap_v)
{
	uiBlock *block;
	short yco = 0, menuwidth = 10 * UI_UNIT_X;

	block = UI_block_begin(C, ar, __func__, UI_EMBOSS);
	UI_block_func_butmenu_set(block, curvemap_tools_dofunc, cumap_v);

	uiDefIconTextBut(block, UI_BTYPE_BUT_MENU, 1, ICON_BLANK1, IFACE_("Reset View"),          0, yco -= UI_UNIT_Y,
	                 menuwidth, UI_UNIT_Y, NULL, 0.0, 0.0, 0, UICURVE_FUNC_RESET_VIEW, "");
	uiDefIconTextBut(block, UI_BTYPE_BUT_MENU, 1, ICON_BLANK1, IFACE_("Vector Handle"),       0, yco -= UI_UNIT_Y,
	                 menuwidth, UI_UNIT_Y, NULL, 0.0, 0.0, 0, UICURVE_FUNC_HANDLE_VECTOR, "");
	uiDefIconTextBut(block, UI_BTYPE_BUT_MENU, 1, ICON_BLANK1, IFACE_("Auto Handle"),         0, yco -= UI_UNIT_Y,
	                 menuwidth, UI_UNIT_Y, NULL, 0.0, 0.0, 0, UICURVE_FUNC_HANDLE_AUTO, "");
	uiDefIconTextBut(block, UI_BTYPE_BUT_MENU, 1, ICON_BLANK1, IFACE_("Extend Horizontal"),   0, yco -= UI_UNIT_Y,
	                 menuwidth, UI_UNIT_Y, NULL, 0.0, 0.0, 0, UICURVE_FUNC_EXTEND_HOZ, "");
	uiDefIconTextBut(block, UI_BTYPE_BUT_MENU, 1, ICON_BLANK1, IFACE_("Extend Extrapolated"), 0, yco -= UI_UNIT_Y,
	                 menuwidth, UI_UNIT_Y, NULL, 0.0, 0.0, 0, UICURVE_FUNC_EXTEND_EXP, "");
	uiDefIconTextBut(block, UI_BTYPE_BUT_MENU, 1, ICON_BLANK1, IFACE_("Reset Curve"),         0, yco -= UI_UNIT_Y,
	                 menuwidth, UI_UNIT_Y, NULL, 0.0, 0.0, 0, UICURVE_FUNC_RESET_POS, "");

	UI_block_direction_set(block, UI_DIR_RIGHT);
	UI_block_bounds_set_text(block, 50);

	return block;
}

static uiBlock *curvemap_tools_negslope_func(bContext *C, ARegion *ar, void *cumap_v)
{
	uiBlock *block;
	short yco = 0, menuwidth = 10 * UI_UNIT_X;

	block = UI_block_begin(C, ar, __func__, UI_EMBOSS);
	UI_block_func_butmenu_set(block, curvemap_tools_dofunc, cumap_v);

	uiDefIconTextBut(block, UI_BTYPE_BUT_MENU, 1, ICON_BLANK1, IFACE_("Reset View"),          0, yco -= UI_UNIT_Y,
	                 menuwidth, UI_UNIT_Y, NULL, 0.0, 0.0, 0, UICURVE_FUNC_RESET_VIEW, "");
	uiDefIconTextBut(block, UI_BTYPE_BUT_MENU, 1, ICON_BLANK1, IFACE_("Vector Handle"),       0, yco -= UI_UNIT_Y,
	                 menuwidth, UI_UNIT_Y, NULL, 0.0, 0.0, 0, UICURVE_FUNC_HANDLE_VECTOR, "");
	uiDefIconTextBut(block, UI_BTYPE_BUT_MENU, 1, ICON_BLANK1, IFACE_("Auto Handle"),         0, yco -= UI_UNIT_Y,
	                 menuwidth, UI_UNIT_Y, NULL, 0.0, 0.0, 0, UICURVE_FUNC_HANDLE_AUTO, "");
	uiDefIconTextBut(block, UI_BTYPE_BUT_MENU, 1, ICON_BLANK1, IFACE_("Extend Horizontal"),   0, yco -= UI_UNIT_Y,
	                 menuwidth, UI_UNIT_Y, NULL, 0.0, 0.0, 0, UICURVE_FUNC_EXTEND_HOZ, "");
	uiDefIconTextBut(block, UI_BTYPE_BUT_MENU, 1, ICON_BLANK1, IFACE_("Extend Extrapolated"), 0, yco -= UI_UNIT_Y,
	                 menuwidth, UI_UNIT_Y, NULL, 0.0, 0.0, 0, UICURVE_FUNC_EXTEND_EXP, "");
	uiDefIconTextBut(block, UI_BTYPE_BUT_MENU, 1, ICON_BLANK1, IFACE_("Reset Curve"),         0, yco -= UI_UNIT_Y,
	                 menuwidth, UI_UNIT_Y, NULL, 0.0, 0.0, 0, UICURVE_FUNC_RESET_NEG, "");

	UI_block_direction_set(block, UI_DIR_RIGHT);
	UI_block_bounds_set_text(block, 50);

	return block;
}

static uiBlock *curvemap_brush_tools_func(bContext *C, ARegion *ar, void *cumap_v)
{
	uiBlock *block;
	short yco = 0, menuwidth = 10 * UI_UNIT_X;

	block = UI_block_begin(C, ar, __func__, UI_EMBOSS);
	UI_block_func_butmenu_set(block, curvemap_tools_dofunc, cumap_v);

	uiDefIconTextBut(block, UI_BTYPE_BUT_MENU, 1, ICON_BLANK1, IFACE_("Reset View"),    0, yco -= UI_UNIT_Y,
	                 menuwidth, UI_UNIT_Y, NULL, 0.0, 0.0, 0, UICURVE_FUNC_RESET_VIEW, "");
	uiDefIconTextBut(block, UI_BTYPE_BUT_MENU, 1, ICON_BLANK1, IFACE_("Vector Handle"), 0, yco -= UI_UNIT_Y,
	                 menuwidth, UI_UNIT_Y, NULL, 0.0, 0.0, 0, UICURVE_FUNC_HANDLE_VECTOR, "");
	uiDefIconTextBut(block, UI_BTYPE_BUT_MENU, 1, ICON_BLANK1, IFACE_("Auto Handle"),   0, yco -= UI_UNIT_Y,
	                 menuwidth, UI_UNIT_Y, NULL, 0.0, 0.0, 0, UICURVE_FUNC_HANDLE_AUTO, "");
	uiDefIconTextBut(block, UI_BTYPE_BUT_MENU, 1, ICON_BLANK1, IFACE_("Reset Curve"),   0, yco -= UI_UNIT_Y,
	                 menuwidth, UI_UNIT_Y, NULL, 0.0, 0.0, 0, UICURVE_FUNC_RESET_NEG, "");

	UI_block_direction_set(block, UI_DIR_RIGHT);
	UI_block_bounds_set_text(block, 50);

	return block;
}

static void curvemap_buttons_redraw(bContext *C, void *UNUSED(arg1), void *UNUSED(arg2))
{
	ED_region_tag_redraw(CTX_wm_region(C));
}

static void curvemap_buttons_update(bContext *C, void *arg1_v, void *cumap_v)
{
	CurveMapping *cumap = cumap_v;
	curvemapping_changed(cumap, true);
	rna_update_cb(C, arg1_v, NULL);
}

static void curvemap_buttons_reset(bContext *C, void *cb_v, void *cumap_v)
{
	CurveMapping *cumap = cumap_v;
	int a;
	
	cumap->preset = CURVE_PRESET_LINE;
	for (a = 0; a < CM_TOT; a++)
		curvemap_reset(cumap->cm + a, &cumap->clipr, cumap->preset, CURVEMAP_SLOPE_POSITIVE);
	
	cumap->black[0] = cumap->black[1] = cumap->black[2] = 0.0f;
	cumap->white[0] = cumap->white[1] = cumap->white[2] = 1.0f;
	curvemapping_set_black_white(cumap, NULL, NULL);
	
	curvemapping_changed(cumap, false);

	rna_update_cb(C, cb_v, NULL);
}

/* still unsure how this call evolves... we use labeltype for defining what curve-channels to show */
static void curvemap_buttons_layout(uiLayout *layout, PointerRNA *ptr, char labeltype, int levels,
                                    int brush, int neg_slope, RNAUpdateCb *cb)
{
	CurveMapping *cumap = ptr->data;
	CurveMap *cm = &cumap->cm[cumap->cur];
	CurveMapPoint *cmp = NULL;
	uiLayout *row, *sub, *split;
	uiBlock *block;
	uiBut *bt;
	float dx = UI_UNIT_X;
	int icon, size;
	int bg = -1, i;

	block = uiLayoutGetBlock(layout);

	/* curve chooser */
	row = uiLayoutRow(layout, false);

	if (labeltype == 'v') {
		/* vector */
		sub = uiLayoutRow(row, true);
		uiLayoutSetAlignment(sub, UI_LAYOUT_ALIGN_LEFT);

		if (cumap->cm[0].curve) {
			bt = uiDefButI(block, UI_BTYPE_ROW, 0, "X", 0, 0, dx, dx, &cumap->cur, 0.0, 0.0, 0.0, 0.0, "");
			UI_but_func_set(bt, curvemap_buttons_redraw, NULL, NULL);
		}
		if (cumap->cm[1].curve) {
			bt = uiDefButI(block, UI_BTYPE_ROW, 0, "Y", 0, 0, dx, dx, &cumap->cur, 0.0, 1.0, 0.0, 0.0, "");
			UI_but_func_set(bt, curvemap_buttons_redraw, NULL, NULL);
		}
		if (cumap->cm[2].curve) {
			bt = uiDefButI(block, UI_BTYPE_ROW, 0, "Z", 0, 0, dx, dx, &cumap->cur, 0.0, 2.0, 0.0, 0.0, "");
			UI_but_func_set(bt, curvemap_buttons_redraw, NULL, NULL);
		}
	}
	else if (labeltype == 'c') {
		/* color */
		sub = uiLayoutRow(row, true);
		uiLayoutSetAlignment(sub, UI_LAYOUT_ALIGN_LEFT);

		if (cumap->cm[3].curve) {
			bt = uiDefButI(block, UI_BTYPE_ROW, 0, "C", 0, 0, dx, dx, &cumap->cur, 0.0, 3.0, 0.0, 0.0, "");
			UI_but_func_set(bt, curvemap_buttons_redraw, NULL, NULL);
		}
		if (cumap->cm[0].curve) {
			bt = uiDefButI(block, UI_BTYPE_ROW, 0, "R", 0, 0, dx, dx, &cumap->cur, 0.0, 0.0, 0.0, 0.0, "");
			UI_but_func_set(bt, curvemap_buttons_redraw, NULL, NULL);
		}
		if (cumap->cm[1].curve) {
			bt = uiDefButI(block, UI_BTYPE_ROW, 0, "G", 0, 0, dx, dx, &cumap->cur, 0.0, 1.0, 0.0, 0.0, "");
			UI_but_func_set(bt, curvemap_buttons_redraw, NULL, NULL);
		}
		if (cumap->cm[2].curve) {
			bt = uiDefButI(block, UI_BTYPE_ROW, 0, "B", 0, 0, dx, dx, &cumap->cur, 0.0, 2.0, 0.0, 0.0, "");
			UI_but_func_set(bt, curvemap_buttons_redraw, NULL, NULL);
		}
	}
	else if (labeltype == 'h') {
		/* HSV */
		sub = uiLayoutRow(row, true);
		uiLayoutSetAlignment(sub, UI_LAYOUT_ALIGN_LEFT);
		
		if (cumap->cm[0].curve) {
			bt = uiDefButI(block, UI_BTYPE_ROW, 0, "H", 0, 0, dx, dx, &cumap->cur, 0.0, 0.0, 0.0, 0.0, "");
			UI_but_func_set(bt, curvemap_buttons_redraw, NULL, NULL);
		}
		if (cumap->cm[1].curve) {
			bt = uiDefButI(block, UI_BTYPE_ROW, 0, "S", 0, 0, dx, dx, &cumap->cur, 0.0, 1.0, 0.0, 0.0, "");
			UI_but_func_set(bt, curvemap_buttons_redraw, NULL, NULL);
		}
		if (cumap->cm[2].curve) {
			bt = uiDefButI(block, UI_BTYPE_ROW, 0, "V", 0, 0, dx, dx, &cumap->cur, 0.0, 2.0, 0.0, 0.0, "");
			UI_but_func_set(bt, curvemap_buttons_redraw, NULL, NULL);
		}
	}
	else
		uiLayoutSetAlignment(row, UI_LAYOUT_ALIGN_RIGHT);
	
	if (labeltype == 'h')
		bg = UI_GRAD_H;

	/* operation buttons */
	sub = uiLayoutRow(row, true);

	UI_block_emboss_set(block, UI_EMBOSS_NONE);

	bt = uiDefIconBut(block, UI_BTYPE_BUT, 0, ICON_ZOOMIN, 0, 0, dx, dx, NULL, 0.0, 0.0, 0.0, 0.0, TIP_("Zoom in"));
	UI_but_func_set(bt, curvemap_buttons_zoom_in, cumap, NULL);

	bt = uiDefIconBut(block, UI_BTYPE_BUT, 0, ICON_ZOOMOUT, 0, 0, dx, dx, NULL, 0.0, 0.0, 0.0, 0.0, TIP_("Zoom out"));
	UI_but_func_set(bt, curvemap_buttons_zoom_out, cumap, NULL);

	if (brush)
		bt = uiDefIconBlockBut(block, curvemap_brush_tools_func, cumap, 0, ICON_MODIFIER, 0, 0, dx, dx, TIP_("Tools"));
	else if (neg_slope)
		bt = uiDefIconBlockBut(block, curvemap_tools_negslope_func, cumap, 0, ICON_MODIFIER,
		                       0, 0, dx, dx, TIP_("Tools"));
	else
		bt = uiDefIconBlockBut(block, curvemap_tools_posslope_func, cumap, 0, ICON_MODIFIER,
		                       0, 0, dx, dx, TIP_("Tools"));

	UI_but_funcN_set(bt, rna_update_cb, MEM_dupallocN(cb), NULL);

	icon = (cumap->flag & CUMA_DO_CLIP) ? ICON_CLIPUV_HLT : ICON_CLIPUV_DEHLT;
	bt = uiDefIconBlockBut(block, curvemap_clipping_func, cumap, 0, icon, 0, 0, dx, dx, TIP_("Clipping Options"));
	UI_but_funcN_set(bt, rna_update_cb, MEM_dupallocN(cb), NULL);

	bt = uiDefIconBut(block, UI_BTYPE_BUT, 0, ICON_X, 0, 0, dx, dx, NULL, 0.0, 0.0, 0.0, 0.0, TIP_("Delete points"));
	UI_but_funcN_set(bt, curvemap_buttons_delete, MEM_dupallocN(cb), cumap);

	UI_block_emboss_set(block, UI_EMBOSS);

	UI_block_funcN_set(block, rna_update_cb, MEM_dupallocN(cb), NULL);

	/* curve itself */
	size = uiLayoutGetWidth(layout);
	row = uiLayoutRow(layout, false);
	uiDefBut(block, UI_BTYPE_CURVE, 0, "", 0, 0, size, 8.0f * UI_UNIT_X, cumap, 0.0f, 1.0f, bg, 0, "");

	/* sliders for selected point */
	for (i = 0; i < cm->totpoint; i++) {
		if (cm->curve[i].flag & CUMA_SELECT) {
			cmp = &cm->curve[i];
			break;
		}
	}

	if (cmp) {
		rctf bounds;

		if (cumap->flag & CUMA_DO_CLIP) {
			bounds = cumap->clipr;
		}
		else {
			bounds.xmin = bounds.ymin = -1000.0;
			bounds.xmax = bounds.ymax =  1000.0;
		}

		uiLayoutRow(layout, true);
		UI_block_funcN_set(block, curvemap_buttons_update, MEM_dupallocN(cb), cumap);
		uiDefButF(block, UI_BTYPE_NUM, 0, "X", 0, 2 * UI_UNIT_Y, UI_UNIT_X * 10, UI_UNIT_Y,
		          &cmp->x, bounds.xmin, bounds.xmax, 1, 5, "");
		uiDefButF(block, UI_BTYPE_NUM, 0, "Y", 0, 1 * UI_UNIT_Y, UI_UNIT_X * 10, UI_UNIT_Y,
		          &cmp->y, bounds.ymin, bounds.ymax, 1, 5, "");
	}

	/* black/white levels */
	if (levels) {
		split = uiLayoutSplit(layout, 0.0f, false);
		uiItemR(uiLayoutColumn(split, false), ptr, "black_level", UI_ITEM_R_EXPAND, NULL, ICON_NONE);
		uiItemR(uiLayoutColumn(split, false), ptr, "white_level", UI_ITEM_R_EXPAND, NULL, ICON_NONE);

		uiLayoutRow(layout, false);
		bt = uiDefBut(block, UI_BTYPE_BUT, 0, IFACE_("Reset"), 0, 0, UI_UNIT_X * 10, UI_UNIT_Y, NULL, 0.0f, 0.0f, 0, 0,
		              TIP_("Reset Black/White point and curves"));
		UI_but_funcN_set(bt, curvemap_buttons_reset, MEM_dupallocN(cb), cumap);
	}

	UI_block_funcN_set(block, NULL, NULL, NULL);
}

void uiTemplateCurveMapping(uiLayout *layout, PointerRNA *ptr, const char *propname, int type,
                            int levels, int brush, int neg_slope)
{
	RNAUpdateCb *cb;
	PropertyRNA *prop = RNA_struct_find_property(ptr, propname);
	PointerRNA cptr;
	ID *id;
	uiBlock *block = uiLayoutGetBlock(layout);

	if (!prop) {
		RNA_warning("curve property not found: %s.%s",
		            RNA_struct_identifier(ptr->type), propname);
		return;
	}

	if (RNA_property_type(prop) != PROP_POINTER) {
		RNA_warning("curve is not a pointer: %s.%s",
		            RNA_struct_identifier(ptr->type), propname);
		return;
	}

	cptr = RNA_property_pointer_get(ptr, prop);
	if (!cptr.data || !RNA_struct_is_a(cptr.type, &RNA_CurveMapping))
		return;

	cb = MEM_callocN(sizeof(RNAUpdateCb), "RNAUpdateCb");
	cb->ptr = *ptr;
	cb->prop = prop;

	id = cptr.id.data;
	UI_block_lock_set(block, (id && id->lib), ERROR_LIBDATA_MESSAGE);

	curvemap_buttons_layout(layout, &cptr, type, levels, brush, neg_slope, cb);

	UI_block_lock_clear(block);

	MEM_freeN(cb);
}

/********************* ColorPicker Template ************************/

#define WHEEL_SIZE  (5 * U.widget_unit)

/* This template now follows User Preference for type - name is not correct anymore... */
void uiTemplateColorPicker(uiLayout *layout, PointerRNA *ptr, const char *propname, int value_slider,
                           int lock, int lock_luminosity, int cubic)
{
	PropertyRNA *prop = RNA_struct_find_property(ptr, propname);
	uiBlock *block = uiLayoutGetBlock(layout);
	uiLayout *col, *row;
	uiBut *but = NULL;
	ColorPicker *cpicker = ui_block_colorpicker_create(block);
	float softmin, softmax, step, precision;

	if (!prop) {
		RNA_warning("property not found: %s.%s", RNA_struct_identifier(ptr->type), propname);
		return;
	}

	RNA_property_float_ui_range(ptr, prop, &softmin, &softmax, &step, &precision);

	col = uiLayoutColumn(layout, true);
	row = uiLayoutRow(col, true);

	switch (U.color_picker_type) {
		case USER_CP_SQUARE_SV:
			but = uiDefButR_prop(block, UI_BTYPE_HSVCUBE, 0, "", 0, 0, WHEEL_SIZE, WHEEL_SIZE, ptr, prop,
			                     -1, 0.0, 0.0, UI_GRAD_SV, 0, "");
			break;
		case USER_CP_SQUARE_HS:
			but = uiDefButR_prop(block, UI_BTYPE_HSVCUBE, 0, "", 0, 0, WHEEL_SIZE, WHEEL_SIZE, ptr, prop,
			                     -1, 0.0, 0.0, UI_GRAD_HS, 0, "");
			break;
		case USER_CP_SQUARE_HV:
			but = uiDefButR_prop(block, UI_BTYPE_HSVCUBE, 0, "", 0, 0, WHEEL_SIZE, WHEEL_SIZE, ptr, prop,
			                     -1, 0.0, 0.0, UI_GRAD_HV, 0, "");
			break;

		/* user default */
		case USER_CP_CIRCLE_HSV:
		case USER_CP_CIRCLE_HSL:
		default:
			but = uiDefButR_prop(block, UI_BTYPE_HSVCIRCLE, 0, "", 0, 0, WHEEL_SIZE, WHEEL_SIZE, ptr, prop,
			                     -1, 0.0, 0.0, 0, 0, "");
			break;

	}

	but->custom_data = cpicker;

	if (lock) {
		but->flag |= UI_BUT_COLOR_LOCK;
	}

	if (lock_luminosity) {
		float color[4]; /* in case of alpha */
		but->flag |= UI_BUT_VEC_SIZE_LOCK;
		RNA_property_float_get_array(ptr, prop, color);
		but->a2 = len_v3(color);
	}

	if (cubic)
		but->flag |= UI_BUT_COLOR_CUBIC;

	
	if (value_slider) {
		switch (U.color_picker_type) {
			case USER_CP_CIRCLE_HSL:
				uiItemS(row);
				but = uiDefButR_prop(block, UI_BTYPE_HSVCUBE, 0, "", WHEEL_SIZE + 6, 0, 14, WHEEL_SIZE, ptr, prop,
				                     -1, softmin, softmax, UI_GRAD_L_ALT, 0, "");
				break;
			case USER_CP_SQUARE_SV:
				uiItemS(col);
				but = uiDefButR_prop(block, UI_BTYPE_HSVCUBE, 0, "", 0, 4, WHEEL_SIZE, 18, ptr, prop,
				                     -1, softmin, softmax, UI_GRAD_SV + 3, 0, "");
				break;
			case USER_CP_SQUARE_HS:
				uiItemS(col);
				but = uiDefButR_prop(block, UI_BTYPE_HSVCUBE, 0, "", 0, 4, WHEEL_SIZE, 18, ptr, prop,
				                     -1, softmin, softmax, UI_GRAD_HS + 3, 0, "");
				break;
			case USER_CP_SQUARE_HV:
				uiItemS(col);
				but = uiDefButR_prop(block, UI_BTYPE_HSVCUBE, 0, "", 0, 4, WHEEL_SIZE, 18, ptr, prop,
				                     -1, softmin, softmax, UI_GRAD_HV + 3, 0, "");
				break;

			/* user default */
			case USER_CP_CIRCLE_HSV:
			default:
				uiItemS(row);
				but = uiDefButR_prop(block, UI_BTYPE_HSVCUBE, 0, "", WHEEL_SIZE + 6, 0, 14, WHEEL_SIZE, ptr, prop,
				                     -1, softmin, softmax, UI_GRAD_V_ALT, 0, "");
				break;
		}

		but->custom_data = cpicker;
	}
}

void uiTemplatePalette(uiLayout *layout, PointerRNA *ptr, const char *propname, int UNUSED(colors))
{
	PropertyRNA *prop = RNA_struct_find_property(ptr, propname);
	PointerRNA cptr;
	Palette *palette;
	PaletteColor *color;
	uiBlock *block;
	uiLayout *col;
	int row_cols = 0, col_id = 0;
	int cols_per_row = MAX2(uiLayoutGetWidth(layout) / UI_UNIT_X, 1);

	if (!prop) {
		RNA_warning("property not found: %s.%s", RNA_struct_identifier(ptr->type), propname);
		return;
	}

	cptr = RNA_property_pointer_get(ptr, prop);
	if (!cptr.data || !RNA_struct_is_a(cptr.type, &RNA_Palette))
		return;

	block = uiLayoutGetBlock(layout);

	palette = cptr.data;

	color = palette->colors.first;

	col = uiLayoutColumn(layout, true);
	uiLayoutRow(col, true);
	uiDefIconButO(block, UI_BTYPE_BUT, "PALETTE_OT_color_add", WM_OP_INVOKE_DEFAULT, ICON_ZOOMIN, 0, 0, UI_UNIT_X, UI_UNIT_Y, NULL);
	uiDefIconButO(block, UI_BTYPE_BUT, "PALETTE_OT_color_delete", WM_OP_INVOKE_DEFAULT, ICON_ZOOMOUT, 0, 0, UI_UNIT_X, UI_UNIT_Y, NULL);

	col = uiLayoutColumn(layout, true);
	uiLayoutRow(col, true);

	for (; color; color = color->next) {
		PointerRNA ptr;

		if (row_cols >= cols_per_row) {
			uiLayoutRow(col, true);
			row_cols = 0;
		}

		RNA_pointer_create(&palette->id, &RNA_PaletteColor, color, &ptr);
		uiDefButR(block, UI_BTYPE_COLOR, 0, "", 0, 0, UI_UNIT_X, UI_UNIT_Y, &ptr, "color", -1, 0.0, 1.0,
		          UI_PALETTE_COLOR, col_id, "");
		row_cols++;
		col_id++;
	}
}


/********************* Layer Buttons Template ************************/

static void handle_layer_buttons(bContext *C, void *arg1, void *arg2)
{
	uiBut *but = arg1;
	int cur = GET_INT_FROM_POINTER(arg2);
	wmWindow *win = CTX_wm_window(C);
	int i, tot, shift = win->eventstate->shift;

	if (!shift) {
		tot = RNA_property_array_length(&but->rnapoin, but->rnaprop);
		
		/* Normally clicking only selects one layer */
		RNA_property_boolean_set_index(&but->rnapoin, but->rnaprop, cur, true);
		for (i = 0; i < tot; ++i) {
			if (i != cur)
				RNA_property_boolean_set_index(&but->rnapoin, but->rnaprop, i, false);
		}
	}

	/* view3d layer change should update depsgraph (invisible object changed maybe) */
	/* see view3d_header.c */
}

/* TODO:
 * - for now, grouping of layers is determined by dividing up the length of
 *   the array of layer bitflags */

void uiTemplateLayers(uiLayout *layout, PointerRNA *ptr, const char *propname,
                      PointerRNA *used_ptr, const char *used_propname, int active_layer)
{
	uiLayout *uRow, *uCol;
	PropertyRNA *prop, *used_prop = NULL;
	int groups, cols, layers;
	int group, col, layer, row;
	int cols_per_group = 5;

	prop = RNA_struct_find_property(ptr, propname);
	if (!prop) {
		RNA_warning("layers property not found: %s.%s", RNA_struct_identifier(ptr->type), propname);
		return;
	}
	
	/* the number of layers determines the way we group them 
	 *	- we want 2 rows only (for now)
	 *	- the number of columns (cols) is the total number of buttons per row
	 *	  the 'remainder' is added to this, as it will be ok to have first row slightly wider if need be
	 *	- for now, only split into groups if group will have at least 5 items
	 */
	layers = RNA_property_array_length(ptr, prop);
	cols = (layers / 2) + (layers % 2);
	groups = ((cols / 2) < cols_per_group) ? (1) : (cols / cols_per_group);

	if (used_ptr && used_propname) {
		used_prop = RNA_struct_find_property(used_ptr, used_propname);
		if (!used_prop) {
			RNA_warning("used layers property not found: %s.%s", RNA_struct_identifier(ptr->type), used_propname);
			return;
		}

		if (RNA_property_array_length(used_ptr, used_prop) < layers)
			used_prop = NULL;
	}
	
	/* layers are laid out going across rows, with the columns being divided into groups */
	
	for (group = 0; group < groups; group++) {
		uCol = uiLayoutColumn(layout, true);
		
		for (row = 0; row < 2; row++) {
			uiBlock *block;
			uiBut *but;

			uRow = uiLayoutRow(uCol, true);
			block = uiLayoutGetBlock(uRow);
			layer = groups * cols_per_group * row + cols_per_group * group;
			
			/* add layers as toggle buts */
			for (col = 0; (col < cols_per_group) && (layer < layers); col++, layer++) {
				int icon = 0;
				int butlay = 1 << layer;

				if (active_layer & butlay)
					icon = ICON_LAYER_ACTIVE;
				else if (used_prop && RNA_property_boolean_get_index(used_ptr, used_prop, layer))
					icon = ICON_LAYER_USED;
				
				but = uiDefAutoButR(block, ptr, prop, layer, "", icon, 0, 0, UI_UNIT_X / 2, UI_UNIT_Y / 2);
				UI_but_func_set(but, handle_layer_buttons, but, SET_INT_IN_POINTER(layer));
				but->type = UI_BTYPE_TOGGLE;
			}
		}
	}
}

void uiTemplateGameStates(uiLayout *layout, PointerRNA *ptr, const char *propname,
                          PointerRNA *used_ptr, const char *used_propname, int active_state)
{
	uiLayout *uRow, *uCol;
	PropertyRNA *prop, *used_prop = NULL;
	int groups, cols, states;
	int group, col, state, row;
	int cols_per_group = 5;
	Object *ob = (Object *)ptr->id.data;

	prop = RNA_struct_find_property(ptr, propname);
	if (!prop) {
		RNA_warning("states property not found: %s.%s", RNA_struct_identifier(ptr->type), propname);
		return;
	}
	
	/* the number of states determines the way we group them 
	 *	- we want 2 rows only (for now)
	 *	- the number of columns (cols) is the total number of buttons per row
	 *	  the 'remainder' is added to this, as it will be ok to have first row slightly wider if need be
	 *	- for now, only split into groups if group will have at least 5 items
	 */
	states = RNA_property_array_length(ptr, prop);
	cols = (states / 2) + (states % 2);
	groups = ((cols / 2) < cols_per_group) ? (1) : (cols / cols_per_group);

	if (used_ptr && used_propname) {
		used_prop = RNA_struct_find_property(used_ptr, used_propname);
		if (!used_prop) {
			RNA_warning("used layers property not found: %s.%s", RNA_struct_identifier(ptr->type), used_propname);
			return;
		}

		if (RNA_property_array_length(used_ptr, used_prop) < states)
			used_prop = NULL;
	}
	
	/* layers are laid out going across rows, with the columns being divided into groups */
	
	for (group = 0; group < groups; group++) {
		uCol = uiLayoutColumn(layout, true);
		
		for (row = 0; row < 2; row++) {
			uiBlock *block;
			uiBut *but;

			uRow = uiLayoutRow(uCol, true);
			block = uiLayoutGetBlock(uRow);
			state = groups * cols_per_group * row + cols_per_group * group;
			
			/* add layers as toggle buts */
			for (col = 0; (col < cols_per_group) && (state < states); col++, state++) {
				int icon = 0;
				int butlay = 1 << state;

				if (active_state & butlay)
					icon = ICON_LAYER_ACTIVE;
				else if (used_prop && RNA_property_boolean_get_index(used_ptr, used_prop, state))
					icon = ICON_LAYER_USED;
				
				but = uiDefIconButR_prop(block, UI_BTYPE_ICON_TOGGLE, 0, icon, 0, 0, UI_UNIT_X / 2, UI_UNIT_Y / 2, ptr, prop,
				                         state, 0, 0, -1, -1, sca_state_name_get(ob, state));
				UI_but_func_set(but, handle_layer_buttons, but, SET_INT_IN_POINTER(state));
				but->type = UI_BTYPE_TOGGLE;
			}
		}
	}
}


/************************* List Template **************************/
static void uilist_draw_item_default(struct uiList *ui_list, struct bContext *UNUSED(C), struct uiLayout *layout,
                                     struct PointerRNA *UNUSED(dataptr), struct PointerRNA *itemptr, int icon,
                                     struct PointerRNA *UNUSED(active_dataptr), const char *UNUSED(active_propname),
                                     int UNUSED(index), int UNUSED(flt_flag))
{
	PropertyRNA *nameprop = RNA_struct_name_property(itemptr->type);

	/* Simplest one! */
	switch (ui_list->layout_type) {
		case UILST_LAYOUT_GRID:
			uiItemL(layout, "", icon);
			break;
		case UILST_LAYOUT_DEFAULT:
		case UILST_LAYOUT_COMPACT:
		default:
			if (nameprop) {
				uiItemFullR(layout, itemptr, nameprop, RNA_NO_INDEX, 0, UI_ITEM_R_NO_BG, "", icon);
			}
			else {
				uiItemL(layout, "", icon);
			}
			break;
	}
}

static void uilist_draw_filter_default(struct uiList *ui_list, struct bContext *UNUSED(C), struct uiLayout *layout)
{
	PointerRNA listptr;
	uiLayout *row, *subrow;

	RNA_pointer_create(NULL, &RNA_UIList, ui_list, &listptr);

	row = uiLayoutRow(layout, false);

	subrow = uiLayoutRow(row, true);
	uiItemR(subrow, &listptr, "filter_name", 0, "", ICON_NONE);
	uiItemR(subrow, &listptr, "use_filter_invert", UI_ITEM_R_TOGGLE | UI_ITEM_R_ICON_ONLY, "",
	        (ui_list->filter_flag & UILST_FLT_EXCLUDE) ? ICON_ZOOM_OUT : ICON_ZOOM_IN);

	subrow = uiLayoutRow(row, true);
	uiItemR(subrow, &listptr, "use_filter_sort_alpha", UI_ITEM_R_TOGGLE | UI_ITEM_R_ICON_ONLY, "", ICON_NONE);
	uiItemR(subrow, &listptr, "use_filter_sort_reverse", UI_ITEM_R_TOGGLE | UI_ITEM_R_ICON_ONLY, "",
	        (ui_list->filter_sort_flag & UILST_FLT_SORT_REVERSE) ? ICON_TRIA_UP : ICON_TRIA_DOWN);
}

typedef struct {
	char name[MAX_IDPROP_NAME];
	int org_idx;
} StringCmp;

static int cmpstringp(const void *p1, const void *p2)
{
	/* Case-insensitive comparison. */
	return BLI_strcasecmp(((StringCmp *) p1)->name, ((StringCmp *) p2)->name);
}

static void uilist_filter_items_default(struct uiList *ui_list, struct bContext *UNUSED(C), struct PointerRNA *dataptr,
                                        const char *propname)
{
	uiListDyn *dyn_data = ui_list->dyn_data;
	PropertyRNA *prop = RNA_struct_find_property(dataptr, propname);

	const char *filter_raw = ui_list->filter_byname;
	char *filter = (char *)filter_raw, filter_buff[32], *filter_dyn = NULL;
	const bool filter_exclude = (ui_list->filter_flag & UILST_FLT_EXCLUDE) != 0;
	const bool order_by_name = (ui_list->filter_sort_flag & UILST_FLT_SORT_ALPHA) != 0;
	int len = RNA_property_collection_length(dataptr, prop);

	dyn_data->items_shown = dyn_data->items_len = len;

	if (len && (order_by_name || filter_raw[0])) {
		StringCmp *names = NULL;
		int order_idx = 0, i = 0;

		if (order_by_name) {
			names = MEM_callocN(sizeof(StringCmp) * len, "StringCmp");
		}
		if (filter_raw[0]) {
			size_t slen = strlen(filter_raw);

			dyn_data->items_filter_flags = MEM_callocN(sizeof(int) * len, "items_filter_flags");
			dyn_data->items_shown = 0;

			/* Implicitly add heading/trailing wildcards if needed. */
			if (slen + 3 <= sizeof(filter_buff)) {
				filter = filter_buff;
			}
			else {
				filter = filter_dyn = MEM_mallocN((slen + 3) * sizeof(char), "filter_dyn");
			}
			BLI_strncpy_ensure_pad(filter, filter_raw, '*', slen + 3);
		}

		RNA_PROP_BEGIN (dataptr, itemptr, prop)
		{
			char *namebuf;
			const char *name;
			bool do_order = false;

			namebuf = RNA_struct_name_get_alloc(&itemptr, NULL, 0, NULL);
			name = namebuf ? namebuf : "";

			if (filter[0]) {
				/* Case-insensitive! */
				if (fnmatch(filter, name, FNM_CASEFOLD) == 0) {
					dyn_data->items_filter_flags[i] = UILST_FLT_ITEM;
					if (!filter_exclude) {
						dyn_data->items_shown++;
						do_order = order_by_name;
					}
					//printf("%s: '%s' matches '%s'\n", __func__, name, filter);
				}
				else if (filter_exclude) {
					dyn_data->items_shown++;
					do_order = order_by_name;
				}
			}
			else {
				do_order = order_by_name;
			}

			if (do_order) {
				names[order_idx].org_idx = order_idx;
				BLI_strncpy(names[order_idx++].name, name, MAX_IDPROP_NAME);
			}

			/* free name */
			if (namebuf) {
				MEM_freeN(namebuf);
			}
			i++;
		}
		RNA_PROP_END;

		if (order_by_name) {
			int new_idx;
			/* note: order_idx equals either to ui_list->items_len if no filtering done,
			 *       or to ui_list->items_shown if filter is enabled,
			 *       or to (ui_list->items_len - ui_list->items_shown) if filtered items are excluded.
			 *       This way, we only sort items we actually intend to draw!
			 */
			qsort(names, order_idx, sizeof(StringCmp), cmpstringp);

			dyn_data->items_filter_neworder = MEM_mallocN(sizeof(int) * order_idx, "items_filter_neworder");
			for (new_idx = 0; new_idx < order_idx; new_idx++) {
				dyn_data->items_filter_neworder[names[new_idx].org_idx] = new_idx;
			}
		}

		if (filter_dyn) {
			MEM_freeN(filter_dyn);
		}
		if (names) {
			MEM_freeN(names);
		}
	}
}

typedef struct {
	PointerRNA item;
	int org_idx;
	int flt_flag;
} _uilist_item;

typedef struct {
	int visual_items;  /* Visual number of items (i.e. number of items we have room to display). */
	int start_idx;     /* Index of first item to display. */
	int end_idx;       /* Index of last item to display + 1. */
} uiListLayoutdata;

static void uilist_prepare(uiList *ui_list, int len, int activei, int rows, int maxrows, int columns,
                         uiListLayoutdata *layoutdata)
{
	uiListDyn *dyn_data = ui_list->dyn_data;
	int activei_row, max_scroll;
	const bool use_auto_size = (ui_list->list_grip < (rows - UI_LIST_AUTO_SIZE_THRESHOLD));

	/* default rows */
	if (rows <= 0)
		rows = 5;
	dyn_data->visual_height_min = rows;
	if (maxrows < rows)
		maxrows = max_ii(rows, 5);
	if (columns <= 0)
		columns = 9;

	if (columns > 1) {
		dyn_data->height = (int)ceil((double)len / (double)columns);
		activei_row = (int)floor((double)activei / (double)columns);
	}
	else {
		dyn_data->height = len;
		activei_row = activei;
	}

	if (!use_auto_size) {
		/* No auto-size, yet we clamp at min size! */
		maxrows = rows = max_ii(ui_list->list_grip, rows);
	}
	else if ((rows != maxrows) && (dyn_data->height > rows)) {
		/* Expand size if needed and possible. */
		rows = min_ii(dyn_data->height, maxrows);
	}

	/* If list length changes or list is tagged to check this, and active is out of view, scroll to it .*/
	if (ui_list->list_last_len != len || ui_list->flag & UILST_SCROLL_TO_ACTIVE_ITEM) {
		if (activei_row < ui_list->list_scroll) {
			ui_list->list_scroll = activei_row;
		}
		else if (activei_row >= ui_list->list_scroll + rows) {
			ui_list->list_scroll = activei_row - rows + 1;
		}
		ui_list->flag &= ~UILST_SCROLL_TO_ACTIVE_ITEM;
	}

	max_scroll = max_ii(0, dyn_data->height - rows);
	CLAMP(ui_list->list_scroll, 0, max_scroll);
	ui_list->list_last_len = len;
	dyn_data->visual_height = rows;
	layoutdata->visual_items = rows * columns;
	layoutdata->start_idx = ui_list->list_scroll * columns;
	layoutdata->end_idx = min_ii(layoutdata->start_idx + rows * columns, len);
}

static void uilist_resize_update_cb(bContext *UNUSED(C), void *arg1, void *UNUSED(arg2))
{
	uiList *ui_list = arg1;
	uiListDyn *dyn_data = ui_list->dyn_data;

	/* This way we get diff in number of additional items to show (positive) or hide (negative). */
	const int diff = iroundf((float)(dyn_data->resize - dyn_data->resize_prev) / (float)UI_UNIT_Y);

	if (diff != 0) {
		ui_list->list_grip += diff;
		dyn_data->resize_prev += diff * UI_UNIT_Y;
		ui_list->flag |= UILST_SCROLL_TO_ACTIVE_ITEM;
	}
}

static void *uilist_item_use_dynamic_tooltip(PointerRNA *itemptr, const char *propname)
{
	if (propname && propname[0] && itemptr && itemptr->data) {
		PropertyRNA *prop = RNA_struct_find_property(itemptr, propname);

		if (prop && (RNA_property_type(prop) == PROP_STRING)) {
			return RNA_property_string_get_alloc(itemptr, prop, NULL, 0, NULL);
		}
	}
	return NULL;
}

static char *uilist_item_tooltip_func(bContext *UNUSED(C), void *argN, const char *tip)
{
	char *dyn_tooltip = argN;
	return BLI_sprintfN("%s - %s", tip, dyn_tooltip);
}

void uiTemplateList(uiLayout *layout, bContext *C, const char *listtype_name, const char *list_id,
                    PointerRNA *dataptr, const char *propname, PointerRNA *active_dataptr, const char *active_propname,
                    const char *item_dyntip_propname, int rows, int maxrows, int layout_type, int columns)
{
	uiListType *ui_list_type;
	uiList *ui_list = NULL;
	uiListDyn *dyn_data;
	ARegion *ar;
	uiListDrawItemFunc draw_item;
	uiListDrawFilterFunc draw_filter;
	uiListFilterItemsFunc filter_items;

	PropertyRNA *prop = NULL, *activeprop;
	PropertyType type, activetype;
	_uilist_item *items_ptr = NULL;
	StructRNA *ptype;
	uiLayout *glob = NULL, *box, *row, *col, *subrow, *sub, *overlap;
	uiBlock *block, *subblock;
	uiBut *but;

	uiListLayoutdata layoutdata;
	char ui_list_id[UI_MAX_NAME_STR];
	char numstr[32];
	int rnaicon = ICON_NONE, icon = ICON_NONE;
	int i = 0, activei = 0;
	int len = 0;

	/* validate arguments */
	/* Forbid default UI_UL_DEFAULT_CLASS_NAME list class without a custom list_id! */
	if (STREQ(UI_UL_DEFAULT_CLASS_NAME, listtype_name) && !(list_id && list_id[0])) {
		RNA_warning("template_list using default '%s' UIList class must provide a custom list_id",
		            UI_UL_DEFAULT_CLASS_NAME);
		return;
	}

	block = uiLayoutGetBlock(layout);

	if (!active_dataptr->data) {
		RNA_warning("No active data");
		return;
	}

	if (dataptr->data) {
		prop = RNA_struct_find_property(dataptr, propname);
		if (!prop) {
			RNA_warning("Property not found: %s.%s", RNA_struct_identifier(dataptr->type), propname);
			return;
		}
	}

	activeprop = RNA_struct_find_property(active_dataptr, active_propname);
	if (!activeprop) {
		RNA_warning("Property not found: %s.%s", RNA_struct_identifier(active_dataptr->type), active_propname);
		return;
	}

	if (prop) {
		type = RNA_property_type(prop);
		if (type != PROP_COLLECTION) {
			RNA_warning("Expected a collection data property");
			return;
		}
	}

	activetype = RNA_property_type(activeprop);
	if (activetype != PROP_INT) {
		RNA_warning("Expected an integer active data property");
		return;
	}

	/* get icon */
	if (dataptr->data && prop) {
		ptype = RNA_property_pointer_type(dataptr, prop);
		rnaicon = RNA_struct_ui_icon(ptype);
	}

	/* get active data */
	activei = RNA_property_int_get(active_dataptr, activeprop);

	/* Find the uiList type. */
	ui_list_type = WM_uilisttype_find(listtype_name, false);

	if (ui_list_type == NULL) {
		RNA_warning("List type %s not found", listtype_name);
		return;
	}

	draw_item = ui_list_type->draw_item ? ui_list_type->draw_item : uilist_draw_item_default;
	draw_filter = ui_list_type->draw_filter ? ui_list_type->draw_filter : uilist_draw_filter_default;
	filter_items = ui_list_type->filter_items ? ui_list_type->filter_items : uilist_filter_items_default;

	/* Find or add the uiList to the current Region. */
	/* We tag the list id with the list type... */
	BLI_snprintf(ui_list_id, sizeof(ui_list_id), "%s_%s", ui_list_type->idname, list_id ? list_id : "");

	ar = CTX_wm_region(C);
	ui_list = BLI_findstring(&ar->ui_lists, ui_list_id, offsetof(uiList, list_id));

	if (!ui_list) {
		ui_list = MEM_callocN(sizeof(uiList), "uiList");
		BLI_strncpy(ui_list->list_id, ui_list_id, sizeof(ui_list->list_id));
		BLI_addtail(&ar->ui_lists, ui_list);
		ui_list->list_grip = -UI_LIST_AUTO_SIZE_THRESHOLD;  /* Force auto size by default. */
	}

	if (!ui_list->dyn_data) {
		ui_list->dyn_data = MEM_callocN(sizeof(uiListDyn), "uiList.dyn_data");
	}
	dyn_data = ui_list->dyn_data;

	/* Because we can't actually pass type across save&load... */
	ui_list->type = ui_list_type;
	ui_list->layout_type = layout_type;

	/* Reset filtering data. */
	MEM_SAFE_FREE(dyn_data->items_filter_flags);
	MEM_SAFE_FREE(dyn_data->items_filter_neworder);
	dyn_data->items_len = dyn_data->items_shown = -1;

	/* When active item changed since last draw, scroll to it. */
	if (activei != ui_list->list_last_activei) {
		ui_list->flag |= UILST_SCROLL_TO_ACTIVE_ITEM;
		ui_list->list_last_activei = activei;
	}

	/* Filter list items! (not for compact layout, though) */
	if (dataptr->data && prop) {
		const int filter_exclude = ui_list->filter_flag & UILST_FLT_EXCLUDE;
		const bool order_reverse = (ui_list->filter_sort_flag & UILST_FLT_SORT_REVERSE) != 0;
		int items_shown, idx = 0;
#if 0
		int prev_ii = -1, prev_i;
#endif

		if (layout_type == UILST_LAYOUT_COMPACT) {
			dyn_data->items_len = dyn_data->items_shown = RNA_property_collection_length(dataptr, prop);
		}
		else {
			//printf("%s: filtering...\n", __func__);
			filter_items(ui_list, C, dataptr, propname);
			//printf("%s: filtering done.\n", __func__);
		}

		items_shown = dyn_data->items_shown;
		if (items_shown >= 0) {
			bool activei_mapping_pending = true;
			items_ptr = MEM_mallocN(sizeof(_uilist_item) * items_shown, __func__);
			//printf("%s: items shown: %d.\n", __func__, items_shown);
			RNA_PROP_BEGIN (dataptr, itemptr, prop)
			{
				if (!dyn_data->items_filter_flags ||
				    ((dyn_data->items_filter_flags[i] & UILST_FLT_ITEM) ^ filter_exclude))
				{
					int ii;
					if (dyn_data->items_filter_neworder) {
						ii = dyn_data->items_filter_neworder[idx++];
						ii = order_reverse ? items_shown - ii - 1 : ii;
					}
					else {
						ii = order_reverse ? items_shown - ++idx : idx++;
					}
					//printf("%s: ii: %d\n", __func__, ii);
					items_ptr[ii].item = itemptr;
					items_ptr[ii].org_idx = i;
					items_ptr[ii].flt_flag = dyn_data->items_filter_flags ? dyn_data->items_filter_flags[i] : 0;

					if (activei_mapping_pending && activei == i) {
						activei = ii;
						/* So that we do not map again activei! */
						activei_mapping_pending = false;
					}
# if 0 /* For now, do not alter active element, even if it will be hidden... */
					else if (activei < i) {
						/* We do not want an active but invisible item!
						 * Only exception is when all items are filtered out...
						 */
						if (prev_ii >= 0) {
							activei = prev_ii;
							RNA_property_int_set(active_dataptr, activeprop, prev_i);
						}
						else {
							activei = ii;
							RNA_property_int_set(active_dataptr, activeprop, i);
						}
					}
					prev_i = i;
					prev_ii = ii;
#endif
				}
				i++;
			}
			RNA_PROP_END;
		}
		if (dyn_data->items_shown >= 0) {
			len = dyn_data->items_shown;
		}
		else {
			len = dyn_data->items_len;
		}
	}

	switch (layout_type) {
		case UILST_LAYOUT_DEFAULT:
			/* layout */
			box = uiLayoutListBox(layout, ui_list, dataptr, prop, active_dataptr, activeprop);
			glob = uiLayoutColumn(box, true);
			row = uiLayoutRow(glob, false);
			col = uiLayoutColumn(row, true);

			/* init numbers */
			uilist_prepare(ui_list, len, activei, rows, maxrows, 1, &layoutdata);

			if (dataptr->data && prop) {
				/* create list items */
				for (i = layoutdata.start_idx; i < layoutdata.end_idx; i++) {
					PointerRNA *itemptr = &items_ptr[i].item;
					void *dyntip_data;
					int org_i = items_ptr[i].org_idx;
					int flt_flag = items_ptr[i].flt_flag;
					subblock = uiLayoutGetBlock(col);

					overlap = uiLayoutOverlap(col);

					UI_block_flag_enable(subblock, UI_BLOCK_LIST_ITEM);

					/* list item behind label & other buttons */
					sub = uiLayoutRow(overlap, false);

					but = uiDefButR_prop(subblock, UI_BTYPE_LISTROW, 0, "", 0, 0, UI_UNIT_X * 10, UI_UNIT_Y,
					                     active_dataptr, activeprop, 0, 0, org_i, 0, 0,
					                     TIP_("Double click to rename"));
					if ((dyntip_data = uilist_item_use_dynamic_tooltip(itemptr, item_dyntip_propname))) {
						UI_but_func_tooltip_set(but, uilist_item_tooltip_func, dyntip_data);
					}

					sub = uiLayoutRow(overlap, false);

					icon = UI_rnaptr_icon_get(C, itemptr, rnaicon, false);
					if (icon == ICON_DOT)
						icon = ICON_NONE;
					draw_item(ui_list, C, sub, dataptr, itemptr, icon, active_dataptr, active_propname,
					          org_i, flt_flag);

					/* If we are "drawing" active item, set all labels as active. */
					if (i == activei) {
						ui_layout_list_set_labels_active(sub);
					}

					UI_block_flag_disable(subblock, UI_BLOCK_LIST_ITEM);
				}
			}

			/* add dummy buttons to fill space */
			for (; i < layoutdata.start_idx + layoutdata.visual_items; i++) {
				uiItemL(col, "", ICON_NONE);
			}

			/* add scrollbar */
			if (len > layoutdata.visual_items) {
				col = uiLayoutColumn(row, false);
				uiDefButI(block, UI_BTYPE_SCROLL, 0, "", 0, 0, UI_UNIT_X * 0.75, UI_UNIT_Y * dyn_data->visual_height,
				          &ui_list->list_scroll, 0, dyn_data->height - dyn_data->visual_height,
				          dyn_data->visual_height, 0, "");
			}
			break;
		case UILST_LAYOUT_COMPACT:
			row = uiLayoutRow(layout, true);

			if ((dataptr->data && prop) && (dyn_data->items_shown > 0) &&
			    (activei >= 0) && (activei < dyn_data->items_shown))
			{
				PointerRNA *itemptr = &items_ptr[activei].item;
				int org_i = items_ptr[activei].org_idx;

				icon = UI_rnaptr_icon_get(C, itemptr, rnaicon, false);
				if (icon == ICON_DOT)
					icon = ICON_NONE;
				draw_item(ui_list, C, row, dataptr, itemptr, icon, active_dataptr, active_propname, org_i, 0);
			}
			/* if list is empty, add in dummy button */
			else {
				uiItemL(row, "", ICON_NONE);
			}

			/* next/prev button */
			BLI_snprintf(numstr, sizeof(numstr), "%d :", dyn_data->items_shown);
			but = uiDefIconTextButR_prop(block, UI_BTYPE_NUM, 0, 0, numstr, 0, 0, UI_UNIT_X * 5, UI_UNIT_Y,
			                             active_dataptr, activeprop, 0, 0, 0, 0, 0, "");
			if (dyn_data->items_shown == 0)
				UI_but_flag_enable(but, UI_BUT_DISABLED);
			break;
		case UILST_LAYOUT_GRID:
			box = uiLayoutListBox(layout, ui_list, dataptr, prop, active_dataptr, activeprop);
			glob = uiLayoutColumn(box, true);
			row = uiLayoutRow(glob, false);
			col = uiLayoutColumn(row, true);
			subrow = NULL;  /* Quite gcc warning! */

			uilist_prepare(ui_list, len, activei, rows, maxrows, columns, &layoutdata);

			if (dataptr->data && prop) {
				/* create list items */
				for (i = layoutdata.start_idx; i < layoutdata.end_idx; i++) {
					PointerRNA *itemptr = &items_ptr[i].item;
					int org_i = items_ptr[i].org_idx;
					int flt_flag = items_ptr[i].flt_flag;

					/* create button */
					if (!(i % columns))
						subrow = uiLayoutRow(col, false);

					subblock = uiLayoutGetBlock(subrow);
					overlap = uiLayoutOverlap(subrow);

					UI_block_flag_enable(subblock, UI_BLOCK_LIST_ITEM);

					/* list item behind label & other buttons */
					sub = uiLayoutRow(overlap, false);

					but = uiDefButR_prop(subblock, UI_BTYPE_LISTROW, 0, "", 0, 0, UI_UNIT_X * 10, UI_UNIT_Y,
					                     active_dataptr, activeprop, 0, 0, org_i, 0, 0, NULL);
					UI_but_drawflag_enable(but, UI_BUT_NO_TOOLTIP);

					sub = uiLayoutRow(overlap, false);

					icon = UI_rnaptr_icon_get(C, itemptr, rnaicon, false);
					draw_item(ui_list, C, sub, dataptr, itemptr, icon, active_dataptr, active_propname,
					          org_i, flt_flag);

					/* If we are "drawing" active item, set all labels as active. */
					if (i == activei) {
						ui_layout_list_set_labels_active(sub);
					}

					UI_block_flag_disable(subblock, UI_BLOCK_LIST_ITEM);
				}
			}

			/* add dummy buttons to fill space */
			for (; i < layoutdata.start_idx + layoutdata.visual_items; i++) {
				if (!(i % columns)) {
					subrow = uiLayoutRow(col, false);
				}
				uiItemL(subrow, "", ICON_NONE);
			}

			/* add scrollbar */
			if (len > layoutdata.visual_items) {
				col = uiLayoutColumn(row, false);
				uiDefButI(block, UI_BTYPE_SCROLL, 0, "", 0, 0, UI_UNIT_X * 0.75, UI_UNIT_Y * dyn_data->visual_height,
				          &ui_list->list_scroll, 0, dyn_data->height - dyn_data->visual_height,
				          dyn_data->visual_height, 0, "");
			}
			break;
	}

	if (glob) {
		/* About UI_BTYPE_GRIP drag-resize:
		 * We can't directly use results from a grip button, since we have a rather complex behavior here
		 * (sizing by discrete steps and, overall, autosize feature).
		 * Since we *never* know whether we are grip-resizing or not (because there is no callback for when a
		 * button enters/leaves its "edit mode"), we use the fact that grip-controlled value (dyn_data->resize)
		 * is completely handled by the grip during the grab resize, so settings its value here has no effect
		 * at all.
		 * It is only meaningful when we are not resizing, in which case this gives us the correct "init drag" value.
		 * Note we cannot affect dyn_data->resize_prev here, since this value is not controlled by the grip!
		 */
		dyn_data->resize = dyn_data->resize_prev + (dyn_data->visual_height - ui_list->list_grip) * UI_UNIT_Y;

		row = uiLayoutRow(glob, true);
		subblock = uiLayoutGetBlock(row);
		UI_block_emboss_set(subblock, UI_EMBOSS_NONE);

		if (ui_list->filter_flag & UILST_FLT_SHOW) {
			but = uiDefIconButBitI(subblock, UI_BTYPE_TOGGLE, UILST_FLT_SHOW, 0, ICON_DISCLOSURE_TRI_DOWN, 0, 0,
			                       UI_UNIT_X, UI_UNIT_Y * 0.5f, &(ui_list->filter_flag), 0, 0, 0, 0,
			                       TIP_("Hide filtering options"));
			UI_but_flag_disable(but, UI_BUT_UNDO); /* skip undo on screen buttons */

			but = uiDefIconButI(subblock, UI_BTYPE_GRIP, 0, ICON_GRIP, 0, 0, UI_UNIT_X * 10.0f, UI_UNIT_Y * 0.5f,
			                    &dyn_data->resize, 0.0, 0.0, 0, 0, "");
			UI_but_func_set(but, uilist_resize_update_cb, ui_list, NULL);

			UI_block_emboss_set(subblock, UI_EMBOSS);

			col = uiLayoutColumn(glob, false);
			subblock = uiLayoutGetBlock(col);
			uiDefBut(subblock, UI_BTYPE_SEPR, 0, "", 0, 0, UI_UNIT_X, UI_UNIT_Y * 0.05f, NULL, 0.0, 0.0, 0, 0, "");

			draw_filter(ui_list, C, col);
		}
		else {
			but = uiDefIconButBitI(subblock, UI_BTYPE_TOGGLE, UILST_FLT_SHOW, 0, ICON_DISCLOSURE_TRI_RIGHT, 0, 0,
			                       UI_UNIT_X, UI_UNIT_Y * 0.5f, &(ui_list->filter_flag), 0, 0, 0, 0,
			                       TIP_("Show filtering options"));
			UI_but_flag_disable(but, UI_BUT_UNDO); /* skip undo on screen buttons */

			but = uiDefIconButI(subblock, UI_BTYPE_GRIP, 0, ICON_GRIP, 0, 0, UI_UNIT_X * 10.0f, UI_UNIT_Y * 0.5f,
			                    &dyn_data->resize, 0.0, 0.0, 0, 0, "");
			UI_but_func_set(but, uilist_resize_update_cb, ui_list, NULL);

			UI_block_emboss_set(subblock, UI_EMBOSS);
		}
	}

	if (items_ptr) {
		MEM_freeN(items_ptr);
	}
}

/************************* Operator Search Template **************************/

static void operator_call_cb(bContext *C, void *UNUSED(arg1), void *arg2)
{
	wmOperatorType *ot = arg2;
	
	if (ot)
		WM_operator_name_call_ptr(C, ot, WM_OP_INVOKE_DEFAULT, NULL);
}

static void operator_search_cb(const bContext *C, void *UNUSED(arg), const char *str, uiSearchItems *items)
{
	GHashIterator iter;

	for (WM_operatortype_iter(&iter); !BLI_ghashIterator_done(&iter); BLI_ghashIterator_step(&iter)) {
		wmOperatorType *ot = BLI_ghashIterator_getValue(&iter);

		if ((ot->flag & OPTYPE_INTERNAL) && (G.debug & G_DEBUG_WM) == 0)
			continue;

		if (BLI_strcasestr(ot->name, str)) {
			if (WM_operator_poll((bContext *)C, ot)) {
				char name[256];
				int len = strlen(ot->name);
				
				/* display name for menu, can hold hotkey */
				BLI_strncpy(name, ot->name, sizeof(name));
				
				/* check for hotkey */
				if (len < sizeof(name) - 6) {
					if (WM_key_event_operator_string(C, ot->idname, WM_OP_EXEC_DEFAULT, NULL, true,
					                                 &name[len + 1], sizeof(name) - len - 1))
					{
						name[len] = UI_SEP_CHAR;
					}
				}
				
				if (false == UI_search_item_add(items, name, ot, 0))
					break;
			}
		}
	}
}

void UI_but_func_operator_search(uiBut *but)
{
	UI_but_func_search_set(but, operator_search_cb, NULL, operator_call_cb, NULL);
}

void uiTemplateOperatorSearch(uiLayout *layout)
{
	uiBlock *block;
	uiBut *but;
	static char search[256] = "";
		
	block = uiLayoutGetBlock(layout);
	UI_block_layout_set_current(block, layout);

	but = uiDefSearchBut(block, search, 0, ICON_VIEWZOOM, sizeof(search), 0, 0, UI_UNIT_X * 6, UI_UNIT_Y, 0, 0, "");
	UI_but_func_operator_search(but);
}

/************************* Running Jobs Template **************************/

#define B_STOPRENDER    1
#define B_STOPCAST      2
#define B_STOPANIM      3
#define B_STOPCOMPO     4
#define B_STOPSEQ       5
#define B_STOPCLIP      6
#define B_STOPOTHER     7

static void do_running_jobs(bContext *C, void *UNUSED(arg), int event)
{
	switch (event) {
		case B_STOPRENDER:
			G.is_break = true;
			break;
		case B_STOPCAST:
			WM_jobs_stop(CTX_wm_manager(C), CTX_wm_screen(C), NULL);
			break;
		case B_STOPANIM:
			WM_operator_name_call(C, "SCREEN_OT_animation_play", WM_OP_INVOKE_SCREEN, NULL);
			break;
		case B_STOPCOMPO:
			WM_jobs_stop(CTX_wm_manager(C), CTX_data_scene(C), NULL);
			break;
		case B_STOPSEQ:
			WM_jobs_stop(CTX_wm_manager(C), CTX_wm_area(C), NULL);
			break;
		case B_STOPCLIP:
			WM_jobs_stop(CTX_wm_manager(C), CTX_wm_area(C), NULL);
			break;
		case B_STOPOTHER:
			G.is_break = true;
			break;
	}
}

void uiTemplateRunningJobs(uiLayout *layout, bContext *C)
{
	bScreen *screen = CTX_wm_screen(C);
	wmWindowManager *wm = CTX_wm_manager(C);
	ScrArea *sa = CTX_wm_area(C);
	uiBlock *block;
	void *owner = NULL;
	int handle_event;
	
	block = uiLayoutGetBlock(layout);
	UI_block_layout_set_current(block, layout);

	UI_block_func_handle_set(block, do_running_jobs, NULL);

	if (sa->spacetype == SPACE_SEQ) {
		if (WM_jobs_test(wm, sa, WM_JOB_TYPE_ANY))
			owner = sa;
		handle_event = B_STOPSEQ;
	}
	else if (sa->spacetype == SPACE_CLIP) {
		if (WM_jobs_test(wm, sa, WM_JOB_TYPE_ANY))
			owner = sa;
		handle_event = B_STOPCLIP;
	}
	else {
		Scene *scene;
		/* another scene can be rendering too, for example via compositor */
		for (scene = CTX_data_main(C)->scene.first; scene; scene = scene->id.next) {
			if (WM_jobs_test(wm, scene, WM_JOB_TYPE_RENDER)) {
				handle_event = B_STOPRENDER;
				break;
			}
			else if (WM_jobs_test(wm, scene, WM_JOB_TYPE_COMPOSITE)) {
				handle_event = B_STOPCOMPO;
				break;
			}
			else if (WM_jobs_test(wm, scene, WM_JOB_TYPE_OBJECT_BAKE_TEXTURE) ||
			         WM_jobs_test(wm, scene, WM_JOB_TYPE_OBJECT_BAKE))
			{
				/* Skip bake jobs in compositor to avoid compo header displaying
				 * progress bar which is not being updated (bake jobs only need
				 * to update NC_IMAGE context.
				 */
				if (sa->spacetype != SPACE_NODE) {
					handle_event = B_STOPOTHER;
					break;
				}
			}
			else if (WM_jobs_test(wm, scene, WM_JOB_TYPE_ANY)) {
				handle_event = B_STOPOTHER;
				break;
			}
		}
		owner = scene;
	}

	if (owner) {
		uiLayout *ui_abs;
		
		ui_abs = uiLayoutAbsolute(layout, false);
		(void)ui_abs;  /* UNUSED */
		
		uiDefIconBut(block, UI_BTYPE_BUT, handle_event, ICON_PANEL_CLOSE, 0, UI_UNIT_Y * 0.1, UI_UNIT_X * 0.8, UI_UNIT_Y * 0.8,
		             NULL, 0.0f, 0.0f, 0, 0, TIP_("Stop this job"));
		uiDefBut(block, UI_BTYPE_PROGRESS_BAR, 0, WM_jobs_name(wm, owner), 
		         UI_UNIT_X, 0, UI_UNIT_X * 5.0f, UI_UNIT_Y, NULL, 0.0f, 0.0f, WM_jobs_progress(wm, owner), 0, TIP_("Progress"));
		
		uiLayoutRow(layout, false);
	}
	if (WM_jobs_test(wm, screen, WM_JOB_TYPE_SCREENCAST))
		uiDefIconTextBut(block, UI_BTYPE_BUT, B_STOPCAST, ICON_CANCEL, IFACE_("Capture"), 0, 0, UI_UNIT_X * 4.25f, UI_UNIT_Y,
		                 NULL, 0.0f, 0.0f, 0, 0, TIP_("Stop screencast"));
	if (screen->animtimer)
		uiDefIconTextBut(block, UI_BTYPE_BUT, B_STOPANIM, ICON_CANCEL, IFACE_("Anim Player"), 0, 0, UI_UNIT_X * 5.0f, UI_UNIT_Y,
		                 NULL, 0.0f, 0.0f, 0, 0, TIP_("Stop animation playback"));
}

/************************* Reports for Last Operator Template **************************/

void uiTemplateReportsBanner(uiLayout *layout, bContext *C)
{
	ReportList *reports = CTX_wm_reports(C);
	Report *report = BKE_reports_last_displayable(reports);
	ReportTimerInfo *rti;
	
	uiLayout *ui_abs;
	uiBlock *block;
	uiBut *but;
	uiStyle *style = UI_style_get();
	int width;
	int icon;
	
	/* if the report display has timed out, don't show */
	if (!reports->reporttimer) return;
	
	rti = (ReportTimerInfo *)reports->reporttimer->customdata;
	
	if (!rti || rti->widthfac == 0.0f || !report) return;
	
	ui_abs = uiLayoutAbsolute(layout, false);
	block = uiLayoutGetBlock(ui_abs);
	
	width = BLF_width(style->widget.uifont_id, report->message, report->len);
	width = min_ii((int)(rti->widthfac * width), width);
	width = max_ii(width, 10);
	
	/* make a box around the report to make it stand out */
	UI_block_align_begin(block);
	but = uiDefBut(block, UI_BTYPE_ROUNDBOX, 0, "", 0, 0, UI_UNIT_X + 10, UI_UNIT_Y, NULL, 0.0f, 0.0f, 0, 0, "");
	/* set the report's bg color in but->col - UI_BTYPE_ROUNDBOX feature */
	rgb_float_to_uchar(but->col, rti->col);
	but->col[3] = 255;

	but = uiDefBut(block, UI_BTYPE_ROUNDBOX, 0, "", UI_UNIT_X + 10, 0, UI_UNIT_X + width, UI_UNIT_Y,
	               NULL, 0.0f, 0.0f, 0, 0, "");
	but->col[0] = but->col[1] = but->col[2] = FTOCHAR(rti->grayscale);
	but->col[3] = 255;

	UI_block_align_end(block);
	
	
	/* icon and report message on top */
	icon = UI_icon_from_report_type(report->type);
	
	/* XXX: temporary operator to dump all reports to a text block, but only if more than 1 report 
	 * to be shown instead of icon when appropriate...
	 */
	UI_block_emboss_set(block, UI_EMBOSS_NONE);

	if (reports->list.first != reports->list.last)
		uiDefIconButO(block, UI_BTYPE_BUT, "UI_OT_reports_to_textblock", WM_OP_INVOKE_REGION_WIN, icon, 2, 0, UI_UNIT_X,
		              UI_UNIT_Y, TIP_("Click to see the remaining reports in text block: 'Recent Reports'"));
	else
		uiDefIconBut(block, UI_BTYPE_LABEL, 0, icon, 2, 0, UI_UNIT_X, UI_UNIT_Y, NULL, 0.0f, 0.0f, 0, 0, "");

	UI_block_emboss_set(block, UI_EMBOSS);
	
	uiDefBut(block, UI_BTYPE_LABEL, 0, report->message, UI_UNIT_X + 10, 0, UI_UNIT_X + width, UI_UNIT_Y,
	         NULL, 0.0f, 0.0f, 0, 0, "");
}

/********************************* Keymap *************************************/

static void keymap_item_modified(bContext *UNUSED(C), void *kmi_p, void *UNUSED(unused))
{
	wmKeyMapItem *kmi = (wmKeyMapItem *)kmi_p;
	WM_keyconfig_update_tag(NULL, kmi);
}

static void template_keymap_item_properties(uiLayout *layout, const char *title, PointerRNA *ptr)
{
	uiLayout *flow, *box, *row;

	uiItemS(layout);

	if (title)
		uiItemL(layout, title, ICON_NONE);
	
	flow = uiLayoutColumnFlow(layout, 2, false);

	RNA_STRUCT_BEGIN (ptr, prop)
	{
		const bool is_set = RNA_property_is_set(ptr, prop);
		uiBut *but;

		/* recurse for nested properties */
		if (RNA_property_type(prop) == PROP_POINTER) {
			PointerRNA propptr = RNA_property_pointer_get(ptr, prop);

			if (propptr.data && RNA_struct_is_a(propptr.type, &RNA_OperatorProperties)) {
				const char *name = RNA_property_ui_name(prop);
				template_keymap_item_properties(layout, name, &propptr);
				continue;
			}
		}

		box = uiLayoutBox(flow);
		uiLayoutSetActive(box, is_set);
		row = uiLayoutRow(box, false);

		/* property value */
		uiItemFullR(row, ptr, prop, -1, 0, 0, NULL, ICON_NONE);

		if (is_set) {
			/* unset operator */
			uiBlock *block = uiLayoutGetBlock(row);
			UI_block_emboss_set(block, UI_EMBOSS_NONE);
			but = uiDefIconButO(block, UI_BTYPE_BUT, "UI_OT_unset_property_button", WM_OP_EXEC_DEFAULT, ICON_X, 0, 0, UI_UNIT_X, UI_UNIT_Y, NULL);
			but->rnapoin = *ptr;
			but->rnaprop = prop;
			UI_block_emboss_set(block, UI_EMBOSS);
		}
	}
	RNA_STRUCT_END;
}

void uiTemplateKeymapItemProperties(uiLayout *layout, PointerRNA *ptr)
{
	PointerRNA propptr = RNA_pointer_get(ptr, "properties");

	if (propptr.data) {
		uiBut *but = uiLayoutGetBlock(layout)->buttons.last;

		template_keymap_item_properties(layout, NULL, &propptr);

		/* attach callbacks to compensate for missing properties update,
		 * we don't know which keymap (item) is being modified there */
		for (; but; but = but->next) {
			/* operator buttons may store props for use (file selector, [#36492]) */
			if (but->rnaprop) {
				UI_but_func_set(but, keymap_item_modified, ptr->data, NULL);
			}
		}
	}
}

/********************************* Color management *************************************/

void uiTemplateColorspaceSettings(uiLayout *layout, PointerRNA *ptr, const char *propname)
{
	PropertyRNA *prop;
	PointerRNA colorspace_settings_ptr;

	prop = RNA_struct_find_property(ptr, propname);

	if (!prop) {
		printf("%s: property not found: %s.%s\n",
		       __func__, RNA_struct_identifier(ptr->type), propname);
		return;
	}

	colorspace_settings_ptr = RNA_property_pointer_get(ptr, prop);

	uiItemR(layout, &colorspace_settings_ptr, "name", 0, IFACE_("Color Space"), ICON_NONE);
}

void uiTemplateColormanagedViewSettings(uiLayout *layout, bContext *UNUSED(C), PointerRNA *ptr, const char *propname)
{
	PropertyRNA *prop;
	PointerRNA view_transform_ptr;
	uiLayout *col, *row;
	ColorManagedViewSettings *view_settings;

	prop = RNA_struct_find_property(ptr, propname);

	if (!prop) {
		printf("%s: property not found: %s.%s\n",
		       __func__, RNA_struct_identifier(ptr->type), propname);
		return;
	}

	view_transform_ptr = RNA_property_pointer_get(ptr, prop);
	view_settings = view_transform_ptr.data;

	col = uiLayoutColumn(layout, false);

	row = uiLayoutRow(col, false);
	uiItemR(row, &view_transform_ptr, "view_transform", 0, IFACE_("View"), ICON_NONE);

	col = uiLayoutColumn(layout, false);
	uiItemR(col, &view_transform_ptr, "exposure", 0, NULL, ICON_NONE);
	uiItemR(col, &view_transform_ptr, "gamma", 0, NULL, ICON_NONE);

	uiItemR(col, &view_transform_ptr, "look", 0, IFACE_("Look"), ICON_NONE);

	col = uiLayoutColumn(layout, false);
	uiItemR(col, &view_transform_ptr, "use_curve_mapping", 0, NULL, ICON_NONE);
	if (view_settings->flag & COLORMANAGE_VIEW_USE_CURVES)
		uiTemplateCurveMapping(col, &view_transform_ptr, "curve_mapping", 'c', true, false, false);
}

/********************************* Component Menu *************************************/

typedef struct ComponentMenuArgs {
	PointerRNA ptr;
	char propname[64];	/* XXX arbitrary */
} ComponentMenuArgs;
/* NOTE: this is a block-menu, needs 0 events, otherwise the menu closes */
static uiBlock *component_menu(bContext *C, ARegion *ar, void *args_v)
{
	ComponentMenuArgs *args = (ComponentMenuArgs *)args_v;
	uiBlock *block;
	uiLayout *layout;
	
	block = UI_block_begin(C, ar, __func__, UI_EMBOSS);
	UI_block_flag_enable(block, UI_BLOCK_KEEP_OPEN);
	
	layout = uiLayoutColumn(UI_block_layout(block, UI_LAYOUT_VERTICAL, UI_LAYOUT_PANEL, 0, 0, UI_UNIT_X * 6, UI_UNIT_Y, 0, UI_style_get()), 0);
	
	uiItemR(layout, &args->ptr, args->propname, UI_ITEM_R_EXPAND, "", ICON_NONE);
	
	UI_block_bounds_set_normal(block, 6);
	UI_block_direction_set(block, UI_DIR_DOWN);
	
	return block;
}
void uiTemplateComponentMenu(uiLayout *layout, PointerRNA *ptr, const char *propname, const char *name)
{
	ComponentMenuArgs *args = MEM_callocN(sizeof(ComponentMenuArgs), "component menu template args");
	uiBlock *block;
	uiBut *but;
	
	args->ptr = *ptr;
	BLI_strncpy(args->propname, propname, sizeof(args->propname));
	
	block = uiLayoutGetBlock(layout);
	UI_block_align_begin(block);

	but = uiDefBlockButN(block, component_menu, args, name, 0, 0, UI_UNIT_X * 6, UI_UNIT_Y, "");
	/* set rna directly, uiDefBlockButN doesn't do this */
	but->rnapoin = *ptr;
	but->rnaprop = RNA_struct_find_property(ptr, propname);
	but->rnaindex = 0;
	
	UI_block_align_end(block);
}

/************************* Node Socket Icon **************************/

void uiTemplateNodeSocket(uiLayout *layout, bContext *UNUSED(C), float *color)
{
	uiBlock *block;
	uiBut *but;
	
	block = uiLayoutGetBlock(layout);
	UI_block_align_begin(block);
	
	/* XXX using explicit socket colors is not quite ideal.
	 * Eventually it should be possible to use theme colors for this purpose,
	 * but this requires a better design for extendable color palettes in user prefs.
	 */
	but = uiDefBut(block, UI_BTYPE_NODE_SOCKET, 0, "", 0, 0, UI_UNIT_X, UI_UNIT_Y, NULL, 0, 0, 0, 0, "");
	rgba_float_to_uchar(but->col, color);
	
	UI_block_align_end(block);
}

/************************* Cache Library Item **************************/

<<<<<<< HEAD
static void cache_item_button(uiLayout *layout, bContext *UNUSED(C), CacheLibrary *cachelib, CacheItem *item, Object *ob, int type, int index)
{
	if (item) {
		PointerRNA itemptr;
		RNA_pointer_create((ID *)cachelib, &RNA_CacheItem, item, &itemptr);
		
		uiItemR(layout, &itemptr, "enabled", 0, "", ICON_NONE);
	}
	else {
		uiLayout *row = uiLayoutRow(layout, false);
		uiBlock *block = uiLayoutGetBlock(row);
		uiBut *but;
		PointerRNA obptr;
		PointerRNA *opptr;
		
		RNA_id_pointer_create((ID *)ob, &obptr);
		uiLayoutSetContextPointer(row, "cache_object", &obptr);
		
		but = uiDefButO(block, UI_BTYPE_CHECKBOX, "CACHELIBRARY_OT_item_enable", WM_OP_EXEC_DEFAULT, "",
		                0, 0, UI_UNIT_X, UI_UNIT_Y, NULL);
		opptr = UI_but_operator_ptr_get(but);
		RNA_enum_set(opptr, "type", type);
		RNA_int_set(opptr, "index", index);
	}
}

=======
>>>>>>> 866537d0
static int cache_item_indent(int type)
{
	switch (type) {
		case CACHE_TYPE_OBJECT:
			return 0;
		
		default:
			return 1;
	}
}

<<<<<<< HEAD
uiLayout *uiTemplateCacheLibraryItem(uiLayout *layout, bContext *C, CacheLibrary *cachelib,
                                     Object *ob, int type, int index, int enabled)
{
	CacheItem *item = BKE_cache_library_find_item(cachelib, ob, type, index);
	
	uiLayout *split, *row, *sub;
=======
uiLayout *uiTemplateCacheLibraryItem(uiLayout *layout, bContext *UNUSED(C), CacheLibrary *UNUSED(cachelib),
                                     Object *ob, int datatype, int index, int enabled)
{
	uiLayout *split, *row, *col;
>>>>>>> 866537d0
	int i;
	char name[2*MAX_NAME];
	int icon = ICON_NONE;
	
	row = uiLayoutRow(layout, false);
	uiLayoutSetEnabled(row, enabled);
	uiLayoutSetAlignment(row, UI_LAYOUT_ALIGN_LEFT);
	
	split = uiLayoutSplit(row, 0.0f, false);
	
<<<<<<< HEAD
	for (i = 0; i < cache_item_indent(type); ++i)
		uiItemL(split, "", ICON_NONE);
	cache_item_button(split, C, cachelib, item, ob, type, index);
	
	split = uiLayoutSplit(row, 0.1f, false);
	uiLayoutSetEnabled(split, item && (item->flag & CACHE_ITEM_ENABLED));
	sub = uiLayoutColumn(split, false);
	
	BKE_cache_item_name(ob, type, index, name);
	RNA_enum_icon_from_value(cache_library_item_type_items, type, &icon);
=======
	for (i = 0; i < cache_item_indent(datatype); ++i)
		uiItemL(split, "", ICON_NONE);
	
	col = uiLayoutColumn(split, false);
	
	BKE_cache_item_name(ob, datatype, index, name);
	RNA_enum_icon_from_value(cache_library_data_type_items, datatype, &icon);
>>>>>>> 866537d0
	uiItemL(split, name, icon);
	
	/* display read result */
	split = uiLayoutSplit(row, 0.9f, false);
<<<<<<< HEAD
	if (item && (item->flag & CACHE_ITEM_ENABLED))
		RNA_enum_icon_from_value(cache_library_read_result_items, item->read_result, &icon);
	else
		icon = ICON_NONE;
	uiItemL(split, NULL, icon);
	
	return sub;
=======
	// XXX TODO store cache read results in a hash table and display them here
//	if (item && (item->flag & CACHE_ITEM_ENABLED))
//		RNA_enum_icon_from_value(cache_library_read_result_items, item->read_result, &icon);
//	else
//		icon = ICON_NONE;
//	uiItemL(split, NULL, icon);
	
	return col;
>>>>>>> 866537d0
}<|MERGE_RESOLUTION|>--- conflicted
+++ resolved
@@ -3701,35 +3701,6 @@
 
 /************************* Cache Library Item **************************/
 
-<<<<<<< HEAD
-static void cache_item_button(uiLayout *layout, bContext *UNUSED(C), CacheLibrary *cachelib, CacheItem *item, Object *ob, int type, int index)
-{
-	if (item) {
-		PointerRNA itemptr;
-		RNA_pointer_create((ID *)cachelib, &RNA_CacheItem, item, &itemptr);
-		
-		uiItemR(layout, &itemptr, "enabled", 0, "", ICON_NONE);
-	}
-	else {
-		uiLayout *row = uiLayoutRow(layout, false);
-		uiBlock *block = uiLayoutGetBlock(row);
-		uiBut *but;
-		PointerRNA obptr;
-		PointerRNA *opptr;
-		
-		RNA_id_pointer_create((ID *)ob, &obptr);
-		uiLayoutSetContextPointer(row, "cache_object", &obptr);
-		
-		but = uiDefButO(block, UI_BTYPE_CHECKBOX, "CACHELIBRARY_OT_item_enable", WM_OP_EXEC_DEFAULT, "",
-		                0, 0, UI_UNIT_X, UI_UNIT_Y, NULL);
-		opptr = UI_but_operator_ptr_get(but);
-		RNA_enum_set(opptr, "type", type);
-		RNA_int_set(opptr, "index", index);
-	}
-}
-
-=======
->>>>>>> 866537d0
 static int cache_item_indent(int type)
 {
 	switch (type) {
@@ -3741,19 +3712,10 @@
 	}
 }
 
-<<<<<<< HEAD
-uiLayout *uiTemplateCacheLibraryItem(uiLayout *layout, bContext *C, CacheLibrary *cachelib,
-                                     Object *ob, int type, int index, int enabled)
-{
-	CacheItem *item = BKE_cache_library_find_item(cachelib, ob, type, index);
-	
-	uiLayout *split, *row, *sub;
-=======
 uiLayout *uiTemplateCacheLibraryItem(uiLayout *layout, bContext *UNUSED(C), CacheLibrary *UNUSED(cachelib),
                                      Object *ob, int datatype, int index, int enabled)
 {
 	uiLayout *split, *row, *col;
->>>>>>> 866537d0
 	int i;
 	char name[2*MAX_NAME];
 	int icon = ICON_NONE;
@@ -3764,18 +3726,6 @@
 	
 	split = uiLayoutSplit(row, 0.0f, false);
 	
-<<<<<<< HEAD
-	for (i = 0; i < cache_item_indent(type); ++i)
-		uiItemL(split, "", ICON_NONE);
-	cache_item_button(split, C, cachelib, item, ob, type, index);
-	
-	split = uiLayoutSplit(row, 0.1f, false);
-	uiLayoutSetEnabled(split, item && (item->flag & CACHE_ITEM_ENABLED));
-	sub = uiLayoutColumn(split, false);
-	
-	BKE_cache_item_name(ob, type, index, name);
-	RNA_enum_icon_from_value(cache_library_item_type_items, type, &icon);
-=======
 	for (i = 0; i < cache_item_indent(datatype); ++i)
 		uiItemL(split, "", ICON_NONE);
 	
@@ -3783,20 +3733,10 @@
 	
 	BKE_cache_item_name(ob, datatype, index, name);
 	RNA_enum_icon_from_value(cache_library_data_type_items, datatype, &icon);
->>>>>>> 866537d0
 	uiItemL(split, name, icon);
 	
 	/* display read result */
 	split = uiLayoutSplit(row, 0.9f, false);
-<<<<<<< HEAD
-	if (item && (item->flag & CACHE_ITEM_ENABLED))
-		RNA_enum_icon_from_value(cache_library_read_result_items, item->read_result, &icon);
-	else
-		icon = ICON_NONE;
-	uiItemL(split, NULL, icon);
-	
-	return sub;
-=======
 	// XXX TODO store cache read results in a hash table and display them here
 //	if (item && (item->flag & CACHE_ITEM_ENABLED))
 //		RNA_enum_icon_from_value(cache_library_read_result_items, item->read_result, &icon);
@@ -3805,5 +3745,4 @@
 //	uiItemL(split, NULL, icon);
 	
 	return col;
->>>>>>> 866537d0
 }