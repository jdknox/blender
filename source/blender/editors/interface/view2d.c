--- conflicted
+++ resolved
@@ -2385,28 +2385,17 @@
 			BLF_disable_default(BLF_CLIPPING);
 		}
 	}
-<<<<<<< HEAD
-	
+	g_v2d_strings = NULL;
+
+	if (g_v2d_strings_arena) {
+		BLI_memarena_free(g_v2d_strings_arena);
+		g_v2d_strings_arena = NULL;
+	}
+
 	// gpuMatrixMode(GL_PROJECTION);
 	// gpuPopMatrix();
 	// gpuMatrixMode(GL_MODELVIEW);
 	// gpuPopMatrix();
-	
-	if (strings.first) 
-		BLI_freelistN(&strings);
-=======
-	g_v2d_strings = NULL;
-
-	if (g_v2d_strings_arena) {
-		BLI_memarena_free(g_v2d_strings_arena);
-		g_v2d_strings_arena = NULL;
-	}
-
-	// glMatrixMode(GL_PROJECTION);
-	// glPopMatrix();
-	// glMatrixMode(GL_MODELVIEW);
-	// glPopMatrix();
->>>>>>> 146a1c77
 }
 
 
