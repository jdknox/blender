--- conflicted
+++ resolved
@@ -1261,13 +1261,8 @@
 		vec2[1] = vec1[1] -= 0.5f * grid->dy;
 		step++;
 		
-<<<<<<< HEAD
-		if (flag & V2D_HORIZONTAL_FINELINES) { 
+		if (flag & V2D_HORIZONTAL_FINELINES) {
 			UI_ThemeAppendColorShade(TH_GRID, 16);
-=======
-		if (flag & V2D_HORIZONTAL_FINELINES) {
-			UI_ThemeColorShade(TH_GRID, 16);
->>>>>>> 83de5cb3
 			for (a = 0; a < step; a++) {
 				gpuVertex2fv(vec1);
 				gpuVertex2fv(vec2);
