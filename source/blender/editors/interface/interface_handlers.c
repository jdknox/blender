/*
 * ***** BEGIN GPL LICENSE BLOCK *****
 *
 * This program is free software; you can redistribute it and/or
 * modify it under the terms of the GNU General Public License
 * as published by the Free Software Foundation; either version 2
 * of the License, or (at your option) any later version. 
 *
 * This program is distributed in the hope that it will be useful,
 * but WITHOUT ANY WARRANTY; without even the implied warranty of
 * MERCHANTABILITY or FITNESS FOR A PARTICULAR PURPOSE.  See the
 * GNU General Public License for more details.
 *
 * You should have received a copy of the GNU General Public License
 * along with this program; if not, write to the Free Software Foundation,
 * Inc., 51 Franklin Street, Fifth Floor, Boston, MA 02110-1301, USA.
 *
 * The Original Code is Copyright (C) 2008 Blender Foundation.
 * All rights reserved.
 * 
 * Contributor(s): Blender Foundation
 *
 * ***** END GPL LICENSE BLOCK *****
 */

/** \file blender/editors/interface/interface_handlers.c
 *  \ingroup edinterface
 */


#include <float.h>
#include <limits.h>
#include <math.h>
#include <stdlib.h>
#include <string.h>
#include <ctype.h>
#include <assert.h>

#include "MEM_guardedalloc.h"

#include "DNA_brush_types.h"
#include "DNA_sensor_types.h"
#include "DNA_controller_types.h"
#include "DNA_actuator_types.h"

#include "DNA_object_types.h"
#include "DNA_scene_types.h"
#include "DNA_screen_types.h"

#include "BLI_math.h"
#include "BLI_blenlib.h"
#include "BLI_utildefines.h"
#include "BLI_string_cursor_utf8.h"

#include "BLF_translation.h"

#include "PIL_time.h"

#include "BKE_blender.h"
#include "BKE_colortools.h"
#include "BKE_context.h"
#include "BKE_idprop.h"
#include "BKE_report.h"
#include "BKE_texture.h"
#include "BKE_tracking.h"
#include "BKE_unit.h"
#include "BKE_paint.h"

#include "ED_screen.h"
#include "ED_util.h"
#include "ED_keyframing.h"

#include "UI_interface.h"

#include "BLF_api.h"

#include "interface_intern.h"

#include "RNA_access.h"

#include "WM_api.h"
#include "WM_types.h"

/* place the mouse at the scaled down location when un-grabbing */
#define USE_CONT_MOUSE_CORRECT
/* support dragging toggle buttons */
#define USE_DRAG_TOGGLE

/* so we can avoid very small mouse-moves from jumping away from keyboard navigation [#34936] */
#define USE_KEYNAV_LIMIT

/* proto */
static void ui_add_smart_controller(bContext *C, uiBut *from, uiBut *to);
static void ui_add_link(bContext *C, uiBut *from, uiBut *to);
static int ui_do_but_EXIT(bContext *C, uiBut *but, struct uiHandleButtonData *data, const wmEvent *event);

#ifdef USE_KEYNAV_LIMIT
static void ui_mouse_motion_keynav_init(struct uiKeyNavLock *keynav, const wmEvent *event);
static bool ui_mouse_motion_keynav_test(struct uiKeyNavLock *keynav, const wmEvent *event);
#endif

/***************** structs and defines ****************/

#define BUTTON_TOOLTIP_DELAY        0.500
#define BUTTON_FLASH_DELAY          0.020
#define MENU_SCROLL_INTERVAL        0.1
#define BUTTON_AUTO_OPEN_THRESH     0.3
#define BUTTON_MOUSE_TOWARDS_THRESH 1.0
/* pixels to move the cursor to get out of keyboard navigation */
#define BUTTON_KEYNAV_PX_LIMIT      4

#define MENU_TOWARDS_MARGIN 20  /* margin in pixels */
#define MENU_TOWARDS_WIGGLE_ROOM 64  /* tolerance in pixels */

typedef enum uiButtonActivateType {
	BUTTON_ACTIVATE_OVER,
	BUTTON_ACTIVATE,
	BUTTON_ACTIVATE_APPLY,
	BUTTON_ACTIVATE_TEXT_EDITING,
	BUTTON_ACTIVATE_OPEN
} uiButtonActivateType;

typedef enum uiHandleButtonState {
	BUTTON_STATE_INIT,
	BUTTON_STATE_HIGHLIGHT,
	BUTTON_STATE_WAIT_FLASH,
	BUTTON_STATE_WAIT_RELEASE,
	BUTTON_STATE_WAIT_KEY_EVENT,
	BUTTON_STATE_NUM_EDITING,
	BUTTON_STATE_TEXT_EDITING,
	BUTTON_STATE_TEXT_SELECTING,
	BUTTON_STATE_MENU_OPEN,
	BUTTON_STATE_WAIT_DRAG,
	BUTTON_STATE_EXIT
} uiHandleButtonState;

typedef struct uiHandleButtonData {
	wmWindowManager *wm;
	wmWindow *window;
	ARegion *region;

	bool interactive;

	/* overall state */
	uiHandleButtonState state;
	int retval;
	/* booleans (could be made into flags) */
	bool cancel, escapecancel;
	bool applied, applied_interactive;
	wmTimer *flashtimer;

	/* edited value */
	char *str, *origstr;
	double value, origvalue, startvalue;
	float vec[3], origvec[3];
#if 0  /* UNUSED */
	int togdual, togonly;
#endif
	ColorBand *coba;

	/* tooltip */
	ARegion *tooltip;
	wmTimer *tooltiptimer;
	
	/* auto open */
	bool used_mouse;
	wmTimer *autoopentimer;

	/* text selection/editing */
	int maxlen, selextend, selstartx;

	/* number editing / dragging */
	/* coords are Window/uiBlock relative (depends on the button) */
	int draglastx, draglasty;
	int dragstartx, dragstarty;
	int draglastvalue;
	bool dragchange, draglock;
	int dragsel;
	float dragf, dragfstart;
	CBData *dragcbd;

#ifdef USE_CONT_MOUSE_CORRECT
	/* when ungrabbing buttons which are #ui_is_a_warp_but(), we may want to position them
	 * FLT_MAX signifies do-nothing, use #ui_block_to_window_fl() to get this into a usable space  */
	float ungrab_mval[2];
#endif

	/* menu open (watch uiFreeActiveButtons) */
	uiPopupBlockHandle *menu;
	int menuretval;
	
	/* search box (watch uiFreeActiveButtons) */
	ARegion *searchbox;
#ifdef USE_KEYNAV_LIMIT
	struct uiKeyNavLock searchbox_keynav_state;
#endif

	/* post activate */
	uiButtonActivateType posttype;
	uiBut *postbut;
} uiHandleButtonData;

typedef struct uiAfterFunc {
	struct uiAfterFunc *next, *prev;

	uiButHandleFunc func;
	void *func_arg1;
	void *func_arg2;
	
	uiButHandleNFunc funcN;
	void *func_argN;

	uiButHandleRenameFunc rename_func;
	void *rename_arg1;
	void *rename_orig;
	
	uiBlockHandleFunc handle_func;
	void *handle_func_arg;
	int retval;

	uiMenuHandleFunc butm_func;
	void *butm_func_arg;
	int a2;

	wmOperatorType *optype;
	int opcontext;
	PointerRNA *opptr;

	PointerRNA rnapoin;
	PropertyRNA *rnaprop;

	bContextStore *context;

	char undostr[BKE_UNDO_STR_MAX];
} uiAfterFunc;



static bool ui_but_contains_pt(uiBut *but, int mx, int my);
static bool ui_mouse_inside_button(ARegion *ar, uiBut *but, int x, int y);
static void button_activate_state(bContext *C, uiBut *but, uiHandleButtonState state);
static int ui_handler_region_menu(bContext *C, const wmEvent *event, void *userdata);
static void ui_handle_button_activate(bContext *C, ARegion *ar, uiBut *but, uiButtonActivateType type);
static void button_timers_tooltip_remove(bContext *C, uiBut *but);

/* ******************** menu navigation helpers ************** */

/* assumes event type is MOUSEPAN */
void ui_pan_to_scroll(const wmEvent *event, int *type, int *val)
{
	static int lastdy = 0;
	int dy = event->prevy - event->y;

	/* This event should be originally from event->type,
	 * converting wrong event into wheel is bad, see [#33803] */
	BLI_assert(*type == MOUSEPAN);

	/* sign differs, reset */
	if ((dy > 0 && lastdy < 0) || (dy < 0 && lastdy > 0)) {
		lastdy = dy;
	}
	else {
		lastdy += dy;
		
		if (ABS(lastdy) > (int)UI_UNIT_Y) {
			if (U.uiflag2 & USER_TRACKPAD_NATURAL)
				dy = -dy;
			
			*val = KM_PRESS;
			
			if (dy > 0)
				*type = WHEELUPMOUSE;
			else
				*type = WHEELDOWNMOUSE;
			
			lastdy = 0;
		}
	}
}

static bool ui_but_editable(uiBut *but)
{
	return ELEM6(but->type, LABEL, LISTLABEL, SEPR, ROUNDBOX, LISTBOX, PROGRESSBAR);
}

static uiBut *ui_but_prev(uiBut *but)
{
	while (but->prev) {
		but = but->prev;
		if (!ui_but_editable(but)) return but;
	}
	return NULL;
}

static uiBut *ui_but_next(uiBut *but)
{
	while (but->next) {
		but = but->next;
		if (!ui_but_editable(but)) return but;
	}
	return NULL;
}

static uiBut *ui_but_first(uiBlock *block)
{
	uiBut *but;
	
	but = block->buttons.first;
	while (but) {
		if (!ui_but_editable(but)) return but;
		but = but->next;
	}
	return NULL;
}

static uiBut *ui_but_last(uiBlock *block)
{
	uiBut *but;
	
	but = block->buttons.last;
	while (but) {
		if (!ui_but_editable(but)) return but;
		but = but->prev;
	}
	return NULL;
}

static bool ui_is_a_warp_but(uiBut *but)
{
	if (U.uiflag & USER_CONTINUOUS_MOUSE) {
		if (ELEM6(but->type, NUM, NUMSLI, HSVCIRCLE, TRACKPREVIEW, HSVCUBE, BUT_CURVE)) {
			return true;
		}
	}

	return false;
}

static float ui_mouse_scale_warp_factor(const short shift)
{
	return shift ? 0.05f : 1.0f;
}

static void ui_mouse_scale_warp(uiHandleButtonData *data,
                                const float mx, const float my,
                                float *r_mx, float *r_my,
                                const short shift)
{
	const float fac = ui_mouse_scale_warp_factor(shift);
	
	/* slow down the mouse, this is fairly picky */
	*r_mx = (data->dragstartx * (1.0f - fac) + mx * fac);
	*r_my = (data->dragstarty * (1.0f - fac) + my * fac);
}

/* file selectors are exempt from utf-8 checks */
bool ui_is_but_utf8(uiBut *but)
{
	if (but->rnaprop) {
		const int subtype = RNA_property_subtype(but->rnaprop);
		return !(ELEM4(subtype, PROP_FILEPATH, PROP_DIRPATH, PROP_FILENAME, PROP_BYTESTRING));
	}
	else {
		return !(but->flag & UI_BUT_NO_UTF8);
	}
}

/* ********************** button apply/revert ************************/

static ListBase UIAfterFuncs = {NULL, NULL};

static void ui_apply_but_func(bContext *C, uiBut *but)
{
	uiAfterFunc *after;
	uiBlock *block = but->block;

	/* these functions are postponed and only executed after all other
	 * handling is done, i.e. menus are closed, in order to avoid conflicts
	 * with these functions removing the buttons we are working with */

	if (but->func || but->funcN || block->handle_func || but->rename_func ||
	    (but->type == BUTM && block->butm_func) || but->optype || but->rnaprop)
	{
		after = MEM_callocN(sizeof(uiAfterFunc), "uiAfterFunc");

		if (but->func && ELEM(but, but->func_arg1, but->func_arg2)) {
			/* exception, this will crash due to removed button otherwise */
			but->func(C, but->func_arg1, but->func_arg2);
		}
		else
			after->func = but->func;

		after->func_arg1 = but->func_arg1;
		after->func_arg2 = but->func_arg2;

		after->funcN = but->funcN;
		after->func_argN = MEM_dupallocN(but->func_argN);

		after->rename_func = but->rename_func;
		after->rename_arg1 = but->rename_arg1;
		after->rename_orig = but->rename_orig; /* needs free! */

		after->handle_func = block->handle_func;
		after->handle_func_arg = block->handle_func_arg;
		after->retval = but->retval;

		if (but->type == BUTM) {
			after->butm_func = block->butm_func;
			after->butm_func_arg = block->butm_func_arg;
			after->a2 = but->a2;
		}

		after->optype = but->optype;
		after->opcontext = but->opcontext;
		after->opptr = but->opptr;

		after->rnapoin = but->rnapoin;
		after->rnaprop = but->rnaprop;

		if (but->context)
			after->context = CTX_store_copy(but->context);

		but->optype = NULL;
		but->opcontext = 0;
		but->opptr = NULL;

		BLI_addtail(&UIAfterFuncs, after);
	}
}

/* typically call ui_apply_undo(), ui_apply_autokey() */
static void ui_apply_undo(uiBut *but)
{
	uiAfterFunc *after;

	if (but->flag & UI_BUT_UNDO) {
		const char *str = NULL;

		/* define which string to use for undo */
		if (ELEM(but->type, LINK, INLINK)) str = "Add button link";
		else if (but->type == MENU) str = but->drawstr;
		else if (but->drawstr[0]) str = but->drawstr;
		else str = but->tip;

		/* fallback, else we don't get an undo! */
		if (str == NULL || str[0] == '\0') {
			str = "Unknown Action";
		}

		/* delayed, after all other funcs run, popups are closed, etc */
		after = MEM_callocN(sizeof(uiAfterFunc), "uiAfterFunc");
		BLI_strncpy(after->undostr, str, sizeof(after->undostr));
		BLI_addtail(&UIAfterFuncs, after);
	}
}

static void ui_apply_autokey(bContext *C, uiBut *but)
{
	Scene *scene = CTX_data_scene(C);

	/* try autokey */
	ui_but_anim_autokey(C, but, scene, scene->r.cfra);

	/* make a little report about what we've done! */
	if (but->rnaprop) {
		char *buf = WM_prop_pystring_assign(C, &but->rnapoin, but->rnaprop, but->rnaindex);
		if (buf) {
			BKE_report(CTX_wm_reports(C), RPT_PROPERTY, buf);
			MEM_freeN(buf);

			WM_event_add_notifier(C, NC_SPACE | ND_SPACE_INFO_REPORT, NULL);
		}
	}
}

static void ui_apply_but_funcs_after(bContext *C)
{
	uiAfterFunc *afterf, after;
	PointerRNA opptr;
	ListBase funcs;

	/* copy to avoid recursive calls */
	funcs = UIAfterFuncs;
	UIAfterFuncs.first = UIAfterFuncs.last = NULL;

	for (afterf = funcs.first; afterf; afterf = after.next) {
		after = *afterf; /* copy to avoid memleak on exit() */
		BLI_freelinkN(&funcs, afterf);

		if (after.context)
			CTX_store_set(C, after.context);

		if (after.opptr) {
			/* free in advance to avoid leak on exit */
			opptr = *after.opptr,
			MEM_freeN(after.opptr);
		}

		if (after.optype)
			WM_operator_name_call(C, after.optype->idname, after.opcontext, (after.opptr) ? &opptr : NULL);

		if (after.opptr)
			WM_operator_properties_free(&opptr);

		if (after.rnapoin.data)
			RNA_property_update(C, &after.rnapoin, after.rnaprop);

		if (after.context) {
			CTX_store_set(C, NULL);
			CTX_store_free(after.context);
		}

		if (after.func)
			after.func(C, after.func_arg1, after.func_arg2);
		if (after.funcN)
			after.funcN(C, after.func_argN, after.func_arg2);
		if (after.func_argN)
			MEM_freeN(after.func_argN);
		
		if (after.handle_func)
			after.handle_func(C, after.handle_func_arg, after.retval);
		if (after.butm_func)
			after.butm_func(C, after.butm_func_arg, after.a2);
		
		if (after.rename_func)
			after.rename_func(C, after.rename_arg1, after.rename_orig);
		if (after.rename_orig)
			MEM_freeN(after.rename_orig);
		
		if (after.undostr[0])
			ED_undo_push(C, after.undostr);
	}
}

static void ui_apply_but_BUT(bContext *C, uiBut *but, uiHandleButtonData *data)
{
	ui_apply_but_func(C, but);

	data->retval = but->retval;
	data->applied = true;
}

static void ui_apply_but_BUTM(bContext *C, uiBut *but, uiHandleButtonData *data)
{
	ui_set_but_val(but, but->hardmin);
	ui_apply_but_func(C, but);

	data->retval = but->retval;
	data->applied = true;
}

static void ui_apply_but_BLOCK(bContext *C, uiBut *but, uiHandleButtonData *data)
{
	if (but->type == MENU)
		ui_set_but_val(but, data->value);

	ui_check_but(but);
	ui_apply_but_func(C, but);
	data->retval = but->retval;
	data->applied = true;
}

static void ui_apply_but_TOG(bContext *C, uiBut *but, uiHandleButtonData *data)
{
	double value;
	int w, lvalue, push;
	
	value = ui_get_but_val(but);
	lvalue = (int)value;
	
	if (but->bit) {
		w = UI_BITBUT_TEST(lvalue, but->bitnr);
		if (w) lvalue = UI_BITBUT_CLR(lvalue, but->bitnr);
		else   lvalue = UI_BITBUT_SET(lvalue, but->bitnr);
		
		ui_set_but_val(but, (double)lvalue);
		if (but->type == ICONTOG || but->type == ICONTOGN) ui_check_but(but);
	}
	else {
		
		if (value == 0.0) push = 1;
		else push = 0;
		
		if (ELEM3(but->type, TOGN, ICONTOGN, OPTIONN)) push = !push;
		ui_set_but_val(but, (double)push);
		if (but->type == ICONTOG || but->type == ICONTOGN) ui_check_but(but);
	}
	
	ui_apply_but_func(C, but);

	data->retval = but->retval;
	data->applied = true;
}

static void ui_apply_but_ROW(bContext *C, uiBlock *block, uiBut *but, uiHandleButtonData *data)
{
	uiBut *bt;
	
	ui_set_but_val(but, but->hardmax);
	
	/* states of other row buttons */
	for (bt = block->buttons.first; bt; bt = bt->next)
		if (bt != but && bt->poin == but->poin && ELEM(bt->type, ROW, LISTROW))
			ui_check_but(bt);
	
	ui_apply_but_func(C, but);

	data->retval = but->retval;
	data->applied = true;
}

static void ui_apply_but_TEX(bContext *C, uiBut *but, uiHandleButtonData *data)
{
	if (!data->str)
		return;

	ui_set_but_string(C, but, data->str);
	ui_check_but(but);

	/* give butfunc the original text too */
	/* feature used for bone renaming, channels, etc */
	/* afterfunc frees origstr */
	but->rename_orig = data->origstr;
	data->origstr = NULL;
	ui_apply_but_func(C, but);

	data->retval = but->retval;
	data->applied = true;
}

static void ui_apply_but_NUM(bContext *C, uiBut *but, uiHandleButtonData *data)
{
	if (data->str) {
		if (ui_set_but_string(C, but, data->str)) {
			data->value = ui_get_but_val(but);
		}
		else {
			data->cancel = true;
			return;
		}
	}
	else
		ui_set_but_val(but, data->value);

	ui_check_but(but);
	ui_apply_but_func(C, but);

	data->retval = but->retval;
	data->applied = true;
}

static void ui_apply_but_VEC(bContext *C, uiBut *but, uiHandleButtonData *data)
{
	ui_set_but_vectorf(but, data->vec);
	ui_check_but(but);
	ui_apply_but_func(C, but);

	data->retval = but->retval;
	data->applied = true;
}

static void ui_apply_but_COLORBAND(bContext *C, uiBut *but, uiHandleButtonData *data)
{
	ui_apply_but_func(C, but);
	data->retval = but->retval;
	data->applied = true;
}

static void ui_apply_but_CURVE(bContext *C, uiBut *but, uiHandleButtonData *data)
{
	ui_apply_but_func(C, but);
	data->retval = but->retval;
	data->applied = true;
}

/* ****************** drag drop code *********************** */

#ifdef USE_DRAG_TOGGLE

typedef struct uiDragToggleHandle {
	/* init */
	bool is_init;
	bool is_set;
	float but_cent_start[2];
	eButType but_type_start;

	bool xy_lock[2];
	int  xy_init[2];
	int  xy_last[2];
} uiDragToggleHandle;

static bool ui_drag_toggle_set_xy_xy(bContext *C, ARegion *ar, const bool is_set, const eButType but_type_start,
                                     const int xy_src[2], const int xy_dst[2])
{
	/* popups such as layers won't re-evaluate on redraw */
	const bool do_check = (ar->regiontype == RGN_TYPE_TEMPORARY);
	bool change = false;
	uiBlock *block;

	for (block = ar->uiblocks.first; block; block = block->next) {
		uiBut *but;

		float xy_a_block[2] = {UNPACK2(xy_src)};
		float xy_b_block[2] = {UNPACK2(xy_dst)};

		ui_window_to_block_fl(ar, block, &xy_a_block[0], &xy_a_block[1]);
		ui_window_to_block_fl(ar, block, &xy_b_block[0], &xy_b_block[1]);

		for (but = block->buttons.first; but; but = but->next) {
			if (ui_is_but_interactive(but)) {
				if (BLI_rctf_isect_segment(&but->rect, xy_a_block, xy_b_block)) {

					/* execute the button */
					if (ui_is_but_bool(but) && but->type == but_type_start) {
						/* is it pressed? */
						bool is_set_but = ui_is_but_push(but);
						BLI_assert(ui_is_but_bool(but) == true);
						if (is_set_but != is_set) {
							uiButExecute(C, but);
							if (do_check) {
								ui_check_but(but);
							}
							change = true;
						}
					}
					/* done */

				}
			}
		}
	}

	return change;
}

static void ui_drag_toggle_set(bContext *C, uiDragToggleHandle *drag_info, const int xy_input[2])
{
	ARegion *ar = CTX_wm_region(C);
	bool do_draw = false;
	int xy[2];

	/**
	 * Initialize Locking:
	 *
	 * Check if we need to initialize the lock axis by finding if the first
	 * button we mouse over is X or Y aligned, then lock the mouse to that axis after.
	 */
	if (drag_info->is_init == false) {
		/* first store the buttons original coords */
		uiBut *but = ui_but_find_mouse_over(ar, xy_input[0], xy_input[1]);

		if (but) {
			if (but->flag & UI_BUT_DRAG_LOCK) {
				const float but_cent_new[2] = {BLI_rctf_cent_x(&but->rect),
				                               BLI_rctf_cent_y(&but->rect)};

				/* check if this is a different button, chances are high the button wont move about :) */
				if (len_manhattan_v2v2(drag_info->but_cent_start, but_cent_new) > 1.0f) {
					if (fabsf(drag_info->but_cent_start[0] - but_cent_new[0]) <
					    fabsf(drag_info->but_cent_start[1] - but_cent_new[1]))
					{
						drag_info->xy_lock[0] = true;
					}
					else {
						drag_info->xy_lock[1] = true;
					}
					drag_info->is_init = true;
				}
			}
			else {
				drag_info->is_init = true;
			}
		}
	}
	/* done with axis locking */


	xy[0] = (drag_info->xy_lock[0] == false) ? xy_input[0] : drag_info->xy_last[0];
	xy[1] = (drag_info->xy_lock[1] == false) ? xy_input[1] : drag_info->xy_last[1];


	/* touch all buttons between last mouse coord and this one */
	do_draw = ui_drag_toggle_set_xy_xy(C, ar, drag_info->is_set, drag_info->but_type_start, drag_info->xy_last, xy);

	if (do_draw) {
		ED_region_tag_redraw(ar);
	}

	copy_v2_v2_int(drag_info->xy_last, xy);
}

static void ui_handler_region_drag_toggle_remove(bContext *UNUSED(C), void *userdata)
{
	uiDragToggleHandle *drag_info = userdata;
	MEM_freeN(drag_info);
}

static int ui_handler_region_drag_toggle(bContext *C, const wmEvent *event, void *userdata)
{
	uiDragToggleHandle *drag_info = userdata;
	bool done = false;

	switch (event->type) {
		case LEFTMOUSE:
		{
			if (event->val != KM_PRESS) {
				done = true;
			}
			break;
		}
		case MOUSEMOVE:
		{
			ui_drag_toggle_set(C, drag_info, &event->x);
			break;
		}
	}

	if (done) {
		wmWindow *win = CTX_wm_window(C);
		ARegion *ar = CTX_wm_region(C);
		uiBut *but = ui_but_find_mouse_over(ar, drag_info->xy_init[0], drag_info->xy_init[1]);

		if (but) {
			ui_apply_undo(but);
		}

		WM_event_remove_ui_handler(&win->modalhandlers,
		                           ui_handler_region_drag_toggle,
		                           ui_handler_region_drag_toggle_remove,
		                           drag_info, false);
		ui_handler_region_drag_toggle_remove(C, drag_info);

		WM_event_add_mousemove(C);
		return WM_UI_HANDLER_BREAK;
	}
	else {
		return WM_UI_HANDLER_CONTINUE;
	}
}

#endif  /* USE_DRAG_TOGGLE */


static bool ui_but_mouse_inside_icon(uiBut *but, ARegion *ar, const wmEvent *event)
{
	rcti rect;
	int x = event->x, y = event->y;
	
	ui_window_to_block(ar, but->block, &x, &y);
	
	BLI_rcti_rctf_copy(&rect, &but->rect);
	
	if (but->imb || but->type == COLOR) {
		/* use button size itself */
	}
	else if (but->flag & UI_ICON_LEFT) {
		rect.xmax = rect.xmin + (BLI_rcti_size_y(&rect));
	}
	else {
		int delta = BLI_rcti_size_x(&rect) - BLI_rcti_size_y(&rect);
		rect.xmin += delta / 2;
		rect.xmax -= delta / 2;
	}
	
	return BLI_rcti_isect_pt(&rect, x, y);
}

static bool ui_but_start_drag(bContext *C, uiBut *but, uiHandleButtonData *data, const wmEvent *event)
{
	/* prevent other WM gestures to start while we try to drag */
	WM_gestures_remove(C);

	if (ABS(data->dragstartx - event->x) + ABS(data->dragstarty - event->y) > U.dragthreshold) {

		button_activate_state(C, but, BUTTON_STATE_EXIT);
		data->cancel = true;
#ifdef USE_DRAG_TOGGLE
		if (ui_is_but_bool(but)) {
			uiDragToggleHandle *drag_info = MEM_callocN(sizeof(*drag_info), __func__);
			ARegion *ar_prev;

			/* call here because regular mouse-up event wont run,
			 * typically 'button_activate_exit()' handles this */
			ui_apply_autokey(C, but);

			drag_info->is_set = ui_is_but_push(but);
			drag_info->but_cent_start[0] = BLI_rctf_cent_x(&but->rect);
			drag_info->but_cent_start[1] = BLI_rctf_cent_y(&but->rect);
			drag_info->but_type_start = but->type;
			copy_v2_v2_int(drag_info->xy_init, &event->x);
			copy_v2_v2_int(drag_info->xy_last, &event->x);

			/* needed for toggle drag on popups */
			ar_prev = CTX_wm_region(C);
			CTX_wm_region_set(C, data->region);

			WM_event_add_ui_handler(C, &data->window->modalhandlers,
			                        ui_handler_region_drag_toggle,
			                        ui_handler_region_drag_toggle_remove,
			                        drag_info);

			CTX_wm_region_set(C, ar_prev);
		}
		else
#endif
		if (but->type == COLOR) {
			bool valid = false;
			uiDragColorHandle *drag_info = MEM_callocN(sizeof(*drag_info), __func__);

			/* TODO support more button pointer types */
			if (but->rnaprop && RNA_property_subtype(but->rnaprop) == PROP_COLOR_GAMMA) {
				RNA_property_float_get_array(&but->rnapoin, but->rnaprop, drag_info->color);
				drag_info->gamma_corrected = true;
				valid = true;
			} else if (but->rnaprop && RNA_property_subtype(but->rnaprop) == PROP_COLOR) {
				RNA_property_float_get_array(&but->rnapoin, but->rnaprop, drag_info->color);
				drag_info->gamma_corrected = false;
				valid = true;
			} else if (but->pointype == UI_BUT_POIN_FLOAT) {
				copy_v3_v3(drag_info->color, (float *)but->poin);
				valid = true;
			} else if (but->pointype == UI_BUT_POIN_CHAR) {
				rgba_uchar_to_float(drag_info->color, (unsigned char *)but->poin);
				valid = true;
			}

			if (valid) {
				WM_event_start_drag(C, ICON_COLOR, WM_DRAG_COLOR, drag_info, 0.0, WM_DRAG_FREE_DATA);
			}
			else {
				MEM_freeN(drag_info);
				return false;
			}
		}
		else {
			wmDrag *drag;

			drag = WM_event_start_drag(C, but->icon, but->dragtype, but->dragpoin, ui_get_but_val(but), 0);
			if (but->imb)
				WM_event_drag_image(drag, but->imb, but->imb_scale, BLI_rctf_size_x(&but->rect), BLI_rctf_size_y(&but->rect));
		}
		return true;
	}
	
	return false;
}

/* ********************** linklines *********************** */

static void ui_delete_active_linkline(uiBlock *block)
{
	uiBut *but;
	uiLink *link;
	uiLinkLine *line, *nline;
	int a, b;

	for (but = block->buttons.first; but; but = but->next) {
		if (but->type == LINK && but->link) {
			for (line = but->link->lines.first; line; line = nline) {
				nline = line->next;
				
				if (line->flag & UI_SELECT) {
					BLI_remlink(&but->link->lines, line);
					
					link = line->from->link;
					
					/* are there more pointers allowed? */
					if (link->ppoin) {
						
						if (*(link->totlink) == 1) {
							*(link->totlink) = 0;
							MEM_freeN(*(link->ppoin));
							*(link->ppoin) = NULL;
						}
						else {
							b = 0;
							for (a = 0; a < (*(link->totlink)); a++) {
								
								if ((*(link->ppoin))[a] != line->to->poin) {
									(*(link->ppoin))[b] = (*(link->ppoin))[a];
									b++;
								}
							}
							(*(link->totlink))--;
						}
					}
					else {
						*(link->poin) = NULL;
					}
					
					MEM_freeN(line);
				}
			}
		}
	}
}


static uiLinkLine *ui_is_a_link(uiBut *from, uiBut *to)
{
	uiLinkLine *line;
	uiLink *link;
	
	link = from->link;
	if (link) {
		for (line = link->lines.first; line; line = line->next) {
			if (line->from == from && line->to == to) {
				return line;
			}
		}
	}
	return NULL;
}

/* XXX BAD BAD HACK, fixme later **************** */
/* Try to add an AND Controller between the sensor and the actuator logic bricks and to connect them all */
static void ui_add_smart_controller(bContext *C, uiBut *from, uiBut *to)
{
	Object *ob = NULL;
	bSensor *sens_iter;
	bActuator *act_to, *act_iter;
	bController *cont;
	bController ***sens_from_links;
	uiBut *tmp_but;

	uiLink *link = from->link;

	PointerRNA props_ptr, object_ptr;
	
	if (link->ppoin)
		sens_from_links = (bController ***)(link->ppoin);
	else return;

	act_to = (bActuator *)(to->poin);

	/* (1) get the object */
	CTX_DATA_BEGIN (C, Object *, ob_iter, selected_editable_objects)
	{
		for (sens_iter = ob_iter->sensors.first; sens_iter; sens_iter = sens_iter->next) {
			if (&(sens_iter->links) == sens_from_links) {
				ob = ob_iter;
				break;
			}
		}
		if (ob) break;
	} CTX_DATA_END;

	if (!ob) return;

	/* (2) check if the sensor and the actuator are from the same object */
	for (act_iter = ob->actuators.first; act_iter; act_iter = (bActuator *)act_iter->next) {
		if (act_iter == act_to)
			break;
	}

	/* only works if the sensor and the actuator are from the same object */
	if (!act_iter) return;
	
	/* in case the linked controller is not the active one */
	RNA_pointer_create((ID *)ob, &RNA_Object, ob, &object_ptr);
	
	WM_operator_properties_create(&props_ptr, "LOGIC_OT_controller_add");
	RNA_string_set(&props_ptr, "object", ob->id.name + 2);

	/* (3) add a new controller */
	if (WM_operator_name_call(C, "LOGIC_OT_controller_add", WM_OP_EXEC_DEFAULT, &props_ptr) & OPERATOR_FINISHED) {
		cont = (bController *)ob->controllers.last;
		cont->type = CONT_LOGIC_AND; /* Quick fix to make sure we always have an AND controller. It might be nicer to make sure the operator gives us the right one though... */

		/* (4) link the sensor->controller->actuator */
		tmp_but = MEM_callocN(sizeof(uiBut), "uiBut");
		uiSetButLink(tmp_but, (void **)&cont, (void ***)&(cont->links), &(cont->totlinks), from->link->tocode, (int)to->hardmin);
		tmp_but->hardmin = from->link->tocode;
		tmp_but->poin = (char *)cont;

		tmp_but->type = INLINK;
		ui_add_link(C, from, tmp_but);

		tmp_but->type = LINK;
		ui_add_link(C, tmp_but, to);

		/* (5) garbage collection */
		MEM_freeN(tmp_but->link);
		MEM_freeN(tmp_but);
	}
	WM_operator_properties_free(&props_ptr);
}

static void ui_add_link(bContext *C, uiBut *from, uiBut *to)
{
	/* in 'from' we have to add a link to 'to' */
	uiLink *link;
	uiLinkLine *line;
	void **oldppoin;
	int a;
	
	if ((line = ui_is_a_link(from, to))) {
		line->flag |= UI_SELECT;
		ui_delete_active_linkline(from->block);
		return;
	}

	if (from->type == INLINK && to->type == INLINK) {
		return;
	}
	else if (from->type == LINK && to->type == INLINK) {
		if (from->link->tocode != (int)to->hardmin) {
			ui_add_smart_controller(C, from, to);
			return;
		}
	}
	else if (from->type == INLINK && to->type == LINK) {
		if (to->link->tocode == (int)from->hardmin) {
			return;
		}
	}
	
	link = from->link;
	
	/* are there more pointers allowed? */
	if (link->ppoin) {
		oldppoin = *(link->ppoin);
		
		(*(link->totlink))++;
		*(link->ppoin) = MEM_callocN(*(link->totlink) * sizeof(void *), "new link");
		
		for (a = 0; a < (*(link->totlink)) - 1; a++) {
			(*(link->ppoin))[a] = oldppoin[a];
		}
		(*(link->ppoin))[a] = to->poin;
		
		if (oldppoin) MEM_freeN(oldppoin);
	}
	else {
		*(link->poin) = to->poin;
	}
	
}


static void ui_apply_but_LINK(bContext *C, uiBut *but, uiHandleButtonData *data)
{
	ARegion *ar = CTX_wm_region(C);
	uiBut *bt;
	
	for (bt = but->block->buttons.first; bt; bt = bt->next) {
		if (ui_mouse_inside_button(ar, bt, but->linkto[0] + ar->winrct.xmin, but->linkto[1] + ar->winrct.ymin) )
			break;
	}
	if (bt && bt != but) {
		if (!ELEM(bt->type, LINK, INLINK) || !ELEM(but->type, LINK, INLINK))
			return;
		
		if (but->type == LINK) ui_add_link(C, but, bt);
		else ui_add_link(C, bt, but);

		ui_apply_but_func(C, but);
		data->retval = but->retval;
	}
	data->applied = true;
}

static void ui_apply_but_IMAGE(bContext *C, uiBut *but, uiHandleButtonData *data)
{
	ui_apply_but_func(C, but);
	data->retval = but->retval;
	data->applied = true;
}

static void ui_apply_but_HISTOGRAM(bContext *C, uiBut *but, uiHandleButtonData *data)
{
	ui_apply_but_func(C, but);
	data->retval = but->retval;
	data->applied = true;
}

static void ui_apply_but_WAVEFORM(bContext *C, uiBut *but, uiHandleButtonData *data)
{
	ui_apply_but_func(C, but);
	data->retval = but->retval;
	data->applied = true;
}

static void ui_apply_but_TRACKPREVIEW(bContext *C, uiBut *but, uiHandleButtonData *data)
{
	ui_apply_but_func(C, but);
	data->retval = but->retval;
	data->applied = true;
}


static void ui_apply_button(bContext *C, uiBlock *block, uiBut *but, uiHandleButtonData *data, const bool interactive)
{
	char *editstr;
	double *editval;
	float *editvec;
	ColorBand *editcoba;
	CurveMapping *editcumap;

	data->retval = 0;

	/* if we cancel and have not applied yet, there is nothing to do,
	 * otherwise we have to restore the original value again */
	if (data->cancel) {
		if (!data->applied)
			return;

		if (data->str) MEM_freeN(data->str);
		data->str = data->origstr;
		data->origstr = NULL;
		data->value = data->origvalue;
		data->origvalue = 0.0;
		copy_v3_v3(data->vec, data->origvec);
		data->origvec[0] = data->origvec[1] = data->origvec[2] = 0.0f;
	}
	else {
		/* we avoid applying interactive edits a second time
		 * at the end with the appliedinteractive flag */
		if (interactive) {
			data->applied_interactive = true;
		}
		else if (data->applied_interactive) {
			return;
		}
	}

	/* ensures we are writing actual values */
	editstr = but->editstr;
	editval = but->editval;
	editvec = but->editvec;
	editcoba = but->editcoba;
	editcumap = but->editcumap;
	but->editstr = NULL;
	but->editval = NULL;
	but->editvec = NULL;
	but->editcoba = NULL;
	but->editcumap = NULL;

	/* handle different types */
	switch (but->type) {
		case BUT:
			ui_apply_but_BUT(C, but, data);
			break;
		case TEX:
		case SEARCH_MENU_UNLINK:
		case SEARCH_MENU:
			ui_apply_but_TEX(C, but, data);
			break;
		case TOGBUT: 
		case TOG: 
		case ICONTOG:
		case ICONTOGN:
		case TOGN:
		case OPTION:
		case OPTIONN:
			ui_apply_but_TOG(C, but, data);
			break;
		case ROW:
		case LISTROW:
			ui_apply_but_ROW(C, block, but, data);
			break;
		case SCROLL:
		case NUM:
		case NUMSLI:
			ui_apply_but_NUM(C, but, data);
			break;
		case MENU:
		case BLOCK:
		case PULLDOWN:
			ui_apply_but_BLOCK(C, but, data);
			break;
		case COLOR:
			if (data->cancel)
				ui_apply_but_VEC(C, but, data);
			else
				ui_apply_but_BLOCK(C, but, data);
			break;
		case BUTM:
			ui_apply_but_BUTM(C, but, data);
			break;
		case BUT_NORMAL:
		case HSVCUBE:
		case HSVCIRCLE:
			ui_apply_but_VEC(C, but, data);
			break;
		case BUT_COLORBAND:
			ui_apply_but_COLORBAND(C, but, data);
			break;
		case BUT_CURVE:
			ui_apply_but_CURVE(C, but, data);
			break;
		case KEYEVT:
		case HOTKEYEVT:
			ui_apply_but_BUT(C, but, data);
			break;
		case LINK:
		case INLINK:
			ui_apply_but_LINK(C, but, data);
			break;
		case BUT_IMAGE:
			ui_apply_but_IMAGE(C, but, data);
			break;
		case HISTOGRAM:
			ui_apply_but_HISTOGRAM(C, but, data);
			break;
		case WAVEFORM:
			ui_apply_but_WAVEFORM(C, but, data);
			break;
		case TRACKPREVIEW:
			ui_apply_but_TRACKPREVIEW(C, but, data);
			break;
		default:
			break;
	}

	but->editstr = editstr;
	but->editval = editval;
	but->editvec = editvec;
	but->editcoba = editcoba;
	but->editcumap = editcumap;
}

/* ******************* drop event ********************  */

/* only call if event type is EVT_DROP */
static void ui_but_drop(bContext *C, const wmEvent *event, uiBut *but, uiHandleButtonData *data)
{
	wmDrag *wmd;
	ListBase *drags = event->customdata; /* drop event type has listbase customdata by default */
	
	for (wmd = drags->first; wmd; wmd = wmd->next) {
		if (wmd->type == WM_DRAG_ID) {
			/* align these types with UI_but_active_drop_name */
			if (ELEM3(but->type, TEX, SEARCH_MENU, SEARCH_MENU_UNLINK)) {
				ID *id = (ID *)wmd->poin;
				
				button_activate_state(C, but, BUTTON_STATE_TEXT_EDITING);
				BLI_strncpy(data->str, id->name + 2, data->maxlen);

				if (ELEM(but->type, SEARCH_MENU, SEARCH_MENU_UNLINK)) {
					but->changed = true;
					ui_searchbox_update(C, data->searchbox, but, true);
				}

				button_activate_state(C, but, BUTTON_STATE_EXIT);
			}
		}
	}
	
}

/* ******************* copy and paste ********************  */

/* c = copy, v = paste */
static void ui_but_copy_paste(bContext *C, uiBut *but, uiHandleButtonData *data, char mode)
{
	static ColorBand but_copypaste_coba = {0};
	char buf[UI_MAX_DRAW_STR + 1] = {0};

	if (mode == 'v' && but->lock  == TRUE) {
		return;
	}

	if (mode == 'v') {
		/* extract first line from clipboard in case of multi-line copies */
		char *p, *pbuf = WM_clipboard_text_get(0);
		p = pbuf;
		if (p) {
			int i = 0;
			while (*p && *p != '\r' && *p != '\n' && i < UI_MAX_DRAW_STR) {
				buf[i++] = *p;
				p++;
			}
			buf[i] = 0;
			MEM_freeN(pbuf);
		}
	}
	
	/* numeric value */
	if (ELEM(but->type, NUM, NUMSLI)) {
		
		if (but->poin == NULL && but->rnapoin.data == NULL) {
			/* pass */
		}
		else if (mode == 'c') {
			/* Get many decimal places, then strip trailing zeros.
			 * note: too high values start to give strange results (6 or so is ok) */
			ui_get_but_string_ex(but, buf, sizeof(buf), 6);
			BLI_str_rstrip_float_zero(buf, '\0');

			WM_clipboard_text_set(buf, 0);
		}
		else {
			double val;

			if (ui_set_but_string_eval_num(C, but, buf, &val)) {
				button_activate_state(C, but, BUTTON_STATE_NUM_EDITING);
				data->value = val;
				ui_set_but_string(C, but, buf);
				button_activate_state(C, but, BUTTON_STATE_EXIT);
			}
		}
	}

	/* RGB triple */
	else if (but->type == COLOR) {
		float rgba[4];
		
		if (but->poin == NULL && but->rnapoin.data == NULL) {
			/* pass */
		}
		else if (mode == 'c') {
			if (RNA_property_array_length(&but->rnapoin, but->rnaprop) == 4)
				rgba[3] = RNA_property_float_get_index(&but->rnapoin, but->rnaprop, 3);
			else
				rgba[3] = 1.0f;
			
			ui_get_but_vectorf(but, rgba);
			/* convert to linear color to do compatible copy between gamma and non-gamma */
			if (but->rnaprop && RNA_property_subtype(but->rnaprop) == PROP_COLOR_GAMMA)
				srgb_to_linearrgb_v3_v3(rgba, rgba);

			BLI_snprintf(buf, sizeof(buf), "[%f, %f, %f, %f]", rgba[0], rgba[1], rgba[2], rgba[3]);
			WM_clipboard_text_set(buf, 0);
			
		}
		else {
			if (sscanf(buf, "[%f, %f, %f, %f]", &rgba[0], &rgba[1], &rgba[2], &rgba[3]) == 4) {
				/* assume linear colors in buffer */
				if (but->rnaprop && RNA_property_subtype(but->rnaprop) == PROP_COLOR_GAMMA)
					linearrgb_to_srgb_v3_v3(rgba, rgba);

				button_activate_state(C, but, BUTTON_STATE_NUM_EDITING);
				ui_set_but_vectorf(but, rgba);
				if (RNA_property_array_length(&but->rnapoin, but->rnaprop) == 4)
					RNA_property_float_set_index(&but->rnapoin, but->rnaprop, 3, rgba[3]);

				button_activate_state(C, but, BUTTON_STATE_EXIT);
			}
		}
	}

	/* text/string and ID data */
	else if (ELEM3(but->type, TEX, SEARCH_MENU, SEARCH_MENU_UNLINK)) {
		uiHandleButtonData *active_data = but->active;

		if (but->poin == NULL && but->rnapoin.data == NULL) {
			/* pass */
		}
		else if (mode == 'c') {
			button_activate_state(C, but, BUTTON_STATE_TEXT_EDITING);
			BLI_strncpy(buf, active_data->str, UI_MAX_DRAW_STR);
			WM_clipboard_text_set(active_data->str, 0);
			active_data->cancel = true;
			button_activate_state(C, but, BUTTON_STATE_EXIT);
		}
		else {
			button_activate_state(C, but, BUTTON_STATE_TEXT_EDITING);

			if (ui_is_but_utf8(but)) BLI_strncpy_utf8(active_data->str, buf, active_data->maxlen);
			else BLI_strncpy(active_data->str, buf, active_data->maxlen);

			if (ELEM(but->type, SEARCH_MENU, SEARCH_MENU_UNLINK)) {
				/* else uiSearchboxData.active member is not updated [#26856] */
				but->changed = true;
				ui_searchbox_update(C, data->searchbox, but, true);
			}
			button_activate_state(C, but, BUTTON_STATE_EXIT);
		}
	}
	/* colorband (not supported by system clipboard) */
	else if (but->type == BUT_COLORBAND) {
		if (mode == 'c') {
			if (but->poin == NULL)
				return;

			memcpy(&but_copypaste_coba, but->poin, sizeof(ColorBand));
		}
		else {
			if (but_copypaste_coba.tot == 0)
				return;

			if (!but->poin)
				but->poin = MEM_callocN(sizeof(ColorBand), "colorband");

			button_activate_state(C, but, BUTTON_STATE_NUM_EDITING);
			memcpy(data->coba, &but_copypaste_coba, sizeof(ColorBand));
			button_activate_state(C, but, BUTTON_STATE_EXIT);
		}
	}
	/* operator button (any type) */
	else if (but->optype) {
		if (mode == 'c') {
			PointerRNA *opptr;
			char *str;
			opptr = uiButGetOperatorPtrRNA(but); /* allocated when needed, the button owns it */

			str = WM_operator_pystring(C, but->optype, opptr, 0);

			WM_clipboard_text_set(str, 0);

			MEM_freeN(str);
		}
	}
}

/* ************************ password text ******************************
 *
 * Functions to convert password strings that should not be displayed
 * to asterisk representation (e.g. mysecretpasswd -> *************)
 *
 * It converts every UTF-8 character to an asterisk, and also remaps
 * the cursor position and selection start/end.
 *
 * Note: remaping is used, because password could contain UTF-8 characters.
 *
 */

static int ui_text_position_from_hidden(uiBut *but, int pos)
{
	const char *strpos;
	int i;

	for (i = 0, strpos = but->drawstr; i < pos; i++)
		strpos = BLI_str_find_next_char_utf8(strpos, NULL);
	
	return (strpos - but->drawstr);
}

static int ui_text_position_to_hidden(uiBut *but, int pos)
{
	return BLI_strnlen_utf8(but->drawstr, pos);
}

void ui_button_text_password_hide(char password_str[UI_MAX_DRAW_STR], uiBut *but, int restore)
{
	if (!(but->rnaprop && RNA_property_subtype(but->rnaprop) == PROP_PASSWORD))
		return;

	if (restore) {
		/* restore original string */
		BLI_strncpy(but->drawstr, password_str, UI_MAX_DRAW_STR);

		/* remap cursor positions */
		if (but->pos >= 0) {
			but->pos = ui_text_position_from_hidden(but, but->pos);
			but->selsta = ui_text_position_from_hidden(but, but->selsta);
			but->selend = ui_text_position_from_hidden(but, but->selend);
		}
	}
	else {
		/* convert text to hidden test using asterisks (e.g. pass -> ****) */
		int i, len = BLI_strlen_utf8(but->drawstr);

		/* remap cursor positions */
		if (but->pos >= 0) {
			but->pos = ui_text_position_to_hidden(but, but->pos);
			but->selsta = ui_text_position_to_hidden(but, but->selsta);
			but->selend = ui_text_position_to_hidden(but, but->selend);
		}

		/* save original string */
		BLI_strncpy(password_str, but->drawstr, UI_MAX_DRAW_STR);

		for (i = 0; i < len; i++)
			but->drawstr[i] = '*';
		but->drawstr[i] = '\0';
	}
}


/* ************* in-button text selection/editing ************* */


static bool ui_textedit_delete_selection(uiBut *but, uiHandleButtonData *data)
{
	char *str = data->str;
	const int len = strlen(str);
	bool change = false;
	if (but->selsta != but->selend && len) {
		memmove(str + but->selsta, str + but->selend, (len - but->selend) + 1);
		change = true;
	}
	
	but->pos = but->selend = but->selsta;
	return change;
}

/* note, but->block->aspect is used here, when drawing button style is getting scaled too */
static void ui_textedit_set_cursor_pos(uiBut *but, uiHandleButtonData *data, const float x)
{
	uiStyle *style = UI_GetStyle();  // XXX pass on as arg
	uiFontStyle *fstyle = &style->widget;
	float startx = but->rect.xmin;
	char *origstr, password_str[UI_MAX_DRAW_STR];

	uiStyleFontSet(fstyle);

	if (fstyle->kerning == 1) /* for BLF_width */
		BLF_enable(fstyle->uifont_id, BLF_KERNING_DEFAULT);
	
	ui_button_text_password_hide(password_str, but, FALSE);

	origstr = MEM_mallocN(sizeof(char) * data->maxlen, "ui_textedit origstr");
	
	BLI_strncpy(origstr, but->drawstr, data->maxlen);
	
	/* XXX solve generic, see: #widget_draw_text_icon */
	if (but->type == NUM || but->type == NUMSLI) {
		startx += (int)(0.5f * (BLI_rctf_size_y(&but->rect)));
	}
	else if (ELEM3(but->type, TEX, SEARCH_MENU, SEARCH_MENU_UNLINK)) {
		if (but->flag & UI_HAS_ICON) {
			startx += UI_DPI_ICON_SIZE;
		}
		/* but this extra .05 makes clicks inbetween characters feel nicer */
		startx += ((UI_TEXT_MARGIN_X + 0.05f) * U.widget_unit);
	}
	
	/* mouse dragged outside the widget to the left */
	if (x < startx) {
		int i = but->ofs;

		origstr[but->ofs] = '\0';
		
		while (i > 0) {
			if (BLI_str_cursor_step_prev_utf8(origstr, but->ofs, &i)) {
				/* 0.25 == scale factor for less sensitivity */
				if (BLF_width(fstyle->uifont_id, origstr + i) > (startx - x) * 0.25f) {
					break;
				}
			}
			else {
				break; /* unlikely but possible */
			}
		}
		but->ofs = i;
		but->pos = but->ofs;
	}
	/* mouse inside the widget, mouse coords mapped in widget space */
	else {  /* (x >= startx) */
		int pos_i;

		/* keep track of previous distance from the cursor to the char */
		float cdist, cdist_prev = 0.0f;
		short pos_prev;
		
		but->pos = pos_prev = strlen(origstr) - but->ofs;

		while (true) {
			cdist = startx + BLF_width(fstyle->uifont_id, origstr + but->ofs);

			/* check if position is found */
			if (cdist < x) {
				/* check is previous location was in fact closer */
				if (((float)x - cdist) > (cdist_prev - (float)x)) {
					but->pos = pos_prev;
				}
				break;
			}
			cdist_prev = cdist;
			pos_prev   = but->pos;
			/* done with tricky distance checks */

			pos_i = but->pos;
			if (but->pos <= 0) break;
			if (BLI_str_cursor_step_prev_utf8(origstr, but->ofs, &pos_i)) {
				but->pos = pos_i;
				origstr[but->pos + but->ofs] = 0;
			}
			else {
				break; /* unlikely but possible */
			}
		}
		but->pos += but->ofs;
		if (but->pos < 0) but->pos = 0;
	}
	
	if (fstyle->kerning == 1)
		BLF_disable(fstyle->uifont_id, BLF_KERNING_DEFAULT);
	
	ui_button_text_password_hide(password_str, but, TRUE);

	MEM_freeN(origstr);
}

static void ui_textedit_set_cursor_select(uiBut *but, uiHandleButtonData *data, const float x)
{
	if      (x > data->selstartx) data->selextend = EXTEND_RIGHT;
	else if (x < data->selstartx) data->selextend = EXTEND_LEFT;

	ui_textedit_set_cursor_pos(but, data, x);

	if      (data->selextend == EXTEND_RIGHT) but->selend = but->pos;
	else if (data->selextend == EXTEND_LEFT)  but->selsta = but->pos;

	ui_check_but(but);
}

/* this is used for both utf8 and ascii, its meant to be used for single keys,
 * notice the buffer is either copied or not, so its not suitable for pasting in
 * - campbell */
static bool ui_textedit_type_buf(uiBut *but, uiHandleButtonData *data,
                                 const char *utf8_buf, int utf8_buf_len)
{
	char *str;
	int len;
	bool changed = false;

	str = data->str;
	len = strlen(str);

	if (len - (but->selend - but->selsta) + 1 <= data->maxlen) {
		int step = utf8_buf_len;

		/* type over the current selection */
		if ((but->selend - but->selsta) > 0) {
			changed = ui_textedit_delete_selection(but, data);
			len = strlen(str);
		}

		if (len + step < data->maxlen) {
			memmove(&str[but->pos + step], &str[but->pos], (len + 1) - but->pos);
			memcpy(&str[but->pos], utf8_buf, step * sizeof(char));
			but->pos += step;
			changed = true;
		}
	}

	return changed;
}

static bool ui_textedit_type_ascii(uiBut *but, uiHandleButtonData *data, char ascii)
{
	char buf[2] = {ascii, '\0'};

	if (ui_is_but_utf8(but) && (BLI_str_utf8_size(buf) == -1)) {
		printf("%s: entering invalid ascii char into an ascii key (%d)\n",
		       __func__, (int)(unsigned char)ascii);

		return false;
	}

	/* in some cases we want to allow invalid utf8 chars */
	return ui_textedit_type_buf(but, data, buf, 1);
}

static void ui_textedit_move(uiBut *but, uiHandleButtonData *data, strCursorJumpDirection direction,
                             int select, strCursorJumpType jump)
{
	const char *str = data->str;
	const int len = strlen(str);
	const int pos_prev = but->pos;
	const int has_sel = (but->selend - but->selsta) > 0;

	ui_check_but(but);

	/* special case, quit selection and set cursor */
	if (has_sel && !select) {
		if (jump == STRCUR_JUMP_ALL) {
			but->selsta = but->selend = but->pos = direction ? len : 0;
		}
		else {
			if (direction) {
				but->selsta = but->pos = but->selend;
			}
			else {
				but->pos = but->selend = but->selsta;
			}
		}
		data->selextend = 0;
	}
	else {
		int pos_i = but->pos;
		BLI_str_cursor_step_utf8(str, len, &pos_i, direction, jump, true);
		but->pos = pos_i;

		if (select) {
			/* existing selection */
			if (has_sel) {

				if (data->selextend == 0) {
					data->selextend = EXTEND_RIGHT;
				}

				if (direction) {
					if (data->selextend == EXTEND_RIGHT) {
						but->selend = but->pos;
					}
					else {
						but->selsta = but->pos;
					}
				}
				else {
					if (data->selextend == EXTEND_LEFT) {
						but->selsta = but->pos;
					}
					else {
						but->selend = but->pos;
					}
				}

				if (but->selend < but->selsta) {
					SWAP(short, but->selsta, but->selend);
					data->selextend = (data->selextend == EXTEND_RIGHT) ? EXTEND_LEFT : EXTEND_RIGHT;
				}

			} /* new selection */
			else {
				if (direction) {
					data->selextend = EXTEND_RIGHT;
					but->selend = but->pos;
					but->selsta = pos_prev;
				}
				else {
					data->selextend = EXTEND_LEFT;
					but->selend = pos_prev;
					but->selsta = but->pos;
				}
			}
		}
	}
}

static bool ui_textedit_delete(uiBut *but, uiHandleButtonData *data, int direction, strCursorJumpType jump)
{
	char *str = data->str;
	const int len = strlen(str);

	bool changed = false;

	if (jump == STRCUR_JUMP_ALL) {
		if (len) changed = true;
		str[0] = '\0';
		but->pos = 0;
	}
	else if (direction) { /* delete */
		if ((but->selend - but->selsta) > 0) {
			changed = ui_textedit_delete_selection(but, data);
		}
		else if (but->pos >= 0 && but->pos < len) {
			int pos = but->pos;
			int step;
			BLI_str_cursor_step_utf8(str, len, &pos, direction, jump, true);
			step = pos - but->pos;
			memmove(&str[but->pos], &str[but->pos + step], (len + 1) - but->pos);
			changed = true;
		}
	}
	else { /* backspace */
		if (len != 0) {
			if ((but->selend - but->selsta) > 0) {
				changed = ui_textedit_delete_selection(but, data);
			}
			else if (but->pos > 0) {
				int pos = but->pos;
				int step;

				BLI_str_cursor_step_utf8(str, len, &pos, direction, jump, true);
				step = but->pos - pos;
				memmove(&str[but->pos - step], &str[but->pos], (len + 1) - but->pos);
				but->pos -= step;
				changed = true;
			}
		}
	}

	return changed;
}

static bool ui_textedit_autocomplete(bContext *C, uiBut *but, uiHandleButtonData *data)
{
	char *str;
	bool change = true;

	str = data->str;

	if (data->searchbox)
		change = ui_searchbox_autocomplete(C, data->searchbox, but, data->str);
	else
		change = but->autocomplete_func(C, str, but->autofunc_arg);

	but->pos = strlen(str);
	but->selsta = but->selend = but->pos;

	return change;
}

/* mode for ui_textedit_copypaste() */
enum {
	UI_TEXTEDIT_PASTE = 1,
	UI_TEXTEDIT_COPY,
	UI_TEXTEDIT_CUT
};

static bool ui_textedit_copypaste(uiBut *but, uiHandleButtonData *data, const int mode)
{
	char *str, *p, *pbuf;
	int x;
	bool changed = false;
	int str_len, buf_len;

	str = data->str;
	str_len = strlen(str);
	
	/* paste */
	if (mode == UI_TEXTEDIT_PASTE) {
		/* TODO, ensure UTF8 ui_is_but_utf8() - campbell */
		/* extract the first line from the clipboard */
		p = pbuf = WM_clipboard_text_get(0);

		if (p && p[0]) {
			char buf[UI_MAX_DRAW_STR] = {0};
			unsigned int y;
			buf_len = 0;
			while (*p && *p != '\r' && *p != '\n' && buf_len < UI_MAX_DRAW_STR - 1) {
				buf[buf_len++] = *p;
				p++;
			}
			buf[buf_len] = 0;

			/* paste over the current selection */
			if ((but->selend - but->selsta) > 0) {
				ui_textedit_delete_selection(but, data);
				str_len = strlen(str);
			}
			
			for (y = 0; y < buf_len; y++) {
				/* add contents of buffer */
				if (str_len + 1 < data->maxlen) {
					for (x = data->maxlen; x > but->pos; x--)
						str[x] = str[x - 1];
					str[but->pos] = buf[y];
					but->pos++; 
					str_len++;
					str[str_len] = '\0';
				}
			}

			changed = true;
		}

		if (pbuf) {
			MEM_freeN(pbuf);
		}
	}
	/* cut & copy */
	else if (ELEM(mode, UI_TEXTEDIT_COPY, UI_TEXTEDIT_CUT)) {
		/* copy the contents to the copypaste buffer */
		int sellen = but->selend - but->selsta;
		char *buf = MEM_mallocN(sizeof(char) * (sellen + 1), "ui_textedit_copypaste");

		BLI_strncpy(buf, str + but->selsta, sellen + 1);
		WM_clipboard_text_set(buf, 0);
		MEM_freeN(buf);
		
		/* for cut only, delete the selection afterwards */
		if (mode == UI_TEXTEDIT_CUT) {
			if ((but->selend - but->selsta) > 0) {
				changed = ui_textedit_delete_selection(but, data);
			}
		}
	}

	return changed;
}

static void ui_textedit_begin(bContext *C, uiBut *but, uiHandleButtonData *data)
{
	int len;

	if (data->str) {
		MEM_freeN(data->str);
		data->str = NULL;
	}

	/* retrieve string */
	data->maxlen = ui_get_but_string_max_length(but);
	data->str = MEM_callocN(sizeof(char) * data->maxlen + 1, "textedit str");
	ui_get_but_string(but, data->str, data->maxlen);

	if (ui_is_but_float(but) && !ui_is_but_unit(but)) {
		BLI_str_rstrip_float_zero(data->str, '\0');
	}

	if (ELEM(but->type, NUM, NUMSLI)) {
		ui_convert_to_unit_alt_name(but, data->str, data->maxlen);
	}

	/* won't change from now on */
	len = strlen(data->str);

	data->origstr = BLI_strdupn(data->str, len);
	data->selextend = 0;
	data->selstartx = 0;

	/* set cursor pos to the end of the text */
	but->editstr = data->str;
	but->pos = len;
	but->selsta = 0;
	but->selend = len;

	/* optional searchbox */
	if (ELEM(but->type, SEARCH_MENU, SEARCH_MENU_UNLINK)) {
		data->searchbox = ui_searchbox_create(C, data->region, but);
		ui_searchbox_update(C, data->searchbox, but, true); /* true = reset */
	}

	/* reset alert flag (avoid confusion, will refresh on exit) */
	but->flag &= ~UI_BUT_REDALERT;

	ui_check_but(but);
	
	WM_cursor_modal_set(CTX_wm_window(C), BC_TEXTEDITCURSOR);
}

static void ui_textedit_end(bContext *C, uiBut *but, uiHandleButtonData *data)
{
	if (but) {
		if (ui_is_but_utf8(but)) {
			int strip = BLI_utf8_invalid_strip(but->editstr, strlen(but->editstr));
			/* not a file?, strip non utf-8 chars */
			if (strip) {
				/* wont happen often so isn't that annoying to keep it here for a while */
				printf("%s: invalid utf8 - stripped chars %d\n", __func__, strip);
			}
		}
		
		if (data->searchbox) {
			if (data->cancel == false) {
				if ((ui_searchbox_apply(but, data->searchbox) == false) &&
				    (ui_searchbox_find_index(data->searchbox, but->editstr) == -1))
				{
					data->cancel = true;
				}
			}

			ui_searchbox_free(C, data->searchbox);
			data->searchbox = NULL;
		}
		
		but->editstr = NULL;
		but->pos = -1;
	}
	
	WM_cursor_modal_restore(CTX_wm_window(C));
}

static void ui_textedit_next_but(uiBlock *block, uiBut *actbut, uiHandleButtonData *data)
{
	uiBut *but;

	/* label and roundbox can overlap real buttons (backdrops...) */
	if (ELEM5(actbut->type, LABEL, LISTLABEL, SEPR, ROUNDBOX, LISTBOX))
		return;

	for (but = actbut->next; but; but = but->next) {
		if (ELEM5(but->type, TEX, NUM, NUMSLI, SEARCH_MENU, SEARCH_MENU_UNLINK)) {
			if (!(but->flag & UI_BUT_DISABLED)) {
				data->postbut = but;
				data->posttype = BUTTON_ACTIVATE_TEXT_EDITING;
				return;
			}
		}
	}
	for (but = block->buttons.first; but != actbut; but = but->next) {
		if (ELEM5(but->type, TEX, NUM, NUMSLI, SEARCH_MENU, SEARCH_MENU_UNLINK)) {
			if (!(but->flag & UI_BUT_DISABLED)) {
				data->postbut = but;
				data->posttype = BUTTON_ACTIVATE_TEXT_EDITING;
				return;
			}
		}
	}
}

static void ui_textedit_prev_but(uiBlock *block, uiBut *actbut, uiHandleButtonData *data)
{
	uiBut *but;

	/* label and roundbox can overlap real buttons (backdrops...) */
	if (ELEM5(actbut->type, LABEL, LISTLABEL, SEPR, ROUNDBOX, LISTBOX))
		return;

	for (but = actbut->prev; but; but = but->prev) {
		if (ELEM5(but->type, TEX, NUM, NUMSLI, SEARCH_MENU, SEARCH_MENU_UNLINK)) {
			if (!(but->flag & UI_BUT_DISABLED)) {
				data->postbut = but;
				data->posttype = BUTTON_ACTIVATE_TEXT_EDITING;
				return;
			}
		}
	}
	for (but = block->buttons.last; but != actbut; but = but->prev) {
		if (ELEM5(but->type, TEX, NUM, NUMSLI, SEARCH_MENU, SEARCH_MENU_UNLINK)) {
			if (!(but->flag & UI_BUT_DISABLED)) {
				data->postbut = but;
				data->posttype = BUTTON_ACTIVATE_TEXT_EDITING;
				return;
			}
		}
	}
}


static void ui_do_but_textedit(bContext *C, uiBlock *block, uiBut *but, uiHandleButtonData *data, const wmEvent *event)
{
	int mx, my, retval = WM_UI_HANDLER_CONTINUE;
	bool changed = false, inbox = false, update = false;

	switch (event->type) {
		case MOUSEMOVE:
		case MOUSEPAN:
			if (data->searchbox) {
#ifdef USE_KEYNAV_LIMIT
				if ((event->type == MOUSEMOVE) && ui_mouse_motion_keynav_test(&data->searchbox_keynav_state, event)) {
					/* pass */
				}
				else {
					ui_searchbox_event(C, data->searchbox, but, event);
				}
#else
				ui_searchbox_event(C, data->searchbox, but, event);
#endif
			}
			
			break;
		case RIGHTMOUSE:
		case ESCKEY:
			if (event->val == KM_PRESS) {
				data->cancel = true;
				data->escapecancel = true;
				button_activate_state(C, but, BUTTON_STATE_EXIT);
				retval = WM_UI_HANDLER_BREAK;
			}
			break;
		case LEFTMOUSE:
		{
			bool had_selection = but->selsta != but->selend;
			
			/* exit on LMB only on RELEASE for searchbox, to mimic other popups, and allow multiple menu levels */
			if (data->searchbox)
				inbox = ui_searchbox_inside(data->searchbox, event->x, event->y);

			/* for double click: we do a press again for when you first click on button (selects all text, no cursor pos) */
			if (event->val == KM_PRESS || event->val == KM_DBL_CLICK) {
				mx = event->x;
				my = event->y;
				ui_window_to_block(data->region, block, &mx, &my);

				if (ui_but_contains_pt(but, mx, my)) {
					ui_textedit_set_cursor_pos(but, data, mx);
					but->selsta = but->selend = but->pos;
					data->selstartx = mx;

					button_activate_state(C, but, BUTTON_STATE_TEXT_SELECTING);
					retval = WM_UI_HANDLER_BREAK;
				}
				else if (inbox == false) {
					/* if searchbox, click outside will cancel */
					if (data->searchbox)
						data->cancel = data->escapecancel = true;
					button_activate_state(C, but, BUTTON_STATE_EXIT);
					retval = WM_UI_HANDLER_BREAK;
				}
			}
			
			/* only select a word in button if there was no selection before */
			if (event->val == KM_DBL_CLICK && had_selection == false) {
				ui_textedit_move(but, data, STRCUR_DIR_PREV, 0, STRCUR_JUMP_DELIM);
				ui_textedit_move(but, data, STRCUR_DIR_NEXT, true, STRCUR_JUMP_DELIM);
				retval = WM_UI_HANDLER_BREAK;
				changed = true;
			}
			else if (inbox) {
				/* if we allow activation on key press, it gives problems launching operators [#35713] */
				if (event->val == KM_RELEASE) {
					button_activate_state(C, but, BUTTON_STATE_EXIT);
					retval = WM_UI_HANDLER_BREAK;
				}
			}
			break;
		}
	}

	if (event->val == KM_PRESS) {
		switch (event->type) {
			case VKEY:
			case XKEY:
			case CKEY:
				if (event->ctrl || event->oskey) {
					if (event->type == VKEY)
						changed = ui_textedit_copypaste(but, data, UI_TEXTEDIT_PASTE);
					else if (event->type == CKEY)
						changed = ui_textedit_copypaste(but, data, UI_TEXTEDIT_COPY);
					else if (event->type == XKEY)
						changed = ui_textedit_copypaste(but, data, UI_TEXTEDIT_CUT);

					retval = WM_UI_HANDLER_BREAK;
				}
				break;
			case RIGHTARROWKEY:
				ui_textedit_move(but, data, STRCUR_DIR_NEXT,
				                 event->shift, event->ctrl ? STRCUR_JUMP_DELIM : STRCUR_JUMP_NONE);
				retval = WM_UI_HANDLER_BREAK;
				break;
			case LEFTARROWKEY:
				ui_textedit_move(but, data, STRCUR_DIR_PREV,
				                 event->shift, event->ctrl ? STRCUR_JUMP_DELIM : STRCUR_JUMP_NONE);
				retval = WM_UI_HANDLER_BREAK;
				break;
			case WHEELDOWNMOUSE:
			case DOWNARROWKEY:
				if (data->searchbox) {
#ifdef USE_KEYNAV_LIMIT
					ui_mouse_motion_keynav_init(&data->searchbox_keynav_state, event);
#endif
					ui_searchbox_event(C, data->searchbox, but, event);
					break;
				}
				/* fall-through */
			case ENDKEY:
				ui_textedit_move(but, data, STRCUR_DIR_NEXT,
				                 event->shift, STRCUR_JUMP_ALL);
				retval = WM_UI_HANDLER_BREAK;
				break;
			case WHEELUPMOUSE:
			case UPARROWKEY:
				if (data->searchbox) {
#ifdef USE_KEYNAV_LIMIT
					ui_mouse_motion_keynav_init(&data->searchbox_keynav_state, event);
#endif
					ui_searchbox_event(C, data->searchbox, but, event);
					break;
				}
				/* fall-through */
			case HOMEKEY:
				ui_textedit_move(but, data, STRCUR_DIR_PREV,
				                 event->shift, STRCUR_JUMP_ALL);
				retval = WM_UI_HANDLER_BREAK;
				break;
			case PADENTER:
			case RETKEY:
				button_activate_state(C, but, BUTTON_STATE_EXIT);
				retval = WM_UI_HANDLER_BREAK;
				break;
			case DELKEY:
				changed = ui_textedit_delete(but, data, 1,
				                             event->ctrl ? STRCUR_JUMP_DELIM : STRCUR_JUMP_NONE);
				retval = WM_UI_HANDLER_BREAK;
				break;

			case BACKSPACEKEY:
				changed = ui_textedit_delete(but, data, 0,
				                             event->ctrl ? STRCUR_JUMP_DELIM : STRCUR_JUMP_NONE);
				retval = WM_UI_HANDLER_BREAK;
				break;
				
			case AKEY:

				/* Ctrl + A: Select all */
#if defined(__APPLE__)
				/* OSX uses cmd-a systemwide, so add it */
				if ((event->oskey && !(event->alt || event->shift || event->ctrl)) ||
				    (event->ctrl  && !(event->alt || event->shift || event->oskey)))
#else
				if (event->ctrl && !(event->alt || event->shift || event->oskey))
#endif
				{
					ui_textedit_move(but, data, STRCUR_DIR_PREV,
					                 false, STRCUR_JUMP_ALL);
					ui_textedit_move(but, data, STRCUR_DIR_NEXT,
					                 true, STRCUR_JUMP_ALL);
					retval = WM_UI_HANDLER_BREAK;
				}
				break;

			case TABKEY:
				/* there is a key conflict here, we can't tab with autocomplete */
				if (but->autocomplete_func || data->searchbox) {
					changed = ui_textedit_autocomplete(C, but, data);
					update = true;  /* do live update for tab key */
				}
				/* the hotkey here is not well defined, was G.qual so we check all */
				else if (event->shift || event->ctrl || event->alt || event->oskey) {
					ui_textedit_prev_but(block, but, data);
					button_activate_state(C, but, BUTTON_STATE_EXIT);
				}
				else {
					ui_textedit_next_but(block, but, data);
					button_activate_state(C, but, BUTTON_STATE_EXIT);
				}
				retval = WM_UI_HANDLER_BREAK;
				break;
		}

		if ((event->ascii || event->utf8_buf[0]) && (retval == WM_UI_HANDLER_CONTINUE)) {
			char ascii = event->ascii;
			const char *utf8_buf = event->utf8_buf;

			/* exception that's useful for number buttons, some keyboard
			 * numpads have a comma instead of a period */
			if (ELEM(but->type, NUM, NUMSLI)) { /* could use data->min*/
				if (event->type == PADPERIOD && ascii == ',') {
					ascii = '.';
					utf8_buf = NULL; /* force ascii fallback */
				}
			}

			if (utf8_buf && utf8_buf[0]) {
				int utf8_buf_len = BLI_str_utf8_size(utf8_buf);
				/* keep this printf until utf8 is well tested */
				if (utf8_buf_len != 1) {
					printf("%s: utf8 char '%.*s'\n", __func__, utf8_buf_len, utf8_buf);
				}

				// strcpy(utf8_buf, "12345");
				changed = ui_textedit_type_buf(but, data, event->utf8_buf, utf8_buf_len);
			}
			else {
				changed = ui_textedit_type_ascii(but, data, ascii);
			}

			retval = WM_UI_HANDLER_BREAK;
			
		}
		/* textbutton with magnifier icon: do live update for search button */
		if (but->icon == ICON_VIEWZOOM)
			update = true;
	}

	if (changed) {
		/* only update when typing for TAB key */
		if (update && data->interactive) {
			ui_apply_button(C, block, but, data, true);
		}
		else {
			ui_check_but(but);
		}
		but->changed = true;
		
		if (data->searchbox)
			ui_searchbox_update(C, data->searchbox, but, true);  /* true = reset */
	}

	if (changed || (retval == WM_UI_HANDLER_BREAK))
		ED_region_tag_redraw(data->region);
}

static void ui_do_but_textedit_select(bContext *C, uiBlock *block, uiBut *but, uiHandleButtonData *data, const wmEvent *event)
{
	int mx, my, retval = WM_UI_HANDLER_CONTINUE;

	switch (event->type) {
		case MOUSEMOVE:
		{
			mx = event->x;
			my = event->y;
			ui_window_to_block(data->region, block, &mx, &my);

			ui_textedit_set_cursor_select(but, data, mx);
			retval = WM_UI_HANDLER_BREAK;
			break;
		}
		case LEFTMOUSE:
			if (event->val == KM_RELEASE)
				button_activate_state(C, but, BUTTON_STATE_TEXT_EDITING);
			retval = WM_UI_HANDLER_BREAK;
			break;
	}

	if (retval == WM_UI_HANDLER_BREAK) {
		ui_check_but(but);
		ED_region_tag_redraw(data->region);
	}
}

/* ************* number editing for various types ************* */

static void ui_numedit_begin(uiBut *but, uiHandleButtonData *data)
{
	if (but->type == BUT_CURVE) {
		but->editcumap = (CurveMapping *)but->poin;
	}
	else if (but->type == BUT_COLORBAND) {
		data->coba = (ColorBand *)but->poin;
		but->editcoba = data->coba;
	}
	else if (ELEM4(but->type, BUT_NORMAL, HSVCUBE, HSVCIRCLE, COLOR)) {
		ui_get_but_vectorf(but, data->origvec);
		copy_v3_v3(data->vec, data->origvec);
		but->editvec = data->vec;
	}
	else {
		float softrange, softmin, softmax;

		data->startvalue = ui_get_but_val(but);
		data->origvalue = data->startvalue;
		data->value = data->origvalue;
		but->editval = &data->value;

		softmin = but->softmin;
		softmax = but->softmax;
		softrange = softmax - softmin;

		data->dragfstart = (softrange == 0.0f) ? 0.0f : ((float)data->value - softmin) / softrange;
		data->dragf = data->dragfstart;
	}

	data->dragchange = false;
	data->draglock = true;
}

static void ui_numedit_end(uiBut *but, uiHandleButtonData *data)
{
	but->editval = NULL;
	but->editvec = NULL;
	but->editcoba = NULL;
	but->editcumap = NULL;

	data->dragstartx = 0;
	data->draglastx = 0;
	data->dragchange = false;
	data->dragcbd = NULL;
	data->dragsel = 0;
}

static void ui_numedit_apply(bContext *C, uiBlock *block, uiBut *but, uiHandleButtonData *data)
{
	if (data->interactive) {
		ui_apply_button(C, block, but, data, true);
	}
	else {
		ui_check_but(but);
	}

	ED_region_tag_redraw(data->region);
}

/* ****************** menu opening for various types **************** */

static void ui_blockopen_begin(bContext *C, uiBut *but, uiHandleButtonData *data)
{
	uiBlockCreateFunc func = NULL;
	uiBlockHandleCreateFunc handlefunc = NULL;
	uiMenuCreateFunc menufunc = NULL;
	char *menustr = NULL;
	void *arg = NULL;

	switch (but->type) {
		case BLOCK:
		case PULLDOWN:
			if (but->menu_create_func) {
				menufunc = but->menu_create_func;
				arg = but->poin;
			}
			else {
				func = but->block_create_func;
				arg = but->poin ? but->poin : but->func_argN;
			}
			break;
		case MENU:
			if (but->menu_create_func) {
				menufunc = but->menu_create_func;
				arg = but->poin;
			}
			else {
				data->origvalue = ui_get_but_val(but);
				data->value = data->origvalue;
				but->editval = &data->value;

				menustr = but->str;
			}
			break;
		case COLOR:
			ui_get_but_vectorf(but, data->origvec);
			copy_v3_v3(data->vec, data->origvec);
			but->editvec = data->vec;

			handlefunc = ui_block_func_COLOR;
			arg = but;
			break;

			/* quiet warnings for unhandled types */
		default:
			break;
	}

	if (func || handlefunc) {
		data->menu = ui_popup_block_create(C, data->region, but, func, handlefunc, arg);
		if (but->block->handle)
			data->menu->popup = but->block->handle->popup;
	}
	else if (menufunc || menustr) {
		data->menu = ui_popup_menu_create(C, data->region, but, menufunc, arg, menustr);
		if (but->block->handle)
			data->menu->popup = but->block->handle->popup;
	}

	/* this makes adjacent blocks auto open from now on */
	//if (but->block->auto_open == 0) but->block->auto_open = 1;
}

static void ui_blockopen_end(bContext *C, uiBut *but, uiHandleButtonData *data)
{
	if (but) {
		but->editval = NULL;
		but->editvec = NULL;

		but->block->auto_open_last = PIL_check_seconds_timer();
	}

	if (data->menu) {
		ui_popup_block_free(C, data->menu);
		data->menu = NULL;
	}
}

int ui_button_open_menu_direction(uiBut *but)
{
	uiHandleButtonData *data = but->active;

	if (data && data->menu)
		return data->menu->direction;
	
	return 0;
}

/* ***************** events for different button types *************** */

static int ui_do_but_BUT(bContext *C, uiBut *but, uiHandleButtonData *data, const wmEvent *event)
{
	if (data->state == BUTTON_STATE_HIGHLIGHT) {
		if (event->type == LEFTMOUSE && event->val == KM_PRESS) {
			button_activate_state(C, but, BUTTON_STATE_WAIT_RELEASE);
			return WM_UI_HANDLER_BREAK;
		}
		else if (event->type == LEFTMOUSE && but->block->handle) {
			/* regular buttons will be 'UI_SELECT', menu items 'UI_ACTIVE' */
			if (!(but->flag & (UI_SELECT | UI_ACTIVE)))
				data->cancel = true;
			button_activate_state(C, but, BUTTON_STATE_EXIT);
			return WM_UI_HANDLER_BREAK;
		}
		else if (ELEM(event->type, PADENTER, RETKEY) && event->val == KM_PRESS) {
			button_activate_state(C, but, BUTTON_STATE_WAIT_FLASH);
			return WM_UI_HANDLER_BREAK;
		}
	}
	else if (data->state == BUTTON_STATE_WAIT_RELEASE) {
		if (event->type == LEFTMOUSE && event->val != KM_PRESS) {
			if (!(but->flag & UI_SELECT))
				data->cancel = true;
			button_activate_state(C, but, BUTTON_STATE_EXIT);
			return WM_UI_HANDLER_BREAK;
		}
	}

	return WM_UI_HANDLER_CONTINUE;
}

static int ui_do_but_HOTKEYEVT(bContext *C, uiBut *but, uiHandleButtonData *data, const wmEvent *event)
{
	if (data->state == BUTTON_STATE_HIGHLIGHT) {
		if (ELEM3(event->type, LEFTMOUSE, PADENTER, RETKEY) && event->val == KM_PRESS) {
			but->drawstr[0] = 0;
			but->modifier_key = 0;
			button_activate_state(C, but, BUTTON_STATE_WAIT_KEY_EVENT);
			return WM_UI_HANDLER_BREAK;
		}
	}
	else if (data->state == BUTTON_STATE_WAIT_KEY_EVENT) {
		
		if (event->type == MOUSEMOVE)
			return WM_UI_HANDLER_CONTINUE;
		
		if (event->type == LEFTMOUSE && event->val == KM_PRESS) {
			/* only cancel if click outside the button */
			if (ui_mouse_inside_button(but->active->region, but, event->x, event->y) == 0) {
				/* data->cancel doesnt work, this button opens immediate */
				if (but->flag & UI_BUT_IMMEDIATE)
					ui_set_but_val(but, 0);
				else
					data->cancel = true;
				button_activate_state(C, but, BUTTON_STATE_EXIT);
				return WM_UI_HANDLER_BREAK;
			}
		}
		
		/* always set */
		but->modifier_key = 0;
		if (event->shift) but->modifier_key |= KM_SHIFT;
		if (event->alt) but->modifier_key |= KM_ALT;
		if (event->ctrl) but->modifier_key |= KM_CTRL;
		if (event->oskey) but->modifier_key |= KM_OSKEY;

		ui_check_but(but);
		ED_region_tag_redraw(data->region);
			
		if (event->val == KM_PRESS) {
			if (ISHOTKEY(event->type)) {
				
				if (WM_key_event_string(event->type)[0])
					ui_set_but_val(but, event->type);
				else
					data->cancel = true;
				
				button_activate_state(C, but, BUTTON_STATE_EXIT);
				return WM_UI_HANDLER_BREAK;
			}
			else if (event->type == ESCKEY) {
				if (event->val == KM_PRESS) {
					data->cancel = true;
					data->escapecancel = true;
					button_activate_state(C, but, BUTTON_STATE_EXIT);
				}
			}
			
		}
	}
	
	return WM_UI_HANDLER_CONTINUE;
}

static int ui_do_but_KEYEVT(bContext *C, uiBut *but, uiHandleButtonData *data, const wmEvent *event)
{
	if (data->state == BUTTON_STATE_HIGHLIGHT) {
		if (ELEM3(event->type, LEFTMOUSE, PADENTER, RETKEY) && event->val == KM_PRESS) {
			button_activate_state(C, but, BUTTON_STATE_WAIT_KEY_EVENT);
			return WM_UI_HANDLER_BREAK;
		}
	}
	else if (data->state == BUTTON_STATE_WAIT_KEY_EVENT) {
		if (event->type == MOUSEMOVE)
			return WM_UI_HANDLER_CONTINUE;

		if (event->val == KM_PRESS) {
			if (WM_key_event_string(event->type)[0])
				ui_set_but_val(but, event->type);
			else
				data->cancel = true;

			button_activate_state(C, but, BUTTON_STATE_EXIT);
		}
	}

	return WM_UI_HANDLER_CONTINUE;
}

static int ui_do_but_TEX(bContext *C, uiBlock *block, uiBut *but, uiHandleButtonData *data, const wmEvent *event)
{
	if (data->state == BUTTON_STATE_HIGHLIGHT) {
		if (ELEM4(event->type, LEFTMOUSE, EVT_BUT_OPEN, PADENTER, RETKEY) && event->val == KM_PRESS) {
			if (ELEM(event->type, PADENTER, RETKEY) && (!ui_is_but_utf8(but))) {
				/* pass - allow filesel, enter to execute */
			}
			else if (but->dt == UI_EMBOSSN && !event->ctrl) {
				/* pass */
			}
			else {
				button_activate_state(C, but, BUTTON_STATE_TEXT_EDITING);
				return WM_UI_HANDLER_BREAK;
			}
		}
	}
	else if (data->state == BUTTON_STATE_TEXT_EDITING) {
		ui_do_but_textedit(C, block, but, data, event);
		return WM_UI_HANDLER_BREAK;
	}
	else if (data->state == BUTTON_STATE_TEXT_SELECTING) {
		ui_do_but_textedit_select(C, block, but, data, event);
		return WM_UI_HANDLER_BREAK;
	}

	return WM_UI_HANDLER_CONTINUE;
}

static int ui_do_but_SEARCH_UNLINK(bContext *C, uiBlock *block, uiBut *but, uiHandleButtonData *data, const wmEvent *event)
{
	/* unlink icon is on right */
	if (ELEM4(event->type, LEFTMOUSE, EVT_BUT_OPEN, PADENTER, RETKEY) && event->val == KM_PRESS) {
		ARegion *ar = data->region;
		rcti rect;
		int x = event->x, y = event->y;
		
		ui_window_to_block(ar, but->block, &x, &y);
		
		BLI_rcti_rctf_copy(&rect, &but->rect);
		
		rect.xmin = rect.xmax - (BLI_rcti_size_y(&rect));
		if (BLI_rcti_isect_pt(&rect, x, y)) {
			ui_set_but_string(C, but, "");
			button_activate_state(C, but, BUTTON_STATE_EXIT);
			
			return WM_UI_HANDLER_BREAK;
		}
	}
	return ui_do_but_TEX(C, block, but, data, event);
}

static int ui_do_but_TOG(bContext *C, uiBut *but, uiHandleButtonData *data, const wmEvent *event)
{
#ifdef USE_DRAG_TOGGLE
	if (data->state == BUTTON_STATE_HIGHLIGHT) {
		if (event->type == LEFTMOUSE && event->val == KM_PRESS && ui_is_but_bool(but)) {
#if 0		/* UNUSED */
			data->togdual = event->ctrl;
			data->togonly = !event->shift;
#endif
			ui_apply_button(C, but->block, but, data, true);
			button_activate_state(C, but, BUTTON_STATE_WAIT_DRAG);
			data->dragstartx = event->x;
			data->dragstarty = event->y;
			return WM_UI_HANDLER_BREAK;
		}
	}
	else if (data->state == BUTTON_STATE_WAIT_DRAG) {
		/* note: the 'BUTTON_STATE_WAIT_DRAG' part of 'ui_do_but_EXIT' could be refactored into its own function */
		data->applied = false;
		return ui_do_but_EXIT(C, but, data, event);
	}
#endif
	if (data->state == BUTTON_STATE_HIGHLIGHT) {
		if (ELEM3(event->type, LEFTMOUSE, PADENTER, RETKEY) && event->val == KM_PRESS) {
#if 0		/* UNUSED */
			data->togdual = event->ctrl;
			data->togonly = !event->shift;
#endif
			button_activate_state(C, but, BUTTON_STATE_EXIT);
			return WM_UI_HANDLER_BREAK;
		}
	}
	return WM_UI_HANDLER_CONTINUE;
}

static int ui_do_but_EXIT(bContext *C, uiBut *but, uiHandleButtonData *data, const wmEvent *event)
{
	
	if (data->state == BUTTON_STATE_HIGHLIGHT) {

		/* first handle click on icondrag type button */
		if (event->type == LEFTMOUSE && but->dragpoin) {
			if (ui_but_mouse_inside_icon(but, data->region, event)) {
				
				/* tell the button to wait and keep checking further events to
				 * see if it should start dragging */
				button_activate_state(C, but, BUTTON_STATE_WAIT_DRAG);
				data->dragstartx = event->x;
				data->dragstarty = event->y;
				return WM_UI_HANDLER_CONTINUE;
			}
		}
#ifdef USE_DRAG_TOGGLE
		if (event->type == LEFTMOUSE && ui_is_but_bool(but)) {
			button_activate_state(C, but, BUTTON_STATE_WAIT_DRAG);
			data->dragstartx = event->x;
			data->dragstarty = event->y;
			return WM_UI_HANDLER_CONTINUE;
		}
#endif

		if (ELEM3(event->type, LEFTMOUSE, PADENTER, RETKEY) && event->val == KM_PRESS) {
			int ret = WM_UI_HANDLER_BREAK;
			/* XXX (a bit ugly) Special case handling for filebrowser drag button */
			if (but->dragpoin && but->imb && ui_but_mouse_inside_icon(but, data->region, event)) {
				ret = WM_UI_HANDLER_CONTINUE;
			}
			button_activate_state(C, but, BUTTON_STATE_EXIT);
			return ret;
		}
	}
	else if (data->state == BUTTON_STATE_WAIT_DRAG) {
		
		/* this function also ends state */
		if (ui_but_start_drag(C, but, data, event)) {
			return WM_UI_HANDLER_BREAK;
		}
		
		/* If the mouse has been pressed and released, getting to 
		 * this point without triggering a drag, then clear the 
		 * drag state for this button and continue to pass on the event */
		if (event->type == LEFTMOUSE && event->val == KM_RELEASE) {
			button_activate_state(C, but, BUTTON_STATE_EXIT);
			return WM_UI_HANDLER_CONTINUE;
		}
		
		/* while waiting for a drag to be triggered, always block 
		 * other events from getting handled */
		return WM_UI_HANDLER_BREAK;
	}
	
	return WM_UI_HANDLER_CONTINUE;
}

/* var names match ui_numedit_but_NUM */
static float ui_numedit_apply_snapf(uiBut *but, float tempf, float softmin, float softmax, float softrange, int snap)
{
	if (tempf == softmin || tempf == softmax || snap == 0) {
		/* pass */
	}
	else {
		float fac = 1.0f;
		
		if (ui_is_but_unit(but)) {
			UnitSettings *unit = but->block->unit;
			int unit_type = RNA_SUBTYPE_UNIT_VALUE(uiButGetUnitType(but));

			if (bUnit_IsValid(unit->system, unit_type)) {
				fac = (float)bUnit_BaseScalar(unit->system, unit_type);
				if (ELEM3(unit_type, B_UNIT_LENGTH, B_UNIT_AREA, B_UNIT_VOLUME)) {
					fac /= unit->scale_length;
				}
			}
		}

		if (fac != 1.0f) {
			/* snap in unit-space */
			tempf /= fac;
			/* softmin /= fac; */ /* UNUSED */
			/* softmax /= fac; */ /* UNUSED */
			softrange /= fac;
		}

		if (snap == 1) {
			if      (softrange < 2.10f) tempf = 0.1f  * floorf(10.0f * tempf);
			else if (softrange < 21.0f) tempf = floorf(tempf);
			else                        tempf = 10.0f * floorf(tempf / 10.0f);
		}
		else if (snap == 2) {
			if      (softrange < 2.10f) tempf = 0.01f * floorf(100.0f * tempf);
			else if (softrange < 21.0f) tempf = 0.1f  * floorf(10.0f * tempf);
			else                        tempf = floor(tempf);
		}
		
		if (fac != 1.0f)
			tempf *= fac;
	}

	return tempf;
}

static float ui_numedit_apply_snap(int temp, float softmin, float softmax, int snap)
{
	if (temp == softmin || temp == softmax)
		return temp;

	switch (snap) {
		case 0:
			break;
		case 1:
			temp = 10 * (temp / 10);
			break;
		case 2:
			temp = 100 * (temp / 100);
			break;
	}

	return temp;
}

static bool ui_numedit_but_NUM(uiBut *but, uiHandleButtonData *data, float fac, int snap, int mx)
{
	float deler, tempf, softmin, softmax, softrange;
	int lvalue, temp;
	bool changed = false;
	const bool is_float = ui_is_but_float(but);
	
	if (mx == data->draglastx)
		return changed;
	
	/* drag-lock - prevent unwanted scroll adjustments */
	/* change value (now 3) to adjust threshold in pixels */
	if (data->draglock) {
		if (abs(mx - data->dragstartx) <= 3)
			return changed;

		data->draglock = false;
		data->dragstartx = mx;  /* ignore mouse movement within drag-lock */
	}

	softmin = but->softmin;
	softmax = but->softmax;
	softrange = softmax - softmin;

	if (ui_is_a_warp_but(but)) {
		/* Mouse location isn't screen clamped to the screen so use a linear mapping
		 * 2px == 1-int, or 1px == 1-ClickStep */
		if (is_float) {
			fac *= 0.01f * but->a1;
			tempf = (float)data->startvalue + ((float)(mx - data->dragstartx) * fac);
			tempf = ui_numedit_apply_snapf(but, tempf, softmin, softmax, softrange, snap);

#if 1       /* fake moving the click start, nicer for dragging back after passing the limit */
			if (tempf < softmin) {
				data->dragstartx -= (softmin - tempf) / fac;
				tempf = softmin;
			}
			else if (tempf > softmax) {
				data->dragstartx += (tempf - softmax) / fac;
				tempf = softmax;
			}
#else
			CLAMP(tempf, softmin, softmax);
#endif

			if (tempf != (float)data->value) {
				data->dragchange = true;
				data->value = tempf;
				changed = true;
			}
		}
		else {
			if      (softrange > 256) fac = 1.0;        /* 1px == 1 */
			else if (softrange >  32) fac = 1.0 / 2.0;  /* 2px == 1 */
			else                      fac = 1.0 / 16.0; /* 16px == 1? */

			temp = data->startvalue + (((double)mx - data->dragstartx) * (double)fac);
			temp = ui_numedit_apply_snap(temp, softmin, softmax, snap);

#if 1       /* fake moving the click start, nicer for dragging back after passing the limit */
			if (temp < softmin) {
				data->dragstartx -= (softmin - temp) / fac;
				temp = softmin;
			}
			else if (temp > softmax) {
				data->dragstartx += (temp - softmax) / fac;
				temp = softmax;
			}
#else
			CLAMP(temp, softmin, softmax);
#endif

			if (temp != data->value) {
				data->dragchange = true;
				data->value = temp;
				changed = true;
			}
		}

		data->draglastx = mx;
	}
	else {
		/* Use a non-linear mapping of the mouse drag especially for large floats (normal behavior) */
		deler = 500;
		if (!is_float) {
			/* prevent large ranges from getting too out of control */
			if      (softrange > 600) deler = powf(softrange, 0.75f);
			else if (softrange <  25) deler = 50.0;
			else if (softrange < 100) deler = 100.0;
		}
		deler /= fac;

		if ((is_float == true) && (softrange > 11)) {
			/* non linear change in mouse input- good for high precicsion */
			data->dragf += (((float)(mx - data->draglastx)) / deler) * (fabsf(mx - data->dragstartx) / 500.0f);
		}
		else if ((is_float == false) && (softrange > 129)) { /* only scale large int buttons */
			/* non linear change in mouse input- good for high precicsionm ints need less fine tuning */
			data->dragf += (((float)(mx - data->draglastx)) / deler) * (fabsf(mx - data->dragstartx) / 250.0f);
		}
		else {
			/*no scaling */
			data->dragf += ((float)(mx - data->draglastx)) / deler;
		}
	
		CLAMP(data->dragf, 0.0f, 1.0f);
		data->draglastx = mx;
		tempf = (softmin + data->dragf * softrange);


		if (!is_float) {
			temp = floorf(tempf + 0.5f);

			temp = ui_numedit_apply_snap(temp, softmin, softmax, snap);

			CLAMP(temp, softmin, softmax);
			lvalue = (int)data->value;
			
			if (temp != lvalue) {
				data->dragchange = true;
				data->value = (double)temp;
				changed = true;
			}
		}
		else {
			temp = 0;
			tempf = ui_numedit_apply_snapf(but, tempf, softmin, softmax, softrange, snap);

			CLAMP(tempf, softmin, softmax);

			if (tempf != (float)data->value) {
				data->dragchange = true;
				data->value = tempf;
				changed = true;
			}
		}
	}


	return changed;
}

static int ui_do_but_NUM(bContext *C, uiBlock *block, uiBut *but, uiHandleButtonData *data, const wmEvent *event)
{
	int mx, my; /* mouse location scaled to fit the UI */
	int screen_mx, screen_my; /* mouse location kept at screen pixel coords */
	int click = 0;
	int retval = WM_UI_HANDLER_CONTINUE;
	
	mx = screen_mx = event->x;
	my = screen_my = event->y;

	ui_window_to_block(data->region, block, &mx, &my);

	if (data->state == BUTTON_STATE_HIGHLIGHT) {
		int type = event->type, val = event->val;
		
		if (type == MOUSEPAN) {
			ui_pan_to_scroll(event, &type, &val);
		}
		
		/* XXX hardcoded keymap check.... */
		if (type == MOUSEPAN && event->alt)
			retval = WM_UI_HANDLER_BREAK; /* allow accumulating values, otherwise scrolling gets preference */
		else if (type == WHEELDOWNMOUSE && event->alt) {
			mx = but->rect.xmin;
			click = 1;
		}
		else if (type == WHEELUPMOUSE && event->alt) {
			mx = but->rect.xmax;
			click = 1;
		}
		else if (event->val == KM_PRESS) {
			if (ELEM3(event->type, LEFTMOUSE, PADENTER, RETKEY) && event->ctrl) {
				button_activate_state(C, but, BUTTON_STATE_TEXT_EDITING);
				retval = WM_UI_HANDLER_BREAK;
			}
			else if (event->type == LEFTMOUSE) {
				data->dragstartx = data->draglastx = ui_is_a_warp_but(but) ? screen_mx : mx;
				button_activate_state(C, but, BUTTON_STATE_NUM_EDITING);
				retval = WM_UI_HANDLER_BREAK;
			}
			else if (ELEM(event->type, PADENTER, RETKEY) && event->val == KM_PRESS) {
				click = 1;
			}
			else if (event->type == MINUSKEY && event->val == KM_PRESS) {
				button_activate_state(C, but, BUTTON_STATE_NUM_EDITING);
				data->value = -data->value;
				button_activate_state(C, but, BUTTON_STATE_EXIT);
				retval = WM_UI_HANDLER_BREAK;
			}
		}
		
	}
	else if (data->state == BUTTON_STATE_NUM_EDITING) {
		if (event->type == ESCKEY || event->type == RIGHTMOUSE) {
			if (event->val == KM_PRESS) {
				data->cancel = true;
				data->escapecancel = true;
				button_activate_state(C, but, BUTTON_STATE_EXIT);
			}
		}
		else if (event->type == LEFTMOUSE && event->val != KM_PRESS) {
			if (data->dragchange)
				button_activate_state(C, but, BUTTON_STATE_EXIT);
			else
				click = 1;
		}
		else if (event->type == MOUSEMOVE) {
			float fac;
			int snap;

			fac = 1.0f;
			if (event->shift) fac /= 10.0f;
			if (event->alt)   fac /= 20.0f;
			
			snap = (event->ctrl) ? (event->shift) ? 2 : 1 : 0;

			if (ui_numedit_but_NUM(but, data, fac, snap, (ui_is_a_warp_but(but) ? screen_mx : mx)))
				ui_numedit_apply(C, block, but, data);
		}
		retval = WM_UI_HANDLER_BREAK;
	}
	else if (data->state == BUTTON_STATE_TEXT_EDITING) {
		ui_do_but_textedit(C, block, but, data, event);
		retval = WM_UI_HANDLER_BREAK;
	}
	else if (data->state == BUTTON_STATE_TEXT_SELECTING) {
		ui_do_but_textedit_select(C, block, but, data, event);
		retval = WM_UI_HANDLER_BREAK;
	}
	
	if (click) {
		/* we can click on the side arrows to increment/decrement,
		 * or click inside to edit the value directly */
		float tempf, softmin, softmax;
		int temp;

		softmin = but->softmin;
		softmax = but->softmax;

		if (!ui_is_but_float(but)) {
			if (mx < (but->rect.xmin + BLI_rctf_size_x(&but->rect) / 3 - 3)) {
				button_activate_state(C, but, BUTTON_STATE_NUM_EDITING);

				temp = (int)data->value - 1;
				if (temp >= softmin && temp <= softmax)
					data->value = (double)temp;
				else
					data->cancel = true;

				button_activate_state(C, but, BUTTON_STATE_EXIT);
			}
			else if (mx > (but->rect.xmin + (2 * BLI_rctf_size_x(&but->rect) / 3) + 3)) {
				button_activate_state(C, but, BUTTON_STATE_NUM_EDITING);

				temp = (int)data->value + 1;
				if (temp >= softmin && temp <= softmax)
					data->value = (double)temp;
				else
					data->cancel = true;

				button_activate_state(C, but, BUTTON_STATE_EXIT);
			}
			else {
				button_activate_state(C, but, BUTTON_STATE_TEXT_EDITING);
			}
		}
		else {
			if (mx < (but->rect.xmin + BLI_rctf_size_x(&but->rect) / 3 - 3)) {
				button_activate_state(C, but, BUTTON_STATE_NUM_EDITING);

				tempf = (float)data->value - 0.01f * but->a1;
				if (tempf < softmin) tempf = softmin;
				data->value = tempf;

				button_activate_state(C, but, BUTTON_STATE_EXIT);
			}
			else if (mx > but->rect.xmin + (2 * (BLI_rctf_size_x(&but->rect) / 3) + 3)) {
				button_activate_state(C, but, BUTTON_STATE_NUM_EDITING);

				tempf = (float)data->value + 0.01f * but->a1;
				if (tempf > softmax) tempf = softmax;
				data->value = tempf;

				button_activate_state(C, but, BUTTON_STATE_EXIT);
			}
			else {
				button_activate_state(C, but, BUTTON_STATE_TEXT_EDITING);
			}
		}

		retval = WM_UI_HANDLER_BREAK;
	}
	
	return retval;
}

static bool ui_numedit_but_SLI(uiBut *but, uiHandleButtonData *data,
                               const bool is_horizontal, const bool shift, const bool ctrl, int mx)
{
	float deler, f, tempf, softmin, softmax, softrange;
	int temp, lvalue;
	bool changed = false;
	float mx_fl, my_fl;
	/* note, 'offs' is really from the widget drawing rounded corners see 'widget_numslider' */
	float offs;

	softmin = but->softmin;
	softmax = but->softmax;
	softrange = softmax - softmin;

	/* yes, 'mx' as both x/y is intentional */
	ui_mouse_scale_warp(data, mx, mx, &mx_fl, &my_fl, shift);

	if (but->type == NUMSLI) {
		offs = (BLI_rctf_size_y(&but->rect) / 2.0f) * but->aspect;
		deler = BLI_rctf_size_x(&but->rect) - offs;
	}
	else if (but->type == SCROLL) {
		const float size = (is_horizontal) ? BLI_rctf_size_x(&but->rect) : -BLI_rctf_size_y(&but->rect);
		deler = size * (but->softmax - but->softmin) / (but->softmax - but->softmin + but->a1);
		offs = 0.0;
	}
	else {
		offs = (BLI_rctf_size_y(&but->rect) / 2.0f) * but->aspect;
		deler = (BLI_rctf_size_x(&but->rect) - offs);
	}

	f = (mx_fl - data->dragstartx) / deler + data->dragfstart;
	CLAMP(f, 0.0f, 1.0f);


	/* deal with mouse correction */
#ifdef USE_CONT_MOUSE_CORRECT
	if (ui_is_a_warp_but(but)) {
		/* OK but can go outside bounds */
		if (is_horizontal) {
			data->ungrab_mval[0] = (but->rect.xmin + offs / but->aspect) + (f * deler);
			data->ungrab_mval[1] = BLI_rctf_cent_y(&but->rect);
		}
		else {
			data->ungrab_mval[1] = (but->rect.ymin + offs / but->aspect) + (f * deler);
			data->ungrab_mval[0] = BLI_rctf_cent_x(&but->rect);
		}
		BLI_rctf_clamp_pt_v(&but->rect, data->ungrab_mval);
	}
#endif
	/* done correcting mouse */


	tempf = softmin + f * softrange;
	temp = floorf(tempf + 0.5f);

	if (ctrl) {
		if (tempf == softmin || tempf == softmax) {
			/* pass */
		}
		else if (ui_is_but_float(but)) {

			if (shift) {
				if      (tempf == softmin || tempf == softmax) {}
				else if (softmax - softmin < 2.10f) tempf = 0.01f * floorf(100.0f * tempf);
				else if (softmax - softmin < 21.0f) tempf = 0.1f  * floorf(10.0f * tempf);
				else                                tempf = floorf(tempf);
			}
			else {
				if      (softmax - softmin < 2.10f) tempf = 0.1f * floorf(10.0f * tempf);
				else if (softmax - softmin < 21.0f) tempf = floorf(tempf);
				else                                tempf = 10.0f * floorf(tempf / 10.0f);
			}
		}
		else {
			temp = 10 * (temp / 10);
			tempf = temp;
		}
	}

	if (!ui_is_but_float(but)) {
		lvalue = floor(data->value + 0.5);

		CLAMP(temp, softmin, softmax);

		if (temp != lvalue) {
			data->value = temp;
			data->dragchange = true;
			changed = true;
		}
	}
	else {
		CLAMP(tempf, softmin, softmax);

		if (tempf != (float)data->value) {
			data->value = tempf;
			data->dragchange = true;
			changed = true;
		}
	}

	return changed;
}

static int ui_do_but_SLI(bContext *C, uiBlock *block, uiBut *but, uiHandleButtonData *data, const wmEvent *event)
{
	int mx, my, click = 0;
	int retval = WM_UI_HANDLER_CONTINUE;

	mx = event->x;
	my = event->y;
	ui_window_to_block(data->region, block, &mx, &my);

	if (data->state == BUTTON_STATE_HIGHLIGHT) {
		int type = event->type, val = event->val;

		if (type == MOUSEPAN) {
			ui_pan_to_scroll(event, &type, &val);
		}

		/* XXX hardcoded keymap check.... */
		if (type == MOUSEPAN && event->alt)
			retval = WM_UI_HANDLER_BREAK; /* allow accumulating values, otherwise scrolling gets preference */
		else if (type == WHEELDOWNMOUSE && event->alt) {
			mx = but->rect.xmin;
			click = 2;
		}
		else if (type == WHEELUPMOUSE && event->alt) {
			mx = but->rect.xmax;
			click = 2;
		}
		else if (event->val == KM_PRESS) {
			if (ELEM3(event->type, LEFTMOUSE, PADENTER, RETKEY) && event->ctrl) {
				button_activate_state(C, but, BUTTON_STATE_TEXT_EDITING);
				retval = WM_UI_HANDLER_BREAK;
			}
			/* alt-click on sides to get "arrows" like in NUM buttons, and match wheel usage above */
			else if (event->type == LEFTMOUSE && event->alt) {
				int halfpos = BLI_rctf_cent_x(&but->rect);
				click = 2;
				if (mx < halfpos)
					mx = but->rect.xmin;
				else
					mx = but->rect.xmax;
			}
			else if (event->type == LEFTMOUSE) {
				data->dragstartx = mx;
				data->draglastx = mx;
				button_activate_state(C, but, BUTTON_STATE_NUM_EDITING);
				retval = WM_UI_HANDLER_BREAK;
			}
			else if (ELEM(event->type, PADENTER, RETKEY) && event->val == KM_PRESS) {
				click = 1;
			}
			else if (event->type == MINUSKEY && event->val == KM_PRESS) {
				button_activate_state(C, but, BUTTON_STATE_NUM_EDITING);
				data->value = -data->value;
				button_activate_state(C, but, BUTTON_STATE_EXIT);
				retval = WM_UI_HANDLER_BREAK;
			}
		}
	}
	else if (data->state == BUTTON_STATE_NUM_EDITING) {
		if (event->type == ESCKEY || event->type == RIGHTMOUSE) {
			if (event->val == KM_PRESS) {
				data->cancel = TRUE;
				data->escapecancel = TRUE;
				button_activate_state(C, but, BUTTON_STATE_EXIT);
			}
		}
		else if (event->type == LEFTMOUSE && event->val != KM_PRESS) {
			if (data->dragchange)
				button_activate_state(C, but, BUTTON_STATE_EXIT);
			else
				click = 1;
		}
		else if (event->type == MOUSEMOVE) {
			if (ui_numedit_but_SLI(but, data, true, event->shift, event->ctrl, mx))
				ui_numedit_apply(C, block, but, data);
		}
		retval = WM_UI_HANDLER_BREAK;
	}
	else if (data->state == BUTTON_STATE_TEXT_EDITING) {
		ui_do_but_textedit(C, block, but, data, event);
		retval = WM_UI_HANDLER_BREAK;
	}
	else if (data->state == BUTTON_STATE_TEXT_SELECTING) {
		ui_do_but_textedit_select(C, block, but, data, event);
		retval = WM_UI_HANDLER_BREAK;
	}

	if (click) {
		if (click == 2) {
			/* nudge slider to the left or right */
			float f, tempf, softmin, softmax, softrange;
			int temp;
			
			button_activate_state(C, but, BUTTON_STATE_NUM_EDITING);
			
			softmin = but->softmin;
			softmax = but->softmax;
			softrange = softmax - softmin;
			
			tempf = data->value;
			temp = (int)data->value;

#if 0
			if (but->type == SLI) {
				f = (float)(mx - but->rect.xmin) / (BLI_rctf_size_x(&but->rect)); /* same as below */
			}
			else
#endif
			{
				f = (float)(mx - but->rect.xmin) / (BLI_rctf_size_x(&but->rect));
			}
			
			f = softmin + f * softrange;
			
			if (!ui_is_but_float(but)) {
				if (f < temp) temp--;
				else temp++;
				
				if (temp >= softmin && temp <= softmax)
					data->value = temp;
				else
					data->cancel = true;
			}
			else {
				if (f < tempf) tempf -= 0.01f;
				else tempf += 0.01f;
				
				if (tempf >= softmin && tempf <= softmax)
					data->value = tempf;
				else
					data->cancel = true;
			}
			
			button_activate_state(C, but, BUTTON_STATE_EXIT);
			retval = WM_UI_HANDLER_BREAK;
		}
		else {
			/* edit the value directly */
			button_activate_state(C, but, BUTTON_STATE_TEXT_EDITING);
			retval = WM_UI_HANDLER_BREAK;
		}
	}
	
	return retval;
}

static int ui_do_but_SCROLL(bContext *C, uiBlock *block, uiBut *but, uiHandleButtonData *data, const wmEvent *event)
{
	int mx, my /*, click = 0 */;
	int retval = WM_UI_HANDLER_CONTINUE;
	bool horizontal = (BLI_rctf_size_x(&but->rect) > BLI_rctf_size_y(&but->rect));
	
	mx = event->x;
	my = event->y;
	ui_window_to_block(data->region, block, &mx, &my);

	if (data->state == BUTTON_STATE_HIGHLIGHT) {
		if (event->val == KM_PRESS) {
			if (event->type == LEFTMOUSE) {
				if (horizontal) {
					data->dragstartx = mx;
					data->draglastx = mx;
				}
				else {
					data->dragstartx = my;
					data->draglastx = my;
				}
				button_activate_state(C, but, BUTTON_STATE_NUM_EDITING);
				retval = WM_UI_HANDLER_BREAK;
			}
			/* UNUSED - otherwise code is ok, add back if needed */
#if 0
			else if (ELEM(event->type, PADENTER, RETKEY) && event->val == KM_PRESS)
				click = 1;
#endif
		}
	}
	else if (data->state == BUTTON_STATE_NUM_EDITING) {
		if (event->type == ESCKEY) {
			if (event->val == KM_PRESS) {
				data->cancel = true;
				data->escapecancel = true;
				button_activate_state(C, but, BUTTON_STATE_EXIT);
			}
		}
		else if (event->type == LEFTMOUSE && event->val != KM_PRESS) {
			button_activate_state(C, but, BUTTON_STATE_EXIT);
		}
		else if (event->type == MOUSEMOVE) {
			if (ui_numedit_but_SLI(but, data, horizontal, false, false, (horizontal) ? mx : my))
				ui_numedit_apply(C, block, but, data);
		}

		retval = WM_UI_HANDLER_BREAK;
	}
	
	return retval;
}

static int ui_do_but_LISTBOX(bContext *C, uiBlock *block, uiBut *but, uiHandleButtonData *data, const wmEvent *event)
{
	uiList *ui_list = but->custom_data;
	int *size = (int *)but->poin;
	int mx, my, raw_dir_sign;
	int retval = WM_UI_HANDLER_CONTINUE;

	mx = event->x;
	my = event->y;

	/* We find the direction of the mouse since last time, before converting coordinates into block's space.
	 * We'll use it to avoid flickering in case some rows are higher than UI_UNIT_Y.
	 */
	raw_dir_sign = (data->draglasty - my < 0) ? -1 : 1;
	data->draglasty = my;

	ui_window_to_block(data->region, block, &mx, &my);

	if (data->state == BUTTON_STATE_NUM_EDITING) {
		if (event->type == ESCKEY) {
			if (event->val == KM_PRESS) {
				data->cancel = true;
				data->escapecancel = true;
				*size = (int)data->origvalue;
				button_activate_state(C, but, BUTTON_STATE_EXIT);
				ui_list->flag &= ~UILST_RESIZING;
				ED_region_tag_redraw(data->region);
			}
		}
		else if (event->type == LEFTMOUSE && event->val != KM_PRESS) {
			button_activate_state(C, but, BUTTON_STATE_EXIT);
			ui_list->flag &= ~UILST_RESIZING;
			ED_region_tag_redraw(data->region);
		}
		else if (event->type == MOUSEMOVE) {
			/* If we switched from dragged to auto size, suspend shrinking dragging and set dragstarty to a temp
			 * refpoint.
			 */
			if (data->draglastvalue > 0 && *size == 0) {
				data->draglastvalue = *size;
				data->dragstartx = data->dragstarty;  /* draglasty already used... */
				data->dragstarty = my;
			}
			else {
				int delta = data->dragstarty - my;
				/* We only actually do something if the real mousemouve direction matches the "virtual"
				 * mousemove direction in current block's space. This avoids flickering when drag-resizing lists with
				 * items drawing higher that UI_UNIT_Y.
				 */
				if (delta * raw_dir_sign > 0) {
					/* Number of rows to show/hide, UI_UNIT_Y should work nice in most cases. */
					delta = (int)floorf(((float)delta / (float)UI_UNIT_Y) + 0.5f);

					/* If we are not in autosize mode, default behavior... */
					if (*size > 0 && delta != 0) {
						/* This prevents some instability in case some items draw more/less than UI_UNIT_Y height. */
						delta = (delta < -5) ? -5 : (delta > 5) ? 5 : delta;
						/* We can't use ui_numedit_apply()... */
						/* list template will clamp, but we do not want to reach 0 aka autosize mode! */
						*size = max_ii(*size + delta, 1);

						/* Used to detect switch to/from autosize mode. */
						data->draglastvalue = *size;

						data->dragchange = true;
						data->applied = data->applied_interactive = true;

						ui_list->flag |= UILST_SCROLL_TO_ACTIVE_ITEM;
						ED_region_tag_redraw(data->region);
					}
					/* If we are leaving autosize mode (growing dragging), restore to minimal size. */
					else if (delta > 0) {
						/* We can't use ui_numedit_apply()... */
						*size = ui_list->dyn_data->visual_height_min;

						/* Restore real dragstarty value! */
						data->dragstarty = data->dragstartx;

						/* Used to detect switch to/from autosize mode. */
						data->draglastvalue = *size;

						data->dragchange = true;
						data->applied = data->applied_interactive = true;

						ui_list->flag |= UILST_SCROLL_TO_ACTIVE_ITEM;
						ED_region_tag_redraw(data->region);
					}
				}
			}
		}

		retval = WM_UI_HANDLER_BREAK;
	}

	return retval;
}

static int ui_do_but_BLOCK(bContext *C, uiBut *but, uiHandleButtonData *data, const wmEvent *event)
{
	
	if (data->state == BUTTON_STATE_HIGHLIGHT) {
		
		/* first handle click on icondrag type button */
		if (event->type == LEFTMOUSE && but->dragpoin && event->val == KM_PRESS) {
			if (ui_but_mouse_inside_icon(but, data->region, event)) {
				button_activate_state(C, but, BUTTON_STATE_WAIT_DRAG);
				data->dragstartx = event->x;
				data->dragstarty = event->y;
				return WM_UI_HANDLER_BREAK;
			}
		}
#ifdef USE_DRAG_TOGGLE
		if (event->type == LEFTMOUSE && event->val == KM_PRESS
		    && (ui_is_but_bool(but)))
		{
			button_activate_state(C, but, BUTTON_STATE_WAIT_DRAG);
			data->dragstartx = event->x;
			data->dragstarty = event->y;
			return WM_UI_HANDLER_BREAK;
		}
#endif
		/* regular open menu */
		if (ELEM3(event->type, LEFTMOUSE, PADENTER, RETKEY) && event->val == KM_PRESS) {
			button_activate_state(C, but, BUTTON_STATE_MENU_OPEN);
			return WM_UI_HANDLER_BREAK;
		}
		else if (but->type == MENU) {
			if (ELEM(event->type, WHEELDOWNMOUSE, WHEELUPMOUSE) && event->alt) {
				const int direction = (event->type == WHEELDOWNMOUSE) ? -1 : 1;

				data->value = ui_step_name_menu(but, direction);

				button_activate_state(C, but, BUTTON_STATE_EXIT);
				ui_apply_button(C, but->block, but, data, true);

				/* button's state need to be changed to EXIT so moving mouse away from this mouse wouldn't lead
				 * to cancel changes made to this button, but changing state to EXIT also makes no button active for
				 * a while which leads to triggering operator when doing fast scrolling mouse wheel.
				 * using post activate stuff from button allows to make button be active again after checking for all
				 * all that mouse leave and cancel stuff, so quick scroll wouldn't be an issue anymore.
				 * same goes for scrolling wheel in another direction below (sergey)
				 */
				data->postbut = but;
				data->posttype = BUTTON_ACTIVATE_OVER;

				/* without this, a new interface that draws as result of the menu change
				 * won't register that the mouse is over it, eg:
				 * Alt+MouseWheel over the render slots, without this,
				 * the slot menu fails to switch a second time.
				 *
				 * The active state of the button could be maintained some other way
				 * and remove this mousemove event.
				 */
				WM_event_add_mousemove(C);

				return WM_UI_HANDLER_BREAK;
			}
		}
<<<<<<< HEAD
	}
	else if (data->state == BUTTON_STATE_WAIT_DRAG) {
		
		/* this function also ends state */
		if (ui_but_start_drag(C, but, data, event)) {
			return WM_UI_HANDLER_BREAK;
		}
		
		/* outside icon quit, not needed if drag activated */
		if (0 == ui_but_mouse_inside_icon(but, data->region, event)) {
			button_activate_state(C, but, BUTTON_STATE_EXIT);
			data->cancel = true;
			return WM_UI_HANDLER_BREAK;
		}

		if (event->type == LEFTMOUSE && event->val == KM_RELEASE) {
			button_activate_state(C, but, BUTTON_STATE_MENU_OPEN);
			return WM_UI_HANDLER_BREAK;
		}
	}

	return WM_UI_HANDLER_CONTINUE;
}

static int ui_do_but_COLOR(bContext *C, uiBut *but, uiHandleButtonData *data, const wmEvent *event)
{

	if (data->state == BUTTON_STATE_HIGHLIGHT) {

		/* first handle click on icondrag type button */
		if (event->type == LEFTMOUSE && but->dragpoin && event->val == KM_PRESS) {
			if (ui_but_mouse_inside_icon(but, data->region, event)) {
				button_activate_state(C, but, BUTTON_STATE_WAIT_DRAG);
				data->dragstartx = event->x;
				data->dragstarty = event->y;
				return WM_UI_HANDLER_BREAK;
			}
		}
#ifdef USE_DRAG_TOGGLE
		if (event->type == LEFTMOUSE && event->val == KM_PRESS)
		{
			button_activate_state(C, but, BUTTON_STATE_WAIT_DRAG);
			data->dragstartx = event->x;
			data->dragstarty = event->y;
			return WM_UI_HANDLER_BREAK;
		}
#endif
		/* regular open menu */
		if (ELEM3(event->type, LEFTMOUSE, PADENTER, RETKEY) && event->val == KM_PRESS) {
			button_activate_state(C, but, BUTTON_STATE_MENU_OPEN);
			return WM_UI_HANDLER_BREAK;
		}
		else if (ELEM3(event->type, MOUSEPAN, WHEELDOWNMOUSE, WHEELUPMOUSE) && event->alt) {
			float *hsv = ui_block_hsv_get(but->block);
			float col[3];

			ui_get_but_vectorf(but, col);
			rgb_to_hsv_compat_v(col, hsv);

			if (event->type == WHEELDOWNMOUSE)
				hsv[2] = CLAMPIS(hsv[2] - 0.05f, 0.0f, 1.0f);
			else if (event->type == WHEELUPMOUSE)
				hsv[2] = CLAMPIS(hsv[2] + 0.05f, 0.0f, 1.0f);
			else {
				float fac = 0.005 * (event->y - event->prevy);
				hsv[2] = CLAMPIS(hsv[2] + fac, 0.0f, 1.0f);
			}

			hsv_to_rgb_v(hsv, data->vec);
			ui_set_but_vectorf(but, data->vec);

			button_activate_state(C, but, BUTTON_STATE_EXIT);
			ui_apply_button(C, but->block, but, data, true);
			return WM_UI_HANDLER_BREAK;
		}
		else if ((int)(but->a1) == UI_COLOR_PALETTE &&
		         event->type == DELKEY && event->val == KM_PRESS)
		{
			Scene *scene = CTX_data_scene(C);
			Paint *paint = BKE_paint_get_active(scene);
			Palette *palette = BKE_paint_palette(paint);
			PaletteColor *color = but->rnapoin.data;

			BKE_palette_remove_color(palette, color);

			button_activate_state(C, but, BUTTON_STATE_EXIT);
			return WM_UI_HANDLER_BREAK;
		}
=======
>>>>>>> f4315460
	}
	else if (data->state == BUTTON_STATE_WAIT_DRAG) {

		/* this function also ends state */
		if (ui_but_start_drag(C, but, data, event)) {
			return WM_UI_HANDLER_BREAK;
		}

		/* outside icon quit, not needed if drag activated */
		if (0 == ui_but_mouse_inside_icon(but, data->region, event)) {
			button_activate_state(C, but, BUTTON_STATE_EXIT);
			data->cancel = true;
			return WM_UI_HANDLER_BREAK;
		}

		if (event->type == LEFTMOUSE && event->val == KM_RELEASE) {
			if ((int)(but->a1) == UI_COLOR_PALETTE && !event->ctrl) {
				Scene *scene = CTX_data_scene(C);
				Paint *paint = BKE_paint_get_active(scene);
				Brush *brush = BKE_paint_brush(paint);

				if (brush->flag & BRUSH_USE_GRADIENT) {
					float *target = &brush->gradient->data[brush->gradient->cur].r;

					if (but->rnaprop && RNA_property_subtype(but->rnaprop) == PROP_COLOR_GAMMA) {
						float color[3];
						RNA_property_float_get_array(&but->rnapoin, but->rnaprop, color);
						srgb_to_linearrgb_v3_v3(target, color);
					} else if (but->rnaprop && RNA_property_subtype(but->rnaprop) == PROP_COLOR) {
						RNA_property_float_get_array(&but->rnapoin, but->rnaprop, target);
					}
				}
				else {
					if (but->rnaprop && RNA_property_subtype(but->rnaprop) == PROP_COLOR_GAMMA) {
						RNA_property_float_get_array(&but->rnapoin, but->rnaprop, brush->rgb);
					} else if (but->rnaprop && RNA_property_subtype(but->rnaprop) == PROP_COLOR) {
						float color[3];
						RNA_property_float_get_array(&but->rnapoin, but->rnaprop, color);
						linearrgb_to_srgb_v3_v3(brush->rgb, color);
					}
				}

				button_activate_state(C, but, BUTTON_STATE_EXIT);
			} else {
				button_activate_state(C, but, BUTTON_STATE_MENU_OPEN);
			}
			return WM_UI_HANDLER_BREAK;
		}

	}

	return WM_UI_HANDLER_CONTINUE;
}

static bool ui_numedit_but_NORMAL(uiBut *but, uiHandleButtonData *data, int mx, int my)
{
	float dx, dy, rad, radsq, mrad, *fp;
	int mdx, mdy;
	bool changed = true;
	
	/* button is presumed square */
	/* if mouse moves outside of sphere, it does negative normal */

	/* note that both data->vec and data->origvec should be normalized
	 * else we'll get a harmless but annoying jump when first clicking */

	fp = data->origvec;
	rad = BLI_rctf_size_x(&but->rect);
	radsq = rad * rad;
	
	if (fp[2] > 0.0f) {
		mdx = (rad * fp[0]);
		mdy = (rad * fp[1]);
	}
	else if (fp[2] > -1.0f) {
		mrad = rad / sqrtf(fp[0] * fp[0] + fp[1] * fp[1]);
		
		mdx = 2.0f * mrad * fp[0] - (rad * fp[0]);
		mdy = 2.0f * mrad * fp[1] - (rad * fp[1]);
	}
	else {
		mdx = mdy = 0;
	}
	
	dx = (float)(mx + mdx - data->dragstartx);
	dy = (float)(my + mdy - data->dragstarty);

	fp = data->vec;
	mrad = dx * dx + dy * dy;
	if (mrad < radsq) { /* inner circle */
		fp[0] = dx;
		fp[1] = dy;
		fp[2] = sqrt(radsq - dx * dx - dy * dy);
	}
	else {  /* outer circle */
		
		mrad = rad / sqrtf(mrad);  // veclen
		
		dx *= (2.0f * mrad - 1.0f);
		dy *= (2.0f * mrad - 1.0f);
		
		mrad = dx * dx + dy * dy;
		if (mrad < radsq) {
			fp[0] = dx;
			fp[1] = dy;
			fp[2] = -sqrt(radsq - dx * dx - dy * dy);
		}
	}
	normalize_v3(fp);

	data->draglastx = mx;
	data->draglasty = my;

	return changed;
}

static int ui_do_but_COLOR(bContext *C, uiBut *but, uiHandleButtonData *data, const wmEvent *event)
{
	if (data->state == BUTTON_STATE_HIGHLIGHT) {
		if (ELEM3(event->type, LEFTMOUSE, PADENTER, RETKEY) && event->val == KM_PRESS) {
			button_activate_state(C, but, BUTTON_STATE_MENU_OPEN);
			return WM_UI_HANDLER_BREAK;
		}
		else if (ELEM3(event->type, MOUSEPAN, WHEELDOWNMOUSE, WHEELUPMOUSE) && event->alt) {
			float *hsv = ui_block_hsv_get(but->block);
			float col[3];

			ui_get_but_vectorf(but, col);
			rgb_to_hsv_compat_v(col, hsv);

			if (event->type == WHEELDOWNMOUSE)
				hsv[2] = CLAMPIS(hsv[2] - 0.05f, 0.0f, 1.0f);
			else if (event->type == WHEELUPMOUSE)
				hsv[2] = CLAMPIS(hsv[2] + 0.05f, 0.0f, 1.0f);
			else {
				float fac = 0.005 * (event->y - event->prevy);
				hsv[2] = CLAMPIS(hsv[2] + fac, 0.0f, 1.0f);
			}

			hsv_to_rgb_v(hsv, data->vec);
			ui_set_but_vectorf(but, data->vec);

			button_activate_state(C, but, BUTTON_STATE_EXIT);
			ui_apply_button(C, but->block, but, data, true);
			return WM_UI_HANDLER_BREAK;
		}
	}

	return WM_UI_HANDLER_CONTINUE;
}

static int ui_do_but_NORMAL(bContext *C, uiBlock *block, uiBut *but, uiHandleButtonData *data, const wmEvent *event)
{
	int mx, my;

	mx = event->x;
	my = event->y;
	ui_window_to_block(data->region, block, &mx, &my);

	if (data->state == BUTTON_STATE_HIGHLIGHT) {
		if (event->type == LEFTMOUSE && event->val == KM_PRESS) {
			data->dragstartx = mx;
			data->dragstarty = my;
			data->draglastx = mx;
			data->draglasty = my;
			button_activate_state(C, but, BUTTON_STATE_NUM_EDITING);

			/* also do drag the first time */
			if (ui_numedit_but_NORMAL(but, data, mx, my))
				ui_numedit_apply(C, block, but, data);
			
			return WM_UI_HANDLER_BREAK;
		}
	}
	else if (data->state == BUTTON_STATE_NUM_EDITING) {
		if (event->type == MOUSEMOVE) {
			if (mx != data->draglastx || my != data->draglasty) {
				if (ui_numedit_but_NORMAL(but, data, mx, my))
					ui_numedit_apply(C, block, but, data);
			}
		}
		else if (event->type == LEFTMOUSE && event->val != KM_PRESS) {
			button_activate_state(C, but, BUTTON_STATE_EXIT);
		}

		return WM_UI_HANDLER_BREAK;
	}
	
	return WM_UI_HANDLER_CONTINUE;
}

/* scales a vector so no axis exceeds max
 * (could become BLI_math func) */
static void clamp_axis_max_v3(float v[3], const float max)
{
	const float v_max = max_fff(v[0], v[1], v[2]);
	if (v_max > max) {
		mul_v3_fl(v, max / v_max);
		if (v[0] > max) v[0] = max;
		if (v[1] > max) v[1] = max;
		if (v[2] > max) v[2] = max;
	}
}

static bool ui_numedit_but_HSVCUBE(uiBut *but, uiHandleButtonData *data, int mx, int my, const short shift)
{
	float rgb[3];
	float *hsv = ui_block_hsv_get(but->block);
	float x, y;
	float mx_fl, my_fl;
	bool changed = true;
	int color_profile = but->block->color_profile;
	
	ui_mouse_scale_warp(data, mx, my, &mx_fl, &my_fl, shift);

#ifdef USE_CONT_MOUSE_CORRECT
	if (ui_is_a_warp_but(but)) {
		/* OK but can go outside bounds */
		data->ungrab_mval[0] = mx_fl;
		data->ungrab_mval[1] = my_fl;
		BLI_rctf_clamp_pt_v(&but->rect, data->ungrab_mval);
	}
#endif

	if (but->rnaprop) {
		if (RNA_property_subtype(but->rnaprop) == PROP_COLOR_GAMMA)
			color_profile = FALSE;
	}

	ui_get_but_vectorf(but, rgb);

	if (color_profile && (int)but->a1 != UI_GRAD_SV)
		ui_block_to_display_space_v3(but->block, rgb);

	rgb_to_hsv_compat_v(rgb, hsv);
	
	/* only apply the delta motion, not absolute */
	if (shift) {
		rcti rect_i;
		float xpos, ypos, hsvo[3];
		
		BLI_rcti_rctf_copy(&rect_i, &but->rect);
		
		/* calculate original hsv again */
		copy_v3_v3(rgb, data->origvec);
		if (color_profile && (int)but->a1 != UI_GRAD_SV)
			ui_block_to_display_space_v3(but->block, rgb);
		
		copy_v3_v3(hsvo, ui_block_hsv_get(but->block));
		rgb_to_hsv_compat_v(rgb, hsvo);
		
		/* and original position */
		ui_hsvcube_pos_from_vals(but, &rect_i, hsvo, &xpos, &ypos);
		
		mx_fl = xpos - (data->dragstartx - mx_fl);
		my_fl = ypos - (data->dragstarty - my_fl);
	}
	
	/* relative position within box */
	x = ((float)mx_fl - but->rect.xmin) / BLI_rctf_size_x(&but->rect);
	y = ((float)my_fl - but->rect.ymin) / BLI_rctf_size_y(&but->rect);
	CLAMP(x, 0.0f, 1.0f);
	CLAMP(y, 0.0f, 1.0f);

	switch ((int)but->a1) {
		case UI_GRAD_SV:
			hsv[2] = x;
			hsv[1] = y;
			break;
		case UI_GRAD_HV:
			hsv[0] = x;
			hsv[2] = y;
			break;
		case UI_GRAD_HS:
			hsv[0] = x;
			hsv[1] = y;
			break;
		case UI_GRAD_H:
			hsv[0] = x;
			break;
		case UI_GRAD_S:
			hsv[1] = x;
			break;
		case UI_GRAD_V:
			hsv[2] = x;
			break;
		case UI_GRAD_V_ALT:
			/* vertical 'value' strip */

			/* exception only for value strip - use the range set in but->min/max */
			hsv[2] = y * (but->softmax - but->softmin) + but->softmin;

			break;
		default:
			BLI_assert(0);
			break;
	}

	hsv_to_rgb_v(hsv, rgb);

	if (color_profile && ((int)but->a1 != UI_GRAD_SV))
		ui_block_to_scene_linear_v3(but->block, rgb);

	/* clamp because with color conversion we can exceed range [#34295] */
	if ((int)but->a1 == UI_GRAD_V_ALT) {
		clamp_axis_max_v3(rgb, but->softmax);
	}

	copy_v3_v3(data->vec, rgb);

	data->draglastx = mx;
	data->draglasty = my;

	return changed;
}

static void ui_ndofedit_but_HSVCUBE(uiBut *but, uiHandleButtonData *data, wmNDOFMotionData *ndof, const short shift)
{
	float *hsv = ui_block_hsv_get(but->block);
	float rgb[3];
	float sensitivity = (shift ? 0.15f : 0.3f) * ndof->dt;
	
	int color_profile = but->block->color_profile;
	
	if (but->rnaprop) {
		if (RNA_property_subtype(but->rnaprop) == PROP_COLOR_GAMMA)
			color_profile = FALSE;
	}

	ui_get_but_vectorf(but, rgb);

	if (color_profile && (int)but->a1 != UI_GRAD_SV)
		ui_block_to_display_space_v3(but->block, rgb);

	rgb_to_hsv_compat_v(rgb, hsv);
	
	switch ((int)but->a1) {
		case UI_GRAD_SV:
			hsv[2] += ndof->ry * sensitivity;
			hsv[1] += ndof->rx * sensitivity;
			break;
		case UI_GRAD_HV:
			hsv[0] += ndof->ry * sensitivity;
			hsv[2] += ndof->rx * sensitivity;
			break;
		case UI_GRAD_HS:
			hsv[0] += ndof->ry * sensitivity;
			hsv[1] += ndof->rx * sensitivity;
			break;
		case UI_GRAD_H:
			hsv[0] += ndof->ry * sensitivity;
			break;
		case UI_GRAD_S:
			hsv[1] += ndof->ry * sensitivity;
			break;
		case UI_GRAD_V:
			hsv[2] += ndof->ry * sensitivity;
			break;
		case UI_GRAD_V_ALT:
			/* vertical 'value' strip */
			
			/* exception only for value strip - use the range set in but->min/max */
			hsv[2] += ndof->rx * sensitivity;
			
			CLAMP(hsv[2], but->softmin, but->softmax);
			break;
		default:
			assert(!"invalid hsv type");
			break;
	}

	hsv_to_rgb_v(hsv, rgb);

	if (color_profile && (int)but->a1 != UI_GRAD_SV)
		ui_block_to_scene_linear_v3(but->block, rgb);

	copy_v3_v3(data->vec, rgb);
	ui_set_but_vectorf(but, data->vec);
}

static int ui_do_but_HSVCUBE(bContext *C, uiBlock *block, uiBut *but, uiHandleButtonData *data, const wmEvent *event)
{
	int mx, my;

	mx = event->x;
	my = event->y;
	ui_window_to_block(data->region, block, &mx, &my);

	if (data->state == BUTTON_STATE_HIGHLIGHT) {
		if (event->type == LEFTMOUSE && event->val == KM_PRESS) {
			data->dragstartx = mx;
			data->dragstarty = my;
			data->draglastx = mx;
			data->draglasty = my;
			button_activate_state(C, but, BUTTON_STATE_NUM_EDITING);

			/* also do drag the first time */
			if (ui_numedit_but_HSVCUBE(but, data, mx, my, event->shift))
				ui_numedit_apply(C, block, but, data);
			
			return WM_UI_HANDLER_BREAK;
		}
		else if (event->type == NDOF_MOTION) {
			wmNDOFMotionData *ndof = (wmNDOFMotionData *) event->customdata;
			
			ui_ndofedit_but_HSVCUBE(but, data, ndof, event->shift);
			
			button_activate_state(C, but, BUTTON_STATE_EXIT);
			ui_apply_button(C, but->block, but, data, true);
			
			return WM_UI_HANDLER_BREAK;
		}
		/* XXX hardcoded keymap check.... */
		else if (event->type == BACKSPACEKEY && event->val == KM_PRESS) {
			if (but->a1 == UI_GRAD_V_ALT) {
				int len;
				
				/* reset only value */
				
				len = RNA_property_array_length(&but->rnapoin, but->rnaprop);
				if (len >= 3) {
					float rgb[3], def_hsv[3];
					float *def;
					float *hsv = ui_block_hsv_get(but->block);
					def = MEM_callocN(sizeof(float) * len, "reset_defaults - float");
					
					RNA_property_float_get_default_array(&but->rnapoin, but->rnaprop, def);
					rgb_to_hsv_v(def, def_hsv);
					
					ui_get_but_vectorf(but, rgb);
					rgb_to_hsv_compat_v(rgb, hsv);

					def_hsv[0] = hsv[0];
					def_hsv[1] = hsv[1];
					
					hsv_to_rgb_v(def_hsv, rgb);
					ui_set_but_vectorf(but, rgb);
					
					RNA_property_update(C, &but->rnapoin, but->rnaprop);
					
					MEM_freeN(def);
				}
				return WM_UI_HANDLER_BREAK;
			}
		}
	}
	else if (data->state == BUTTON_STATE_NUM_EDITING) {
		if (event->type == ESCKEY || event->type == RIGHTMOUSE) {
			if (event->val == KM_PRESS) {
				data->cancel = true;
				data->escapecancel = true;
				button_activate_state(C, but, BUTTON_STATE_EXIT);
			}
		}
		else if (event->type == MOUSEMOVE) {
			if (mx != data->draglastx || my != data->draglasty) {
				if (ui_numedit_but_HSVCUBE(but, data, mx, my, event->shift))
					ui_numedit_apply(C, block, but, data);
			}
		}
		else if (event->type == LEFTMOUSE && event->val != KM_PRESS) {
			button_activate_state(C, but, BUTTON_STATE_EXIT);
		}
		
		return WM_UI_HANDLER_BREAK;
	}

	return WM_UI_HANDLER_CONTINUE;
}

static bool ui_numedit_but_HSVCIRCLE(uiBut *but, uiHandleButtonData *data, float mx, float my, int shift)
{
	rcti rect;
	bool changed = true;
	float mx_fl, my_fl;
	float rgb[3];
	float hsv[3];
	
	ui_mouse_scale_warp(data, mx, my, &mx_fl, &my_fl, shift);
	
#ifdef USE_CONT_MOUSE_CORRECT
	if (ui_is_a_warp_but(but)) {
		/* OK but can go outside bounds */
		data->ungrab_mval[0] = mx_fl;
		data->ungrab_mval[1] = my_fl;
		{	/* clamp */
			const float radius = min_ff(BLI_rctf_size_x(&but->rect), BLI_rctf_size_y(&but->rect)) / 2.0f;
			const float cent[2] = {BLI_rctf_cent_x(&but->rect), BLI_rctf_cent_y(&but->rect)};
			const float len = len_v2v2(cent, data->ungrab_mval);
			if (len > radius) {
				dist_ensure_v2_v2fl(data->ungrab_mval, cent, radius);
			}
		}
	}
#endif

	BLI_rcti_rctf_copy(&rect, &but->rect);

	ui_get_but_vectorf(but, rgb);
	copy_v3_v3(hsv, ui_block_hsv_get(but->block));
	rgb_to_hsv_compat_v(rgb, hsv);
	
	/* exception, when using color wheel in 'locked' value state:
	 * allow choosing a hue for black values, by giving a tiny increment */
	if (but->flag & UI_BUT_COLOR_LOCK) { // lock
		if (hsv[2] == 0.f) hsv[2] = 0.0001f;
	}

	/* only apply the delta motion, not absolute */
	if (shift) {
		float xpos, ypos, hsvo[3];
		
		/* calculate original hsv again */
		copy_v3_v3(hsvo, ui_block_hsv_get(but->block));
		rgb_to_hsv_compat_v(data->origvec, hsvo);
		/* and original position */
		ui_hsvcircle_pos_from_vals(but, &rect, hsvo, &xpos, &ypos);
		
		mx_fl = xpos - (data->dragstartx - mx_fl);
		my_fl = ypos - (data->dragstarty - my_fl);
		
	}
	
	ui_hsvcircle_vals_from_pos(hsv, hsv + 1, &rect, mx_fl, my_fl);

	if (but->flag & UI_BUT_COLOR_CUBIC)
		hsv[1] = 1.0f - sqrt3f(1.0f - hsv[1]);

	hsv_to_rgb_v(hsv, rgb);

	if ((but->flag & UI_BUT_VEC_SIZE_LOCK) && (rgb[0] || rgb[1] || rgb[2])) {
		normalize_v3(rgb);
		mul_v3_fl(rgb, but->a2);
	}

	ui_set_but_vectorf(but, rgb);
	
	data->draglastx = mx;
	data->draglasty = my;
	
	return changed;
}

static void ui_ndofedit_but_HSVCIRCLE(uiBut *but, uiHandleButtonData *data, wmNDOFMotionData *ndof, const short shift)
{
	float *hsv = ui_block_hsv_get(but->block);
	float rgb[3];
	float phi, r /*, sqr */ /* UNUSED */, v[2];
	float sensitivity = (shift ? 0.15f : 0.3f) * ndof->dt;
	
	ui_get_but_vectorf(but, rgb);
	rgb_to_hsv_compat_v(rgb, hsv);
	
	/* Convert current color on hue/sat disc to circular coordinates phi, r */
	phi = fmodf(hsv[0] + 0.25f, 1.0f) * -2.0f * (float)M_PI;
	r = hsv[1];
	/* sqr = r > 0.0f ? sqrtf(r) : 1; */ /* UNUSED */
	
	/* Convert to 2d vectors */
	v[0] = r * cosf(phi);
	v[1] = r * sinf(phi);
	
	/* Use ndof device y and x rotation to move the vector in 2d space */
	v[0] += ndof->ry * sensitivity;
	v[1] += ndof->rx * sensitivity;

	/* convert back to polar coords on circle */
	phi = atan2f(v[0], v[1]) / (2.0f * (float)M_PI) + 0.5f;
	
	/* use ndof z rotation to additionally rotate hue */
	phi -= ndof->rz * sensitivity * 0.5f;
	
	r = len_v2(v);
	CLAMP(r, 0.0f, 1.0f);
	
	/* convert back to hsv values, in range [0,1] */
	hsv[0] = fmodf(phi, 1.0f);
	hsv[1] = r;

	/* exception, when using color wheel in 'locked' value state:
	 * allow choosing a hue for black values, by giving a tiny increment */
	if (but->flag & UI_BUT_COLOR_LOCK) { // lock
		if (hsv[2] == 0.0f) hsv[2] = 0.0001f;
	}
	
	hsv_to_rgb_v(hsv, data->vec);
	
	if ((but->flag & UI_BUT_VEC_SIZE_LOCK) && (data->vec[0] || data->vec[1] || data->vec[2])) {
		normalize_v3(data->vec);
		mul_v3_fl(data->vec, but->a2);
	}
	
	ui_set_but_vectorf(but, data->vec);
}


static int ui_do_but_HSVCIRCLE(bContext *C, uiBlock *block, uiBut *but, uiHandleButtonData *data, const wmEvent *event)
{
	int mx, my;
	mx = event->x;
	my = event->y;
	ui_window_to_block(data->region, block, &mx, &my);
	
	if (data->state == BUTTON_STATE_HIGHLIGHT) {
		if (event->type == LEFTMOUSE && event->val == KM_PRESS) {
			data->dragstartx = mx;
			data->dragstarty = my;
			data->draglastx = mx;
			data->draglasty = my;
			button_activate_state(C, but, BUTTON_STATE_NUM_EDITING);
			
			/* also do drag the first time */
			if (ui_numedit_but_HSVCIRCLE(but, data, mx, my, event->shift))
				ui_numedit_apply(C, block, but, data);
			
			return WM_UI_HANDLER_BREAK;
		}
		else if (event->type == NDOF_MOTION) {
			wmNDOFMotionData *ndof = (wmNDOFMotionData *) event->customdata;
			
			ui_ndofedit_but_HSVCIRCLE(but, data, ndof, event->shift);

			button_activate_state(C, but, BUTTON_STATE_EXIT);
			ui_apply_button(C, but->block, but, data, true);
			
			return WM_UI_HANDLER_BREAK;
		}
		/* XXX hardcoded keymap check.... */
		else if (event->type == BACKSPACEKEY && event->val == KM_PRESS) {
			int len;
			
			/* reset only saturation */
			
			len = RNA_property_array_length(&but->rnapoin, but->rnaprop);
			if (len >= 3) {
				float rgb[3], def_hsv[3];
				float *def;
				float *hsv = ui_block_hsv_get(but->block);
				def = MEM_callocN(sizeof(float) * len, "reset_defaults - float");
				
				RNA_property_float_get_default_array(&but->rnapoin, but->rnaprop, def);
				rgb_to_hsv_v(def, def_hsv);
				
				ui_get_but_vectorf(but, rgb);
				rgb_to_hsv_compat_v(rgb, hsv);
				
				def_hsv[0] = hsv[0];
				def_hsv[2] = hsv[2];

				hsv_to_rgb_v(def_hsv, rgb);
				ui_set_but_vectorf(but, rgb);
				
				RNA_property_update(C, &but->rnapoin, but->rnaprop);
				
				MEM_freeN(def);
			}
			return WM_UI_HANDLER_BREAK;
		}
	}
	else if (data->state == BUTTON_STATE_NUM_EDITING) {
		if (event->type == ESCKEY || event->type == RIGHTMOUSE) {
			if (event->val == KM_PRESS) {
				data->cancel = true;
				data->escapecancel = true;
				button_activate_state(C, but, BUTTON_STATE_EXIT);
			}
		}
		/* XXX hardcoded keymap check.... */
		else if (event->type == WHEELDOWNMOUSE) {
			float *hsv = ui_block_hsv_get(but->block);
			hsv[2] = CLAMPIS(hsv[2] - 0.05f, 0.0f, 1.0f);
			ui_set_but_hsv(but);    /* converts to rgb */
			ui_numedit_apply(C, block, but, data);
		}
		else if (event->type == WHEELUPMOUSE) {
			float *hsv = ui_block_hsv_get(but->block);
			hsv[2] = CLAMPIS(hsv[2] + 0.05f, 0.0f, 1.0f);
			ui_set_but_hsv(but);    /* converts to rgb */
			ui_numedit_apply(C, block, but, data);
		}
		else if (event->type == MOUSEMOVE) {
			if (mx != data->draglastx || my != data->draglasty) {
				if (ui_numedit_but_HSVCIRCLE(but, data, mx, my, event->shift))
					ui_numedit_apply(C, block, but, data);
			}
		}
		else if (event->type == LEFTMOUSE && event->val != KM_PRESS) {
			button_activate_state(C, but, BUTTON_STATE_EXIT);
		}
		return WM_UI_HANDLER_BREAK;
	}
	
	return WM_UI_HANDLER_CONTINUE;
}


static bool ui_numedit_but_COLORBAND(uiBut *but, uiHandleButtonData *data, int mx)
{
	float dx;
	bool changed = false;

	if (data->draglastx == mx)
		return changed;

	dx = ((float)(mx - data->draglastx)) / BLI_rctf_size_x(&but->rect);
	data->dragcbd->pos += dx;
	CLAMP(data->dragcbd->pos, 0.0f, 1.0f);
	
	colorband_update_sort(data->coba);
	data->dragcbd = data->coba->data + data->coba->cur;  /* because qsort */
	
	data->draglastx = mx;
	changed = true;

	return changed;
}

static int ui_do_but_COLORBAND(bContext *C, uiBlock *block, uiBut *but, uiHandleButtonData *data, const wmEvent *event)
{
	ColorBand *coba;
	CBData *cbd;
	int mx, my, a, xco, mindist = 12;

	mx = event->x;
	my = event->y;
	ui_window_to_block(data->region, block, &mx, &my);

	if (data->state == BUTTON_STATE_HIGHLIGHT) {
		if (event->type == LEFTMOUSE && event->val == KM_PRESS) {
			coba = (ColorBand *)but->poin;

			if (event->ctrl) {
				/* insert new key on mouse location */
				float pos = ((float)(mx - but->rect.xmin)) / BLI_rctf_size_x(&but->rect);
				colorband_element_add(coba, pos);
				button_activate_state(C, but, BUTTON_STATE_EXIT);
			}
			else {
				data->dragstartx = mx;
				data->dragstarty = my;
				data->draglastx = mx;
				data->draglasty = my;

				/* activate new key when mouse is close */
				for (a = 0, cbd = coba->data; a < coba->tot; a++, cbd++) {
					xco = but->rect.xmin + (cbd->pos * BLI_rctf_size_x(&but->rect));
					xco = ABS(xco - mx);
					if (a == coba->cur) xco += 5;  // selected one disadvantage
					if (xco < mindist) {
						coba->cur = a;
						mindist = xco;
					}
				}
		
				data->dragcbd = coba->data + coba->cur;
				button_activate_state(C, but, BUTTON_STATE_NUM_EDITING);
			}

			return WM_UI_HANDLER_BREAK;
		}
	}
	else if (data->state == BUTTON_STATE_NUM_EDITING) {
		if (event->type == MOUSEMOVE) {
			if (mx != data->draglastx || my != data->draglasty) {
				if (ui_numedit_but_COLORBAND(but, data, mx))
					ui_numedit_apply(C, block, but, data);
			}
		}
		else if (event->type == LEFTMOUSE && event->val != KM_PRESS) {
			button_activate_state(C, but, BUTTON_STATE_EXIT);
		}
		
		return WM_UI_HANDLER_BREAK;
	}

	return WM_UI_HANDLER_CONTINUE;
}

static bool ui_numedit_but_CURVE(uiBlock *block, uiBut *but, uiHandleButtonData *data, int snap,
                                int evtx, int evty, const short shift)
{
	CurveMapping *cumap = (CurveMapping *)but->poin;
	CurveMap *cuma = cumap->cm + cumap->cur;
	CurveMapPoint *cmp = cuma->curve;
	float fx, fy, zoomx, zoomy;
	int mx, my, dragx, dragy;
	int a;
	bool changed = false;

	/* evtx evty and drag coords are absolute mousecoords, prevents errors when editing when layout changes */
	mx = evtx;
	my = evty;
	ui_window_to_block(data->region, block, &mx, &my);
	dragx = data->draglastx;
	dragy = data->draglasty;
	ui_window_to_block(data->region, block, &dragx, &dragy);
	
	zoomx = BLI_rctf_size_x(&but->rect) / BLI_rctf_size_x(&cumap->curr);
	zoomy = BLI_rctf_size_y(&but->rect) / BLI_rctf_size_y(&cumap->curr);
	
	if (snap) {
		float d[2];

		d[0] = mx - data->dragstartx;
		d[1] = my - data->dragstarty;

		if (len_v2(d) < 3.0f)
			snap = 0;
	}

	if (data->dragsel != -1) {
		CurveMapPoint *cmp_last = NULL;
		const float mval_factor = ui_mouse_scale_warp_factor(shift);
		int moved_point = 0;     /* for ctrl grid, can't use orig coords because of sorting */

		fx = (mx - dragx) / zoomx;
		fy = (my - dragy) / zoomy;

		fx *= mval_factor;
		fy *= mval_factor;

		for (a = 0; a < cuma->totpoint; a++) {
			if (cmp[a].flag & CUMA_SELECT) {
				float origx = cmp[a].x, origy = cmp[a].y;
				cmp[a].x += fx;
				cmp[a].y += fy;
				if (snap) {
					cmp[a].x = 0.125f * floorf(0.5f + 8.0f * cmp[a].x);
					cmp[a].y = 0.125f * floorf(0.5f + 8.0f * cmp[a].y);
				}
				if (cmp[a].x != origx || cmp[a].y != origy)
					moved_point = 1;

				cmp_last = &cmp[a];
			}
		}

		curvemapping_changed(cumap, FALSE);
		
		if (moved_point) {
			data->draglastx = evtx;
			data->draglasty = evty;
			changed = true;

#ifdef USE_CONT_MOUSE_CORRECT
			/* note: using 'cmp_last' is weak since there may be multiple points selected,
			 * but in practice this isnt really an issue */
			if (ui_is_a_warp_but(but)) {
				/* OK but can go outside bounds */
				data->ungrab_mval[0] = but->rect.xmin + ((cmp_last->x - cumap->curr.xmin) * zoomx);
				data->ungrab_mval[1] = but->rect.ymin + ((cmp_last->y - cumap->curr.ymin) * zoomy);
				BLI_rctf_clamp_pt_v(&but->rect, data->ungrab_mval);
			}
#endif

		}

		data->dragchange = true;  /* mark for selection */
	}
	else {
		fx = (mx - dragx) / zoomx;
		fy = (my - dragy) / zoomy;
		
		/* clamp for clip */
		if (cumap->flag & CUMA_DO_CLIP) {
			if (cumap->curr.xmin - fx < cumap->clipr.xmin)
				fx = cumap->curr.xmin - cumap->clipr.xmin;
			else if (cumap->curr.xmax - fx > cumap->clipr.xmax)
				fx = cumap->curr.xmax - cumap->clipr.xmax;
			if (cumap->curr.ymin - fy < cumap->clipr.ymin)
				fy = cumap->curr.ymin - cumap->clipr.ymin;
			else if (cumap->curr.ymax - fy > cumap->clipr.ymax)
				fy = cumap->curr.ymax - cumap->clipr.ymax;
		}

		cumap->curr.xmin -= fx;
		cumap->curr.ymin -= fy;
		cumap->curr.xmax -= fx;
		cumap->curr.ymax -= fy;
		
		data->draglastx = evtx;
		data->draglasty = evty;

		changed = true;
	}

	return changed;
}

static int ui_do_but_CURVE(bContext *C, uiBlock *block, uiBut *but, uiHandleButtonData *data, const wmEvent *event)
{
	int mx, my, a;
	bool changed = false;
	Scene *scene = CTX_data_scene(C);

	mx = event->x;
	my = event->y;
	ui_window_to_block(data->region, block, &mx, &my);
	
	if (data->state == BUTTON_STATE_HIGHLIGHT) {
		if (event->type == LEFTMOUSE && event->val == KM_PRESS) {
			CurveMapping *cumap = (CurveMapping *)but->poin;
			CurveMap *cuma = cumap->cm + cumap->cur;
			CurveMapPoint *cmp;
			float fx, fy, zoomx, zoomy, offsx, offsy;
			float dist, mindist = 200.0f; // 14 pixels radius
			int sel = -1;

			zoomx = BLI_rctf_size_x(&but->rect) / BLI_rctf_size_x(&cumap->curr);
			zoomy = BLI_rctf_size_y(&but->rect) / BLI_rctf_size_y(&cumap->curr);
			offsx = cumap->curr.xmin;
			offsy = cumap->curr.ymin;

			if (event->ctrl) {
				fx = ((float)mx - but->rect.xmin) / zoomx + offsx;
				fy = ((float)my - but->rect.ymin) / zoomy + offsy;
				
				curvemap_insert(cuma, fx, fy);
				curvemapping_changed(cumap, FALSE);
				changed = true;
			}

			/* check for selecting of a point */
			cmp = cuma->curve;   /* ctrl adds point, new malloc */
			for (a = 0; a < cuma->totpoint; a++) {
				fx = but->rect.xmin + zoomx * (cmp[a].x - offsx);
				fy = but->rect.ymin + zoomy * (cmp[a].y - offsy);
				dist = (fx - mx) * (fx - mx) + (fy - my) * (fy - my);
				if (dist < mindist) {
					sel = a;
					mindist = dist;
				}
			}

			if (sel == -1) {
				int i;

				/* if the click didn't select anything, check if it's clicked on the 
				 * curve itself, and if so, add a point */
				fx = ((float)mx - but->rect.xmin) / zoomx + offsx;
				fy = ((float)my - but->rect.ymin) / zoomy + offsy;
				
				cmp = cuma->table;

				/* loop through the curve segment table and find what's near the mouse.
				 * 0.05 is kinda arbitrary, but seems to be what works nicely. */
				for (i = 0; i <= CM_TABLE; i++) {
					if ((fabsf(fx - cmp[i].x) < 0.05f) &&
					    (fabsf(fy - cmp[i].y) < 0.05f))
					{
					
						curvemap_insert(cuma, fx, fy);
						curvemapping_changed(cumap, FALSE);

						changed = true;
						
						/* reset cmp back to the curve points again, rather than drawing segments */
						cmp = cuma->curve;
						
						/* find newly added point and make it 'sel' */
						for (a = 0; a < cuma->totpoint; a++)
							if (cmp[a].x == fx)
								sel = a;
							
						break;
					}
				}
			}

			if (sel != -1) {
				/* ok, we move a point */
				/* deselect all if this one is deselect. except if we hold shift */
				if (event->shift == FALSE) {
					for (a = 0; a < cuma->totpoint; a++) {
						cmp[a].flag &= ~CUMA_SELECT;
					}
					cmp[sel].flag |= CUMA_SELECT;
				}
				else {
					cmp[sel].flag ^= CUMA_SELECT;
				}
			}
			else {
				/* move the view */
				data->cancel = true;
			}

			data->dragsel = sel;
			
			data->dragstartx = event->x;
			data->dragstarty = event->y;
			data->draglastx = event->x;
			data->draglasty = event->y;

			button_activate_state(C, but, BUTTON_STATE_NUM_EDITING);
			return WM_UI_HANDLER_BREAK;
		}
	}
	else if (data->state == BUTTON_STATE_NUM_EDITING) {
		if (event->type == MOUSEMOVE) {
			if (event->x != data->draglastx || event->y != data->draglasty) {
				
				if (ui_numedit_but_CURVE(block, but, data, event->ctrl, event->x, event->y, event->shift))
					ui_numedit_apply(C, block, but, data);
			}
		}
		else if (event->type == LEFTMOUSE && event->val != KM_PRESS) {
			if (data->dragsel != -1) {
				CurveMapping *cumap = (CurveMapping *)but->poin;
				CurveMap *cuma = cumap->cm + cumap->cur;
				CurveMapPoint *cmp = cuma->curve;

				if (data->dragchange == false) {
					/* deselect all, select one */
					if (event->shift == FALSE) {
						for (a = 0; a < cuma->totpoint; a++)
							cmp[a].flag &= ~CUMA_SELECT;
						cmp[data->dragsel].flag |= CUMA_SELECT;
					}
				}
				else {
					curvemapping_changed(cumap, true);  /* remove doubles */
					BKE_paint_invalidate_cursor_overlay(scene, cumap);
				}
			}

			button_activate_state(C, but, BUTTON_STATE_EXIT);
		}

		return WM_UI_HANDLER_BREAK;
	}

	/* UNUSED but keep for now */
	(void)changed;

	return WM_UI_HANDLER_CONTINUE;
}

static bool in_scope_resize_zone(uiBut *but, int UNUSED(x), int y)
{
	/* bottom corner return (x > but->rect.xmax - SCOPE_RESIZE_PAD) && (y < but->rect.ymin + SCOPE_RESIZE_PAD); */
	return (y < but->rect.ymin + SCOPE_RESIZE_PAD);
}

static bool ui_numedit_but_HISTOGRAM(uiBut *but, uiHandleButtonData *data, int mx, int my)
{
	Histogram *hist = (Histogram *)but->poin;
	/* rcti rect; */
	bool changed = true;
	float /* dx, */ dy; /* UNUSED */
	
	/* BLI_rcti_rctf_copy(&rect, &but->rect); */
	
	/* dx = mx - data->draglastx; */ /* UNUSED */
	dy = my - data->draglasty;

	if (in_scope_resize_zone(but, data->dragstartx, data->dragstarty)) {
		/* resize histogram widget itself */
		hist->height = (BLI_rctf_size_y(&but->rect) + (data->dragstarty - my)) / UI_DPI_FAC;
	}
	else {
		/* scale histogram values (dy / 10 for better control) */
		const float yfac = min_ff(powf(hist->ymax, 2.0f), 1.0f) * 0.5f;
		hist->ymax += (dy * 0.1f) * yfac;
	
		/* 0.1 allows us to see HDR colors up to 10 */
		CLAMP(hist->ymax, 0.1f, 100.f);
	}
	
	data->draglastx = mx;
	data->draglasty = my;
	
	return changed;
}

static int ui_do_but_HISTOGRAM(bContext *C, uiBlock *block, uiBut *but, uiHandleButtonData *data, const wmEvent *event)
{
	int mx, my;
	
	mx = event->x;
	my = event->y;
	ui_window_to_block(data->region, block, &mx, &my);
	
	if (data->state == BUTTON_STATE_HIGHLIGHT) {
		if (event->type == LEFTMOUSE && event->val == KM_PRESS) {
			data->dragstartx = mx;
			data->dragstarty = my;
			data->draglastx = mx;
			data->draglasty = my;
			button_activate_state(C, but, BUTTON_STATE_NUM_EDITING);
			
			/* also do drag the first time */
			if (ui_numedit_but_HISTOGRAM(but, data, mx, my))
				ui_numedit_apply(C, block, but, data);
			
			return WM_UI_HANDLER_BREAK;
		}
		/* XXX hardcoded keymap check.... */
		else if (event->type == BACKSPACEKEY && event->val == KM_PRESS) {
			Histogram *hist = (Histogram *)but->poin;
			hist->ymax = 1.f;
			
			button_activate_state(C, but, BUTTON_STATE_EXIT);
			return WM_UI_HANDLER_BREAK;
		}
	}
	else if (data->state == BUTTON_STATE_NUM_EDITING) {
		if (event->type == ESCKEY) {
			if (event->val == KM_PRESS) {
				data->cancel = true;
				data->escapecancel = true;
				button_activate_state(C, but, BUTTON_STATE_EXIT);
			}
		}
		else if (event->type == MOUSEMOVE) {
			if (mx != data->draglastx || my != data->draglasty) {
				if (ui_numedit_but_HISTOGRAM(but, data, mx, my))
					ui_numedit_apply(C, block, but, data);
			}
		}
		else if (event->type == LEFTMOUSE && event->val != KM_PRESS) {
			button_activate_state(C, but, BUTTON_STATE_EXIT);
		}
		return WM_UI_HANDLER_BREAK;
	}
	
	return WM_UI_HANDLER_CONTINUE;
}

static bool ui_numedit_but_WAVEFORM(uiBut *but, uiHandleButtonData *data, int mx, int my)
{
	Scopes *scopes = (Scopes *)but->poin;
	/* rcti rect; */
	bool changed = true;
	float /* dx, */ dy /* , yfac =1.0f */; /* UNUSED */

	/* BLI_rcti_rctf_copy(&rect, &but->rect); */

	/* dx = mx - data->draglastx; */ /* UNUSED */
	dy = my - data->draglasty;


	if (in_scope_resize_zone(but, data->dragstartx, data->dragstarty)) {
		/* resize waveform widget itself */
		scopes->wavefrm_height = (BLI_rctf_size_y(&but->rect) + (data->dragstarty - my)) / UI_DPI_FAC;
	}
	else {
		/* scale waveform values */
		/* yfac = scopes->wavefrm_yfac; */ /* UNUSED */
		scopes->wavefrm_yfac += dy / 200.0f;

		CLAMP(scopes->wavefrm_yfac, 0.5f, 2.f);
	}

	data->draglastx = mx;
	data->draglasty = my;

	return changed;
}

static int ui_do_but_WAVEFORM(bContext *C, uiBlock *block, uiBut *but, uiHandleButtonData *data, const wmEvent *event)
{
	int mx, my;

	mx = event->x;
	my = event->y;
	ui_window_to_block(data->region, block, &mx, &my);

	if (data->state == BUTTON_STATE_HIGHLIGHT) {
		if (event->type == LEFTMOUSE && event->val == KM_PRESS) {
			data->dragstartx = mx;
			data->dragstarty = my;
			data->draglastx = mx;
			data->draglasty = my;
			button_activate_state(C, but, BUTTON_STATE_NUM_EDITING);

			/* also do drag the first time */
			if (ui_numedit_but_WAVEFORM(but, data, mx, my))
				ui_numedit_apply(C, block, but, data);

			return WM_UI_HANDLER_BREAK;
		}
		/* XXX hardcoded keymap check.... */
		else if (event->type == BACKSPACEKEY && event->val == KM_PRESS) {
			Scopes *scopes = (Scopes *)but->poin;
			scopes->wavefrm_yfac = 1.f;

			button_activate_state(C, but, BUTTON_STATE_EXIT);
			return WM_UI_HANDLER_BREAK;
		}
	}
	else if (data->state == BUTTON_STATE_NUM_EDITING) {
		if (event->type == ESCKEY) {
			if (event->val == KM_PRESS) {
				data->cancel = true;
				data->escapecancel = true;
				button_activate_state(C, but, BUTTON_STATE_EXIT);
			}
		}
		else if (event->type == MOUSEMOVE) {
			if (mx != data->draglastx || my != data->draglasty) {
				if (ui_numedit_but_WAVEFORM(but, data, mx, my))
					ui_numedit_apply(C, block, but, data);
			}
		}
		else if (event->type == LEFTMOUSE && event->val != KM_PRESS) {
			button_activate_state(C, but, BUTTON_STATE_EXIT);
		}
		return WM_UI_HANDLER_BREAK;
	}

	return WM_UI_HANDLER_CONTINUE;
}

static bool ui_numedit_but_VECTORSCOPE(uiBut *but, uiHandleButtonData *data, int mx, int my)
{
	Scopes *scopes = (Scopes *)but->poin;
	/* rcti rect; */
	bool changed = true;
	/* float dx, dy; */

	/* BLI_rcti_rctf_copy(&rect, &but->rect); */

	/* dx = mx - data->draglastx; */
	/* dy = my - data->draglasty; */

	if (in_scope_resize_zone(but, data->dragstartx, data->dragstarty)) {
		/* resize vectorscope widget itself */
		scopes->vecscope_height = (BLI_rctf_size_y(&but->rect) + (data->dragstarty - my)) / UI_DPI_FAC;
	}

	data->draglastx = mx;
	data->draglasty = my;

	return changed;
}

static int ui_do_but_VECTORSCOPE(bContext *C, uiBlock *block, uiBut *but, uiHandleButtonData *data, const wmEvent *event)
{
	int mx, my;

	mx = event->x;
	my = event->y;
	ui_window_to_block(data->region, block, &mx, &my);

	if (data->state == BUTTON_STATE_HIGHLIGHT) {
		if (event->type == LEFTMOUSE && event->val == KM_PRESS) {
			data->dragstartx = mx;
			data->dragstarty = my;
			data->draglastx = mx;
			data->draglasty = my;
			button_activate_state(C, but, BUTTON_STATE_NUM_EDITING);

			/* also do drag the first time */
			if (ui_numedit_but_VECTORSCOPE(but, data, mx, my))
				ui_numedit_apply(C, block, but, data);

			return WM_UI_HANDLER_BREAK;
		}
	}
	else if (data->state == BUTTON_STATE_NUM_EDITING) {
		if (event->type == ESCKEY) {
			if (event->val == KM_PRESS) {
				data->cancel = true;
				data->escapecancel = true;
				button_activate_state(C, but, BUTTON_STATE_EXIT);
			}
		}
		else if (event->type == MOUSEMOVE) {
			if (mx != data->draglastx || my != data->draglasty) {
				if (ui_numedit_but_VECTORSCOPE(but, data, mx, my))
					ui_numedit_apply(C, block, but, data);
			}
		}
		else if (event->type == LEFTMOUSE && event->val != KM_PRESS) {
			button_activate_state(C, but, BUTTON_STATE_EXIT);
		}
		return WM_UI_HANDLER_BREAK;
	}

	return WM_UI_HANDLER_CONTINUE;
}

static int ui_do_but_LINK(bContext *C, uiBut *but, uiHandleButtonData *data, const wmEvent *event)
{	
	VECCOPY2D(but->linkto, event->mval);

	if (data->state == BUTTON_STATE_HIGHLIGHT) {
		if (event->type == LEFTMOUSE && event->val == KM_PRESS) {
			button_activate_state(C, but, BUTTON_STATE_WAIT_RELEASE);
			return WM_UI_HANDLER_BREAK;
		}
		else if (event->type == LEFTMOUSE && but->block->handle) {
			button_activate_state(C, but, BUTTON_STATE_EXIT);
			return WM_UI_HANDLER_BREAK;
		}
	}
	else if (data->state == BUTTON_STATE_WAIT_RELEASE) {
		
		if (event->type == LEFTMOUSE && event->val != KM_PRESS) {
			if (!(but->flag & UI_SELECT))
				data->cancel = true;
			button_activate_state(C, but, BUTTON_STATE_EXIT);
			return WM_UI_HANDLER_BREAK;
		}
	}
	
	return WM_UI_HANDLER_CONTINUE;
}

static bool ui_numedit_but_TRACKPREVIEW(bContext *C, uiBut *but, uiHandleButtonData *data,
                                        int mx, int my, const short shift)
{
	MovieClipScopes *scopes = (MovieClipScopes *)but->poin;
	bool changed = true;
	float dx, dy;

	dx = mx - data->draglastx;
	dy = my - data->draglasty;

	if (shift) {
		dx /= 5.0f;
		dy /= 5.0f;
	}

	if (in_scope_resize_zone(but, data->dragstartx, data->dragstarty)) {
		/* resize preview widget itself */
		scopes->track_preview_height = (BLI_rctf_size_y(&but->rect) + (data->dragstarty - my)) / UI_DPI_FAC;
	}
	else {
		if (!scopes->track_locked) {
			if (scopes->marker->framenr != scopes->framenr)
				scopes->marker = BKE_tracking_marker_ensure(scopes->track, scopes->framenr);

			scopes->marker->flag &= ~(MARKER_DISABLED | MARKER_TRACKED);
			scopes->marker->pos[0] += -dx * scopes->slide_scale[0] / BLI_rctf_size_x(&but->block->rect);
			scopes->marker->pos[1] += -dy * scopes->slide_scale[1] / BLI_rctf_size_y(&but->block->rect);

			WM_event_add_notifier(C, NC_MOVIECLIP | NA_EDITED, NULL);
		}

		scopes->ok = 0;
	}

	data->draglastx = mx;
	data->draglasty = my;

	return changed;
}

static int ui_do_but_TRACKPREVIEW(bContext *C, uiBlock *block, uiBut *but, uiHandleButtonData *data, const wmEvent *event)
{
	int mx, my;

	mx = event->x;
	my = event->y;
	ui_window_to_block(data->region, block, &mx, &my);

	if (data->state == BUTTON_STATE_HIGHLIGHT) {
		if (event->type == LEFTMOUSE && event->val == KM_PRESS) {
			data->dragstartx = mx;
			data->dragstarty = my;
			data->draglastx = mx;
			data->draglasty = my;
			button_activate_state(C, but, BUTTON_STATE_NUM_EDITING);

			/* also do drag the first time */
			if (ui_numedit_but_TRACKPREVIEW(C, but, data, mx, my, event->shift))
				ui_numedit_apply(C, block, but, data);

			return WM_UI_HANDLER_BREAK;
		}
	}
	else if (data->state == BUTTON_STATE_NUM_EDITING) {
		if (event->type == ESCKEY) {
			if (event->val == KM_PRESS) {
				data->cancel = true;
				data->escapecancel = true;
				button_activate_state(C, but, BUTTON_STATE_EXIT);
			}
		}
		else if (event->type == MOUSEMOVE) {
			if (mx != data->draglastx || my != data->draglasty) {
				if (ui_numedit_but_TRACKPREVIEW(C, but, data, mx, my, event->shift))
					ui_numedit_apply(C, block, but, data);
			}
		}
		else if (event->type == LEFTMOUSE && event->val != KM_PRESS) {
			button_activate_state(C, but, BUTTON_STATE_EXIT);
		}
		return WM_UI_HANDLER_BREAK;
	}

	return WM_UI_HANDLER_CONTINUE;
}

static void but_shortcut_name_func(bContext *C, void *arg1, int UNUSED(event))
{
	uiBut *but = (uiBut *)arg1;

	if (but->optype) {
		char shortcut_str[128];

		IDProperty *prop = (but->opptr) ? but->opptr->data : NULL;
		
		/* complex code to change name of button */
		if (WM_key_event_operator_string(C, but->optype->idname, but->opcontext, prop, true,
		                                 shortcut_str, sizeof(shortcut_str)))
		{
			ui_but_add_shortcut(but, shortcut_str, true);
		}
		else {
			/* simply strip the shortcut */
			ui_but_add_shortcut(but, NULL, true);
		}
	}
}

static uiBlock *menu_change_shortcut(bContext *C, ARegion *ar, void *arg)
{
	wmWindowManager *wm = CTX_wm_manager(C);
	uiBlock *block;
	uiBut *but = (uiBut *)arg;
	wmKeyMap *km;
	wmKeyMapItem *kmi;
	PointerRNA ptr;
	uiLayout *layout;
	uiStyle *style = UI_GetStyleDraw();
	IDProperty *prop = (but->opptr) ? but->opptr->data : NULL;
	int kmi_id = WM_key_event_operator_id(C, but->optype->idname, but->opcontext, prop, 1, &km);

	kmi = WM_keymap_item_find_id(km, kmi_id);
	
	RNA_pointer_create(&wm->id, &RNA_KeyMapItem, kmi, &ptr);
	
	block = uiBeginBlock(C, ar, "_popup", UI_EMBOSS);
	uiBlockSetHandleFunc(block, but_shortcut_name_func, but);
	uiBlockSetFlag(block, UI_BLOCK_MOVEMOUSE_QUIT);
	uiBlockSetDirection(block, UI_CENTER);
	
	layout = uiBlockLayout(block, UI_LAYOUT_VERTICAL, UI_LAYOUT_PANEL, 0, 0, 200, 20, style);
	
	uiItemR(layout, &ptr, "type", UI_ITEM_R_FULL_EVENT | UI_ITEM_R_IMMEDIATE, "", ICON_NONE);
	
	uiPopupBoundsBlock(block, 6, -50, 26);
	uiEndBlock(C, block);
	
	return block;
}

static uiBlock *menu_add_shortcut(bContext *C, ARegion *ar, void *arg)
{
	wmWindowManager *wm = CTX_wm_manager(C);
	uiBlock *block;
	uiBut *but = (uiBut *)arg;
	wmKeyMap *km;
	wmKeyMapItem *kmi;
	PointerRNA ptr;
	uiLayout *layout;
	uiStyle *style = UI_GetStyleDraw();
	IDProperty *prop = (but->opptr) ? but->opptr->data : NULL;
	int kmi_id;
	
	/* XXX this guess_opname can potentially return a different keymap than being found on adding later... */
	km = WM_keymap_guess_opname(C, but->optype->idname);
	kmi = WM_keymap_add_item(km, but->optype->idname, AKEY, KM_PRESS, 0, 0);
	kmi_id = kmi->id;

	/* copy properties, prop can be NULL for reset */
	if (prop)
		prop = IDP_CopyProperty(prop);
	WM_keymap_properties_reset(kmi, prop);

	/* update and get pointers again */
	WM_keyconfig_update(wm);

	km = WM_keymap_guess_opname(C, but->optype->idname);
	kmi = WM_keymap_item_find_id(km, kmi_id);

	RNA_pointer_create(&wm->id, &RNA_KeyMapItem, kmi, &ptr);

	block = uiBeginBlock(C, ar, "_popup", UI_EMBOSS);
	uiBlockSetHandleFunc(block, but_shortcut_name_func, but);
	uiBlockSetDirection(block, UI_CENTER);

	layout = uiBlockLayout(block, UI_LAYOUT_VERTICAL, UI_LAYOUT_PANEL, 0, 0, 200, 20, style);

	uiItemR(layout, &ptr, "type", UI_ITEM_R_FULL_EVENT | UI_ITEM_R_IMMEDIATE, "", ICON_NONE);
	
	uiPopupBoundsBlock(block, 6, -50, 26);
	uiEndBlock(C, block);
	
	return block;
}

static void popup_change_shortcut_func(bContext *C, void *arg1, void *UNUSED(arg2))
{
	uiBut *but = (uiBut *)arg1;
	button_timers_tooltip_remove(C, but);
	uiPupBlock(C, menu_change_shortcut, but);
}

static void remove_shortcut_func(bContext *C, void *arg1, void *UNUSED(arg2))
{
	uiBut *but = (uiBut *)arg1;
	wmKeyMap *km;
	wmKeyMapItem *kmi;
	IDProperty *prop = (but->opptr) ? but->opptr->data : NULL;
	int kmi_id = WM_key_event_operator_id(C, but->optype->idname, but->opcontext, prop, 1, &km);
	
	kmi = WM_keymap_item_find_id(km, kmi_id);
	WM_keymap_remove_item(km, kmi);
	
	but_shortcut_name_func(C, but, 0);
}

static void popup_add_shortcut_func(bContext *C, void *arg1, void *UNUSED(arg2))
{
	uiBut *but = (uiBut *)arg1;
	button_timers_tooltip_remove(C, but);
	uiPupBlock(C, menu_add_shortcut, but);
}


static bool ui_but_menu(bContext *C, uiBut *but)
{
	uiPopupMenu *pup;
	uiLayout *layout;
	bool is_array, is_array_component;
	uiStringInfo label = {BUT_GET_LABEL, NULL};

/*	if ((but->rnapoin.data && but->rnaprop) == 0 && but->optype == NULL)*/
/*		return 0;*/

	/* having this menu for some buttons makes no sense */
	if (but->type == BUT_IMAGE) {
		return false;
	}
	
	button_timers_tooltip_remove(C, but);

	/* highly unlikely getting the label ever fails */
	uiButGetStrInfo(C, but, &label, NULL);

	pup = uiPupMenuBegin(C, label.strinfo ? label.strinfo : "", ICON_NONE);
	layout = uiPupMenuLayout(pup);
	if (label.strinfo)
		MEM_freeN(label.strinfo);

	uiLayoutSetOperatorContext(layout, WM_OP_INVOKE_DEFAULT);

	if (but->rnapoin.data && but->rnaprop) {
		PointerRNA *ptr = &but->rnapoin;
		PropertyRNA *prop = but->rnaprop;
		bool is_anim = RNA_property_animateable(ptr, prop);
		bool is_editable = RNA_property_editable(ptr, prop);
		/*bool is_idprop = RNA_property_is_idprop(prop);*/ /* XXX does not work as expected, not strictly needed */
		bool is_set = RNA_property_is_set(ptr, prop);

		/* second slower test, saved people finding keyframe items in menus when its not possible */
		if (is_anim)
			is_anim = RNA_property_path_from_ID_check(&but->rnapoin, but->rnaprop);

		/* determine if we can key a single component of an array */
		is_array = RNA_property_array_length(&but->rnapoin, but->rnaprop) != 0;
		is_array_component = (is_array && but->rnaindex != -1);
		
		/* Keyframes */
		if (but->flag & UI_BUT_ANIMATED_KEY) {
			/* replace/delete keyfraemes */
			if (is_array_component) {
				uiItemBooleanO(layout, CTX_IFACE_(BLF_I18NCONTEXT_OPERATOR_DEFAULT, "Replace Keyframes"),
				               ICON_NONE, "ANIM_OT_keyframe_insert_button", "all", 1);
				uiItemBooleanO(layout, CTX_IFACE_(BLF_I18NCONTEXT_OPERATOR_DEFAULT, "Replace Single Keyframe"),
				               ICON_NONE, "ANIM_OT_keyframe_insert_button", "all", 0);
				uiItemBooleanO(layout, CTX_IFACE_(BLF_I18NCONTEXT_OPERATOR_DEFAULT, "Delete Keyframes"),
				               ICON_NONE, "ANIM_OT_keyframe_delete_button", "all", 1);
				uiItemBooleanO(layout, CTX_IFACE_(BLF_I18NCONTEXT_OPERATOR_DEFAULT, "Delete Single Keyframe"),
				               ICON_NONE, "ANIM_OT_keyframe_delete_button", "all", 0);
			}
			else {
				uiItemBooleanO(layout, CTX_IFACE_(BLF_I18NCONTEXT_OPERATOR_DEFAULT, "Replace Keyframe"),
				               ICON_NONE, "ANIM_OT_keyframe_insert_button", "all", 1);
				uiItemBooleanO(layout, CTX_IFACE_(BLF_I18NCONTEXT_OPERATOR_DEFAULT, "Delete Keyframe"),
				               ICON_NONE, "ANIM_OT_keyframe_delete_button", "all", 1);
			}
			
			/* keyframe settings */
			uiItemS(layout);
			
			
		}
		else if (but->flag & UI_BUT_DRIVEN) {
			/* pass */
		}
		else if (is_anim) {
			if (is_array_component) {
				uiItemBooleanO(layout, CTX_IFACE_(BLF_I18NCONTEXT_OPERATOR_DEFAULT, "Insert Keyframes"),
				               ICON_NONE, "ANIM_OT_keyframe_insert_button", "all", 1);
				uiItemBooleanO(layout, CTX_IFACE_(BLF_I18NCONTEXT_OPERATOR_DEFAULT, "Insert Single Keyframe"),
				               ICON_NONE, "ANIM_OT_keyframe_insert_button", "all", 0);
			}
			else {
				uiItemBooleanO(layout, CTX_IFACE_(BLF_I18NCONTEXT_OPERATOR_DEFAULT, "Insert Keyframe"),
				               ICON_NONE, "ANIM_OT_keyframe_insert_button", "all", 1);
			}
		}
		
		if (but->flag & UI_BUT_ANIMATED) {
			if (is_array_component) {
				uiItemBooleanO(layout, CTX_IFACE_(BLF_I18NCONTEXT_OPERATOR_DEFAULT, "Clear Keyframes"),
				               ICON_NONE, "ANIM_OT_keyframe_clear_button", "all", 1);
				uiItemBooleanO(layout, CTX_IFACE_(BLF_I18NCONTEXT_OPERATOR_DEFAULT, "Clear Single Keyframes"),
				               ICON_NONE, "ANIM_OT_keyframe_clear_button", "all", 0);
			}
			else {
				uiItemBooleanO(layout, CTX_IFACE_(BLF_I18NCONTEXT_OPERATOR_DEFAULT, "Clear Keyframes"),
				               ICON_NONE, "ANIM_OT_keyframe_clear_button", "all", 1);
			}
		}

		/* Drivers */
		if (but->flag & UI_BUT_DRIVEN) {
			uiItemS(layout);

			if (is_array_component) {
				uiItemBooleanO(layout, CTX_IFACE_(BLF_I18NCONTEXT_OPERATOR_DEFAULT, "Delete Drivers"),
				               ICON_NONE, "ANIM_OT_driver_button_remove", "all", 1);
				uiItemBooleanO(layout, CTX_IFACE_(BLF_I18NCONTEXT_OPERATOR_DEFAULT, "Delete Single Driver"),
				               ICON_NONE, "ANIM_OT_driver_button_remove", "all", 0);
			}
			else {
				uiItemBooleanO(layout, CTX_IFACE_(BLF_I18NCONTEXT_OPERATOR_DEFAULT, "Delete Driver"),
				               ICON_NONE, "ANIM_OT_driver_button_remove", "all", 1);
			}

			uiItemO(layout, CTX_IFACE_(BLF_I18NCONTEXT_OPERATOR_DEFAULT, "Copy Driver"),
			        ICON_NONE, "ANIM_OT_copy_driver_button");
			if (ANIM_driver_can_paste()) {
				uiItemO(layout, CTX_IFACE_(BLF_I18NCONTEXT_OPERATOR_DEFAULT, "Paste Driver"),
				        ICON_NONE, "ANIM_OT_paste_driver_button");
			}
		}
		else if (but->flag & (UI_BUT_ANIMATED_KEY | UI_BUT_ANIMATED)) {
			/* pass */
		}
		else if (is_anim) {
			uiItemS(layout);

			if (is_array_component) {
				uiItemBooleanO(layout, CTX_IFACE_(BLF_I18NCONTEXT_OPERATOR_DEFAULT, "Add Drivers"),
				               ICON_NONE, "ANIM_OT_driver_button_add", "all", 1);
				uiItemBooleanO(layout, CTX_IFACE_(BLF_I18NCONTEXT_OPERATOR_DEFAULT, "Add Single Driver"),
				               ICON_NONE, "ANIM_OT_driver_button_add", "all", 0);
			}
			else {
				uiItemBooleanO(layout, CTX_IFACE_(BLF_I18NCONTEXT_OPERATOR_DEFAULT, "Add Driver"),
				               ICON_NONE, "ANIM_OT_driver_button_add", "all", 1);
			}

			if (ANIM_driver_can_paste()) {
				uiItemO(layout, CTX_IFACE_(BLF_I18NCONTEXT_OPERATOR_DEFAULT, "Paste Driver"),
				        ICON_NONE, "ANIM_OT_paste_driver_button");
			}
		}
		
		/* Keying Sets */
		/* TODO: check on modifyability of Keying Set when doing this */
		if (is_anim) {
			uiItemS(layout);

			if (is_array_component) {
				uiItemBooleanO(layout, CTX_IFACE_(BLF_I18NCONTEXT_OPERATOR_DEFAULT, "Add All to Keying Set"),
				               ICON_NONE, "ANIM_OT_keyingset_button_add", "all", 1);
				uiItemBooleanO(layout, CTX_IFACE_(BLF_I18NCONTEXT_OPERATOR_DEFAULT, "Add Single to Keying Set"),
				               ICON_NONE, "ANIM_OT_keyingset_button_add", "all", 0);
				uiItemO(layout, CTX_IFACE_(BLF_I18NCONTEXT_OPERATOR_DEFAULT, "Remove from Keying Set"),
				        ICON_NONE, "ANIM_OT_keyingset_button_remove");
			}
			else {
				uiItemBooleanO(layout, CTX_IFACE_(BLF_I18NCONTEXT_OPERATOR_DEFAULT, "Add to Keying Set"),
				               ICON_NONE, "ANIM_OT_keyingset_button_add", "all", 1);
				uiItemO(layout, CTX_IFACE_(BLF_I18NCONTEXT_OPERATOR_DEFAULT, "Remove from Keying Set"),
				        ICON_NONE, "ANIM_OT_keyingset_button_remove");
			}
		}
		
		uiItemS(layout);
		
		/* Property Operators */
		
		/* Copy Property Value
		 * Paste Property Value */
		
		if (is_array_component) {
			uiItemBooleanO(layout, CTX_IFACE_(BLF_I18NCONTEXT_OPERATOR_DEFAULT, "Reset All to Default Values"),
			               ICON_NONE, "UI_OT_reset_default_button", "all", 1);
			uiItemBooleanO(layout, CTX_IFACE_(BLF_I18NCONTEXT_OPERATOR_DEFAULT, "Reset Single to Default Value"),
			               ICON_NONE, "UI_OT_reset_default_button", "all", 0);
		}
		else {
			uiItemBooleanO(layout, CTX_IFACE_(BLF_I18NCONTEXT_OPERATOR_DEFAULT, "Reset to Default Value"),
			        ICON_NONE, "UI_OT_reset_default_button", "all", 1);
		}
		if (is_editable /*&& is_idprop*/ && is_set) {
			uiItemO(layout, CTX_IFACE_(BLF_I18NCONTEXT_OPERATOR_DEFAULT, "Unset"),
			        ICON_NONE, "UI_OT_unset_property_button");
		}
		
		uiItemO(layout, CTX_IFACE_(BLF_I18NCONTEXT_OPERATOR_DEFAULT, "Copy Data Path"),
		        ICON_NONE, "UI_OT_copy_data_path_button");
		uiItemO(layout, CTX_IFACE_(BLF_I18NCONTEXT_OPERATOR_DEFAULT, "Copy To Selected"),
		        ICON_NONE, "UI_OT_copy_to_selected_button");

		uiItemS(layout);
	}

	/* Operator buttons */
	if (but->optype) {
		uiBlock *block = uiLayoutGetBlock(layout);
		uiBut *but2;
		IDProperty *prop = (but->opptr) ? but->opptr->data : NULL;
		int w = uiLayoutGetWidth(layout);
		wmKeyMap *km;
		wmKeyMapItem *kmi = NULL;
		int kmi_id = WM_key_event_operator_id(C, but->optype->idname, but->opcontext, prop, 1, &km);

		if (kmi_id)
			kmi = WM_keymap_item_find_id(km, kmi_id);

		/* keyboard shortcuts */
		if ((kmi) && ISKEYBOARD(kmi->type)) {

			/* would rather use a block but, but gets weirdly positioned... */
			//uiDefBlockBut(block, menu_change_shortcut, but, "Change Shortcut", 0, 0, uiLayoutGetWidth(layout), UI_UNIT_Y, "");
			
			but2 = uiDefIconTextBut(block, BUT, 0, 0, CTX_IFACE_(BLF_I18NCONTEXT_OPERATOR_DEFAULT, "Change Shortcut"),
			                        0, 0, w, UI_UNIT_Y, NULL, 0, 0, 0, 0, "");
			uiButSetFunc(but2, popup_change_shortcut_func, but, NULL);

			but2 = uiDefIconTextBut(block, BUT, 0, 0, CTX_IFACE_(BLF_I18NCONTEXT_OPERATOR_DEFAULT, "Remove Shortcut"),
			                        0, 0, w, UI_UNIT_Y, NULL, 0, 0, 0, 0, "");
			uiButSetFunc(but2, remove_shortcut_func, but, NULL);
		}
		/* only show 'add' if there's a suitable key map for it to go in */
		else if (WM_keymap_guess_opname(C, but->optype->idname)) {
			but2 = uiDefIconTextBut(block, BUT, 0, 0, CTX_IFACE_(BLF_I18NCONTEXT_OPERATOR_DEFAULT, "Add Shortcut"),
			                        0, 0, w, UI_UNIT_Y, NULL, 0, 0, 0, 0, "");
			uiButSetFunc(but2, popup_add_shortcut_func, but, NULL);
		}
		
		uiItemS(layout);
	}

	/* Show header tools for header buttons. */
	{
		ARegion *ar = CTX_wm_region(C);
		if (ar && (ar->regiontype == RGN_TYPE_HEADER)) {
			uiItemMenuF(layout, IFACE_("Header"), ICON_NONE, ED_screens_header_tools_menu_create, NULL);
			uiItemS(layout);
		}
	}

	{   /* Docs */
		char buf[512];
		PointerRNA ptr_props;

		if (but->rnapoin.data && but->rnaprop) {
			BLI_snprintf(buf, sizeof(buf), "%s.%s",
			             RNA_struct_identifier(but->rnapoin.type), RNA_property_identifier(but->rnaprop));

			WM_operator_properties_create(&ptr_props, "WM_OT_doc_view_manual");
			RNA_string_set(&ptr_props, "doc_id", buf);
			uiItemFullO(layout, "WM_OT_doc_view_manual", CTX_IFACE_(BLF_I18NCONTEXT_OPERATOR_DEFAULT, "Online Manual"),
			            ICON_NONE, ptr_props.data, WM_OP_EXEC_DEFAULT, 0);

			WM_operator_properties_create(&ptr_props, "WM_OT_doc_view");
			RNA_string_set(&ptr_props, "doc_id", buf);
			uiItemFullO(layout, "WM_OT_doc_view", CTX_IFACE_(BLF_I18NCONTEXT_OPERATOR_DEFAULT, "Online Python Reference"),
			            ICON_NONE, ptr_props.data, WM_OP_EXEC_DEFAULT, 0);

			/* XXX inactive option, not for public! */
#if 0
			WM_operator_properties_create(&ptr_props, "WM_OT_doc_edit");
			RNA_string_set(&ptr_props, "doc_id", buf);
			RNA_string_set(&ptr_props, "doc_new", RNA_property_description(but->rnaprop));

			uiItemFullO(layout, "WM_OT_doc_edit", "Submit Description", ICON_NONE, ptr_props.data, WM_OP_INVOKE_DEFAULT, 0);
 #endif
		}
		else if (but->optype) {
			WM_operator_py_idname(buf, but->optype->idname);


			WM_operator_properties_create(&ptr_props, "WM_OT_doc_view_manual");
			RNA_string_set(&ptr_props, "doc_id", buf);
			uiItemFullO(layout, "WM_OT_doc_view_manual", CTX_IFACE_(BLF_I18NCONTEXT_OPERATOR_DEFAULT, "Online Manual"),
			            ICON_NONE, ptr_props.data, WM_OP_EXEC_DEFAULT, 0);

			WM_operator_properties_create(&ptr_props, "WM_OT_doc_view");
			RNA_string_set(&ptr_props, "doc_id", buf);
			uiItemFullO(layout, "WM_OT_doc_view", CTX_IFACE_(BLF_I18NCONTEXT_OPERATOR_DEFAULT, "Online Python Reference"),
			            ICON_NONE, ptr_props.data, WM_OP_EXEC_DEFAULT, 0);

			/* XXX inactive option, not for public! */
#if 0
			WM_operator_properties_create(&ptr_props, "WM_OT_doc_edit");
			RNA_string_set(&ptr_props, "doc_id", buf);
			RNA_string_set(&ptr_props, "doc_new", but->optype->description);

			uiItemFullO(layout, "WM_OT_doc_edit", CTX_IFACE_(BLF_I18NCONTEXT_OPERATOR_DEFAULT, "Submit Description"),
			            ICON_NONE, ptr_props.data, WM_OP_INVOKE_DEFAULT, 0);
#endif
		}
	}

	/* perhaps we should move this into (G.debug & G_DEBUG) - campbell */
	if (ui_block_is_menu(but->block) == false) {
		uiItemFullO(layout, "UI_OT_editsource", NULL, ICON_NONE, NULL, WM_OP_INVOKE_DEFAULT, 0);
	}
	uiItemFullO(layout, "UI_OT_edittranslation_init", NULL, ICON_NONE, NULL, WM_OP_INVOKE_DEFAULT, 0);

	uiPupMenuEnd(C, pup);

	return true;
}

static int ui_do_button(bContext *C, uiBlock *block, uiBut *but, const wmEvent *event)
{
	uiHandleButtonData *data;
	int retval;

	data = but->active;
	retval = WM_UI_HANDLER_CONTINUE;

	if (but->flag & UI_BUT_DISABLED)
		return WM_UI_HANDLER_CONTINUE;

	if ((data->state == BUTTON_STATE_HIGHLIGHT) || (event->type == EVT_DROP)) {
		/* handle copy-paste */
		if (ELEM(event->type, CKEY, VKEY) && event->val == KM_PRESS && (event->ctrl || event->oskey)) {
			
			ui_but_copy_paste(C, but, data, (event->type == CKEY) ? 'c' : 'v');
			return WM_UI_HANDLER_BREAK;
		}
		/* handle drop */
		else if (event->type == EVT_DROP) {
			ui_but_drop(C, event, but, data);
		}
		/* handle eyedropper */
		else if ((event->type == EKEY) && (event->val == KM_PRESS)) {
			if (event->alt || event->shift || event->ctrl || event->oskey) {
				/* pass */
			}
			else {
				if (but->type == COLOR) {
					WM_operator_name_call(C, "UI_OT_eyedropper_color", WM_OP_INVOKE_DEFAULT, NULL);
					return WM_UI_HANDLER_BREAK;
				}
				else if (but->type == SEARCH_MENU_UNLINK) {
					if (but->rnaprop && RNA_property_type(but->rnaprop) == PROP_POINTER) {
						StructRNA *type = RNA_property_pointer_type(&but->rnapoin, but->rnaprop);
						const short idcode = RNA_type_to_ID_code(type);
						if ((idcode == ID_OB) || OB_DATA_SUPPORT_ID(idcode)) {
							WM_operator_name_call(C, "UI_OT_eyedropper_id", WM_OP_INVOKE_DEFAULT, NULL);
							return WM_UI_HANDLER_BREAK;
						}
					}
				}
			}
		}
		/* handle keyframing */
		else if ((event->type == IKEY) &&
		         !ELEM(KM_MOD_FIRST, event->ctrl, event->oskey) &&
		         (event->val == KM_PRESS))
		{
			if (event->alt) {
				if (event->shift) {
					ui_but_anim_clear_keyframe(C);
				}
				else {
					ui_but_anim_delete_keyframe(C);
				}
			}
			else {
				ui_but_anim_insert_keyframe(C);
			}
			
			ED_region_tag_redraw(data->region);
			
			return WM_UI_HANDLER_BREAK;
		}
		/* handle drivers */
		else if ((event->type == DKEY) &&
		         !ELEM3(KM_MOD_FIRST, event->ctrl, event->oskey, event->shift) &&
		         (event->val == KM_PRESS))
		{
			if (event->alt)
				ui_but_anim_remove_driver(C);
			else
				ui_but_anim_add_driver(C);
				
			ED_region_tag_redraw(data->region);
			
			return WM_UI_HANDLER_BREAK;
		}
		/* handle keyingsets */
		else if ((event->type == KKEY) &&
		         !ELEM3(KM_MOD_FIRST, event->ctrl, event->oskey, event->shift) &&
		         (event->val == KM_PRESS))
		{
			if (event->alt)
				ui_but_anim_remove_keyingset(C);
			else
				ui_but_anim_add_keyingset(C);
				
			ED_region_tag_redraw(data->region);
			
			return WM_UI_HANDLER_BREAK;
		}
		/* handle menu */
		else if (event->type == RIGHTMOUSE && event->val == KM_PRESS) {
			/* RMB has two options now */
			if (ui_but_menu(C, but)) {
				return WM_UI_HANDLER_BREAK;
			}
		}
	}

	/* verify if we can edit this button */
	if (ELEM(event->type, LEFTMOUSE, RETKEY)) {
		/* this should become disabled button .. */
		if (but->lock == true) {
			if (but->lockstr) {
				WM_report(C, RPT_INFO, but->lockstr);
				button_activate_state(C, but, BUTTON_STATE_EXIT);
				return WM_UI_HANDLER_BREAK;
			}
		}
		else if (but->pointype && but->poin == NULL) {
			/* there's a pointer needed */
			BKE_reportf(NULL, RPT_WARNING, "DoButton pointer error: %s", but->str);
			button_activate_state(C, but, BUTTON_STATE_EXIT);
			return WM_UI_HANDLER_BREAK;
		}
	}

	switch (but->type) {
		case BUT:
			retval = ui_do_but_BUT(C, but, data, event);
			break;
		case KEYEVT:
			retval = ui_do_but_KEYEVT(C, but, data, event);
			break;
		case HOTKEYEVT:
			retval = ui_do_but_HOTKEYEVT(C, but, data, event);
			break;
		case TOGBUT:
		case TOG:
		case ICONTOG:
		case ICONTOGN:
		case TOGN:
		case OPTION:
		case OPTIONN:
			retval = ui_do_but_TOG(C, but, data, event);
			break;
		case SCROLL:
			retval = ui_do_but_SCROLL(C, block, but, data, event);
			break;
		case NUM:
			retval = ui_do_but_NUM(C, block, but, data, event);
			break;
		case NUMSLI:
			retval = ui_do_but_SLI(C, block, but, data, event);
			break;
		case LISTBOX:
			retval = ui_do_but_LISTBOX(C, block, but, data, event);
			break;
		case ROUNDBOX:
		case LABEL:
		case LISTLABEL:
		case ROW:
		case LISTROW:
		case BUT_IMAGE:
		case PROGRESSBAR:
		case NODESOCKET:
			retval = ui_do_but_EXIT(C, but, data, event);
			break;
		case HISTOGRAM:
			retval = ui_do_but_HISTOGRAM(C, block, but, data, event);
			break;
		case WAVEFORM:
			retval = ui_do_but_WAVEFORM(C, block, but, data, event);
			break;
		case VECTORSCOPE:
			retval = ui_do_but_VECTORSCOPE(C, block, but, data, event);
			break;
		case TEX:
		case SEARCH_MENU:
			retval = ui_do_but_TEX(C, block, but, data, event);
			break;
		case SEARCH_MENU_UNLINK:
			retval = ui_do_but_SEARCH_UNLINK(C, block, but, data, event);
			break;
		case MENU:
		case BLOCK:
		case PULLDOWN:
			retval = ui_do_but_BLOCK(C, but, data, event);
			break;
		case BUTM:
			retval = ui_do_but_BUT(C, but, data, event);
			break;
		case COLOR:
			if (but->a1 == UI_GRAD_V_ALT)  /* signal to prevent calling up color picker */
				retval = ui_do_but_EXIT(C, but, data, event);
			else
				retval = ui_do_but_COLOR(C, but, data, event);
			break;
		case BUT_NORMAL:
			retval = ui_do_but_NORMAL(C, block, but, data, event);
			break;
		case BUT_COLORBAND:
			retval = ui_do_but_COLORBAND(C, block, but, data, event);
			break;
		case BUT_CURVE:
			retval = ui_do_but_CURVE(C, block, but, data, event);
			break;
		case HSVCUBE:
			retval = ui_do_but_HSVCUBE(C, block, but, data, event);
			break;
		case HSVCIRCLE:
			retval = ui_do_but_HSVCIRCLE(C, block, but, data, event);
			break;
		case LINK:
		case INLINK:
			retval = ui_do_but_LINK(C, but, data, event);
			break;
		case TRACKPREVIEW:
			retval = ui_do_but_TRACKPREVIEW(C, block, but, data, event);
			break;

			/* quiet warnings for unhandled types */
		case SEPR:
		case BUT_EXTRA:
			break;
	}


	/* reset to default (generic function, only use if not handled by switch above) */
	/* XXX hardcoded keymap check.... */
	if (data->state == BUTTON_STATE_HIGHLIGHT) {
		if ((retval == WM_UI_HANDLER_CONTINUE) &&
		    (event->type == BACKSPACEKEY && event->val == KM_PRESS))
		{
			/* ctrl+backspace = reset active button; backspace = reset a whole array*/
			ui_set_but_default(C, !event->ctrl);
			ED_region_tag_redraw(data->region);
			retval = WM_UI_HANDLER_BREAK;
		}
	}


	return retval;
}

/* ************************ button utilities *********************** */

static bool ui_but_contains_pt(uiBut *but, int mx, int my)
{
	return BLI_rctf_isect_pt(&but->rect, mx, my);
}

uiBut *ui_but_find_activated(ARegion *ar)
{
	uiBlock *block;
	uiBut *but;

	for (block = ar->uiblocks.first; block; block = block->next)
		for (but = block->buttons.first; but; but = but->next)
			if (but->active)
				return but;

	return NULL;
}

bool ui_button_is_active(ARegion *ar)
{
	return (ui_but_find_activated(ar) != NULL);
}

/* is called by notifier */
void uiFreeActiveButtons(const bContext *C, bScreen *screen)
{
	ScrArea *sa = screen->areabase.first;
	
	for (; sa; sa = sa->next) {
		ARegion *ar = sa->regionbase.first;
		for (; ar; ar = ar->next) {
			uiBut *but = ui_but_find_activated(ar);
			if (but) {
				uiHandleButtonData *data = but->active;
				
				if (data->menu == NULL && data->searchbox == NULL)
					if (data->state == BUTTON_STATE_HIGHLIGHT)
						ui_button_active_free(C, but);
			}
		}
	}
}



/* returns true if highlighted button allows drop of names */
/* called in region context */
int UI_but_active_drop_name(bContext *C)
{
	ARegion *ar = CTX_wm_region(C);
	uiBut *but = ui_but_find_activated(ar);

	if (but) {
		if (ELEM3(but->type, TEX, SEARCH_MENU, SEARCH_MENU_UNLINK))
			return 1;
	}
	
	return 0;
}

int UI_but_active_drop_color(bContext *C)
{
	ARegion *ar = CTX_wm_region(C);
	uiBut *but = ui_but_find_activated(ar);

	if (but && but->type == COLOR)
		return 1;

	return 0;
}

static void ui_blocks_set_tooltips(ARegion *ar, const bool enable)
{
	uiBlock *block;

	if (!ar)
		return;

	/* we disabled buttons when when they were already shown, and
	 * re-enable them on mouse move */
	for (block = ar->uiblocks.first; block; block = block->next)
		block->tooltipdisabled = !enable;
}

static bool ui_mouse_inside_region(ARegion *ar, int x, int y)
{
	uiBlock *block;
	
	/* check if the mouse is in the region */
	if (!BLI_rcti_isect_pt(&ar->winrct, x, y)) {
		for (block = ar->uiblocks.first; block; block = block->next)
			block->auto_open = FALSE;
		
		return false;
	}

	/* also, check that with view2d, that the mouse is not over the scrollbars 
	 * NOTE: care is needed here, since the mask rect may include the scrollbars
	 * even when they are not visible, so we need to make a copy of the mask to
	 * use to check
	 */
	if (ar->v2d.mask.xmin != ar->v2d.mask.xmax) {
		View2D *v2d = &ar->v2d;
		int mx, my;
		
		/* convert window coordinates to region coordinates */
		mx = x;
		my = y;
		ui_window_to_region(ar, &mx, &my);

		/* check if in the rect */
		if (!BLI_rcti_isect_pt(&v2d->mask, mx, my))
			return false;
	}
	
	return true;
}

static bool ui_mouse_inside_button(ARegion *ar, uiBut *but, int x, int y)
{
	if (!ui_mouse_inside_region(ar, x, y))
		return false;

	ui_window_to_block(ar, but->block, &x, &y);

	if (!ui_but_contains_pt(but, x, y))
		return false;
	
	return true;
}

/**
 * Can we mouse over the button or is it hidden/disabled/layout.
 */
bool ui_is_but_interactive(uiBut *but)
{
	/* note, LABEL is included for highlights, this allows drags */
	if (ELEM(but->type, LABEL, LISTLABEL) && but->dragpoin == NULL)
		return false;
	if (ELEM3(but->type, ROUNDBOX, SEPR, LISTBOX))
		return false;
	if (but->flag & UI_HIDDEN)
		return false;
	if (but->flag & UI_SCROLLED)
		return false;

	return true;
}

uiBut *ui_but_find_mouse_over(ARegion *ar, int x, int y)
{
	uiBlock *block;
	uiBut *but, *butover = NULL;
	int mx, my;

//	if (!win->active)
//		return NULL;
	if (!ui_mouse_inside_region(ar, x, y))
		return NULL;

	for (block = ar->uiblocks.first; block; block = block->next) {
		mx = x;
		my = y;
		ui_window_to_block(ar, block, &mx, &my);

		for (but = block->buttons.first; but; but = but->next) {
			if (ui_is_but_interactive(but)) {
				if (ui_but_contains_pt(but, mx, my)) {
					butover = but;
				}
			}
		}

		/* CLIP_EVENTS prevents the event from reaching other blocks */
		if (block->flag & UI_BLOCK_CLIP_EVENTS) {
			/* check if mouse is inside block */
			if (BLI_rctf_isect_pt(&block->rect, mx, my)) {
				break;
			}
		}
	}

	return butover;
}

static uiBut *ui_list_find_mouse_over(ARegion *ar, int x, int y)
{
	uiBlock *block;
	uiBut *but;
	int mx, my;

	if (!ui_mouse_inside_region(ar, x, y))
		return NULL;

	for (block = ar->uiblocks.first; block; block = block->next) {
		mx = x;
		my = y;
		ui_window_to_block(ar, block, &mx, &my);

		for (but = block->buttons.last; but; but = but->prev)
			if (but->type == LISTBOX && ui_but_contains_pt(but, mx, my))
				return but;
	}

	return NULL;
}

/* ****************** button state handling **************************/

static bool button_modal_state(uiHandleButtonState state)
{
	return ELEM6(state, BUTTON_STATE_WAIT_RELEASE, BUTTON_STATE_WAIT_KEY_EVENT,
	             BUTTON_STATE_NUM_EDITING, BUTTON_STATE_TEXT_EDITING,
	             BUTTON_STATE_TEXT_SELECTING, BUTTON_STATE_MENU_OPEN);
}

static void button_timers_tooltip_remove(bContext *C, uiBut *but)
{
	uiHandleButtonData *data;

	data = but->active;
	if (data) {

		if (data->tooltiptimer) {
			WM_event_remove_timer(data->wm, data->window, data->tooltiptimer);
			data->tooltiptimer = NULL;
		}
		if (data->tooltip) {
			ui_tooltip_free(C, data->tooltip);
			data->tooltip = NULL;
		}

		if (data->autoopentimer) {
			WM_event_remove_timer(data->wm, data->window, data->autoopentimer);
			data->autoopentimer = NULL;
		}
	}
}

static void button_tooltip_timer_reset(bContext *C, uiBut *but)
{
	wmWindowManager *wm = CTX_wm_manager(C);
	uiHandleButtonData *data;

	data = but->active;

	if (data->tooltiptimer) {
		WM_event_remove_timer(data->wm, data->window, data->tooltiptimer);
		data->tooltiptimer = NULL;
	}

	if (U.flag & USER_TOOLTIPS)
		if (!but->block->tooltipdisabled)
			if (!wm->drags.first)
				data->tooltiptimer = WM_event_add_timer(data->wm, data->window, TIMER, BUTTON_TOOLTIP_DELAY);
}

static void button_activate_state(bContext *C, uiBut *but, uiHandleButtonState state)
{
	uiHandleButtonData *data;

	data = but->active;
	if (data->state == state)
		return;

	/* highlight has timers for tooltips and auto open */
	if (state == BUTTON_STATE_HIGHLIGHT) {
		but->flag &= ~UI_SELECT;

		button_tooltip_timer_reset(C, but);

		/* automatic open pulldown block timer */
		if (ELEM(but->type, BLOCK, PULLDOWN)) {
			if (data->used_mouse && !data->autoopentimer) {
				int time;

				if (but->block->auto_open == true) {  /* test for toolbox */
					time = 1;
				}
				else if ((but->block->flag & UI_BLOCK_LOOP && but->type != BLOCK) || but->block->auto_open == true) {
					time = 5 * U.menuthreshold2;
				}
				else if (U.uiflag & USER_MENUOPENAUTO) {
					time = 5 * U.menuthreshold1;
				}
				else {
					time = -1;  /* do nothing */
				}

				if (time >= 0) {
					data->autoopentimer = WM_event_add_timer(data->wm, data->window, TIMER, 0.02 * (double)time);
				}
			}
		}
	}
	else {
		but->flag |= UI_SELECT;
		button_timers_tooltip_remove(C, but);
	}
	
	/* text editing */
	if (state == BUTTON_STATE_TEXT_EDITING && data->state != BUTTON_STATE_TEXT_SELECTING)
		ui_textedit_begin(C, but, data);
	else if (data->state == BUTTON_STATE_TEXT_EDITING && state != BUTTON_STATE_TEXT_SELECTING)
		ui_textedit_end(C, but, data);
	else if (data->state == BUTTON_STATE_TEXT_SELECTING && state != BUTTON_STATE_TEXT_EDITING)
		ui_textedit_end(C, but, data);
	
	/* number editing */
	if (state == BUTTON_STATE_NUM_EDITING) {
		if (ui_is_a_warp_but(but))
			WM_cursor_grab_enable(CTX_wm_window(C), true, true, NULL);
		ui_numedit_begin(but, data);
	}
	else if (data->state == BUTTON_STATE_NUM_EDITING) {
		ui_numedit_end(but, data);

		if (but->flag & UI_BUT_DRIVEN)
			WM_report(C, RPT_INFO, "Can't edit driven number value, see graph editor for the driver setup.");

		if (ui_is_a_warp_but(but)) {

#ifdef USE_CONT_MOUSE_CORRECT
			if (data->ungrab_mval[0] != FLT_MAX) {
				int mouse_ungrab_xy[2];
				ui_block_to_window_fl(data->region, but->block, &data->ungrab_mval[0], &data->ungrab_mval[1]);
				mouse_ungrab_xy[0] = data->ungrab_mval[0];
				mouse_ungrab_xy[1] = data->ungrab_mval[1];

				WM_cursor_grab_disable(data->window, mouse_ungrab_xy);
			}
			else {
				WM_cursor_grab_disable(data->window, NULL);
			}
#else
			WM_cursor_grab_disable(data->window, NULL);
#endif
		}
	}
	/* menu open */
	if (state == BUTTON_STATE_MENU_OPEN)
		ui_blockopen_begin(C, but, data);
	else if (data->state == BUTTON_STATE_MENU_OPEN)
		ui_blockopen_end(C, but, data);

	/* add a short delay before exiting, to ensure there is some feedback */
	if (state == BUTTON_STATE_WAIT_FLASH) {
		data->flashtimer = WM_event_add_timer(data->wm, data->window, TIMER, BUTTON_FLASH_DELAY);
	}
	else if (data->flashtimer) {
		WM_event_remove_timer(data->wm, data->window, data->flashtimer);
		data->flashtimer = NULL;
	}

	/* add a blocking ui handler at the window handler for blocking, modal states
	 * but not for popups, because we already have a window level handler*/
	if (!(but->block->handle && but->block->handle->popup)) {
		if (button_modal_state(state)) {
			if (!button_modal_state(data->state))
				WM_event_add_ui_handler(C, &data->window->modalhandlers, ui_handler_region_menu, NULL, data);
		}
		else {
			if (button_modal_state(data->state)) {
				/* true = postpone free */
				WM_event_remove_ui_handler(&data->window->modalhandlers, ui_handler_region_menu, NULL, data, true);
			}
		}
	}
	
	/* wait for mousemove to enable drag */
	if (state == BUTTON_STATE_WAIT_DRAG) {
		but->flag &= ~UI_SELECT;
	}

	data->state = state;

	if (state != BUTTON_STATE_EXIT) {
		/* When objects for eg. are removed, running ui_check_but() can access
		 * the removed data - so disable update on exit. Also in case of
		 * highlight when not in a popup menu, we remove because data used in
		 * button below popup might have been removed by action of popup. Needs
		 * a more reliable solution... */
		if (state != BUTTON_STATE_HIGHLIGHT || (but->block->flag & UI_BLOCK_LOOP))
			ui_check_but(but);
	}

	/* redraw */
	ED_region_tag_redraw(data->region);
}

static void button_activate_init(bContext *C, ARegion *ar, uiBut *but, uiButtonActivateType type)
{
	uiHandleButtonData *data;

	/* setup struct */
	data = MEM_callocN(sizeof(uiHandleButtonData), "uiHandleButtonData");
	data->wm = CTX_wm_manager(C);
	data->window = CTX_wm_window(C);
	data->region = ar;

#ifdef USE_CONT_MOUSE_CORRECT
	copy_v2_fl(data->ungrab_mval, FLT_MAX);
#endif

	if (ELEM3(but->type, BUT_CURVE, SEARCH_MENU, SEARCH_MENU_UNLINK)) {
		/* XXX curve is temp */
	}
	else {
		data->interactive = true;
	}
	
	data->state = BUTTON_STATE_INIT;

	/* activate button */
	but->flag |= UI_ACTIVE;
	but->active = data;

	/* we disable auto_open in the block after a threshold, because we still
	 * want to allow auto opening adjacent menus even if no button is activated
	 * in between going over to the other button, but only for a short while */
	if (type == BUTTON_ACTIVATE_OVER && but->block->auto_open == true)
		if (but->block->auto_open_last + BUTTON_AUTO_OPEN_THRESH < PIL_check_seconds_timer())
			but->block->auto_open = FALSE;

	if (type == BUTTON_ACTIVATE_OVER) {
		data->used_mouse = true;
	}
	button_activate_state(C, but, BUTTON_STATE_HIGHLIGHT);
	
	/* activate right away */
	if (but->flag & UI_BUT_IMMEDIATE) {
		if (but->type == HOTKEYEVT)
			button_activate_state(C, but, BUTTON_STATE_WAIT_KEY_EVENT);
		/* .. more to be added here */
	}
	
	if (type == BUTTON_ACTIVATE_OPEN) {
		button_activate_state(C, but, BUTTON_STATE_MENU_OPEN);

		/* activate first button in submenu */
		if (data->menu && data->menu->region) {
			ARegion *subar = data->menu->region;
			uiBlock *subblock = subar->uiblocks.first;
			uiBut *subbut;
			
			if (subblock) {
				subbut = ui_but_first(subblock);

				if (subbut)
					ui_handle_button_activate(C, subar, subbut, BUTTON_ACTIVATE);
			}
		}
	}
	else if (type == BUTTON_ACTIVATE_TEXT_EDITING)
		button_activate_state(C, but, BUTTON_STATE_TEXT_EDITING);
	else if (type == BUTTON_ACTIVATE_APPLY)
		button_activate_state(C, but, BUTTON_STATE_WAIT_FLASH);
}

static void button_activate_exit(bContext *C, uiBut *but, uiHandleButtonData *data,
                                 const bool mousemove, const bool onfree)
{
	uiBlock *block = but->block;
	uiBut *bt;

	/* ensure we are in the exit state */
	if (data->state != BUTTON_STATE_EXIT)
		button_activate_state(C, but, BUTTON_STATE_EXIT);

	/* apply the button action or value */
	if (!onfree)
		ui_apply_button(C, block, but, data, false);

	/* if this button is in a menu, this will set the button return
	 * value to the button value and the menu return value to ok, the
	 * menu return value will be picked up and the menu will close */
	if (block->handle && !(block->flag & UI_BLOCK_KEEP_OPEN)) {
		if (!data->cancel || data->escapecancel) {
			uiPopupBlockHandle *menu;

			menu = block->handle;
			menu->butretval = data->retval;
			menu->menuretval = (data->cancel) ? UI_RETURN_CANCEL : UI_RETURN_OK;
		}
	}

	if (!onfree && !data->cancel) {
		/* autokey & undo push */
		ui_apply_undo(but);
		ui_apply_autokey(C, but);

		/* popup menu memory */
		if (block->flag & UI_BLOCK_POPUP_MEMORY)
			ui_popup_menu_memory(block, but);
	}

	/* disable tooltips until mousemove + last active flag */
	for (block = data->region->uiblocks.first; block; block = block->next) {
		for (bt = block->buttons.first; bt; bt = bt->next)
			bt->flag &= ~UI_BUT_LAST_ACTIVE;

		block->tooltipdisabled = 1;
	}

	ui_blocks_set_tooltips(data->region, false);

	/* clean up */
	if (data->str)
		MEM_freeN(data->str);
	if (data->origstr)
		MEM_freeN(data->origstr);

	/* redraw (data is but->active!) */
	ED_region_tag_redraw(data->region);

	/* clean up button */
	if (but->active) {
		MEM_freeN(but->active);
		but->active = NULL;
	}

	but->flag &= ~(UI_ACTIVE | UI_SELECT);
	but->flag |= UI_BUT_LAST_ACTIVE;
	if (!onfree)
		ui_check_but(but);

	/* adds empty mousemove in queue for re-init handler, in case mouse is
	 * still over a button. we cannot just check for this ourselfs because
	 * at this point the mouse may be over a button in another region */
	if (mousemove)
		WM_event_add_mousemove(C);
}

void ui_button_active_free(const bContext *C, uiBut *but)
{
	uiHandleButtonData *data;

	/* this gets called when the button somehow disappears while it is still
	 * active, this is bad for user interaction, but we need to handle this
	 * case cleanly anyway in case it happens */
	if (but->active) {
		data = but->active;
		data->cancel = TRUE;
		button_activate_exit((bContext *)C, but, data, false, true);
	}
}

/* returns the active button with an optional checking function */
static uiBut *ui_context_button_active(const bContext *C, bool (*but_check_cb)(uiBut *))
{
	uiBut *but_found = NULL;

	ARegion *ar = CTX_wm_region(C);

	while (ar) {
		uiBlock *block;
		uiBut *but, *activebut = NULL;

		/* find active button */
		for (block = ar->uiblocks.first; block; block = block->next) {
			for (but = block->buttons.first; but; but = but->next) {
				if (but->active)
					activebut = but;
				else if (!activebut && (but->flag & UI_BUT_LAST_ACTIVE))
					activebut = but;
			}
		}

		if (activebut && (but_check_cb == NULL || but_check_cb(activebut))) {
			uiHandleButtonData *data = activebut->active;

			but_found = activebut;

			/* recurse into opened menu, like colorpicker case */
			if (data && data->menu && (ar != data->menu->region)) {
				ar = data->menu->region;
			}
			else {
				return but_found;
			}
		}
		else {
			/* no active button */
			return but_found;
		}
	}

	return but_found;
}

static bool ui_context_rna_button_active_test(uiBut *but)
{
	return (but->rnapoin.data != NULL);
}
static uiBut *ui_context_rna_button_active(const bContext *C)
{
	return ui_context_button_active(C, ui_context_rna_button_active_test);
}

uiBut *uiContextActiveButton(const struct bContext *C)
{
	return ui_context_button_active(C, NULL);
}

/* helper function for insert keyframe, reset to default, etc operators */
void uiContextActiveProperty(const bContext *C, struct PointerRNA *ptr, struct PropertyRNA **prop, int *index)
{
	uiBut *activebut = ui_context_rna_button_active(C);

	memset(ptr, 0, sizeof(*ptr));

	if (activebut && activebut->rnapoin.data) {
		*ptr = activebut->rnapoin;
		*prop = activebut->rnaprop;
		*index = activebut->rnaindex;
	}
	else {
		*prop = NULL;
		*index = 0;
	}
}

void uiContextActivePropertyHandle(bContext *C)
{
	uiBut *activebut = ui_context_rna_button_active(C);
	if (activebut) {
		/* TODO, look into a better way to handle the button change
		 * currently this is mainly so reset defaults works for the
		 * operator redo panel - campbell */
		uiBlock *block = activebut->block;
		if (block->handle_func) {
			block->handle_func(C, block->handle_func_arg, 0);
		}
	}
}

wmOperator *uiContextActiveOperator(const struct bContext *C)
{
	ARegion *ar_ctx = CTX_wm_region(C);
	uiBlock *block;

	/* background mode */
	if (ar_ctx == NULL) {
		return NULL;
	}

	/* scan active regions ui */
	for (block = ar_ctx->uiblocks.first; block; block = block->next) {
		if (block->ui_operator) {
			return block->ui_operator;
		}
	}

	/* scan popups */
	{
		bScreen *sc = CTX_wm_screen(C);
		ARegion *ar;

		for (ar = sc->regionbase.first; ar; ar = ar->next) {
			if (ar == ar_ctx) {
				continue;
			}
			for (block = ar->uiblocks.first; block; block = block->next) {
				if (block->ui_operator) {
					return block->ui_operator;
				}
			}
		}
	}

	return NULL;
}

/* helper function for insert keyframe, reset to default, etc operators */
void uiContextAnimUpdate(const bContext *C)
{
	Scene *scene = CTX_data_scene(C);
	ARegion *ar = CTX_wm_region(C);
	uiBlock *block;
	uiBut *but, *activebut;

	while (ar) {
		/* find active button */
		activebut = NULL;

		for (block = ar->uiblocks.first; block; block = block->next) {
			for (but = block->buttons.first; but; but = but->next) {
				ui_but_anim_flag(but, (scene) ? scene->r.cfra : 0.0f);
				ED_region_tag_redraw(ar);
				
				if (but->active) {
					activebut = but;
				}
				else if (!activebut && (but->flag & UI_BUT_LAST_ACTIVE)) {
					activebut = but;
				}
			}
		}

		if (activebut) {
			/* always recurse into opened menu, so all buttons update (like colorpicker) */
			uiHandleButtonData *data = activebut->active;
			if (data && data->menu) {
				ar = data->menu->region;
			}
			else {
				return;
			}
		}
		else {
			/* no active button */
			return;
		}
	}
}

/************** handle activating a button *************/

static uiBut *uit_but_find_open_event(ARegion *ar, const wmEvent *event)
{
	uiBlock *block;
	uiBut *but;
	
	for (block = ar->uiblocks.first; block; block = block->next) {
		for (but = block->buttons.first; but; but = but->next)
			if (but == event->customdata)
				return but;
	}
	return NULL;
}

static int ui_handle_button_over(bContext *C, const wmEvent *event, ARegion *ar)
{
	uiBut *but;

	if (event->type == MOUSEMOVE) {
		but = ui_but_find_mouse_over(ar, event->x, event->y);
		if (but) {
			button_activate_init(C, ar, but, BUTTON_ACTIVATE_OVER);
		}
	}
	else if (event->type == EVT_BUT_OPEN) {
		but = uit_but_find_open_event(ar, event);
		if (but) {
			button_activate_init(C, ar, but, BUTTON_ACTIVATE_OVER);
			ui_do_button(C, but->block, but, event);
		}
	}

	return WM_UI_HANDLER_CONTINUE;
}

/* exported to interface.c: uiButActiveOnly() */
void ui_button_activate_do(bContext *C, ARegion *ar, uiBut *but)
{
	wmWindow *win = CTX_wm_window(C);
	wmEvent event;
	
	button_activate_init(C, ar, but, BUTTON_ACTIVATE_OVER);
	
	wm_event_init_from_window(win, &event);
	event.type = EVT_BUT_OPEN;
	event.val = KM_PRESS;
	event.customdata = but;
	event.customdatafree = FALSE;
	
	ui_do_button(C, but->block, but, &event);
}

void ui_button_execute_do(struct bContext *C, struct ARegion *ar, uiBut *but)
{
	/* note: ideally we would not have to change 'but->active' howevwer
	 * some functions we call don't use data (as they should be doing) */
	void *active_back = but->active;
	uiHandleButtonData *data = MEM_callocN(sizeof(uiHandleButtonData), "uiHandleButtonData_Fake");
	but->active = data;
	data->region = ar;
	ui_apply_button(C, but->block, but, data, true);
	/* use onfree event so undo is handled by caller and apply is already done above */
	ui_apply_autokey(C, but);
	button_activate_exit((bContext *)C, but, data, false, true);
	but->active = active_back;
}

static void ui_handle_button_activate(bContext *C, ARegion *ar, uiBut *but, uiButtonActivateType type)
{
	uiBut *oldbut;
	uiHandleButtonData *data;

	oldbut = ui_but_find_activated(ar);
	if (oldbut) {
		data = oldbut->active;
		data->cancel = TRUE;
		button_activate_exit(C, oldbut, data, false, false);
	}

	button_activate_init(C, ar, but, type);
}

/************ handle events for an activated button ***********/

static int ui_handle_button_event(bContext *C, const wmEvent *event, uiBut *but)
{
	uiHandleButtonData *data = but->active;
	const uiHandleButtonState state_orig = data->state;
	uiBlock *block;
	ARegion *ar;
	int retval;

	block = but->block;
	ar = data->region;

	retval = WM_UI_HANDLER_CONTINUE;
	
	if (data->state == BUTTON_STATE_HIGHLIGHT) {
		switch (event->type) {
			case WINDEACTIVATE:
			case EVT_BUT_CANCEL:
				data->cancel = TRUE;
				button_activate_state(C, but, BUTTON_STATE_EXIT);
				retval = WM_UI_HANDLER_CONTINUE;
				break;
			case MOUSEMOVE:
				/* verify if we are still over the button, if not exit */
				if (!ui_mouse_inside_button(ar, but, event->x, event->y)) {
					data->cancel = TRUE;
					button_activate_state(C, but, BUTTON_STATE_EXIT);
				}
				else if (ui_but_find_mouse_over(ar, event->x, event->y) != but) {
					data->cancel = TRUE;
					button_activate_state(C, but, BUTTON_STATE_EXIT);
				}
				else if (event->x != event->prevx || event->y != event->prevy) {
					/* re-enable tooltip on mouse move */
					ui_blocks_set_tooltips(ar, true);
					button_tooltip_timer_reset(C, but);
				}

				break;
			case TIMER:
			{
				/* handle tooltip timer */
				if (event->customdata == data->tooltiptimer) {
					WM_event_remove_timer(data->wm, data->window, data->tooltiptimer);
					data->tooltiptimer = NULL;

					if (!data->tooltip)
						data->tooltip = ui_tooltip_create(C, data->region, but);
				}
				/* handle menu auto open timer */
				else if (event->customdata == data->autoopentimer) {
					WM_event_remove_timer(data->wm, data->window, data->autoopentimer);
					data->autoopentimer = NULL;

					if (ui_mouse_inside_button(ar, but, event->x, event->y))
						button_activate_state(C, but, BUTTON_STATE_MENU_OPEN);
				}

				retval = WM_UI_HANDLER_CONTINUE;
				break;
			}
				/* XXX hardcoded keymap check... but anyway, while view changes, tooltips should be removed */
			case WHEELUPMOUSE:
			case WHEELDOWNMOUSE:
			case MIDDLEMOUSE:
			case MOUSEPAN:
				button_timers_tooltip_remove(C, but);
				/* fall-through */
			default:
				/* handle button type specific events */
				retval = ui_do_button(C, block, but, event);
				break;
		}
	}
	else if (data->state == BUTTON_STATE_WAIT_RELEASE) {
		switch (event->type) {
			case WINDEACTIVATE:
				data->cancel = TRUE;
				button_activate_state(C, but, BUTTON_STATE_EXIT);
				break;

			case MOUSEMOVE:
				if (ELEM(but->type, LINK, INLINK)) {
					but->flag |= UI_SELECT;
					ui_do_button(C, block, but, event);
					ED_region_tag_redraw(data->region);
				}
				else {
					/* deselect the button when moving the mouse away */
					/* also de-activate for buttons that only show higlights */
					if (ui_mouse_inside_button(ar, but, event->x, event->y)) {
						if (!(but->flag & UI_SELECT)) {
							but->flag |= (UI_SELECT | UI_ACTIVE);
							data->cancel = FALSE;
							ED_region_tag_redraw(data->region);
						}
					}
					else {
						if (but->flag & UI_SELECT) {
							but->flag &= ~(UI_SELECT | UI_ACTIVE);
							data->cancel = TRUE;
							ED_region_tag_redraw(data->region);
						}
					}
				}
				break;
			default:
				/* otherwise catch mouse release event */
				ui_do_button(C, block, but, event);
				break;
		}

		retval = WM_UI_HANDLER_BREAK;
	}
	else if (data->state == BUTTON_STATE_WAIT_FLASH) {
		switch (event->type) {
			case TIMER:
			{
				if (event->customdata == data->flashtimer) {
					button_activate_state(C, but, BUTTON_STATE_EXIT);
				}
				break;
			}
		}

		retval = WM_UI_HANDLER_CONTINUE;
	}
	else if (data->state == BUTTON_STATE_MENU_OPEN) {
		/* check for exit because of mouse-over another button */
		switch (event->type) {
			case MOUSEMOVE:
			{
				uiBut *bt;

				if (data->menu && data->menu->region) {
					if (ui_mouse_inside_region(data->menu->region, event->x, event->y)) {
						break;
					}
				}

				bt = ui_but_find_mouse_over(ar, event->x, event->y);
				
				if (bt && bt->active != data) {
					if (but->type != COLOR) {  /* exception */
						data->cancel = TRUE;
					}
					button_activate_state(C, but, BUTTON_STATE_EXIT);
				}
				break;
			}
		}

		ui_do_button(C, block, but, event);
		retval = WM_UI_HANDLER_CONTINUE;
	}
	else {
		retval = ui_do_button(C, block, but, event);
		// retval = WM_UI_HANDLER_BREAK; XXX why ?
	}

	if (data->state == BUTTON_STATE_EXIT) {
		uiBut *post_but = data->postbut;
		uiButtonActivateType post_type = data->posttype;

		button_activate_exit(C, but, data, (post_but == NULL), false);

		/* for jumping to the next button with tab while text editing */
		if (post_but) {
			button_activate_init(C, ar, post_but, post_type);
		}
		else {
			/* XXX issue is because WM_event_add_mousemove(C) is a bad hack and not reliable,
			 *if that gets coded better this bypass can go away too.
			 *
			 * This is needed to make sure if a button was active,
			 * it stays active while the mouse is over it.
			 * This avoids adding mousemoves, see: [#33466] */
			if (ELEM(state_orig, BUTTON_STATE_INIT, BUTTON_STATE_HIGHLIGHT)) {
				if (ui_but_find_mouse_over(ar, event->x, event->y) == but) {
					button_activate_init(C, ar, but, BUTTON_ACTIVATE_OVER);
				}
			}
		}
	}

	return retval;
}

static int ui_handle_list_event(bContext *C, const wmEvent *event, ARegion *ar)
{
	uiBut *but, *dragbut;
	uiList *ui_list;
	uiListDyn *dyn_data;
	int retval = WM_UI_HANDLER_CONTINUE;
	int type = event->type, val = event->val;
	int mx, my;
	bool is_over_dragbut = false;

	but = ui_list_find_mouse_over(ar, event->x, event->y);
	if (!but) {
		return retval;
	}

	ui_list = but->custom_data;
	if (!ui_list || !ui_list->dyn_data) {
		return retval;
	}
	dyn_data = ui_list->dyn_data;

	mx = event->x;
	my = event->y;
	ui_window_to_block(ar, but->block, &mx, &my);

	/* Find our "dragging" button. */
	for (dragbut = but->block->buttons.first; dragbut; dragbut = dragbut->next) {
		if (dragbut->poin == (void *)ui_list) {
			break;
		}
	}
	if (dragbut && dragbut == ui_but_find_mouse_over(ar, event->x, event->y)) {
		is_over_dragbut = true;
	}

	if (is_over_dragbut && type == LEFTMOUSE && val == KM_PRESS) {
		uiHandleButtonData *data;
		int *size = (int *)but->poin;

		ui_handle_button_activate(C, ar, but, BUTTON_ACTIVATE);
		button_activate_state(C, but, BUTTON_STATE_INIT);

		data = but->active;
		data->dragstarty = my;

		button_activate_state(C, but, BUTTON_STATE_NUM_EDITING);

		/* Again, have to override values set by ui_numedit_begin, because our listbox button also has a rnapoin... */
		*size = data->origvalue = (double)dyn_data->visual_height;
		ui_list->flag |= UILST_RESIZING;

		retval = WM_UI_HANDLER_BREAK;
	}
	else {
		/* convert pan to scrollwheel */
		if (type == MOUSEPAN) {
			ui_pan_to_scroll(event, &type, &val);

			/* if type still is mousepan, we call it handled, since delta-y accumulate */
			/* also see wm_event_system.c do_wheel_ui hack */
			if (type == MOUSEPAN)
				retval = WM_UI_HANDLER_BREAK;
		}

		if (val == KM_PRESS) {
			if (ELEM(type, UPARROWKEY, DOWNARROWKEY) ||
			    ((ELEM(type, WHEELUPMOUSE, WHEELDOWNMOUSE) && event->alt)))
			{
				const int value_orig = RNA_property_int_get(&but->rnapoin, but->rnaprop);
				int value, min, max, inc;

				/* activate up/down the list */
				value = value_orig;
				if ((ui_list->filter_sort_flag & UILST_FLT_SORT_REVERSE) != 0) {
					inc = ELEM(type, UPARROWKEY, WHEELUPMOUSE) ? 1 : -1;
				}
				else {
					inc = ELEM(type, UPARROWKEY, WHEELUPMOUSE) ? -1 : 1;
				}

				if (dyn_data->items_filter_neworder || dyn_data->items_filter_flags) {
					/* If we have a display order different from collection order, we have some work! */
					int *org_order = MEM_mallocN(dyn_data->items_shown * sizeof(int), AT);
					int *new_order = dyn_data->items_filter_neworder;
					int i, org_idx = -1, len = dyn_data->items_len;
					int current_idx = -1;
					int filter_exclude = ui_list->filter_flag & UILST_FLT_EXCLUDE;

					for (i = 0; i < len; i++) {
						if (!dyn_data->items_filter_flags ||
							((dyn_data->items_filter_flags[i] & UILST_FLT_ITEM) ^ filter_exclude))
						{
							org_order[new_order ? new_order[++org_idx] : ++org_idx] = i;
							if (i == value) {
								current_idx = new_order ? new_order[org_idx] : org_idx;
							}
						}
						else if (i == value && org_idx >= 0) {
							current_idx = -(new_order ? new_order[org_idx] : org_idx) - 1;
						}
					}
					/* Now, org_order maps displayed indices to real indices,
					 * and current_idx either contains the displayed index of active value (positive),
					 *                 or its more-nearest one (negated).
					 */
					if (current_idx < 0) {
						current_idx = (current_idx * -1) + (inc < 0 ? inc : inc - 1);
					}
					else {
						current_idx += inc;
					}
					CLAMP(current_idx, 0, dyn_data->items_shown - 1);
					value = org_order[current_idx];
					MEM_freeN(org_order);
				}
				else {
					value += inc;
				}

				CLAMP(value, 0, dyn_data->items_len - 1);

				RNA_property_int_range(&but->rnapoin, but->rnaprop, &min, &max);
				CLAMP(value, min, max);

				if (value != value_orig) {
					RNA_property_int_set(&but->rnapoin, but->rnaprop, value);
					RNA_property_update(C, &but->rnapoin, but->rnaprop);

					ui_apply_undo(but);

					ui_list->flag |= UILST_SCROLL_TO_ACTIVE_ITEM;
					ED_region_tag_redraw(ar);
				}
				retval = WM_UI_HANDLER_BREAK;
			}
			else if (ELEM(type, WHEELUPMOUSE, WHEELDOWNMOUSE) && event->shift) {
				/* We now have proper grip, but keep this anyway! */
				if (ui_list->list_grip == 0)
					ui_list->list_grip = dyn_data->visual_height;
				/* list template will clamp */
				if (type == WHEELUPMOUSE)
					ui_list->list_grip--;
				else
					ui_list->list_grip++;

				ui_list->flag |= UILST_SCROLL_TO_ACTIVE_ITEM;
				ED_region_tag_redraw(ar);

				retval = WM_UI_HANDLER_BREAK;
			}
			else if (ELEM(type, WHEELUPMOUSE, WHEELDOWNMOUSE)) {
				if (dyn_data->height > dyn_data->visual_height) {
					/* list template will clamp */
					if (type == WHEELUPMOUSE)
						ui_list->list_scroll--;
					else
						ui_list->list_scroll++;

					ED_region_tag_redraw(ar);

					retval = WM_UI_HANDLER_BREAK;
				}
			}
		}
	}

	return retval;
}

static void ui_handle_button_return_submenu(bContext *C, const wmEvent *event, uiBut *but)
{
	uiHandleButtonData *data;
	uiPopupBlockHandle *menu;

	data = but->active;
	menu = data->menu;

	/* copy over return values from the closing menu */
	if ((menu->menuretval & UI_RETURN_OK) || (menu->menuretval & UI_RETURN_UPDATE)) {
		if (but->type == COLOR)
			copy_v3_v3(data->vec, menu->retvec);
		else if (but->type == MENU)
			data->value = menu->retvalue;
	}

	if (menu->menuretval & UI_RETURN_UPDATE) {
		if (data->interactive) {
			ui_apply_button(C, but->block, but, data, true);
		}
		else {
			ui_check_but(but);
		}

		menu->menuretval = 0;
	}
	
	/* now change button state or exit, which will close the submenu */
	if ((menu->menuretval & UI_RETURN_OK) || (menu->menuretval & UI_RETURN_CANCEL)) {
		if (menu->menuretval != UI_RETURN_OK)
			data->cancel = TRUE;

		button_activate_exit(C, but, data, true, false);
	}
	else if (menu->menuretval & UI_RETURN_OUT) {
		if (event->type == MOUSEMOVE && ui_mouse_inside_button(data->region, but, event->x, event->y)) {
			button_activate_state(C, but, BUTTON_STATE_HIGHLIGHT);
		}
		else {
			if (ISKEYBOARD(event->type)) {
				/* keyboard menu hierarchy navigation, going back to previous level */
				but->active->used_mouse = false;
				button_activate_state(C, but, BUTTON_STATE_HIGHLIGHT);
			}
			else {
				data->cancel = TRUE;
				button_activate_exit(C, but, data, true, false);
			}
		}
	}
}

/* ************************* menu handling *******************************/

/* function used to prevent loosing the open menu when using nested pulldowns,
 * when moving mouse towards the pulldown menu over other buttons that could
 * steal the highlight from the current button, only checks:
 *
 * - while mouse moves in triangular area defined old mouse position and
 *   left/right side of new menu
 * - only for 1 second
 */

static void ui_mouse_motion_towards_init_ex(uiPopupBlockHandle *menu, const int xy[2], const bool force)
{
	BLI_assert(((uiBlock *)menu->region->uiblocks.first)->flag & UI_BLOCK_MOVEMOUSE_QUIT);

	if (!menu->dotowards || force) {
		menu->dotowards = true;
		menu->towards_xy[0] = xy[0];
		menu->towards_xy[1] = xy[1];

		if (force)
			menu->towardstime = DBL_MAX;  /* unlimited time */
		else
			menu->towardstime = PIL_check_seconds_timer();
	}
}

static void ui_mouse_motion_towards_init(uiPopupBlockHandle *menu, const int xy[2])
{
	ui_mouse_motion_towards_init_ex(menu, xy, false);
}

static void ui_mouse_motion_towards_reinit(uiPopupBlockHandle *menu, const int xy[2])
{
	ui_mouse_motion_towards_init_ex(menu, xy, true);
}

static bool ui_mouse_motion_towards_check(uiBlock *block, uiPopupBlockHandle *menu, const int xy[2],
                                          const bool use_wiggle_room)
{
	float p1[2], p2[2], p3[2], p4[2];
	float oldp[2] = {menu->towards_xy[0], menu->towards_xy[1]};
	const float newp[2] = {xy[0], xy[1]};
	bool closer;
	const float margin = MENU_TOWARDS_MARGIN;
	rctf rect_px;

	BLI_assert(block->flag & UI_BLOCK_MOVEMOUSE_QUIT);


	/* annoying fix for [#36269], this is a bit odd but in fact works quite well
	 * don't mouse-out of a menu if another menu has been created after it.
	 * if this causes problems we could remove it and check on a different fix - campbell */
	if (menu->region->next) {
		/* am I the last menu (test) */
		ARegion *ar = menu->region->next;
		do {
			uiBlock *block_iter = ar->uiblocks.first;
			if (block_iter && ui_block_is_menu(block_iter)) {
				return true;
			}
		} while ((ar = ar->next));
	}
	/* annoying fix end! */


	if (!menu->dotowards) {
		return false;
	}

	if (len_squared_v2v2(oldp, newp) < (4.0f * 4.0f))
		return menu->dotowards;

	/* verify that we are moving towards one of the edges of the
	 * menu block, in other words, in the triangle formed by the
	 * initial mouse location and two edge points. */
	ui_block_to_window_rctf(menu->region, block, &rect_px, &block->rect);

	p1[0] = rect_px.xmin - margin;
	p1[1] = rect_px.ymin - margin;

	p2[0] = rect_px.xmax + margin;
	p2[1] = rect_px.ymin - margin;
	
	p3[0] = rect_px.xmax + margin;
	p3[1] = rect_px.ymax + margin;

	p4[0] = rect_px.xmin - margin;
	p4[1] = rect_px.ymax + margin;

	/* allow for some wiggle room, if the user moves a few pixels away,
	 * don't immediately quit (only for top level menus) */
	if (use_wiggle_room) {
		const float cent[2] = {
		    BLI_rctf_cent_x(&rect_px),
		    BLI_rctf_cent_y(&rect_px)};
		float delta[2];

		sub_v2_v2v2(delta, oldp, cent);
		normalize_v2(delta);
		mul_v2_fl(delta, MENU_TOWARDS_WIGGLE_ROOM);
		add_v2_v2(oldp, delta);
	}

	closer = (isect_point_tri_v2(newp, oldp, p1, p2) ||
	          isect_point_tri_v2(newp, oldp, p2, p3) ||
	          isect_point_tri_v2(newp, oldp, p3, p4) ||
	          isect_point_tri_v2(newp, oldp, p4, p1));

	if (!closer)
		menu->dotowards = false;

	/* 1 second timer */
	if (PIL_check_seconds_timer() - menu->towardstime > BUTTON_MOUSE_TOWARDS_THRESH)
		menu->dotowards = false;

	return menu->dotowards;
}

#ifdef USE_KEYNAV_LIMIT
static void ui_mouse_motion_keynav_init(struct uiKeyNavLock *keynav, const wmEvent *event)
{
	keynav->is_keynav = true;
	copy_v2_v2_int(keynav->event_xy, &event->x);
}
/**
 * Return true if keyinput isn't blocking mouse-motion,
 * or if the mouse-motion is enough to disable keyinput.
 */
static bool ui_mouse_motion_keynav_test(struct uiKeyNavLock *keynav, const wmEvent *event)
{
	if (keynav->is_keynav && (len_manhattan_v2v2_int(keynav->event_xy, &event->x) > BUTTON_KEYNAV_PX_LIMIT)) {
		keynav->is_keynav = false;
	}

	return keynav->is_keynav;
}
#endif  /* USE_KEYNAV_LIMIT */

static char ui_menu_scroll_test(uiBlock *block, int my)
{
	if (block->flag & (UI_BLOCK_CLIPTOP | UI_BLOCK_CLIPBOTTOM)) {
		if (block->flag & UI_BLOCK_CLIPTOP) 
			if (my > block->rect.ymax - UI_MENU_SCROLL_MOUSE)
				return 't';
		if (block->flag & UI_BLOCK_CLIPBOTTOM)
			if (my < block->rect.ymin + UI_MENU_SCROLL_MOUSE)
				return 'b';
	}
	return 0;
}

static int ui_menu_scroll(ARegion *ar, uiBlock *block, int my, uiBut *to_bt)
{
	uiBut *bt;
	float dy = 0.0f;

	if (to_bt) {
		/* scroll to activated button */
		if (block->flag & UI_BLOCK_CLIPTOP) {
			if (to_bt->rect.ymax > block->rect.ymax - UI_MENU_SCROLL_ARROW)
				dy = block->rect.ymax - to_bt->rect.ymax - UI_MENU_SCROLL_ARROW;
		}
		if (block->flag & UI_BLOCK_CLIPBOTTOM) {
			if (to_bt->rect.ymin < block->rect.ymin + UI_MENU_SCROLL_ARROW)
				dy = block->rect.ymin - to_bt->rect.ymin + UI_MENU_SCROLL_ARROW;
		}
	}
	else {
		/* scroll when mouse over arrow buttons */
		char test = ui_menu_scroll_test(block, my);

		if (test == 't')
			dy = -UI_UNIT_Y; /* scroll to the top */
		else if (test == 'b')
			dy = UI_UNIT_Y; /* scroll to the bottom */
	}

	if (dy != 0.0f) {
		if (dy < 0.0f) {
			/* stop at top item, extra 0.5 unit Y makes it snap nicer */
			float ymax = -FLT_MAX;

			for (bt = block->buttons.first; bt; bt = bt->next)
				ymax = max_ff(ymax, bt->rect.ymax);

			if (ymax + dy - UI_UNIT_Y * 0.5f < block->rect.ymax - UI_MENU_SCROLL_PAD)
				dy = block->rect.ymax - ymax - UI_MENU_SCROLL_PAD;
		}
		else {
			/* stop at bottom item, extra 0.5 unit Y makes it snap nicer */
			float ymin = FLT_MAX;

			for (bt = block->buttons.first; bt; bt = bt->next)
				ymin = min_ff(ymin, bt->rect.ymin);

			if (ymin + dy + UI_UNIT_Y * 0.5f > block->rect.ymin + UI_MENU_SCROLL_PAD)
				dy = block->rect.ymin - ymin + UI_MENU_SCROLL_PAD;
		}

		/* apply scroll offset */
		for (bt = block->buttons.first; bt; bt = bt->next) {
			bt->rect.ymin += dy;
			bt->rect.ymax += dy;
		}

		/* set flags again */
		ui_popup_block_scrolltest(block);
		
		ED_region_tag_redraw(ar);
		
		return 1;
	}
	
	return 0;
}

/**
 * Special function to handle nested menus.
 * let the parent menu get the event.
 *
 * This allows a menu to be open,
 * but send key events to the parent if theres no active buttons.
 *
 * Without this keyboard navigation from menu's wont work.
 */
static bool ui_menu_pass_event_to_parent_if_nonactive(uiPopupBlockHandle *menu, const uiBut *but,
                                                      const int level, const int retval)
{
	if ((level != 0) && (but == NULL)) {
		menu->menuretval = UI_RETURN_OUT | UI_RETURN_OUT_PARENT;
		(void) retval;  /* so release builds with strict flags are happy as well */
		BLI_assert(retval == WM_UI_HANDLER_CONTINUE);
		return true;
	}
	else {
		return false;
	}
}

static int ui_handle_menu_button(bContext *C, const wmEvent *event, uiPopupBlockHandle *menu)
{
	ARegion *ar = menu->region;
	uiBut *but = ui_but_find_activated(ar);
	int retval;

	if (but) {
		ScrArea *ctx_area = CTX_wm_area(C);
		ARegion *ctx_region = CTX_wm_region(C);

		if (menu->ctx_area) CTX_wm_area_set(C, menu->ctx_area);
		if (menu->ctx_region) CTX_wm_region_set(C, menu->ctx_region);

		retval = ui_handle_button_event(C, event, but);

		if (menu->ctx_area) CTX_wm_area_set(C, ctx_area);
		if (menu->ctx_region) CTX_wm_region_set(C, ctx_region);
	}
	else {
		retval = ui_handle_button_over(C, event, ar);
	}

	return retval;
}

static int ui_handle_menu_event(bContext *C, const wmEvent *event, uiPopupBlockHandle *menu,
                                int level, const bool is_parent_inside)
{
	ARegion *ar;
	uiBlock *block;
	uiBut *but, *bt;
	int mx, my, retval;
	bool inside;

	ar = menu->region;
	block = ar->uiblocks.first;

	retval = WM_UI_HANDLER_CONTINUE;

	mx = event->x;
	my = event->y;
	ui_window_to_block(ar, block, &mx, &my);

	/* check if mouse is inside block */
	inside = BLI_rctf_isect_pt(&block->rect, mx, my);

	/* if there's an active modal button, don't check events or outside, except for search menu */
	but = ui_but_find_activated(ar);

	if (but && button_modal_state(but->active->state)) {
		if (block->flag & UI_BLOCK_MOVEMOUSE_QUIT) {
			/* if a button is activated modal, always reset the start mouse
			 * position of the towards mechanism to avoid loosing focus,
			 * and don't handle events */
			ui_mouse_motion_towards_reinit(menu, &event->x);
		}
	}
	else if (event->type == TIMER) {
		if (event->customdata == menu->scrolltimer)
			ui_menu_scroll(ar, block, my, NULL);
	}
	else {
		/* for ui_mouse_motion_towards_block */
		if (event->type == MOUSEMOVE) {
			if (block->flag & UI_BLOCK_MOVEMOUSE_QUIT) {
				ui_mouse_motion_towards_init(menu, &event->x);
			}
			
			/* add menu scroll timer, if needed */
			if (ui_menu_scroll_test(block, my))
				if (menu->scrolltimer == NULL)
					menu->scrolltimer =
					    WM_event_add_timer(CTX_wm_manager(C), CTX_wm_window(C), TIMER, MENU_SCROLL_INTERVAL);
		}
		
		/* first block own event func */
		if (block->block_event_func && block->block_event_func(C, block, event)) {
			/* pass */
		}   /* events not for active search menu button */
		else {
			int act = 0;

			switch (event->type) {

				/* closing sublevels of pulldowns */
				case LEFTARROWKEY:
					if (event->val == KM_PRESS && (block->flag & UI_BLOCK_LOOP))
						if (block->saferct.first)
							menu->menuretval = UI_RETURN_OUT;

					retval = WM_UI_HANDLER_BREAK;
					break;

				/* opening sublevels of pulldowns */
				case RIGHTARROWKEY:
					if (event->val == KM_PRESS && (block->flag & UI_BLOCK_LOOP)) {

						if (ui_menu_pass_event_to_parent_if_nonactive(menu, but, level, retval))
							break;

						but = ui_but_find_activated(ar);

						if (!but) {
							/* no item active, we make first active */
							if (block->direction & UI_TOP) but = ui_but_last(block);
							else but = ui_but_first(block);
						}

						if (but && ELEM(but->type, BLOCK, PULLDOWN))
							ui_handle_button_activate(C, ar, but, BUTTON_ACTIVATE_OPEN);
					}

					retval = WM_UI_HANDLER_BREAK;
					break;
				
				case UPARROWKEY:
				case DOWNARROWKEY:
				case WHEELUPMOUSE:
				case WHEELDOWNMOUSE:
				case MOUSEPAN:
					/* arrowkeys: only handle for block_loop blocks */
					if (event->alt || event->shift || event->ctrl || event->oskey) {
						/* pass */
					}
					else if (inside || (block->flag & UI_BLOCK_LOOP)) {
						int type = event->type;
						int val = event->val;
						
						/* convert pan to scrollwheel */
						if (type == MOUSEPAN)
							ui_pan_to_scroll(event, &type, &val);
						
						if (val == KM_PRESS) {
							const eButType type_flip = BUT | ROW;

							if (ui_menu_pass_event_to_parent_if_nonactive(menu, but, level, retval))
								break;

#ifdef USE_KEYNAV_LIMIT
							ui_mouse_motion_keynav_init(&menu->keynav_state, event);
#endif

							but = ui_but_find_activated(ar);
							if (but) {
								/* is there a situation where UI_LEFT or UI_RIGHT would also change navigation direction? */
								if (((ELEM(type, DOWNARROWKEY, WHEELDOWNMOUSE)) && (block->direction & UI_DOWN)) ||
								    ((ELEM(type, DOWNARROWKEY, WHEELDOWNMOUSE)) && (block->direction & UI_RIGHT)) ||
								    ((ELEM(type, UPARROWKEY, WHEELUPMOUSE)) && (block->direction & UI_TOP)))
								{
									/* the following is just a hack - uiBut->type set to BUT and BUTM have there menus built 
									 * opposite ways - this should be changed so that all popup-menus use the same uiBlock->direction */
									if (but->type & type_flip)
										but = ui_but_next(but);
									else
										but = ui_but_prev(but);
								}
								else {
									if (but->type & type_flip)
										but = ui_but_prev(but);
									else
										but = ui_but_next(but);
								}

								if (but) {
									ui_handle_button_activate(C, ar, but, BUTTON_ACTIVATE);
									ui_menu_scroll(ar, block, my, but);
								}
							}

							if (!but) {
								if (((ELEM(type, UPARROWKEY, WHEELUPMOUSE)) && (block->direction & UI_DOWN)) ||
								    ((ELEM(type, UPARROWKEY, WHEELUPMOUSE)) && (block->direction & UI_RIGHT)) ||
								    ((ELEM(type, DOWNARROWKEY, WHEELDOWNMOUSE)) && (block->direction & UI_TOP)))
								{
									if ((bt = ui_but_first(block)) && (bt->type & type_flip)) {
										bt = ui_but_last(block);
									}
									else {
										/* keep ui_but_first() */
									}
								}
								else {
									if ((bt = ui_but_first(block)) && (bt->type & type_flip)) {
										/* keep ui_but_first() */
									}
									else {
										bt = ui_but_last(block);
									}
								}

								if (bt) {
									ui_handle_button_activate(C, ar, bt, BUTTON_ACTIVATE);
									ui_menu_scroll(ar, block, my, bt);
								}
							}
						}

						retval = WM_UI_HANDLER_BREAK;
					}

					break;

				case ONEKEY:    case PAD1:
					act = 1;
				case TWOKEY:    case PAD2:
					if (act == 0) act = 2;
				case THREEKEY:  case PAD3:
					if (act == 0) act = 3;
				case FOURKEY:   case PAD4:
					if (act == 0) act = 4;
				case FIVEKEY:   case PAD5:
					if (act == 0) act = 5;
				case SIXKEY:    case PAD6:
					if (act == 0) act = 6;
				case SEVENKEY:  case PAD7:
					if (act == 0) act = 7;
				case EIGHTKEY:  case PAD8:
					if (act == 0) act = 8;
				case NINEKEY:   case PAD9:
					if (act == 0) act = 9;
				case ZEROKEY:   case PAD0:
					if (act == 0) act = 10;

					if ((block->flag & UI_BLOCK_NUMSELECT) && event->val == KM_PRESS) {
						int count;

						if (ui_menu_pass_event_to_parent_if_nonactive(menu, but, level, retval))
							break;

						if (event->alt) act += 10;

						count = 0;
						for (but = block->buttons.first; but; but = but->next) {
							int doit = FALSE;
							
							if (but->type != LABEL && but->type != LISTLABEL && but->type != SEPR)
								count++;
							
							/* exception for rna layer buts */
							if (but->rnapoin.data && but->rnaprop) {
								if (ELEM(RNA_property_subtype(but->rnaprop), PROP_LAYER, PROP_LAYER_MEMBER)) {
									if (but->rnaindex == act - 1)
										doit = TRUE;
								}
							}
							else if (count == act) {
								doit = TRUE;
							}
							
							if (doit) {
								/* activate buttons but open menu's */
								uiButtonActivateType activate;
								if (but->type == PULLDOWN) {
									activate = BUTTON_ACTIVATE_OPEN;
								}
								else {
									activate = BUTTON_ACTIVATE_APPLY;
								}

								ui_handle_button_activate(C, ar, but, activate);
								break;
							}
						}

						retval = WM_UI_HANDLER_BREAK;
					}
					break;

				/* Handle keystrokes on menu items */
				case AKEY:
				case BKEY:
				case CKEY:
				case DKEY:
				case EKEY:
				case FKEY:
				case GKEY:
				case HKEY:
				case IKEY:
				case JKEY:
				case KKEY:
				case LKEY:
				case MKEY:
				case NKEY:
				case OKEY:
				case PKEY:
				case QKEY:
				case RKEY:
				case SKEY:
				case TKEY:
				case UKEY:
				case VKEY:
				case WKEY:
				case XKEY:
				case YKEY:
				case ZKEY:
				{
					if ((event->val  == KM_PRESS || event->val == KM_DBL_CLICK) &&
					    (event->shift == FALSE) &&
					    (event->ctrl  == FALSE) &&
					    (event->oskey == FALSE))
					{
						if (ui_menu_pass_event_to_parent_if_nonactive(menu, but, level, retval))
							break;

						for (but = block->buttons.first; but; but = but->next) {

							if (but->menu_key == event->type) {
								if (ELEM(but->type, BUT, BUTM)) {
									/* mainly for operator buttons */
									ui_handle_button_activate(C, ar, but, BUTTON_ACTIVATE_APPLY);
								}
								else if (ELEM(but->type, BLOCK, PULLDOWN)) {
									/* open submenus (like right arrow key) */
									ui_handle_button_activate(C, ar, but, BUTTON_ACTIVATE_OPEN);
								}
								else if (but->type == MENU) {
									/* activate menu items */
									ui_handle_button_activate(C, ar, but, BUTTON_ACTIVATE);
								}
								else {
									printf("%s: error, but->menu_key type: %d\n", __func__, but->type);
								}

								break;
							}
						}

						retval = WM_UI_HANDLER_BREAK;
					}
					break;
				}
			}
		}
		
		/* here we check return conditions for menus */
		if (block->flag & UI_BLOCK_LOOP) {
			/* if we click outside the block, verify if we clicked on the
			 * button that opened us, otherwise we need to close */
			if (inside == 0) {
				uiSafetyRct *saferct = block->saferct.first;

				if (ELEM3(event->type, LEFTMOUSE, MIDDLEMOUSE, RIGHTMOUSE) && event->val == KM_PRESS) {
					if (saferct && !BLI_rctf_isect_pt(&saferct->parent, event->x, event->y)) {
						if (block->flag & (UI_BLOCK_OUT_1))
							menu->menuretval = UI_RETURN_OK;
						else
							menu->menuretval = UI_RETURN_OUT;
					}
				}
			}

			if (menu->menuretval) {
				/* pass */
			}
#ifdef USE_KEYNAV_LIMIT
			else if ((event->type == MOUSEMOVE) && ui_mouse_motion_keynav_test(&menu->keynav_state, event)) {
				/* don't handle the mousemove if we're using key-navigation */
				retval = WM_UI_HANDLER_BREAK;
			}
#endif
			else if (event->type == ESCKEY && event->val == KM_PRESS) {
				/* esc cancels this and all preceding menus */
				menu->menuretval = UI_RETURN_CANCEL;
			}
			else if (ELEM(event->type, RETKEY, PADENTER) && event->val == KM_PRESS) {
				/* enter will always close this block, we let the event
				 * get handled by the button if it is activated, otherwise we cancel */
				if (!ui_but_find_activated(ar))
					menu->menuretval = UI_RETURN_CANCEL | UI_RETURN_POPUP_OK;
			}
			else {

				/* check mouse moving outside of the menu */
				if (inside == 0 && (block->flag & UI_BLOCK_MOVEMOUSE_QUIT)) {
					uiSafetyRct *saferct;

					ui_mouse_motion_towards_check(block, menu, &event->x, is_parent_inside == false);
					
					/* check for all parent rects, enables arrowkeys to be used */
					for (saferct = block->saferct.first; saferct; saferct = saferct->next) {
						/* for mouse move we only check our own rect, for other
						 * events we check all preceding block rects too to make
						 * arrow keys navigation work */
						if (event->type != MOUSEMOVE || saferct == block->saferct.first) {
							if (BLI_rctf_isect_pt(&saferct->parent, (float)event->x, (float)event->y))
								break;
							if (BLI_rctf_isect_pt(&saferct->safety, (float)event->x, (float)event->y))
								break;
						}
					}

					/* strict check, and include the parent rect */
					if (!menu->dotowards && !saferct) {
						if (block->flag & (UI_BLOCK_OUT_1))
							menu->menuretval = UI_RETURN_OK;
						else
							menu->menuretval = UI_RETURN_OUT;
					}
					else if (menu->dotowards && event->type == MOUSEMOVE)
						retval = WM_UI_HANDLER_BREAK;
				}
			}

			/* end switch */
		}
	}

	/* if we are didn't handle the event yet, lets pass it on to
	 * buttons inside this region. disabled inside check .. not sure
	 * anymore why it was there? but it meant enter didn't work
	 * for example when mouse was not over submenu */
	if ((event->type == TIMER) ||
	    (/*inside &&*/ (!menu->menuretval || (menu->menuretval & UI_RETURN_UPDATE)) && retval == WM_UI_HANDLER_CONTINUE))
	{
		retval = ui_handle_menu_button(C, event, menu);
	}

	/* if we set a menu return value, ensure we continue passing this on to
	 * lower menus and buttons, so always set continue then, and if we are
	 * inside the region otherwise, ensure we swallow the event */
	if (menu->menuretval)
		return WM_UI_HANDLER_CONTINUE;
	else if (inside)
		return WM_UI_HANDLER_BREAK;
	else
		return retval;
}

static int ui_handle_menu_return_submenu(bContext *C, const wmEvent *event, uiPopupBlockHandle *menu)
{
	ARegion *ar;
	uiBut *but;
	uiBlock *block;
	uiHandleButtonData *data;
	uiPopupBlockHandle *submenu;

	ar = menu->region;
	block = ar->uiblocks.first;

	but = ui_but_find_activated(ar);
	data = but->active;
	submenu = data->menu;

	if (submenu->menuretval) {
		bool update;

		/* first decide if we want to close our own menu cascading, if
		 * so pass on the sub menu return value to our own menu handle */
		if ((submenu->menuretval & UI_RETURN_OK) || (submenu->menuretval & UI_RETURN_CANCEL)) {
			if (!(block->flag & UI_BLOCK_KEEP_OPEN)) {
				menu->menuretval = submenu->menuretval;
				menu->butretval = data->retval;
			}
		}

		update = (submenu->menuretval & UI_RETURN_UPDATE) != 0;

		/* now let activated button in this menu exit, which
		 * will actually close the submenu too */
		ui_handle_button_return_submenu(C, event, but);

		if (update)
			submenu->menuretval = 0;
	}

	if (block->flag & UI_BLOCK_MOVEMOUSE_QUIT) {
		/* for cases where close does not cascade, allow the user to
		 * move the mouse back towards the menu without closing */
		ui_mouse_motion_towards_reinit(menu, &event->x);
	}

	if (menu->menuretval)
		return WM_UI_HANDLER_CONTINUE;
	else
		return WM_UI_HANDLER_BREAK;
}

static int ui_handle_menus_recursive(bContext *C, const wmEvent *event, uiPopupBlockHandle *menu,
                                     int level, const bool is_parent_inside)
{
	uiBut *but;
	uiHandleButtonData *data;
	uiPopupBlockHandle *submenu;
	int retval = WM_UI_HANDLER_CONTINUE;
	bool do_towards_reinit = false;

	/* check if we have a submenu, and handle events for it first */
	but = ui_but_find_activated(menu->region);
	data = (but) ? but->active : NULL;
	submenu = (data) ? data->menu : NULL;

	if (submenu) {
		bool inside = false;

		if (is_parent_inside == false) {
			int mx, my;
			uiBlock *block = menu->region->uiblocks.first;

			mx = event->x;
			my = event->y;
			ui_window_to_block(menu->region, block, &mx, &my);
			inside = BLI_rctf_isect_pt(&block->rect, mx, my);
		}

		retval = ui_handle_menus_recursive(C, event, submenu, level + 1, is_parent_inside || inside);
	}

	/* now handle events for our own menu */
	if (retval == WM_UI_HANDLER_CONTINUE || event->type == TIMER) {
		const bool do_but_search = (but && ELEM(but->type, SEARCH_MENU, SEARCH_MENU_UNLINK));
		if (submenu && submenu->menuretval) {
			const bool do_ret_out_parent = (submenu->menuretval & UI_RETURN_OUT_PARENT) != 0;
			retval = ui_handle_menu_return_submenu(C, event, menu);
			submenu = NULL;  /* hint not to use this, it may be freed by call above */
			(void)submenu;
			/* we may want to quit the submenu and handle the even in this menu,
			 * if its important to use it, check 'data->menu' first */
			if (((retval == WM_UI_HANDLER_BREAK) && do_ret_out_parent) == 0) {
				/* skip applying the event */
				return retval;
			}
		}

		if (do_but_search) {
			uiBlock *block = menu->region->uiblocks.first;

			retval = ui_handle_menu_button(C, event, menu);

			if (block->flag & UI_BLOCK_MOVEMOUSE_QUIT) {
				/* when there is a active search button and we close it,
				 * we need to reinit the mouse coords [#35346] */
				if (ui_but_find_activated(menu->region) != but) {
					do_towards_reinit = true;
				}
			}
		}
		else {
			retval = ui_handle_menu_event(C, event, menu, level, is_parent_inside);
		}
	}

	if (do_towards_reinit) {
		ui_mouse_motion_towards_reinit(menu, &event->x);
	}

	return retval;
}

/* *************** UI event handlers **************** */

static int ui_handler_region(bContext *C, const wmEvent *event, void *UNUSED(userdata))
{
	ARegion *ar;
	uiBut *but;
	int retval;

	/* here we handle buttons at the region level, non-modal */
	ar = CTX_wm_region(C);
	retval = WM_UI_HANDLER_CONTINUE;

	if (ar == NULL) return retval;
	if (ar->uiblocks.first == NULL) return retval;

	/* either handle events for already activated button or try to activate */
	but = ui_but_find_activated(ar);

	retval = ui_handler_panel_region(C, event);

	if (retval == WM_UI_HANDLER_CONTINUE)
		retval = ui_handle_list_event(C, event, ar);

	if (retval == WM_UI_HANDLER_CONTINUE) {
		if (but)
			retval = ui_handle_button_event(C, event, but);
		else
			retval = ui_handle_button_over(C, event, ar);
	}

	/* re-enable tooltips */
	if (event->type == MOUSEMOVE && (event->x != event->prevx || event->y != event->prevy))
		ui_blocks_set_tooltips(ar, true);
	
	/* delayed apply callbacks */
	ui_apply_but_funcs_after(C);

	return retval;
}

static void ui_handler_remove_region(bContext *C, void *UNUSED(userdata))
{
	bScreen *sc;
	ARegion *ar;

	ar = CTX_wm_region(C);
	if (ar == NULL) return;

	uiFreeBlocks(C, &ar->uiblocks);
	
	sc = CTX_wm_screen(C);
	if (sc == NULL) return;

	/* delayed apply callbacks, but not for screen level regions, those
	 * we rather do at the very end after closing them all, which will
	 * be done in ui_handler_region/window */
	if (BLI_findindex(&sc->regionbase, ar) == -1)
		ui_apply_but_funcs_after(C);
}

static int ui_handler_region_menu(bContext *C, const wmEvent *event, void *UNUSED(userdata))
{
	ARegion *ar;
	uiBut *but;

	/* here we handle buttons at the window level, modal, for example
	 * while number sliding, text editing, or when a menu block is open */
	ar = CTX_wm_menu(C);
	if (!ar)
		ar = CTX_wm_region(C);

	but = ui_but_find_activated(ar);

	if (but) {
		uiHandleButtonData *data;

		/* handle activated button events */
		data = but->active;

		if (data->state == BUTTON_STATE_MENU_OPEN) {
			int retval;

			/* handle events for menus and their buttons recursively,
			 * this will handle events from the top to the bottom menu */
			if (data->menu)
				retval = ui_handle_menus_recursive(C, event, data->menu, 0, false);

			/* handle events for the activated button */
			if ((data->menu && (retval == WM_UI_HANDLER_CONTINUE)) ||
			    (event->type == TIMER))
			{
				if (data->menu && data->menu->menuretval)
					ui_handle_button_return_submenu(C, event, but);
				else
					ui_handle_button_event(C, event, but);
			}
		}
		else {
			/* handle events for the activated button */
			ui_handle_button_event(C, event, but);
		}
	}

	/* re-enable tooltips */
	if (event->type == MOUSEMOVE && (event->x != event->prevx || event->y != event->prevy))
		ui_blocks_set_tooltips(ar, true);

	/* delayed apply callbacks */
	ui_apply_but_funcs_after(C);

	/* we block all events, this is modal interaction */
	return WM_UI_HANDLER_BREAK;
}

/* two types of popups, one with operator + enum, other with regular callbacks */
static int ui_handler_popup(bContext *C, const wmEvent *event, void *userdata)
{
	uiPopupBlockHandle *menu = userdata;

	/* we block all events, this is modal interaction, except for drop events which is described below */
	int retval = WM_UI_HANDLER_BREAK;

	if (event->type == EVT_DROP) {
		/* if we're handling drop event we'll want it to be handled by popup callee as well,
		 * so it'll be possible to perform such operations as opening .blend files by dropping
		 * them into blender even if there's opened popup like splash screen (sergey)
		 */

		retval = WM_UI_HANDLER_CONTINUE;
	}

	ui_handle_menus_recursive(C, event, menu, 0, false);

	/* free if done, does not free handle itself */
	if (menu->menuretval) {
		/* copy values, we have to free first (closes region) */
		uiPopupBlockHandle temp = *menu;
		
		ui_popup_block_free(C, menu);
		UI_remove_popup_handlers(&CTX_wm_window(C)->modalhandlers, menu);

#ifdef USE_DRAG_TOGGLE
		{
			wmWindow *win = CTX_wm_window(C);
			WM_event_free_ui_handler_all(C, &win->modalhandlers,
			                             ui_handler_region_drag_toggle, ui_handler_region_drag_toggle_remove);
		}
#endif

		if ((temp.menuretval & UI_RETURN_OK) || (temp.menuretval & UI_RETURN_POPUP_OK)) {
			if (temp.popup_func)
				temp.popup_func(C, temp.popup_arg, temp.retvalue);
			if (temp.optype)
				WM_operator_name_call(C, temp.optype->idname, temp.opcontext, NULL);
		}
		else if (temp.cancel_func)
			temp.cancel_func(C, temp.popup_arg);

		WM_event_add_mousemove(C);
	}
	else {
		/* re-enable tooltips */
		if (event->type == MOUSEMOVE && (event->x != event->prevx || event->y != event->prevy))
			ui_blocks_set_tooltips(menu->region, true);
	}

	/* delayed apply callbacks */
	ui_apply_but_funcs_after(C);

	return retval;
}

static void ui_handler_remove_popup(bContext *C, void *userdata)
{
	uiPopupBlockHandle *menu = userdata;

	/* free menu block if window is closed for some reason */
	ui_popup_block_free(C, menu);

	/* delayed apply callbacks */
	ui_apply_but_funcs_after(C);
}

void UI_add_region_handlers(ListBase *handlers)
{
	WM_event_remove_ui_handler(handlers, ui_handler_region, ui_handler_remove_region, NULL, FALSE);
	WM_event_add_ui_handler(NULL, handlers, ui_handler_region, ui_handler_remove_region, NULL);
}

void UI_add_popup_handlers(bContext *C, ListBase *handlers, uiPopupBlockHandle *popup)
{
	WM_event_add_ui_handler(C, handlers, ui_handler_popup, ui_handler_remove_popup, popup);
}

void UI_remove_popup_handlers(ListBase *handlers, uiPopupBlockHandle *popup)
{
	WM_event_remove_ui_handler(handlers, ui_handler_popup, ui_handler_remove_popup, popup, FALSE);
}

void UI_remove_popup_handlers_all(bContext *C, ListBase *handlers)
{
	WM_event_free_ui_handler_all(C, handlers, ui_handler_popup, ui_handler_remove_popup);
}

bool UI_textbutton_activate_event(const bContext *C, ARegion *ar,
                                  const void *rna_poin_data, const char *rna_prop_id)
{
	uiBlock *block;
	uiBut *but = NULL;
	
	for (block = ar->uiblocks.first; block; block = block->next) {
		for (but = block->buttons.first; but; but = but->next) {
			if (but->type == TEX) {
				if (but->rnaprop && but->rnapoin.data == rna_poin_data) {
					if (STREQ(RNA_property_identifier(but->rnaprop), rna_prop_id)) {
						break;
					}
				}
			}
		}
		if (but)
			break;
	}
	
	if (but) {
		uiButActiveOnly(C, ar, block, but);
		return true;
	}
	else {
		return false;
	}
}
<|MERGE_RESOLUTION|>--- conflicted
+++ resolved
@@ -3617,7 +3617,6 @@
 				return WM_UI_HANDLER_BREAK;
 			}
 		}
-<<<<<<< HEAD
 	}
 	else if (data->state == BUTTON_STATE_WAIT_DRAG) {
 		
@@ -3640,6 +3639,69 @@
 	}
 
 	return WM_UI_HANDLER_CONTINUE;
+}
+
+
+static bool ui_numedit_but_NORMAL(uiBut *but, uiHandleButtonData *data, int mx, int my)
+{
+	float dx, dy, rad, radsq, mrad, *fp;
+	int mdx, mdy;
+	bool changed = true;
+	
+	/* button is presumed square */
+	/* if mouse moves outside of sphere, it does negative normal */
+
+	/* note that both data->vec and data->origvec should be normalized
+	 * else we'll get a harmless but annoying jump when first clicking */
+
+	fp = data->origvec;
+	rad = BLI_rctf_size_x(&but->rect);
+	radsq = rad * rad;
+	
+	if (fp[2] > 0.0f) {
+		mdx = (rad * fp[0]);
+		mdy = (rad * fp[1]);
+	}
+	else if (fp[2] > -1.0f) {
+		mrad = rad / sqrtf(fp[0] * fp[0] + fp[1] * fp[1]);
+		
+		mdx = 2.0f * mrad * fp[0] - (rad * fp[0]);
+		mdy = 2.0f * mrad * fp[1] - (rad * fp[1]);
+	}
+	else {
+		mdx = mdy = 0;
+	}
+	
+	dx = (float)(mx + mdx - data->dragstartx);
+	dy = (float)(my + mdy - data->dragstarty);
+
+	fp = data->vec;
+	mrad = dx * dx + dy * dy;
+	if (mrad < radsq) { /* inner circle */
+		fp[0] = dx;
+		fp[1] = dy;
+		fp[2] = sqrt(radsq - dx * dx - dy * dy);
+	}
+	else {  /* outer circle */
+		
+		mrad = rad / sqrtf(mrad);  // veclen
+		
+		dx *= (2.0f * mrad - 1.0f);
+		dy *= (2.0f * mrad - 1.0f);
+		
+		mrad = dx * dx + dy * dy;
+		if (mrad < radsq) {
+			fp[0] = dx;
+			fp[1] = dy;
+			fp[2] = -sqrt(radsq - dx * dx - dy * dy);
+		}
+	}
+	normalize_v3(fp);
+
+	data->draglastx = mx;
+	data->draglasty = my;
+
+	return changed;
 }
 
 static int ui_do_but_COLOR(bContext *C, uiBut *but, uiHandleButtonData *data, const wmEvent *event)
@@ -3706,8 +3768,6 @@
 			button_activate_state(C, but, BUTTON_STATE_EXIT);
 			return WM_UI_HANDLER_BREAK;
 		}
-=======
->>>>>>> f4315460
 	}
 	else if (data->state == BUTTON_STATE_WAIT_DRAG) {
 
@@ -3757,103 +3817,6 @@
 			return WM_UI_HANDLER_BREAK;
 		}
 
-	}
-
-	return WM_UI_HANDLER_CONTINUE;
-}
-
-static bool ui_numedit_but_NORMAL(uiBut *but, uiHandleButtonData *data, int mx, int my)
-{
-	float dx, dy, rad, radsq, mrad, *fp;
-	int mdx, mdy;
-	bool changed = true;
-	
-	/* button is presumed square */
-	/* if mouse moves outside of sphere, it does negative normal */
-
-	/* note that both data->vec and data->origvec should be normalized
-	 * else we'll get a harmless but annoying jump when first clicking */
-
-	fp = data->origvec;
-	rad = BLI_rctf_size_x(&but->rect);
-	radsq = rad * rad;
-	
-	if (fp[2] > 0.0f) {
-		mdx = (rad * fp[0]);
-		mdy = (rad * fp[1]);
-	}
-	else if (fp[2] > -1.0f) {
-		mrad = rad / sqrtf(fp[0] * fp[0] + fp[1] * fp[1]);
-		
-		mdx = 2.0f * mrad * fp[0] - (rad * fp[0]);
-		mdy = 2.0f * mrad * fp[1] - (rad * fp[1]);
-	}
-	else {
-		mdx = mdy = 0;
-	}
-	
-	dx = (float)(mx + mdx - data->dragstartx);
-	dy = (float)(my + mdy - data->dragstarty);
-
-	fp = data->vec;
-	mrad = dx * dx + dy * dy;
-	if (mrad < radsq) { /* inner circle */
-		fp[0] = dx;
-		fp[1] = dy;
-		fp[2] = sqrt(radsq - dx * dx - dy * dy);
-	}
-	else {  /* outer circle */
-		
-		mrad = rad / sqrtf(mrad);  // veclen
-		
-		dx *= (2.0f * mrad - 1.0f);
-		dy *= (2.0f * mrad - 1.0f);
-		
-		mrad = dx * dx + dy * dy;
-		if (mrad < radsq) {
-			fp[0] = dx;
-			fp[1] = dy;
-			fp[2] = -sqrt(radsq - dx * dx - dy * dy);
-		}
-	}
-	normalize_v3(fp);
-
-	data->draglastx = mx;
-	data->draglasty = my;
-
-	return changed;
-}
-
-static int ui_do_but_COLOR(bContext *C, uiBut *but, uiHandleButtonData *data, const wmEvent *event)
-{
-	if (data->state == BUTTON_STATE_HIGHLIGHT) {
-		if (ELEM3(event->type, LEFTMOUSE, PADENTER, RETKEY) && event->val == KM_PRESS) {
-			button_activate_state(C, but, BUTTON_STATE_MENU_OPEN);
-			return WM_UI_HANDLER_BREAK;
-		}
-		else if (ELEM3(event->type, MOUSEPAN, WHEELDOWNMOUSE, WHEELUPMOUSE) && event->alt) {
-			float *hsv = ui_block_hsv_get(but->block);
-			float col[3];
-
-			ui_get_but_vectorf(but, col);
-			rgb_to_hsv_compat_v(col, hsv);
-
-			if (event->type == WHEELDOWNMOUSE)
-				hsv[2] = CLAMPIS(hsv[2] - 0.05f, 0.0f, 1.0f);
-			else if (event->type == WHEELUPMOUSE)
-				hsv[2] = CLAMPIS(hsv[2] + 0.05f, 0.0f, 1.0f);
-			else {
-				float fac = 0.005 * (event->y - event->prevy);
-				hsv[2] = CLAMPIS(hsv[2] + fac, 0.0f, 1.0f);
-			}
-
-			hsv_to_rgb_v(hsv, data->vec);
-			ui_set_but_vectorf(but, data->vec);
-
-			button_activate_state(C, but, BUTTON_STATE_EXIT);
-			ui_apply_button(C, but->block, but, data, true);
-			return WM_UI_HANDLER_BREAK;
-		}
 	}
 
 	return WM_UI_HANDLER_CONTINUE;
