--- conflicted
+++ resolved
@@ -2084,9 +2084,9 @@
 				data->cancel= 1;
 				data->escapecancel= 1;
 				button_activate_state(C, but, BUTTON_STATE_EXIT);
-			}
+		}
 			
-		}
+	}
 	}
 	
 	return WM_UI_HANDLER_CONTINUE;
@@ -3068,14 +3068,9 @@
 			
 			return WM_UI_HANDLER_BREAK;
 		}
-<<<<<<< HEAD
-		else if (event->type == ZEROKEY && event->val == KM_PRESS) {
-			if (but->a1==9){
-=======
 		/* XXX hardcoded keymap check.... */
 		else if (ELEM(event->type, ZEROKEY, PAD0) && event->val == KM_PRESS) {
-			if (but->a1==UI_GRAD_V_ALT){
->>>>>>> 6d201907
+			if (but->a1==9){
 				int len;
 				
 				/* reset only value */
@@ -4348,7 +4343,7 @@
 		}
 		/* reset to default */
 		/* XXX hardcoded keymap check.... */
-		else if(ELEM(event->type, ZEROKEY, PAD0) && event->val == KM_PRESS) {
+		else if(ELEM(event->type, ZEROKEY,PAD0) && event->val == KM_PRESS) {
 			if (!(ELEM3(but->type, HSVCIRCLE, HSVCUBE, HISTOGRAM)))
 				ui_set_but_default(C, but);
 		}
@@ -4972,17 +4967,17 @@
 		if(activebut && activebut->rnapoin.data) {
 			uiHandleButtonData *data= activebut->active;
 
-			/* found RNA button */
-			*ptr= activebut->rnapoin;
-			*prop= activebut->rnaprop;
-			*index= activebut->rnaindex;
+				/* found RNA button */
+				*ptr= activebut->rnapoin;
+				*prop= activebut->rnaprop;
+				*index= activebut->rnaindex;
 
 			/* recurse into opened menu, like colorpicker case */
 			if(data && data->menu && (ar != data->menu->region)) {
 				ar = data->menu->region;
 			}
 			else {
-				return;
+					return;
 			}
 		}
 		else {
@@ -5008,7 +5003,7 @@
 			for(but=block->buttons.first; but; but= but->next) {
 				ui_but_anim_flag(but, (scene)? scene->r.cfra: 0.0f);
 				ED_region_tag_redraw(ar);
-				
+
 				if(but->active)
 					activebut= but;
 				else if(!activebut && (but->flag & UI_BUT_LAST_ACTIVE))
@@ -5018,12 +5013,12 @@
 
 		if(activebut) {
 			/* always recurse into opened menu, so all buttons update (like colorpicker) */
-			uiHandleButtonData *data= activebut->active;
-			if(data && data->menu)
-				ar = data->menu->region;
-			else
-				return;
-		}
+				uiHandleButtonData *data= activebut->active;
+				if(data && data->menu)
+					ar = data->menu->region;
+				else
+					return;
+			}
 		else {
 			/* no active button */
 			return;
@@ -5686,10 +5681,10 @@
 									printf("Error, but->menu_key type: %d\n", but->type);
 								}
 
-								break;
-							}
-						}
-
+					break;
+			}
+		}
+		
 						retval= WM_UI_HANDLER_BREAK;
 					}
 					break;
