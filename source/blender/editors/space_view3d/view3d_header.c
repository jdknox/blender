--- conflicted
+++ resolved
@@ -489,14 +489,9 @@
 		v3d->modeselect = ob->mode;
 	} else {
 		v3d->modeselect = OB_MODE_OBJECT;
-<<<<<<< HEAD
-	}
-	
-	uiBlockBeginAlign(block);
-=======
-
+	}
+	
 	row= uiLayoutRow(layout, 1);
->>>>>>> 9f46ca46
 	uiDefIconTextButS(block, MENU, B_MODESELECT, object_mode_icon(v3d->modeselect), view3d_modeselect_pup(scene) , 
 			  0,0,126 * dpi_fac, UI_UNIT_Y, &(v3d->modeselect), 0, 0, 0, 0, TIP_("Mode"));
 	
