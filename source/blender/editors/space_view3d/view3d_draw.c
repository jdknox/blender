/*
 * ***** BEGIN GPL LICENSE BLOCK *****
 *
 * This program is free software; you can redistribute it and/or
 * modify it under the terms of the GNU General Public License
 * as published by the Free Software Foundation; either version 2
 * of the License, or (at your option) any later version. 
 *
 * This program is distributed in the hope that it will be useful,
 * but WITHOUT ANY WARRANTY; without even the implied warranty of
 * MERCHANTABILITY or FITNESS FOR A PARTICULAR PURPOSE.  See the
 * GNU General Public License for more details.
 *
 * You should have received a copy of the GNU General Public License
 * along with this program; if not, write to the Free Software Foundation,
 * Inc., 51 Franklin Street, Fifth Floor, Boston, MA 02110-1301, USA.
 *
 * The Original Code is Copyright (C) 2008 Blender Foundation.
 * All rights reserved.
 *
 * 
 * Contributor(s): Blender Foundation
 *
 * ***** END GPL LICENSE BLOCK *****
 */

/** \file blender/editors/space_view3d/view3d_draw.c
 *  \ingroup spview3d
 */

#include <math.h>

#include "BIF_gl.h"

#include "BKE_camera.h"
#include "BKE_context.h"
#include "BKE_scene.h"
#include "BKE_unit.h"

<<<<<<< HEAD
#include "RE_engine.h"

#include "IMB_imbuf_types.h"
#include "IMB_imbuf.h"
#include "IMB_colormanagement.h"

#include "BIF_gl.h"
#include "BIF_glutil.h"

#include "WM_api.h"
#include "WM_types.h"
=======
#include "BLI_math.h"
#include "BLI_rect.h"
#include "BLI_threads.h"
>>>>>>> 53d1dbbe

#include "DNA_camera_types.h"
#include "DNA_mesh_types.h"
#include "DNA_object_types.h"
#include "DNA_view3d_types.h"
#include "DNA_windowmanager_types.h"

#include "ED_screen.h"

#include "GPU_immediate.h"

#include "UI_resources.h"

#include "RE_engine.h"

#include "WM_api.h"

#include "view3d_intern.h"  /* own include */

/* prototypes */
static void draw_all_objects(const bContext *C, ARegion *ar, const bool only_depth, const bool use_depth);

typedef struct DrawData {
	rcti border_rect;
	bool render_border;
	bool clip_border;
	bool is_render;
} DrawData;

static void view3d_draw_data_init(const bContext *C, ARegion *ar, DrawData *draw_data)
{
	Scene *scene = CTX_data_scene(C);
	View3D *v3d = CTX_wm_view3d(C);

	draw_data->is_render = (v3d->drawtype == OB_RENDER);

	draw_data->render_border = ED_view3d_calc_render_border(scene, v3d, ar, &draw_data->border_rect);
	draw_data->clip_border = (draw_data->render_border && !BLI_rcti_compare(&ar->drawrct, &draw_data->border_rect));
}

/* ******************** general functions ***************** */

static bool use_depth_doit(Scene *scene, View3D *v3d)
{
	if (v3d->drawtype > OB_WIRE)
		return true;

	/* special case (depth for wire color) */
	if (v3d->drawtype <= OB_WIRE) {
		if (scene->obedit && scene->obedit->type == OB_MESH) {
			Mesh *me = scene->obedit->data;
			if (me->drawflag & ME_DRAWEIGHT) {
				return true;
			}
		}
	}
	return false;
}

static bool use_depth(const bContext *C)
{
	View3D *v3d = CTX_wm_view3d(C);
	Scene *scene = CTX_data_scene(C);
	return use_depth_doit(scene, v3d);
}

/**
 * \note keep this synced with #ED_view3d_mats_rv3d_backup/#ED_view3d_mats_rv3d_restore
 */
void ED_view3d_update_viewmat(Scene *scene, View3D *v3d, ARegion *ar, float viewmat[4][4], float winmat[4][4])
{
	RegionView3D *rv3d = ar->regiondata;
	rctf cameraborder;

	/* setup window matrices */
	if (winmat)
		copy_m4_m4(rv3d->winmat, winmat);
	else
		view3d_winmatrix_set(ar, v3d, NULL);

	/* setup view matrix */
	if (viewmat)
		copy_m4_m4(rv3d->viewmat, viewmat);
	else
		view3d_viewmatrix_set(scene, v3d, rv3d);  /* note: calls BKE_object_where_is_calc for camera... */

	/* update utilitity matrices */
	mul_m4_m4m4(rv3d->persmat, rv3d->winmat, rv3d->viewmat);
	invert_m4_m4(rv3d->persinv, rv3d->persmat);
	invert_m4_m4(rv3d->viewinv, rv3d->viewmat);

	/* calculate GLSL view dependent values */

	/* store window coordinates scaling/offset */
	if (rv3d->persp == RV3D_CAMOB && v3d->camera) {
		ED_view3d_calc_camera_border(scene, ar, v3d, rv3d, &cameraborder, false);
		rv3d->viewcamtexcofac[0] = (float)ar->winx / BLI_rctf_size_x(&cameraborder);
		rv3d->viewcamtexcofac[1] = (float)ar->winy / BLI_rctf_size_y(&cameraborder);

		rv3d->viewcamtexcofac[2] = -rv3d->viewcamtexcofac[0] * cameraborder.xmin / (float)ar->winx;
		rv3d->viewcamtexcofac[3] = -rv3d->viewcamtexcofac[1] * cameraborder.ymin / (float)ar->winy;
	}
	else {
		rv3d->viewcamtexcofac[0] = rv3d->viewcamtexcofac[1] = 1.0f;
		rv3d->viewcamtexcofac[2] = rv3d->viewcamtexcofac[3] = 0.0f;
	}

	/* calculate pixelsize factor once, is used for lamps and obcenters */
	{
		/* note:  '1.0f / len_v3(v1)'  replaced  'len_v3(rv3d->viewmat[0])'
		* because of float point precision problems at large values [#23908] */
		float v1[3], v2[3];
		float len_px, len_sc;

		v1[0] = rv3d->persmat[0][0];
		v1[1] = rv3d->persmat[1][0];
		v1[2] = rv3d->persmat[2][0];

		v2[0] = rv3d->persmat[0][1];
		v2[1] = rv3d->persmat[1][1];
		v2[2] = rv3d->persmat[2][1];

		len_px = 2.0f / sqrtf(min_ff(len_squared_v3(v1), len_squared_v3(v2)));
		len_sc = (float)MAX2(ar->winx, ar->winy);

		rv3d->pixsize = len_px / len_sc;
	}
}

static void view3d_main_region_setup_view(Scene *scene, View3D *v3d, ARegion *ar, float viewmat[4][4], float winmat[4][4])
{
	RegionView3D *rv3d = ar->regiondata;

	ED_view3d_update_viewmat(scene, v3d, ar, viewmat, winmat);

	/* set for opengl */
	glMatrixMode(GL_PROJECTION);
	glLoadMatrixf(rv3d->winmat);
	glMatrixMode(GL_MODELVIEW);
	glLoadMatrixf(rv3d->viewmat);
}

static bool view3d_stereo3d_active(const bContext *C, Scene *scene, View3D *v3d, RegionView3D *rv3d)
{
	wmWindow *win = CTX_wm_window(C);

	if ((scene->r.scemode & R_MULTIVIEW) == 0)
		return false;

	if (WM_stereo3d_enabled(win, true) == false)
		return false;

	if ((v3d->camera == NULL) || (v3d->camera->type != OB_CAMERA) || rv3d->persp != RV3D_CAMOB)
		return false;

	if (scene->r.views_format & SCE_VIEWS_FORMAT_MULTIVIEW) {
		if (v3d->stereo3d_camera == STEREO_MONO_ID)
			return false;

		return BKE_scene_multiview_is_stereo3d(&scene->r);
	}

	return true;
}

/* setup the view and win matrices for the multiview cameras
 *
 * unlike view3d_stereo3d_setup_offscreen, when view3d_stereo3d_setup is called
 * we have no winmatrix (i.e., projection matrix) defined at that time.
 * Since the camera and the camera shift are needed for the winmat calculation
 * we do a small hack to replace it temporarily so we don't need to change the
 * view3d)main_region_setup_view() code to account for that.
 */
static void view3d_stereo3d_setup(Scene *scene, View3D *v3d, ARegion *ar)
{
	bool is_left;
	const char *names[2] = { STEREO_LEFT_NAME, STEREO_RIGHT_NAME };
	const char *viewname;

	/* show only left or right camera */
	if (v3d->stereo3d_camera != STEREO_3D_ID)
		v3d->multiview_eye = v3d->stereo3d_camera;

	is_left = v3d->multiview_eye == STEREO_LEFT_ID;
	viewname = names[is_left ? STEREO_LEFT_ID : STEREO_RIGHT_ID];

	/* update the viewport matrices with the new camera */
	if (scene->r.views_format == SCE_VIEWS_FORMAT_STEREO_3D) {
		Camera *data;
		float viewmat[4][4];
		float shiftx;

		data = (Camera *)v3d->camera->data;
		shiftx = data->shiftx;

		BLI_lock_thread(LOCK_VIEW3D);
		data->shiftx = BKE_camera_multiview_shift_x(&scene->r, v3d->camera, viewname);

		BKE_camera_multiview_view_matrix(&scene->r, v3d->camera, is_left, viewmat);
		view3d_main_region_setup_view(scene, v3d, ar, viewmat, NULL);

		data->shiftx = shiftx;
		BLI_unlock_thread(LOCK_VIEW3D);
	}
	else { /* SCE_VIEWS_FORMAT_MULTIVIEW */
		float viewmat[4][4];
		Object *view_ob = v3d->camera;
		Object *camera = BKE_camera_multiview_render(scene, v3d->camera, viewname);

		BLI_lock_thread(LOCK_VIEW3D);
		v3d->camera = camera;

		BKE_camera_multiview_view_matrix(&scene->r, camera, false, viewmat);
		view3d_main_region_setup_view(scene, v3d, ar, viewmat, NULL);

		v3d->camera = view_ob;
		BLI_unlock_thread(LOCK_VIEW3D);
	}
}

/* ******************** offline engine ***************** */

static bool view3d_draw_render_draw(const bContext *C, Scene *scene,
	ARegion *ar, View3D *v3d,
	bool clip_border, const rcti *border_rect)
{
	RegionView3D *rv3d = ar->regiondata;
	RenderEngineType *type;
	GLint scissor[4];

	/* create render engine */
	if (!rv3d->render_engine) {
		RenderEngine *engine;

		type = RE_engines_find(scene->r.engine);

		if (!(type->view_update && type->view_draw))
			return false;

		engine = RE_engine_create_ex(type, true);

		engine->tile_x = scene->r.tilex;
		engine->tile_y = scene->r.tiley;

		type->view_update(engine, C);

		rv3d->render_engine = engine;
	}

	/* background draw */
	glMatrixMode(GL_PROJECTION);
	glPushMatrix();
	glMatrixMode(GL_MODELVIEW);
	glPushMatrix();
	ED_region_pixelspace(ar);

	if (clip_border) {
		/* for border draw, we only need to clear a subset of the 3d view */
		if (border_rect->xmax > border_rect->xmin && border_rect->ymax > border_rect->ymin) {
			glGetIntegerv(GL_SCISSOR_BOX, scissor);
			glScissor(border_rect->xmin, border_rect->ymin,
				BLI_rcti_size_x(border_rect), BLI_rcti_size_y(border_rect));
		}
		else {
			return false;
		}
	}

	glClearColor(0.0f, 0.0f, 0.0f, 0.0f);
	/* don't change depth buffer */
	glClear(GL_COLOR_BUFFER_BIT);

	/* render result draw */
	type = rv3d->render_engine->type;
	type->view_draw(rv3d->render_engine, C);

	if (clip_border) {
		/* restore scissor as it was before */
		glScissor(scissor[0], scissor[1], scissor[2], scissor[3]);
	}

	glMatrixMode(GL_PROJECTION);
	glPopMatrix();
	glMatrixMode(GL_MODELVIEW);
	glPopMatrix();

	return true;
}

/* ******************** solid plates ***************** */

/**
 *
 */
static void view3d_draw_background(const bContext *C)
{
	/* TODO viewport */
	UI_ThemeClearColor(TH_HIGH_GRAD);
	glClear(GL_COLOR_BUFFER_BIT | GL_DEPTH_BUFFER_BIT);
}

/**
 *
 */
static void view3d_draw_render_solid_surfaces(const bContext *C, ARegion *ar, const bool run_screen_shaders)
{
	/* TODO viewport */
	draw_all_objects(C, ar, false, use_depth(C));
}

/**
 *
 */
static void view3d_draw_render_transparent_surfaces(const bContext *C)
{
	/* TODO viewport */
}

/**
 *
 */
static void view3d_draw_post_draw(const bContext *C)
{
	/* TODO viewport */
}

/* ******************** geometry overlay ***************** */

/**
 * Front/back wire frames
 */
static void view3d_draw_wire_plates(const bContext *C)
{
	/* TODO viewport */
}

/**
 * Special treatment for selected objects
 */
static void view3d_draw_outline_plates(const bContext *C)
{
	/* TODO viewport */
}

/* ******************** other elements ***************** */


#define DEBUG_GRID 0

static void gridline_range(double x0, double dx, double max, int* first_out, int* count_out)
{
	/* determine range of gridlines that appear in this Area -- similar calc but separate ranges for x & y
	* x0 is gridline 0, the axis in screen space
	* Area covers [0 .. max) pixels */

	int first = (int)ceil(-x0 / dx);
	int last = (int)floor((max - x0) / dx);

	if (first <= last) {
		*first_out = first;
		*count_out = last - first + 1;
	}
	else {
		*first_out = 0;
		*count_out = 0;
	}

#if DEBUG_GRID
	printf("   first %d * dx = %f\n", first, x0 + first * dx);
	printf("   last %d * dx = %f\n", last, x0 + last * dx);
	printf("   count = %d\n", *count_out);
#endif
}

static int gridline_count(ARegion *ar, double x0, double y0, double dx)
{
	/* x0 & y0 establish the "phase" of the grid within this 2D region
	* dx is the frequency, shared by x & y directions
	* pass in dx of smallest (highest precision) grid we want to draw */

#if DEBUG_GRID
	printf("  %s(%f, %f, dx:%f)\n", __FUNCTION__, x0, y0, dx);
#endif

	int first, x_ct, y_ct;

	gridline_range(x0, dx, ar->winx, &first, &x_ct);
	gridline_range(y0, dx, ar->winy, &first, &y_ct);

	int total_ct = x_ct + y_ct;

#if DEBUG_GRID
	printf("   %d + %d = %d gridlines\n", x_ct, y_ct, total_ct);
#endif

	return total_ct;
}

static bool drawgrid_draw(ARegion *ar, double x0, double y0, double dx, int skip_mod, unsigned pos, unsigned col, GLubyte col_value[3])
{
	/* skip every skip_mod lines relative to each axis; they will be overlaid by another drawgrid_draw
	* always skip exact x0 & y0 axes; they will be drawn later in color
	*
	* set grid color once, just before the first line is drawn
	* it's harmless to set same color for every line, or every vertex
	* but if no lines are drawn, color must not be set! */

#if DEBUG_GRID
	printf("  %s(%f, %f, dx:%f, skip_mod:%d)\n", __FUNCTION__, x0, y0, dx, skip_mod);
#endif

	const float x_max = (float)ar->winx;
	const float y_max = (float)ar->winy;

	int first, ct;
	int x_ct = 0, y_ct = 0; /* count of lines actually drawn */
	int lines_skipped_for_next_unit = 0;

	/* draw vertical lines */
	gridline_range(x0, dx, x_max, &first, &ct);

	for (int i = first; i < first + ct; ++i) {
		if (i == 0)
			continue;
		else if (skip_mod && (i % skip_mod) == 0) {
			++lines_skipped_for_next_unit;
			continue;
		}

		if (x_ct == 0)
			immAttrib3ub(col, col_value[0], col_value[1], col_value[2]);

		float x = (float)(x0 + i * dx);
		immVertex2f(pos, x, 0.0f);
		immVertex2f(pos, x, y_max);
		++x_ct;
	}

	/* draw horizontal lines */
	gridline_range(y0, dx, y_max, &first, &ct);

	for (int i = first; i < first + ct; ++i) {
		if (i == 0)
			continue;
		else if (skip_mod && (i % skip_mod) == 0) {
			++lines_skipped_for_next_unit;
			continue;
		}

		if (x_ct + y_ct == 0)
			immAttrib3ub(col, col_value[0], col_value[1], col_value[2]);

		float y = (float)(y0 + i * dx);
		immVertex2f(pos, 0.0f, y);
		immVertex2f(pos, x_max, y);
		++y_ct;
	}

#if DEBUG_GRID
	int total_ct = x_ct + y_ct;
	printf("    %d + %d = %d gridlines drawn, %d skipped for next unit\n", x_ct, y_ct, total_ct, lines_skipped_for_next_unit);
#endif

	return lines_skipped_for_next_unit > 0;
}

#define GRID_MIN_PX_D 6.0
#define GRID_MIN_PX_F 6.0f

static void drawgrid(UnitSettings *unit, ARegion *ar, View3D *v3d, const char **grid_unit)
{
	RegionView3D *rv3d = ar->regiondata;

#if DEBUG_GRID
	printf("%s width %d, height %d\n", __FUNCTION__, ar->winx, ar->winy);
#endif

	double fx = rv3d->persmat[3][0];
	double fy = rv3d->persmat[3][1];
	double fw = rv3d->persmat[3][3];

	const double wx = 0.5 * ar->winx;  /* use double precision to avoid rounding errors */
	const double wy = 0.5 * ar->winy;

	double x = wx * fx / fw;
	double y = wy * fy / fw;

	double vec4[4] = { v3d->grid, v3d->grid, 0.0, 1.0 };
	mul_m4_v4d(rv3d->persmat, vec4);
	fx = vec4[0];
	fy = vec4[1];
	fw = vec4[3];

	double dx = fabs(x - wx * fx / fw);
	if (dx == 0) dx = fabs(y - wy * fy / fw);

	x += wx;
	y += wy;

	/* now x, y, and dx have their final values
	* (x,y) is the world origin (0,0,0) mapped to Area-relative screen space
	* dx is the distance in pixels between grid lines -- same for horiz or vert grid lines */

	glLineWidth(1.0f);

	glDepthMask(GL_FALSE);  /* disable write in zbuffer */

	VertexFormat* format = immVertexFormat();
	unsigned pos = add_attrib(format, "pos", GL_FLOAT, 2, KEEP_FLOAT);
	unsigned color = add_attrib(format, "color", GL_UNSIGNED_BYTE, 3, NORMALIZE_INT_TO_FLOAT);

	immBindBuiltinProgram(GPU_SHADER_2D_FLAT_COLOR);

	unsigned char col[3], col2[3];
	UI_GetThemeColor3ubv(TH_GRID, col);

	if (unit->system) {
		const void *usys;
		int len;

		bUnit_GetSystem(unit->system, B_UNIT_LENGTH, &usys, &len);

		bool first = true;

		if (usys) {
			int i = len;
			while (i--) {
				double scalar = bUnit_GetScaler(usys, i);

				double dx_scalar = dx * scalar / (double)unit->scale_length;
				if (dx_scalar < (GRID_MIN_PX_D * 2.0)) {
					/* very very small grid items are less useful when dealing with units */
					continue;
				}

				if (first) {
					first = false;

					/* Store the smallest drawn grid size units name so users know how big each grid cell is */
					*grid_unit = bUnit_GetNameDisplay(usys, i);
					rv3d->gridview = (float)((scalar * (double)v3d->grid) / (double)unit->scale_length);

					int gridline_ct = gridline_count(ar, x, y, dx_scalar);
					if (gridline_ct == 0)
						goto drawgrid_cleanup; /* nothing to draw */

					immBegin(GL_LINES, gridline_ct * 2);
				}

				float blend_fac = 1.0f - ((GRID_MIN_PX_F * 2.0f) / (float)dx_scalar);
				/* tweak to have the fade a bit nicer */
				blend_fac = (blend_fac * blend_fac) * 2.0f;
				CLAMP(blend_fac, 0.3f, 1.0f);

				UI_GetThemeColorBlend3ubv(TH_HIGH_GRAD, TH_GRID, blend_fac, col2);

				const int skip_mod = (i == 0) ? 0 : (int)round(bUnit_GetScaler(usys, i - 1) / scalar);
#if DEBUG_GRID
				printf("%s %f, ", bUnit_GetNameDisplay(usys, i), scalar);
				if (i > 0)
					printf("next unit is %d times larger\n", skip_mod);
				else
					printf("largest unit\n");
#endif
				if (!drawgrid_draw(ar, x, y, dx_scalar, skip_mod, pos, color, col2))
					break;
			}
		}
	}
	else {
		const double sublines = v3d->gridsubdiv;
		const float  sublines_fl = v3d->gridsubdiv;

		int grids_to_draw = 2; /* first the faint fine grid, then the bold coarse grid */

		if (dx < GRID_MIN_PX_D) {
			rv3d->gridview *= sublines_fl;
			dx *= sublines;
			if (dx < GRID_MIN_PX_D) {
				rv3d->gridview *= sublines_fl;
				dx *= sublines;
				if (dx < GRID_MIN_PX_D) {
					rv3d->gridview *= sublines_fl;
					dx *= sublines;
					grids_to_draw = (dx < GRID_MIN_PX_D) ? 0 : 1;
				}
			}
		}
		else {
			if (dx >(GRID_MIN_PX_D * 10.0)) {  /* start blending in */
				rv3d->gridview /= sublines_fl;
				dx /= sublines;
				if (dx > (GRID_MIN_PX_D * 10.0)) {  /* start blending in */
					rv3d->gridview /= sublines_fl;
					dx /= sublines;
					if (dx > (GRID_MIN_PX_D * 10.0)) {
						grids_to_draw = 1;
					}
				}
			}
		}

		int gridline_ct = gridline_count(ar, x, y, dx);
		if (gridline_ct == 0)
			goto drawgrid_cleanup; /* nothing to draw */

		immBegin(GL_LINES, gridline_ct * 2);

		if (grids_to_draw == 2) {
			UI_GetThemeColorBlend3ubv(TH_HIGH_GRAD, TH_GRID, dx / (GRID_MIN_PX_D * 6.0), col2);
			if (drawgrid_draw(ar, x, y, dx, v3d->gridsubdiv, pos, color, col2))
				drawgrid_draw(ar, x, y, dx * sublines, 0, pos, color, col);
		}
		else if (grids_to_draw == 1) {
			drawgrid_draw(ar, x, y, dx, 0, pos, color, col);
		}
	}

	/* draw visible axes */
	/* horizontal line */
	if (0 <= y && y < ar->winy) {
		UI_make_axis_color(col, col2, ELEM(rv3d->view, RV3D_VIEW_RIGHT, RV3D_VIEW_LEFT) ? 'Y' : 'X');
		immAttrib3ub(color, col2[0], col2[1], col2[2]);
		immVertex2f(pos, 0.0f, y);
		immVertex2f(pos, (float)ar->winx, y);
	}

	/* vertical line */
	if (0 <= x && x < ar->winx) {
		UI_make_axis_color(col, col2, ELEM(rv3d->view, RV3D_VIEW_TOP, RV3D_VIEW_BOTTOM) ? 'Y' : 'Z');
		immAttrib3ub(color, col2[0], col2[1], col2[2]);
		immVertex2f(pos, x, 0.0f);
		immVertex2f(pos, x, (float)ar->winy);
	}

	immEnd();

drawgrid_cleanup:
	immUnbindProgram();
	glDepthMask(GL_TRUE);  /* enable write in zbuffer */
}

#undef DEBUG_GRID
#undef GRID_MIN_PX_D
#undef GRID_MIN_PX_F

static void drawfloor(Scene *scene, View3D *v3d, const char **grid_unit, bool write_depth)
{
	/* draw only if there is something to draw */
	if (v3d->gridflag & (V3D_SHOW_FLOOR | V3D_SHOW_X | V3D_SHOW_Y | V3D_SHOW_Z)) {
		/* draw how many lines?
		* trunc(v3d->gridlines / 2) * 4
		* + 2 for xy axes (possibly with special colors)
		* + 1 for z axis (the only line not in xy plane)
		* even v3d->gridlines are honored, odd rounded down */
		const int gridlines = v3d->gridlines / 2;
		const float grid_scale = ED_view3d_grid_scale(scene, v3d, grid_unit);
		const float grid = gridlines * grid_scale;

		const bool show_floor = (v3d->gridflag & V3D_SHOW_FLOOR) && gridlines >= 1;

		bool show_axis_x = v3d->gridflag & V3D_SHOW_X;
		bool show_axis_y = v3d->gridflag & V3D_SHOW_Y;
		bool show_axis_z = v3d->gridflag & V3D_SHOW_Z;

		unsigned char col_grid[3], col_axis[3];

		glLineWidth(1.0f);

		UI_GetThemeColor3ubv(TH_GRID, col_grid);

		if (!write_depth)
			glDepthMask(GL_FALSE);

		if (show_floor) {
			const unsigned vertex_ct = 2 * (gridlines * 4 + 2);
			const int sublines = v3d->gridsubdiv;

			unsigned char col_bg[3], col_grid_emphasise[3], col_grid_light[3];

			VertexFormat* format = immVertexFormat();
			unsigned pos = add_attrib(format, "pos", GL_FLOAT, 2, KEEP_FLOAT);
			unsigned color = add_attrib(format, "color", GL_UNSIGNED_BYTE, 3, NORMALIZE_INT_TO_FLOAT);

			immBindBuiltinProgram(GPU_SHADER_3D_FLAT_COLOR);

			immBegin(GL_LINES, vertex_ct);

			/* draw normal grid lines */
			UI_GetColorPtrShade3ubv(col_grid, col_grid_light, 10);
			immAttrib3ubv(color, col_grid_light);

			for (int a = 1; a <= gridlines; a++) {
				/* skip emphasised divider lines */
				if (a % sublines != 0) {
					const float line = a * grid_scale;

					immVertex2f(pos, -grid, -line);
					immVertex2f(pos, +grid, -line);
					immVertex2f(pos, -grid, +line);
					immVertex2f(pos, +grid, +line);

					immVertex2f(pos, -line, -grid);
					immVertex2f(pos, -line, +grid);
					immVertex2f(pos, +line, -grid);
					immVertex2f(pos, +line, +grid);
				}
			}

			/* draw emphasised grid lines */
			UI_GetThemeColor3ubv(TH_BACK, col_bg);
			/* emphasise division lines lighter instead of darker, if background is darker than grid */
			UI_GetColorPtrShade3ubv(col_grid, col_grid_emphasise,
				(col_grid[0] + col_grid[1] + col_grid[2] + 30 >
				col_bg[0] + col_bg[1] + col_bg[2]) ? 20 : -10);

			if (sublines <= gridlines) {
				immAttrib3ubv(color, col_grid_emphasise);

				for (int a = sublines; a <= gridlines; a += sublines) {
					const float line = a * grid_scale;

					immVertex2f(pos, -grid, -line);
					immVertex2f(pos, +grid, -line);
					immVertex2f(pos, -grid, +line);
					immVertex2f(pos, +grid, +line);

					immVertex2f(pos, -line, -grid);
					immVertex2f(pos, -line, +grid);
					immVertex2f(pos, +line, -grid);
					immVertex2f(pos, +line, +grid);
				}
			}

			/* draw X axis */
			if (show_axis_x) {
				show_axis_x = false; /* drawing now, won't need to draw later */
				UI_make_axis_color(col_grid, col_axis, 'X');
				immAttrib3ubv(color, col_axis);
			}
			else
				immAttrib3ubv(color, col_grid_emphasise);

			immVertex2f(pos, -grid, 0.0f);
			immVertex2f(pos, +grid, 0.0f);

			/* draw Y axis */
			if (show_axis_y) {
				show_axis_y = false; /* drawing now, won't need to draw later */
				UI_make_axis_color(col_grid, col_axis, 'Y');
				immAttrib3ubv(color, col_axis);
			}
			else
				immAttrib3ubv(color, col_grid_emphasise);

			immVertex2f(pos, 0.0f, -grid);
			immVertex2f(pos, 0.0f, +grid);

			immEnd();
			immUnbindProgram();

			/* done with XY plane */
		}

		if (show_axis_x || show_axis_y || show_axis_z) {
			/* draw axis lines -- sometimes grid floor is off, other times we still need to draw the Z axis */

			VertexFormat* format = immVertexFormat();
			unsigned pos = add_attrib(format, "pos", GL_FLOAT, 3, KEEP_FLOAT);
			unsigned color = add_attrib(format, "color", GL_UNSIGNED_BYTE, 3, NORMALIZE_INT_TO_FLOAT);

			immBindBuiltinProgram(GPU_SHADER_3D_FLAT_COLOR);
			immBegin(GL_LINES, (show_axis_x + show_axis_y + show_axis_z) * 2);

			if (show_axis_x) {
				UI_make_axis_color(col_grid, col_axis, 'X');
				immAttrib3ubv(color, col_axis);
				immVertex3f(pos, -grid, 0.0f, 0.0f);
				immVertex3f(pos, +grid, 0.0f, 0.0f);
			}

			if (show_axis_y) {
				UI_make_axis_color(col_grid, col_axis, 'Y');
				immAttrib3ubv(color, col_axis);
				immVertex3f(pos, 0.0f, -grid, 0.0f);
				immVertex3f(pos, 0.0f, +grid, 0.0f);
			}
<<<<<<< HEAD

			if (show_axis_z) {
				UI_make_axis_color(col_grid, col_axis, 'Z');
				immAttrib3ubv(color, col_axis);
				immVertex3f(pos, 0.0f, 0.0f, -grid);
				immVertex3f(pos, 0.0f, 0.0f, +grid);
			}

			immEnd();
			immUnbindProgram();
		}

		if (!write_depth)
			glDepthMask(GL_TRUE);
	}
}

static void drawcursor(Scene *scene, ARegion *ar, View3D *v3d)
{
	int co[2];

	/* we don't want the clipping for cursor */
	if (ED_view3d_project_int_global(ar, ED_view3d_cursor3d_get(scene, v3d), co, V3D_PROJ_TEST_NOP) == V3D_PROJ_RET_OK) {
		const float f5 = 0.25f * U.widget_unit;
		const float f10 = 0.5f * U.widget_unit;
		const float f20 = U.widget_unit;
		
		glLineWidth(1);

		VertexFormat* format = immVertexFormat();
		unsigned pos = add_attrib(format, "pos", GL_FLOAT, 2, KEEP_FLOAT);
		unsigned color = add_attrib(format, "color", GL_UNSIGNED_BYTE, 3, NORMALIZE_INT_TO_FLOAT);

		immBindBuiltinProgram(GPU_SHADER_2D_FLAT_COLOR);

		const int segments = 16;

		immBegin(GL_LINE_LOOP, segments);

		for (int i = 0; i < segments; ++i) {
			float angle = 2 * M_PI * ((float)i / (float)segments);
			float x = co[0] + f10 * cosf(angle);
			float y = co[1] + f10 * sinf(angle);

			if (i % 2 == 0)
				immAttrib3ub(color, 255, 0, 0);
			else
				immAttrib3ub(color, 255, 255, 255);

			immVertex2f(pos, x, y);
		}
		immEnd();

		immUnbindProgram();

		VertexFormat_clear(format);
		pos = add_attrib(format, "pos", GL_FLOAT, 2, KEEP_FLOAT);

		immBindBuiltinProgram(GPU_SHADER_2D_UNIFORM_COLOR);

		unsigned char crosshair_color[3];
		UI_GetThemeColor3ubv(TH_VIEW_OVERLAY, crosshair_color);
		immUniformColor3ubv(crosshair_color);

		immBegin(GL_LINES, 8);
		immVertex2f(pos, co[0] - f20, co[1]);
		immVertex2f(pos, co[0] - f5, co[1]);
		immVertex2f(pos, co[0] + f5, co[1]);
		immVertex2f(pos, co[0] + f20, co[1]);
		immVertex2f(pos, co[0], co[1] - f20);
		immVertex2f(pos, co[0], co[1] - f5);
		immVertex2f(pos, co[0], co[1] + f5);
		immVertex2f(pos, co[0], co[1] + f20);
		immEnd();

		immUnbindProgram();
	}
}

static void draw_view_axis(RegionView3D *rv3d, rcti *rect)
{
	const float k = U.rvisize * U.pixelsize;  /* axis size */
	const int bright = - 20 * (10 - U.rvibright);  /* axis alpha offset (rvibright has range 0-10) */

	const float startx = rect->xmin + k + 1.0f;  /* axis center in screen coordinates, x=y */
	const float starty = rect->ymin + k + 1.0f;

	float axis_pos[3][2];
	unsigned char axis_col[3][4];

	int axis_order[3] = {0, 1, 2};
	axis_sort_v3(rv3d->viewinv[2], axis_order);

	for (int axis_i = 0; axis_i < 3; axis_i++) {
		int i = axis_order[axis_i];

		/* get position of each axis tip on screen */
		float vec[3] = { 0.0f };
		vec[i] = 1.0f;
		mul_qt_v3(rv3d->viewquat, vec);
		axis_pos[i][0] = startx + vec[0] * k;
		axis_pos[i][1] = starty + vec[1] * k;

		/* get color of each axis */
		UI_GetThemeColorShade3ubv(TH_AXIS_X + i, bright, axis_col[i]); /* rgb */
		axis_col[i][3] = 255 * hypotf(vec[0], vec[1]); /* alpha */
	}

	/* draw axis lines */
	glLineWidth(2);
	glEnable(GL_LINE_SMOOTH);
	glEnable(GL_BLEND);
	glBlendFunc(GL_SRC_ALPHA, GL_ONE_MINUS_SRC_ALPHA);

	VertexFormat *format = immVertexFormat();
	unsigned pos = add_attrib(format, "pos", GL_FLOAT, 2, KEEP_FLOAT);
	unsigned col = add_attrib(format, "color", GL_UNSIGNED_BYTE, 4, NORMALIZE_INT_TO_FLOAT);

	immBindBuiltinProgram(GPU_SHADER_2D_FLAT_COLOR);
	immBegin(GL_LINES, 6);

	for (int axis_i = 0; axis_i < 3; axis_i++) {
		int i = axis_order[axis_i];

		immAttrib4ubv(col, axis_col[i]);
		immVertex2f(pos, startx, starty);
		immVertex2fv(pos, axis_pos[i]);
	}

	immEnd();
	immUnbindProgram();
	glDisable(GL_LINE_SMOOTH);

	/* draw axis names */
	for (int axis_i = 0; axis_i < 3; axis_i++) {
		int i = axis_order[axis_i];

		const char axis_text[2] = {'x' + i, '\0'};
		glColor4ubv(axis_col[i]); /* text shader still uses gl_Color */
		BLF_draw_default_ascii(axis_pos[i][0] + 2, axis_pos[i][1] + 2, 0.0f, axis_text, 1);
	}

	/* BLF_draw_default disabled blending for us */
}

#ifdef WITH_INPUT_NDOF
/* draw center and axis of rotation for ongoing 3D mouse navigation */
static void draw_rotation_guide(RegionView3D *rv3d)
{
	float o[3];    /* center of rotation */
	float end[3];  /* endpoints for drawing */

	GLubyte color[4] = {0, 108, 255, 255};  /* bright blue so it matches device LEDs */

	negate_v3_v3(o, rv3d->ofs);

	glEnable(GL_BLEND);
	glBlendFunc(GL_SRC_ALPHA, GL_ONE_MINUS_SRC_ALPHA);
	glPointSize(5);
	glEnable(GL_POINT_SMOOTH);
	glDepthMask(0);  /* don't overwrite zbuf */

	VertexFormat *format = immVertexFormat();
	unsigned pos = add_attrib(format, "pos", GL_FLOAT, 3, KEEP_FLOAT);
	unsigned col = add_attrib(format, "color", GL_UNSIGNED_BYTE, 4, NORMALIZE_INT_TO_FLOAT);

	immBindBuiltinProgram(GPU_SHADER_3D_SMOOTH_COLOR);

	if (rv3d->rot_angle != 0.0f) {
		/* -- draw rotation axis -- */
		float scaled_axis[3];
		const float scale = rv3d->dist;
		mul_v3_v3fl(scaled_axis, rv3d->rot_axis, scale);


		immBegin(GL_LINE_STRIP, 3);
		color[3] = 0; /* more transparent toward the ends */
		immAttrib4ubv(col, color);
		add_v3_v3v3(end, o, scaled_axis);
		immVertex3fv(pos, end);

#if 0
		color[3] = 0.2f + fabsf(rv3d->rot_angle);  /* modulate opacity with angle */
		/* ^^ neat idea, but angle is frame-rate dependent, so it's usually close to 0.2 */
#endif

		color[3] = 127; /* more opaque toward the center */
		immAttrib4ubv(col, color);
		immVertex3fv(pos, o);

		color[3] = 0;
		immAttrib4ubv(col, color);
		sub_v3_v3v3(end, o, scaled_axis);
		immVertex3fv(pos, end);
		immEnd();
		
		/* -- draw ring around rotation center -- */
		{
#define     ROT_AXIS_DETAIL 13

			const float s = 0.05f * scale;
			const float step = 2.0f * (float)(M_PI / ROT_AXIS_DETAIL);
			float angle;
			int i;

			float q[4];  /* rotate ring so it's perpendicular to axis */
			const int upright = fabsf(rv3d->rot_axis[2]) >= 0.95f;
			if (!upright) {
				const float up[3] = {0.0f, 0.0f, 1.0f};
				float vis_angle, vis_axis[3];

				cross_v3_v3v3(vis_axis, up, rv3d->rot_axis);
				vis_angle = acosf(dot_v3v3(up, rv3d->rot_axis));
				axis_angle_to_quat(q, vis_axis, vis_angle);
			}

			immBegin(GL_LINE_LOOP, ROT_AXIS_DETAIL);
			color[3] = 63; /* somewhat faint */
			immAttrib4ubv(col, color);
			for (i = 0, angle = 0.0f; i < ROT_AXIS_DETAIL; ++i, angle += step) {
				float p[3] = {s * cosf(angle), s * sinf(angle), 0.0f};

				if (!upright) {
					mul_qt_v3(q, p);
				}

				add_v3_v3(p, o);
				immVertex3fv(pos, p);
			}
			immEnd();

#undef      ROT_AXIS_DETAIL
		}

		color[3] = 255;  /* solid dot */
	}
	else
		color[3] = 127;  /* see-through dot */

	/* -- draw rotation center -- */
	immBegin(GL_POINTS, 1);
	immAttrib4ubv(col, color);
	immVertex3fv(pos, o);
	immEnd();
	immUnbindProgram();

#if 0
	/* find screen coordinates for rotation center, then draw pretty icon */
	mul_m4_v3(rv3d->persinv, rot_center);
	UI_icon_draw(rot_center[0], rot_center[1], ICON_NDOF_TURN);
	/* ^^ just playing around, does not work */
#endif

	glDisable(GL_BLEND);
	glDisable(GL_POINT_SMOOTH);
	glDepthMask(1);
}
#endif /* WITH_INPUT_NDOF */

static void draw_view_icon(RegionView3D *rv3d, rcti *rect)
{
	BIFIconID icon;
	
	if (ELEM(rv3d->view, RV3D_VIEW_TOP, RV3D_VIEW_BOTTOM))
		icon = ICON_AXIS_TOP;
	else if (ELEM(rv3d->view, RV3D_VIEW_FRONT, RV3D_VIEW_BACK))
		icon = ICON_AXIS_FRONT;
	else if (ELEM(rv3d->view, RV3D_VIEW_RIGHT, RV3D_VIEW_LEFT))
		icon = ICON_AXIS_SIDE;
	else return;
	
	glEnable(GL_BLEND);
	glBlendFunc(GL_SRC_ALPHA,  GL_ONE_MINUS_SRC_ALPHA); 
	
	UI_icon_draw(5.0 + rect->xmin, 5.0 + rect->ymin, icon);
	
	glDisable(GL_BLEND);
}

static const char *view3d_get_name(View3D *v3d, RegionView3D *rv3d)
{
	const char *name = NULL;
	
	switch (rv3d->view) {
		case RV3D_VIEW_FRONT:
			if (rv3d->persp == RV3D_ORTHO) name = IFACE_("Front Ortho");
			else name = IFACE_("Front Persp");
			break;
		case RV3D_VIEW_BACK:
			if (rv3d->persp == RV3D_ORTHO) name = IFACE_("Back Ortho");
			else name = IFACE_("Back Persp");
			break;
		case RV3D_VIEW_TOP:
			if (rv3d->persp == RV3D_ORTHO) name = IFACE_("Top Ortho");
			else name = IFACE_("Top Persp");
			break;
		case RV3D_VIEW_BOTTOM:
			if (rv3d->persp == RV3D_ORTHO) name = IFACE_("Bottom Ortho");
			else name = IFACE_("Bottom Persp");
			break;
		case RV3D_VIEW_RIGHT:
			if (rv3d->persp == RV3D_ORTHO) name = IFACE_("Right Ortho");
			else name = IFACE_("Right Persp");
			break;
		case RV3D_VIEW_LEFT:
			if (rv3d->persp == RV3D_ORTHO) name = IFACE_("Left Ortho");
			else name = IFACE_("Left Persp");
			break;
			
		default:
			if (rv3d->persp == RV3D_CAMOB) {
				if ((v3d->camera) && (v3d->camera->type == OB_CAMERA)) {
					Camera *cam;
					cam = v3d->camera->data;
					if (cam->type == CAM_PERSP) {
						name = IFACE_("Camera Persp");
					}
					else if (cam->type == CAM_ORTHO) {
						name = IFACE_("Camera Ortho");
					}
					else {
						BLI_assert(cam->type == CAM_PANO);
						name = IFACE_("Camera Pano");
					}
				}
				else {
					name = IFACE_("Object as Camera");
				}
			}
			else {
				name = (rv3d->persp == RV3D_ORTHO) ? IFACE_("User Ortho") : IFACE_("User Persp");
			}
			break;
	}
	
	return name;
}

static void draw_viewport_name(ARegion *ar, View3D *v3d, rcti *rect)
{
	RegionView3D *rv3d = ar->regiondata;
	const char *name = view3d_get_name(v3d, rv3d);
	/* increase size for unicode languages (Chinese in utf-8...) */
#ifdef WITH_INTERNATIONAL
	char tmpstr[96];
#else
	char tmpstr[32];
#endif

	if (v3d->localvd) {
		BLI_snprintf(tmpstr, sizeof(tmpstr), IFACE_("%s (Local)"), name);
		name = tmpstr;
	}

	UI_ThemeColor(TH_TEXT_HI);
#ifdef WITH_INTERNATIONAL
	BLF_draw_default(U.widget_unit + rect->xmin,  rect->ymax - U.widget_unit, 0.0f, name, sizeof(tmpstr));
#else
	BLF_draw_default_ascii(U.widget_unit + rect->xmin,  rect->ymax - U.widget_unit, 0.0f, name, sizeof(tmpstr));
#endif
}

/* draw info beside axes in bottom left-corner: 
 * framenum, object name, bone name (if available), marker name (if available)
 */

static void draw_selected_name(Scene *scene, Object *ob, rcti *rect)
{
	const int cfra = CFRA;
	const char *msg_pin = " (Pinned)";
	const char *msg_sep = " : ";

	char info[300];
	const char *markern;
	char *s = info;
	short offset = 1.5f * UI_UNIT_X + rect->xmin;

	s += sprintf(s, "(%d)", cfra);

	/* 
	 * info can contain:
	 * - a frame (7 + 2)
	 * - 3 object names (MAX_NAME)
	 * - 2 BREAD_CRUMB_SEPARATORs (6)
	 * - a SHAPE_KEY_PINNED marker and a trailing '\0' (9+1) - translated, so give some room!
	 * - a marker name (MAX_NAME + 3)
	 */

	/* get name of marker on current frame (if available) */
	markern = BKE_scene_find_marker_name(scene, cfra);
	
	/* check if there is an object */
	if (ob) {
		*s++ = ' ';
		s += BLI_strcpy_rlen(s, ob->id.name + 2);

		/* name(s) to display depends on type of object */
		if (ob->type == OB_ARMATURE) {
			bArmature *arm = ob->data;
			
			/* show name of active bone too (if possible) */
			if (arm->edbo) {
				if (arm->act_edbone) {
					s += BLI_strcpy_rlen(s, msg_sep);
					s += BLI_strcpy_rlen(s, arm->act_edbone->name);
				}
			}
			else if (ob->mode & OB_MODE_POSE) {
				if (arm->act_bone) {

					if (arm->act_bone->layer & arm->layer) {
						s += BLI_strcpy_rlen(s, msg_sep);
						s += BLI_strcpy_rlen(s, arm->act_bone->name);
					}
				}
			}
		}
		else if (ELEM(ob->type, OB_MESH, OB_LATTICE, OB_CURVE)) {
			Key *key = NULL;
			KeyBlock *kb = NULL;

			/* try to display active bone and active shapekey too (if they exist) */

			if (ob->type == OB_MESH && ob->mode & OB_MODE_WEIGHT_PAINT) {
				Object *armobj = BKE_object_pose_armature_get(ob);
				if (armobj  && armobj->mode & OB_MODE_POSE) {
					bArmature *arm = armobj->data;
					if (arm->act_bone) {
						if (arm->act_bone->layer & arm->layer) {
							s += BLI_strcpy_rlen(s, msg_sep);
							s += BLI_strcpy_rlen(s, arm->act_bone->name);
						}
					}
				}
			}

			key = BKE_key_from_object(ob);
			if (key) {
				kb = BLI_findlink(&key->block, ob->shapenr - 1);
				if (kb) {
					s += BLI_strcpy_rlen(s, msg_sep);
					s += BLI_strcpy_rlen(s, kb->name);
					if (ob->shapeflag & OB_SHAPE_LOCK) {
						s += BLI_strcpy_rlen(s, IFACE_(msg_pin));
					}
				}
			}
		}
		
		/* color depends on whether there is a keyframe */
		if (id_frame_has_keyframe((ID *)ob, /* BKE_scene_frame_get(scene) */ (float)cfra, ANIMFILTER_KEYS_LOCAL))
			UI_ThemeColor(TH_TIME_KEYFRAME);
		else if (ED_gpencil_has_keyframe_v3d(scene, ob, cfra))
			UI_ThemeColor(TH_TIME_GP_KEYFRAME);
		else
			UI_ThemeColor(TH_TEXT_HI);
	}
	else {
		/* no object */
		if (ED_gpencil_has_keyframe_v3d(scene, NULL, cfra))
			UI_ThemeColor(TH_TIME_GP_KEYFRAME);
		else
			UI_ThemeColor(TH_TEXT_HI);
	}

	if (markern) {
		s += sprintf(s, " <%s>", markern);
	}
	
	if (U.uiflag & USER_SHOW_ROTVIEWICON)
		offset = U.widget_unit + (U.rvisize * 2) + rect->xmin;

	BLF_draw_default(offset, 0.5f * U.widget_unit, 0.0f, info, sizeof(info));
}

static void view3d_camera_border(
        const Scene *scene, const ARegion *ar, const View3D *v3d, const RegionView3D *rv3d,
        rctf *r_viewborder, const bool no_shift, const bool no_zoom)
{
	CameraParams params;
	rctf rect_view, rect_camera;

	/* get viewport viewplane */
	BKE_camera_params_init(&params);
	BKE_camera_params_from_view3d(&params, v3d, rv3d);
	if (no_zoom)
		params.zoom = 1.0f;
	BKE_camera_params_compute_viewplane(&params, ar->winx, ar->winy, 1.0f, 1.0f);
	rect_view = params.viewplane;

	/* get camera viewplane */
	BKE_camera_params_init(&params);
	/* fallback for non camera objects */
	params.clipsta = v3d->near;
	params.clipend = v3d->far;
	BKE_camera_params_from_object(&params, v3d->camera);
	if (no_shift) {
		params.shiftx = 0.0f;
		params.shifty = 0.0f;
	}
	BKE_camera_params_compute_viewplane(&params, scene->r.xsch, scene->r.ysch, scene->r.xasp, scene->r.yasp);
	rect_camera = params.viewplane;

	/* get camera border within viewport */
	r_viewborder->xmin = ((rect_camera.xmin - rect_view.xmin) / BLI_rctf_size_x(&rect_view)) * ar->winx;
	r_viewborder->xmax = ((rect_camera.xmax - rect_view.xmin) / BLI_rctf_size_x(&rect_view)) * ar->winx;
	r_viewborder->ymin = ((rect_camera.ymin - rect_view.ymin) / BLI_rctf_size_y(&rect_view)) * ar->winy;
	r_viewborder->ymax = ((rect_camera.ymax - rect_view.ymin) / BLI_rctf_size_y(&rect_view)) * ar->winy;
}

void ED_view3d_calc_camera_border_size(
        const Scene *scene, const ARegion *ar, const View3D *v3d, const RegionView3D *rv3d,
        float r_size[2])
{
	rctf viewborder;

	view3d_camera_border(scene, ar, v3d, rv3d, &viewborder, true, true);
	r_size[0] = BLI_rctf_size_x(&viewborder);
	r_size[1] = BLI_rctf_size_y(&viewborder);
}

void ED_view3d_calc_camera_border(
        const Scene *scene, const ARegion *ar, const View3D *v3d, const RegionView3D *rv3d,
        rctf *r_viewborder, const bool no_shift)
{
	view3d_camera_border(scene, ar, v3d, rv3d, r_viewborder, no_shift, false);
}

static void drawviewborder_grid3(float x1, float x2, float y1, float y2, float fac)
{
	float x3, y3, x4, y4;

	x3 = x1 + fac * (x2 - x1);
	y3 = y1 + fac * (y2 - y1);
	x4 = x1 + (1.0f - fac) * (x2 - x1);
	y4 = y1 + (1.0f - fac) * (y2 - y1);

	glBegin(GL_LINES);
	glVertex2f(x1, y3);
	glVertex2f(x2, y3);

	glVertex2f(x1, y4);
	glVertex2f(x2, y4);

	glVertex2f(x3, y1);
	glVertex2f(x3, y2);

	glVertex2f(x4, y1);
	glVertex2f(x4, y2);
	glEnd();
}

/* harmonious triangle */
static void drawviewborder_triangle(float x1, float x2, float y1, float y2, const char golden, const char dir)
{
	float ofs;
	float w = x2 - x1;
	float h = y2 - y1;

	glBegin(GL_LINES);
	if (w > h) {
		if (golden) {
			ofs = w * (1.0f - (1.0f / 1.61803399f));
		}
		else {
			ofs = h * (h / w);
		}
		if (dir == 'B') SWAP(float, y1, y2);

		glVertex2f(x1, y1);
		glVertex2f(x2, y2);

		glVertex2f(x2, y1);
		glVertex2f(x1 + (w - ofs), y2);

		glVertex2f(x1, y2);
		glVertex2f(x1 + ofs, y1);
	}
	else {
		if (golden) {
			ofs = h * (1.0f - (1.0f / 1.61803399f));
		}
		else {
			ofs = w * (w / h);
		}
		if (dir == 'B') SWAP(float, x1, x2);

		glVertex2f(x1, y1);
		glVertex2f(x2, y2);

		glVertex2f(x2, y1);
		glVertex2f(x1, y1 + ofs);

		glVertex2f(x1, y2);
		glVertex2f(x2, y1 + (h - ofs));
	}
	glEnd();
}

static void drawviewborder(Scene *scene, ARegion *ar, View3D *v3d)
{
	float x1, x2, y1, y2;
	float x1i, x2i, y1i, y2i;

	rctf viewborder;
	Camera *ca = NULL;
	RegionView3D *rv3d = ar->regiondata;

	if (v3d->camera == NULL)
		return;
	if (v3d->camera->type == OB_CAMERA)
		ca = v3d->camera->data;
	
	ED_view3d_calc_camera_border(scene, ar, v3d, rv3d, &viewborder, false);
	/* the offsets */
	x1 = viewborder.xmin;
	y1 = viewborder.ymin;
	x2 = viewborder.xmax;
	y2 = viewborder.ymax;
	
	glLineWidth(1.0f);

	/* apply offsets so the real 3D camera shows through */

	/* note: quite un-scientific but without this bit extra
	 * 0.0001 on the lower left the 2D border sometimes
	 * obscures the 3D camera border */
	/* note: with VIEW3D_CAMERA_BORDER_HACK defined this error isn't noticeable
	 * but keep it here in case we need to remove the workaround */
	x1i = (int)(x1 - 1.0001f);
	y1i = (int)(y1 - 1.0001f);
	x2i = (int)(x2 + (1.0f - 0.0001f));
	y2i = (int)(y2 + (1.0f - 0.0001f));
	
	/* passepartout, specified in camera edit buttons */
	if (ca && (ca->flag & CAM_SHOWPASSEPARTOUT) && ca->passepartalpha > 0.000001f) {
		const float winx = (ar->winx + 1);
		const float winy = (ar->winy + 1);

		if (ca->passepartalpha == 1.0f) {
			glColor3f(0, 0, 0);
		}
		else {
			glBlendFunc(GL_SRC_ALPHA, GL_ONE_MINUS_SRC_ALPHA);
			glEnable(GL_BLEND);
			glColor4f(0, 0, 0, ca->passepartalpha);
		}

		if (x1i > 0.0f)
			glRectf(0.0, winy, x1i, 0.0);
		if (x2i < winx)
			glRectf(x2i, winy, winx, 0.0);
		if (y2i < winy)
			glRectf(x1i, winy, x2i, y2i);
		if (y2i > 0.0f)
			glRectf(x1i, y1i, x2i, 0.0);
		
		glDisable(GL_BLEND);
	}

	setlinestyle(0);

	UI_ThemeColor(TH_BACK);
		
	fdrawbox(x1i, y1i, x2i, y2i);

#ifdef VIEW3D_CAMERA_BORDER_HACK
	if (view3d_camera_border_hack_test == true) {
		glColor3ubv(view3d_camera_border_hack_col);
		fdrawbox(x1i + 1, y1i + 1, x2i - 1, y2i - 1);
		view3d_camera_border_hack_test = false;
	}
#endif

	setlinestyle(3);

	/* outer line not to confuse with object selecton */
	if (v3d->flag2 & V3D_LOCK_CAMERA) {
		UI_ThemeColor(TH_REDALERT);
		fdrawbox(x1i - 1, y1i - 1, x2i + 1, y2i + 1);
	}

	UI_ThemeColor(TH_VIEW_OVERLAY);
	fdrawbox(x1i, y1i, x2i, y2i);

	/* border */
	if (scene->r.mode & R_BORDER) {
		float x3, y3, x4, y4;

		x3 = floorf(x1 + (scene->r.border.xmin * (x2 - x1))) - 1;
		y3 = floorf(y1 + (scene->r.border.ymin * (y2 - y1))) - 1;
		x4 = floorf(x1 + (scene->r.border.xmax * (x2 - x1))) + (U.pixelsize - 1);
		y4 = floorf(y1 + (scene->r.border.ymax * (y2 - y1))) + (U.pixelsize - 1);

		cpack(0x4040FF);
		sdrawbox(x3,  y3,  x4,  y4);
	}

	/* safety border */
	if (ca) {
		if (ca->dtx & CAM_DTX_CENTER) {
			float x3, y3;

			UI_ThemeColorBlendShade(TH_VIEW_OVERLAY, TH_BACK, 0.25, 0);

			x3 = x1 + 0.5f * (x2 - x1);
			y3 = y1 + 0.5f * (y2 - y1);

			glBegin(GL_LINES);
			glVertex2f(x1, y3);
			glVertex2f(x2, y3);

			glVertex2f(x3, y1);
			glVertex2f(x3, y2);
			glEnd();
		}

		if (ca->dtx & CAM_DTX_CENTER_DIAG) {
			UI_ThemeColorBlendShade(TH_VIEW_OVERLAY, TH_BACK, 0.25, 0);

			glBegin(GL_LINES);
			glVertex2f(x1, y1);
			glVertex2f(x2, y2);

			glVertex2f(x1, y2);
			glVertex2f(x2, y1);
			glEnd();
		}

		if (ca->dtx & CAM_DTX_THIRDS) {
			UI_ThemeColorBlendShade(TH_VIEW_OVERLAY, TH_BACK, 0.25, 0);
			drawviewborder_grid3(x1, x2, y1, y2, 1.0f / 3.0f);
		}

		if (ca->dtx & CAM_DTX_GOLDEN) {
			UI_ThemeColorBlendShade(TH_VIEW_OVERLAY, TH_BACK, 0.25, 0);
			drawviewborder_grid3(x1, x2, y1, y2, 1.0f - (1.0f / 1.61803399f));
		}

		if (ca->dtx & CAM_DTX_GOLDEN_TRI_A) {
			UI_ThemeColorBlendShade(TH_VIEW_OVERLAY, TH_BACK, 0.25, 0);
			drawviewborder_triangle(x1, x2, y1, y2, 0, 'A');
		}

		if (ca->dtx & CAM_DTX_GOLDEN_TRI_B) {
			UI_ThemeColorBlendShade(TH_VIEW_OVERLAY, TH_BACK, 0.25, 0);
			drawviewborder_triangle(x1, x2, y1, y2, 0, 'B');
		}

		if (ca->dtx & CAM_DTX_HARMONY_TRI_A) {
			UI_ThemeColorBlendShade(TH_VIEW_OVERLAY, TH_BACK, 0.25, 0);
			drawviewborder_triangle(x1, x2, y1, y2, 1, 'A');
		}

		if (ca->dtx & CAM_DTX_HARMONY_TRI_B) {
			UI_ThemeColorBlendShade(TH_VIEW_OVERLAY, TH_BACK, 0.25, 0);
			drawviewborder_triangle(x1, x2, y1, y2, 1, 'B');
		}

		if (ca->flag & CAM_SHOW_SAFE_MARGINS) {
			UI_draw_safe_areas(
			        x1, x2, y1, y2,
			        scene->safe_areas.title,
			        scene->safe_areas.action);

			if (ca->flag & CAM_SHOW_SAFE_CENTER) {
				UI_draw_safe_areas(
				        x1, x2, y1, y2,
				        scene->safe_areas.title_center,
				        scene->safe_areas.action_center);
			}
		}

		if (ca->flag & CAM_SHOWSENSOR) {
			/* determine sensor fit, and get sensor x/y, for auto fit we
			 * assume and square sensor and only use sensor_x */
			float sizex = scene->r.xsch * scene->r.xasp;
			float sizey = scene->r.ysch * scene->r.yasp;
			int sensor_fit = BKE_camera_sensor_fit(ca->sensor_fit, sizex, sizey);
			float sensor_x = ca->sensor_x;
			float sensor_y = (ca->sensor_fit == CAMERA_SENSOR_FIT_AUTO) ? ca->sensor_x : ca->sensor_y;

			/* determine sensor plane */
			rctf rect;

			if (sensor_fit == CAMERA_SENSOR_FIT_HOR) {
				float sensor_scale = (x2i - x1i) / sensor_x;
				float sensor_height = sensor_scale * sensor_y;

				rect.xmin = x1i;
				rect.xmax = x2i;
				rect.ymin = (y1i + y2i) * 0.5f - sensor_height * 0.5f;
				rect.ymax = rect.ymin + sensor_height;
			}
			else {
				float sensor_scale = (y2i - y1i) / sensor_y;
				float sensor_width = sensor_scale * sensor_x;

				rect.xmin = (x1i + x2i) * 0.5f - sensor_width * 0.5f;
				rect.xmax = rect.xmin + sensor_width;
				rect.ymin = y1i;
				rect.ymax = y2i;
			}

			/* draw */
			UI_ThemeColorShade(TH_VIEW_OVERLAY, 100);
			UI_draw_roundbox_gl_mode(GL_LINE_LOOP, rect.xmin, rect.ymin, rect.xmax, rect.ymax, 2.0f);
		}
	}

	setlinestyle(0);

	/* camera name - draw in highlighted text color */
	if (ca && (ca->flag & CAM_SHOWNAME)) {
		UI_ThemeColor(TH_TEXT_HI);
		BLF_draw_default(
		        x1i, y1i - (0.7f * U.widget_unit), 0.0f,
		        v3d->camera->id.name + 2, sizeof(v3d->camera->id.name) - 2);
	}
}

/* *********************** backdraw for selection *************** */

static void backdrawview3d(Scene *scene, wmWindow *win, ARegion *ar, View3D *v3d)
{
	RegionView3D *rv3d = ar->regiondata;
	struct Base *base = scene->basact;
	int multisample_enabled;

	BLI_assert(ar->regiontype == RGN_TYPE_WINDOW);

	if (base && (base->object->mode & (OB_MODE_VERTEX_PAINT | OB_MODE_WEIGHT_PAINT) ||
	             BKE_paint_select_face_test(base->object)))
	{
		/* do nothing */
	}
	/* texture paint mode sampling */
	else if (base && (base->object->mode & OB_MODE_TEXTURE_PAINT) &&
	         (v3d->drawtype > OB_WIRE))
	{
		/* do nothing */
	}
	else if (scene->obedit &&
	         V3D_IS_ZBUF(v3d))
	{
		/* do nothing */
	}
	else {
		v3d->flag &= ~V3D_INVALID_BACKBUF;
		return;
	}

	if (!(v3d->flag & V3D_INVALID_BACKBUF))
		return;

#if 0
	if (test) {
		if (qtest()) {
			addafterqueue(ar->win, BACKBUFDRAW, 1);
			return;
		}
	}
#endif

	if (v3d->drawtype > OB_WIRE) v3d->zbuf = true;
	
	/* dithering and AA break color coding, so disable */
	glDisable(GL_DITHER);

	multisample_enabled = glIsEnabled(GL_MULTISAMPLE);
	if (multisample_enabled)
		glDisable(GL_MULTISAMPLE);

	if (win->multisamples != USER_MULTISAMPLE_NONE) {
		/* for multisample we use an offscreen FBO. multisample drawing can fail
		 * with color coded selection drawing, and reading back depths from such
		 * a buffer can also cause a few seconds freeze on OS X / NVidia. */
		int w = BLI_rcti_size_x(&ar->winrct);
		int h = BLI_rcti_size_y(&ar->winrct);
		char error[256];

		if (rv3d->gpuoffscreen) {
			if (GPU_offscreen_width(rv3d->gpuoffscreen)  != w ||
			    GPU_offscreen_height(rv3d->gpuoffscreen) != h)
			{
				GPU_offscreen_free(rv3d->gpuoffscreen);
				rv3d->gpuoffscreen = NULL;
			}
		}

		if (!rv3d->gpuoffscreen) {
			rv3d->gpuoffscreen = GPU_offscreen_create(w, h, 0, error);

			if (!rv3d->gpuoffscreen)
				fprintf(stderr, "Failed to create offscreen selection buffer for multisample: %s\n", error);
		}
	}

	if (rv3d->gpuoffscreen)
		GPU_offscreen_bind(rv3d->gpuoffscreen, true);
	else
		glScissor(ar->winrct.xmin, ar->winrct.ymin, BLI_rcti_size_x(&ar->winrct), BLI_rcti_size_y(&ar->winrct));

	glClearColor(0.0, 0.0, 0.0, 0.0);
	if (v3d->zbuf) {
		glEnable(GL_DEPTH_TEST);
		glClear(GL_COLOR_BUFFER_BIT | GL_DEPTH_BUFFER_BIT);
	}
	else {
		glClear(GL_COLOR_BUFFER_BIT);
		glDisable(GL_DEPTH_TEST);
	}
	
	if (rv3d->rflag & RV3D_CLIPPING)
		ED_view3d_clipping_set(rv3d);
	
	G.f |= G_BACKBUFSEL;
	
	if (base && (base->lay & v3d->lay))
		draw_object_backbufsel(scene, v3d, rv3d, base->object);
	
	if (rv3d->gpuoffscreen)
		GPU_offscreen_unbind(rv3d->gpuoffscreen, true);
	else
		ar->swap = 0; /* mark invalid backbuf for wm draw */

	v3d->flag &= ~V3D_INVALID_BACKBUF;

	G.f &= ~G_BACKBUFSEL;
	v3d->zbuf = false;
	glDisable(GL_DEPTH_TEST);
	glEnable(GL_DITHER);
	if (multisample_enabled)
		glEnable(GL_MULTISAMPLE);

	if (rv3d->rflag & RV3D_CLIPPING)
		ED_view3d_clipping_disable();
}

void view3d_opengl_read_pixels(ARegion *ar, int x, int y, int w, int h, int format, int type, void *data)
{
	RegionView3D *rv3d = ar->regiondata;

	if (rv3d->gpuoffscreen) {
		GPU_offscreen_bind(rv3d->gpuoffscreen, true);
		glReadBuffer(GL_COLOR_ATTACHMENT0);
		glReadPixels(x, y, w, h, format, type, data);
		GPU_offscreen_unbind(rv3d->gpuoffscreen, true);
	}
	else {
		glReadPixels(ar->winrct.xmin + x, ar->winrct.ymin + y, w, h, format, type, data);
	}
}

/* XXX depth reading exception, for code not using gpu offscreen */
static void view3d_opengl_read_Z_pixels(ARegion *ar, int x, int y, int w, int h, int format, int type, void *data)
{

	glReadPixels(ar->winrct.xmin + x, ar->winrct.ymin + y, w, h, format, type, data);
}

void ED_view3d_backbuf_validate(ViewContext *vc)
{
	if (vc->v3d->flag & V3D_INVALID_BACKBUF)
		backdrawview3d(vc->scene, vc->win, vc->ar, vc->v3d);
}

/**
 * allow for small values [0.5 - 2.5],
 * and large values, FLT_MAX by clamping by the area size
 */
int ED_view3d_backbuf_sample_size_clamp(ARegion *ar, const float dist)
{
	return (int)min_ff(ceilf(dist), (float)max_ii(ar->winx, ar->winx));
}

/* samples a single pixel (copied from vpaint) */
unsigned int ED_view3d_backbuf_sample(ViewContext *vc, int x, int y)
{
	unsigned int col;
	
	if (x >= vc->ar->winx || y >= vc->ar->winy) {
		return 0;
	}

	ED_view3d_backbuf_validate(vc);

	view3d_opengl_read_pixels(vc->ar, x, y, 1, 1, GL_RGBA, GL_UNSIGNED_BYTE, &col);
	glReadBuffer(GL_BACK);
	
	if (ENDIAN_ORDER == B_ENDIAN) {
		BLI_endian_switch_uint32(&col);
	}
	
	return GPU_select_to_index(col);
}

/* reads full rect, converts indices */
ImBuf *ED_view3d_backbuf_read(ViewContext *vc, int xmin, int ymin, int xmax, int ymax)
{
	struct ImBuf *ibuf_clip;
	/* clip */
	const rcti clip = {
	    max_ii(xmin, 0), min_ii(xmax, vc->ar->winx - 1),
	    max_ii(ymin, 0), min_ii(ymax, vc->ar->winy - 1)};
	const int size_clip[2] = {
	    BLI_rcti_size_x(&clip) + 1,
	    BLI_rcti_size_y(&clip) + 1};

	if (UNLIKELY((clip.xmin > clip.xmax) ||
	             (clip.ymin > clip.ymax)))
	{
		return NULL;
	}

	ibuf_clip = IMB_allocImBuf(size_clip[0], size_clip[1], 32, IB_rect);

	ED_view3d_backbuf_validate(vc);

	view3d_opengl_read_pixels(vc->ar, clip.xmin, clip.ymin, size_clip[0], size_clip[1], GL_RGBA, GL_UNSIGNED_BYTE, ibuf_clip->rect);

	glReadBuffer(GL_BACK);

	if (ENDIAN_ORDER == B_ENDIAN) {
		IMB_convert_rgba_to_abgr(ibuf_clip);
	}

	GPU_select_to_index_array(ibuf_clip->rect, size_clip[0] * size_clip[1]);
	
	if ((clip.xmin == xmin) &&
	    (clip.xmax == xmax) &&
	    (clip.ymin == ymin) &&
	    (clip.ymax == ymax))
	{
		return ibuf_clip;
	}
	else {
		/* put clipped result into a non-clipped buffer */
		struct ImBuf *ibuf_full;
		const int size[2] = {
		    (xmax - xmin + 1),
		    (ymax - ymin + 1)};

		ibuf_full = IMB_allocImBuf(size[0], size[1], 32, IB_rect);

		IMB_rectcpy(
		        ibuf_full, ibuf_clip,
		        clip.xmin - xmin, clip.ymin - ymin,
		        0, 0,
		        size_clip[0], size_clip[1]);
		IMB_freeImBuf(ibuf_clip);
		return ibuf_full;
	}
}

/* smart function to sample a rect spiralling outside, nice for backbuf selection */
unsigned int ED_view3d_backbuf_sample_rect(
        ViewContext *vc, const int mval[2], int size,
        unsigned int min, unsigned int max, float *r_dist)
{
	struct ImBuf *buf;
	const unsigned int *bufmin, *bufmax, *tbuf;
	int minx, miny;
	int a, b, rc, nr, amount, dirvec[4][2];
	unsigned int index = 0;

	amount = (size - 1) / 2;

	minx = mval[0] - (amount + 1);
	miny = mval[1] - (amount + 1);
	buf = ED_view3d_backbuf_read(vc, minx, miny, minx + size - 1, miny + size - 1);
	if (!buf) return 0;

	rc = 0;
	
	dirvec[0][0] = 1; dirvec[0][1] = 0;
	dirvec[1][0] = 0; dirvec[1][1] = -size;
	dirvec[2][0] = -1; dirvec[2][1] = 0;
	dirvec[3][0] = 0; dirvec[3][1] = size;
	
	bufmin = buf->rect;
	tbuf = buf->rect;
	bufmax = buf->rect + size * size;
	tbuf += amount * size + amount;
	
	for (nr = 1; nr <= size; nr++) {
		
		for (a = 0; a < 2; a++) {
			for (b = 0; b < nr; b++) {
				if (*tbuf && *tbuf >= min && *tbuf < max) {
					/* we got a hit */

					/* get x,y pixel coords from the offset
					 * (manhatten distance in keeping with other screen-based selection) */
					*r_dist = (float)(
					        abs(((int)(tbuf - buf->rect) % size) - (size / 2)) +
					        abs(((int)(tbuf - buf->rect) / size) - (size / 2)));

					/* indices start at 1 here */
					index = (*tbuf - min) + 1;
					goto exit;
				}
				
				tbuf += (dirvec[rc][0] + dirvec[rc][1]);
				
				if (tbuf < bufmin || tbuf >= bufmax) {
					goto exit;
				}
			}
			rc++;
			rc &= 3;
		}
	}

exit:
	IMB_freeImBuf(buf);
	return index;
}


/* ************************************************************* */

static void view3d_stereo_bgpic_setup(Scene *scene, View3D *v3d, Image *ima, ImageUser *iuser)
{
	if (BKE_image_is_stereo(ima)) {
		iuser->flag |= IMA_SHOW_STEREO;

		if ((scene->r.scemode & R_MULTIVIEW) == 0) {
			iuser->multiview_eye = STEREO_LEFT_ID;
		}
		else if (v3d->stereo3d_camera != STEREO_3D_ID) {
			/* show only left or right camera */
			iuser->multiview_eye = v3d->stereo3d_camera;
		}

		BKE_image_multiview_index(ima, iuser);
	}
	else {
		iuser->flag &= ~IMA_SHOW_STEREO;
	}
}

static void view3d_draw_bgpic(Scene *scene, ARegion *ar, View3D *v3d,
                              const bool do_foreground, const bool do_camera_frame)
{
	RegionView3D *rv3d = ar->regiondata;
	BGpic *bgpic;
	int fg_flag = do_foreground ? V3D_BGPIC_FOREGROUND : 0;

	for (bgpic = v3d->bgpicbase.first; bgpic; bgpic = bgpic->next) {
		bgpic->iuser.scene = scene;  /* Needed for render results. */

		if ((bgpic->flag & V3D_BGPIC_FOREGROUND) != fg_flag)
			continue;

		if ((bgpic->view == 0) || /* zero for any */
		    (bgpic->view & (1 << rv3d->view)) || /* check agaist flags */
		    (rv3d->persp == RV3D_CAMOB && bgpic->view == (1 << RV3D_VIEW_CAMERA)))
		{
			float image_aspect[2];
			float fac, asp, zoomx, zoomy;
			float x1, y1, x2, y2, centx, centy;

			ImBuf *ibuf = NULL, *freeibuf, *releaseibuf;
			void *lock;
			rctf clip_rect;

			Image *ima = NULL;
			MovieClip *clip = NULL;

			/* disable individual images */
			if ((bgpic->flag & V3D_BGPIC_DISABLED))
				continue;

			freeibuf = NULL;
			releaseibuf = NULL;
			if (bgpic->source == V3D_BGPIC_IMAGE) {
				ima = bgpic->ima;
				if (ima == NULL)
					continue;
				BKE_image_user_frame_calc(&bgpic->iuser, CFRA, 0);
				if (ima->source == IMA_SRC_SEQUENCE && !(bgpic->iuser.flag & IMA_USER_FRAME_IN_RANGE)) {
					ibuf = NULL; /* frame is out of range, dont show */
				}
				else {
					view3d_stereo_bgpic_setup(scene, v3d, ima, &bgpic->iuser);
					ibuf = BKE_image_acquire_ibuf(ima, &bgpic->iuser, &lock);
					releaseibuf = ibuf;
				}

				image_aspect[0] = ima->aspx;
				image_aspect[1] = ima->aspy;
			}
			else if (bgpic->source == V3D_BGPIC_MOVIE) {
				/* TODO: skip drawing when out of frame range (as image sequences do above) */

				if (bgpic->flag & V3D_BGPIC_CAMERACLIP) {
					if (scene->camera)
						clip = BKE_object_movieclip_get(scene, scene->camera, true);
				}
				else {
					clip = bgpic->clip;
				}

				if (clip == NULL)
					continue;

				BKE_movieclip_user_set_frame(&bgpic->cuser, CFRA);
				ibuf = BKE_movieclip_get_ibuf(clip, &bgpic->cuser);

				image_aspect[0] = clip->aspx;
				image_aspect[1] = clip->aspy;

				/* working with ibuf from image and clip has got different workflow now.
				 * ibuf acquired from clip is referenced by cache system and should
				 * be dereferenced after usage. */
				freeibuf = ibuf;
			}
			else {
				/* perhaps when loading future files... */
				BLI_assert(0);
				copy_v2_fl(image_aspect, 1.0f);
			}

			if (ibuf == NULL)
				continue;

			if ((ibuf->rect == NULL && ibuf->rect_float == NULL) || ibuf->channels != 4) { /* invalid image format */
				if (freeibuf)
					IMB_freeImBuf(freeibuf);
				if (releaseibuf)
					BKE_image_release_ibuf(ima, releaseibuf, lock);

				continue;
			}

			if (ibuf->rect == NULL)
				IMB_rect_from_float(ibuf);

			if (rv3d->persp == RV3D_CAMOB) {

				if (do_camera_frame) {
					rctf vb;
					ED_view3d_calc_camera_border(scene, ar, v3d, rv3d, &vb, false);
					x1 = vb.xmin;
					y1 = vb.ymin;
					x2 = vb.xmax;
					y2 = vb.ymax;
				}
				else {
					x1 = ar->winrct.xmin;
					y1 = ar->winrct.ymin;
					x2 = ar->winrct.xmax;
					y2 = ar->winrct.ymax;
				}

				/* apply offset last - camera offset is different to offset in blender units */
				/* so this has some sane way of working - this matches camera's shift _exactly_ */
				{
					const float max_dim = max_ff(x2 - x1, y2 - y1);
					const float xof_scale = bgpic->xof * max_dim;
					const float yof_scale = bgpic->yof * max_dim;

					x1 += xof_scale;
					y1 += yof_scale;
					x2 += xof_scale;
					y2 += yof_scale;
				}

				centx = (x1 + x2) / 2.0f;
				centy = (y1 + y2) / 2.0f;

				/* aspect correction */
				if (bgpic->flag & V3D_BGPIC_CAMERA_ASPECT) {
					/* apply aspect from clip */
					const float w_src = ibuf->x * image_aspect[0];
					const float h_src = ibuf->y * image_aspect[1];

					/* destination aspect is already applied from the camera frame */
					const float w_dst = x1 - x2;
					const float h_dst = y1 - y2;

					const float asp_src = w_src / h_src;
					const float asp_dst = w_dst / h_dst;

					if (fabsf(asp_src - asp_dst) >= FLT_EPSILON) {
						if ((asp_src > asp_dst) == ((bgpic->flag & V3D_BGPIC_CAMERA_CROP) != 0)) {
							/* fit X */
							const float div = asp_src / asp_dst;
							x1 = ((x1 - centx) * div) + centx;
							x2 = ((x2 - centx) * div) + centx;
						}
						else {
							/* fit Y */
							const float div = asp_dst / asp_src;
							y1 = ((y1 - centy) * div) + centy;
							y2 = ((y2 - centy) * div) + centy;
						}
					}
				}
			}
			else {
				float tvec[3];
				float sco[2];
				const float mval_f[2] = {1.0f, 0.0f};
				const float co_zero[3] = {0};
				float zfac;

				/* calc window coord */
				zfac = ED_view3d_calc_zfac(rv3d, co_zero, NULL);
				ED_view3d_win_to_delta(ar, mval_f, tvec, zfac);
				fac = max_ff(fabsf(tvec[0]), max_ff(fabsf(tvec[1]), fabsf(tvec[2]))); /* largest abs axis */
				fac = 1.0f / fac;

				asp = (float)ibuf->y / (float)ibuf->x;

				zero_v3(tvec);
				ED_view3d_project_float_v2_m4(ar, tvec, sco, rv3d->persmat);

				x1 =  sco[0] + fac * (bgpic->xof - bgpic->size);
				y1 =  sco[1] + asp * fac * (bgpic->yof - bgpic->size);
				x2 =  sco[0] + fac * (bgpic->xof + bgpic->size);
				y2 =  sco[1] + asp * fac * (bgpic->yof + bgpic->size);

				centx = (x1 + x2) / 2.0f;
				centy = (y1 + y2) / 2.0f;
			}

			/* complete clip? */
			BLI_rctf_init(&clip_rect, x1, x2, y1, y2);
			if (bgpic->rotation) {
				BLI_rctf_rotate_expand(&clip_rect, &clip_rect, bgpic->rotation);
			}

			if (clip_rect.xmax < 0 || clip_rect.ymax < 0 || clip_rect.xmin > ar->winx || clip_rect.ymin > ar->winy) {
				if (freeibuf)
					IMB_freeImBuf(freeibuf);
				if (releaseibuf)
					BKE_image_release_ibuf(ima, releaseibuf, lock);

				continue;
			}

			zoomx = (x2 - x1) / ibuf->x;
			zoomy = (y2 - y1) / ibuf->y;

			/* for some reason; zoomlevels down refuses to use GL_ALPHA_SCALE */
			if (zoomx < 1.0f || zoomy < 1.0f) {
				float tzoom = min_ff(zoomx, zoomy);
				int mip = 0;

				if ((ibuf->userflags & IB_MIPMAP_INVALID) != 0) {
					IMB_remakemipmap(ibuf, 0);
					ibuf->userflags &= ~IB_MIPMAP_INVALID;
				}
				else if (ibuf->mipmap[0] == NULL)
					IMB_makemipmap(ibuf, 0);

				while (tzoom < 1.0f && mip < 8 && ibuf->mipmap[mip]) {
					tzoom *= 2.0f;
					zoomx *= 2.0f;
					zoomy *= 2.0f;
					mip++;
				}
				if (mip > 0)
					ibuf = ibuf->mipmap[mip - 1];
			}

			if (v3d->zbuf) glDisable(GL_DEPTH_TEST);
			glDepthMask(0);

			glEnable(GL_BLEND);
			glBlendFunc(GL_SRC_ALPHA,  GL_ONE_MINUS_SRC_ALPHA);

			glMatrixMode(GL_PROJECTION);
			glPushMatrix();
			glMatrixMode(GL_MODELVIEW);
			glPushMatrix();
			ED_region_pixelspace(ar);

			glTranslatef(centx, centy, 0.0);
			glRotatef(RAD2DEGF(-bgpic->rotation), 0.0f, 0.0f, 1.0f);

			if (bgpic->flag & V3D_BGPIC_FLIP_X) {
				zoomx *= -1.0f;
				x1 = x2;
			}
			if (bgpic->flag & V3D_BGPIC_FLIP_Y) {
				zoomy *= -1.0f;
				y1 = y2;
			}
			glPixelZoom(zoomx, zoomy);
			glColor4f(1.0f, 1.0f, 1.0f, 1.0f - bgpic->blend);

			/* could not use glaDrawPixelsAuto because it could fallback to
			 * glaDrawPixelsSafe in some cases, which will end up in missing
			 * alpha transparency for the background image (sergey)
			 */
			glaDrawPixelsTex(x1 - centx, y1 - centy, ibuf->x, ibuf->y, GL_RGBA, GL_UNSIGNED_BYTE, GL_LINEAR, ibuf->rect);

			glPixelZoom(1.0, 1.0);
			glPixelTransferf(GL_ALPHA_SCALE, 1.0f);

			glMatrixMode(GL_PROJECTION);
			glPopMatrix();
			glMatrixMode(GL_MODELVIEW);
			glPopMatrix();

			glDisable(GL_BLEND);

			glDepthMask(1);
			if (v3d->zbuf) glEnable(GL_DEPTH_TEST);

			if (freeibuf)
				IMB_freeImBuf(freeibuf);
			if (releaseibuf)
				BKE_image_release_ibuf(ima, releaseibuf, lock);
		}
	}
}

static void view3d_draw_bgpic_test(Scene *scene, ARegion *ar, View3D *v3d,
                                   const bool do_foreground, const bool do_camera_frame)
{
	RegionView3D *rv3d = ar->regiondata;

	if ((v3d->flag & V3D_DISPBGPICS) == 0)
		return;

	/* disabled - mango request, since footage /w only render is quite useful
	 * and this option is easy to disable all background images at once */
#if 0
	if (v3d->flag2 & V3D_RENDER_OVERRIDE)
		return;
#endif

	if ((rv3d->view == RV3D_VIEW_USER) || (rv3d->persp != RV3D_ORTHO)) {
		if (rv3d->persp == RV3D_CAMOB) {
			view3d_draw_bgpic(scene, ar, v3d, do_foreground, do_camera_frame);
		}
	}
	else {
		view3d_draw_bgpic(scene, ar, v3d, do_foreground, do_camera_frame);
	}
}

/* ****************** View3d afterdraw *************** */

typedef struct View3DAfter {
	struct View3DAfter *next, *prev;
	struct Base *base;
	short dflag;
} View3DAfter;

/* temp storage of Objects that need to be drawn as last */
void ED_view3d_after_add(ListBase *lb, Base *base, const short dflag)
{
	View3DAfter *v3da = MEM_callocN(sizeof(View3DAfter), "View 3d after");
	BLI_assert((base->flag & OB_FROMDUPLI) == 0);
	BLI_addtail(lb, v3da);
	v3da->base = base;
	v3da->dflag = dflag;
}

/* disables write in zbuffer and draws it over */
static void view3d_draw_transp(Scene *scene, ARegion *ar, View3D *v3d)
{
	View3DAfter *v3da;
	
	glDepthMask(GL_FALSE);
	v3d->transp = true;
	
	while ((v3da = BLI_pophead(&v3d->afterdraw_transp))) {
		draw_object(scene, ar, v3d, v3da->base, v3da->dflag);
		MEM_freeN(v3da);
	}
	v3d->transp = false;
	
	glDepthMask(GL_TRUE);
	
}

/* clears zbuffer and draws it over */
static void view3d_draw_xray(Scene *scene, ARegion *ar, View3D *v3d, bool *clear)
{
	View3DAfter *v3da;

	if (*clear && v3d->zbuf) {
		glClear(GL_DEPTH_BUFFER_BIT);
		*clear = false;
	}

	v3d->xray = true;
	while ((v3da = BLI_pophead(&v3d->afterdraw_xray))) {
		draw_object(scene, ar, v3d, v3da->base, v3da->dflag);
		MEM_freeN(v3da);
	}
	v3d->xray = false;
}


/* clears zbuffer and draws it over */
static void view3d_draw_xraytransp(Scene *scene, ARegion *ar, View3D *v3d, const bool clear)
{
	View3DAfter *v3da;

	if (clear && v3d->zbuf)
		glClear(GL_DEPTH_BUFFER_BIT);

	v3d->xray = true;
	v3d->transp = true;
	
	glDepthMask(GL_FALSE);

	while ((v3da = BLI_pophead(&v3d->afterdraw_xraytransp))) {
		draw_object(scene, ar, v3d, v3da->base, v3da->dflag);
		MEM_freeN(v3da);
	}

	v3d->transp = false;
	v3d->xray = false;

	glDepthMask(GL_TRUE);
}

/* *********************** */

/*
 * In most cases call draw_dupli_objects,
 * draw_dupli_objects_color was added because when drawing set dupli's
 * we need to force the color
 */

#if 0
int dupli_ob_sort(void *arg1, void *arg2)
{
	void *p1 = ((DupliObject *)arg1)->ob;
	void *p2 = ((DupliObject *)arg2)->ob;
	int val = 0;
	if (p1 < p2) val = -1;
	else if (p1 > p2) val = 1;
	return val;
}
#endif


static DupliObject *dupli_step(DupliObject *dob)
{
	while (dob && dob->no_draw)
		dob = dob->next;
	return dob;
}

static void draw_dupli_objects_color(
        Scene *scene, ARegion *ar, View3D *v3d, Base *base,
        const short dflag, const int color)
{
	RegionView3D *rv3d = ar->regiondata;
	ListBase *lb;
	LodLevel *savedlod;
	DupliObject *dob_prev = NULL, *dob, *dob_next = NULL;
	Base tbase = {NULL};
	BoundBox bb, *bb_tmp; /* use a copy because draw_object, calls clear_mesh_caches */
	GLuint displist = 0;
	unsigned char color_rgb[3];
	const short dflag_dupli = dflag | DRAW_CONSTCOLOR;
	short transflag;
	bool use_displist = false;  /* -1 is initialize */
	char dt;
	short dtx;
	DupliApplyData *apply_data;

	if (base->object->restrictflag & OB_RESTRICT_VIEW) return;
	if ((base->object->restrictflag & OB_RESTRICT_RENDER) && (v3d->flag2 & V3D_RENDER_OVERRIDE)) return;

	if (dflag & DRAW_CONSTCOLOR) {
		BLI_assert(color == TH_UNDEFINED);
	}
	else {
		UI_GetThemeColorBlend3ubv(color, TH_BACK, 0.5f, color_rgb);
	}

	tbase.flag = OB_FROMDUPLI | base->flag;
	lb = object_duplilist(G.main->eval_ctx, scene, base->object);
	// BLI_listbase_sort(lb, dupli_ob_sort); /* might be nice to have if we have a dupli list with mixed objects. */

	apply_data = duplilist_apply(base->object, scene, lb);

	dob = dupli_step(lb->first);
	if (dob) dob_next = dupli_step(dob->next);

	for (; dob; dob_prev = dob, dob = dob_next, dob_next = dob_next ? dupli_step(dob_next->next) : NULL) {
		bool testbb = false;

		tbase.object = dob->ob;

		/* Make sure lod is updated from dupli's position */
		savedlod = dob->ob->currentlod;

#ifdef WITH_GAMEENGINE
		if (rv3d->rflag & RV3D_IS_GAME_ENGINE) {
			BKE_object_lod_update(dob->ob, rv3d->viewinv[3]);
		}
#endif

		/* extra service: draw the duplicator in drawtype of parent, minimum taken
		 * to allow e.g. boundbox box objects in groups for LOD */
		dt = tbase.object->dt;
		tbase.object->dt = MIN2(tbase.object->dt, base->object->dt);

		/* inherit draw extra, but not if a boundbox under the assumption that this
		 * is intended to speed up drawing, and drawing extra (especially wire) can
		 * slow it down too much */
		dtx = tbase.object->dtx;
		if (tbase.object->dt != OB_BOUNDBOX)
			tbase.object->dtx = base->object->dtx;

		/* negative scale flag has to propagate */
		transflag = tbase.object->transflag;

		if (is_negative_m4(dob->mat))
			tbase.object->transflag |= OB_NEG_SCALE;
		else
			tbase.object->transflag &= ~OB_NEG_SCALE;
		
		/* should move outside the loop but possible color is set in draw_object still */
		if ((dflag & DRAW_CONSTCOLOR) == 0) {
			glColor3ubv(color_rgb);
		}
		
		/* generate displist, test for new object */
		if (dob_prev && dob_prev->ob != dob->ob) {
			if (use_displist == true)
				glDeleteLists(displist, 1);
			
			use_displist = false;
		}
		
		if ((bb_tmp = BKE_object_boundbox_get(dob->ob))) {
			bb = *bb_tmp; /* must make a copy  */
			testbb = true;
		}

		if (!testbb || ED_view3d_boundbox_clip_ex(rv3d, &bb, dob->mat)) {
			/* generate displist */
			if (use_displist == false) {
				
				/* note, since this was added, its checked (dob->type == OB_DUPLIGROUP)
				 * however this is very slow, it was probably needed for the NLA
				 * offset feature (used in group-duplicate.blend but no longer works in 2.5)
				 * so for now it should be ok to - campbell */
				
				if ( /* if this is the last no need  to make a displist */
				     (dob_next == NULL || dob_next->ob != dob->ob) ||
				     /* lamp drawing messes with matrices, could be handled smarter... but this works */
				     (dob->ob->type == OB_LAMP) ||
				     (dob->type == OB_DUPLIGROUP && dob->animated) ||
				     !bb_tmp ||
				     draw_glsl_material(scene, dob->ob, v3d, dt) ||
				     check_object_draw_texture(scene, v3d, dt) ||
				     (v3d->flag2 & V3D_SOLID_MATCAP) != 0)
				{
					// printf("draw_dupli_objects_color: skipping displist for %s\n", dob->ob->id.name + 2);
					use_displist = false;
				}
				else {
					// printf("draw_dupli_objects_color: using displist for %s\n", dob->ob->id.name + 2);
					
					/* disable boundbox check for list creation */
					BKE_object_boundbox_flag(dob->ob, BOUNDBOX_DISABLED, 1);
					/* need this for next part of code */
					unit_m4(dob->ob->obmat);    /* obmat gets restored */
					
					displist = glGenLists(1);
					glNewList(displist, GL_COMPILE);
					draw_object(scene, ar, v3d, &tbase, dflag_dupli);
					glEndList();
					
					use_displist = true;
					BKE_object_boundbox_flag(dob->ob, BOUNDBOX_DISABLED, 0);
				}		
			}
			
			if (use_displist) {
				glPushMatrix();
				glMultMatrixf(dob->mat);
				glCallList(displist);
				glPopMatrix();
			}	
			else {
				copy_m4_m4(dob->ob->obmat, dob->mat);
				GPU_begin_dupli_object(dob);
				draw_object(scene, ar, v3d, &tbase, dflag_dupli);
				GPU_end_dupli_object();
			}
		}
		
		tbase.object->dt = dt;
		tbase.object->dtx = dtx;
		tbase.object->transflag = transflag;
		tbase.object->currentlod = savedlod;
	}

	if (apply_data) {
		duplilist_restore(lb, apply_data);
		duplilist_free_apply_data(apply_data);
	}

	free_object_duplilist(lb);
	
	if (use_displist)
		glDeleteLists(displist, 1);
}

static void draw_dupli_objects(Scene *scene, ARegion *ar, View3D *v3d, Base *base)
{
	/* define the color here so draw_dupli_objects_color can be called
	 * from the set loop */
	
	int color = (base->flag & SELECT) ? TH_SELECT : TH_WIRE;
	/* debug */
	if (base->object->dup_group && base->object->dup_group->id.us < 1)
		color = TH_REDALERT;
	
	draw_dupli_objects_color(scene, ar, v3d, base, 0, color);
}

/* XXX warning, not using gpu offscreen here */
void view3d_update_depths_rect(ARegion *ar, ViewDepths *d, rcti *rect)
{
	int x, y, w, h;
	rcti r;
	/* clamp rect by region */

	r.xmin = 0;
	r.xmax = ar->winx - 1;
	r.ymin = 0;
	r.ymax = ar->winy - 1;

	/* Constrain rect to depth bounds */
	BLI_rcti_isect(&r, rect, rect);

	/* assign values to compare with the ViewDepths */
	x = rect->xmin;
	y = rect->ymin;

	w = BLI_rcti_size_x(rect);
	h = BLI_rcti_size_y(rect);

	if (w <= 0 || h <= 0) {
		if (d->depths)
			MEM_freeN(d->depths);
		d->depths = NULL;

		d->damaged = false;
	}
	else if (d->w != w ||
	         d->h != h ||
	         d->x != x ||
	         d->y != y ||
	         d->depths == NULL
	         )
	{
		d->x = x;
		d->y = y;
		d->w = w;
		d->h = h;

		if (d->depths)
			MEM_freeN(d->depths);

		d->depths = MEM_mallocN(sizeof(float) * d->w * d->h, "View depths Subset");
		
		d->damaged = true;
	}

	if (d->damaged) {
		/* XXX using special function here, it doesn't use the gpu offscreen system */
		view3d_opengl_read_Z_pixels(ar, d->x, d->y, d->w, d->h, GL_DEPTH_COMPONENT, GL_FLOAT, d->depths);
		glGetDoublev(GL_DEPTH_RANGE, d->depth_range);
		d->damaged = false;
	}
}

/* note, with nouveau drivers the glReadPixels() is very slow. [#24339] */
void ED_view3d_depth_update(ARegion *ar)
{
	RegionView3D *rv3d = ar->regiondata;
	
	/* Create storage for, and, if necessary, copy depth buffer */
	if (!rv3d->depths) rv3d->depths = MEM_callocN(sizeof(ViewDepths), "ViewDepths");
	if (rv3d->depths) {
		ViewDepths *d = rv3d->depths;
		if (d->w != ar->winx ||
		    d->h != ar->winy ||
		    !d->depths)
		{
			d->w = ar->winx;
			d->h = ar->winy;
			if (d->depths)
				MEM_freeN(d->depths);
			d->depths = MEM_mallocN(sizeof(float) * d->w * d->h, "View depths");
			d->damaged = true;
		}
		
		if (d->damaged) {
			view3d_opengl_read_pixels(ar, 0, 0, d->w, d->h, GL_DEPTH_COMPONENT, GL_FLOAT, d->depths);
			glGetDoublev(GL_DEPTH_RANGE, d->depth_range);
			
			d->damaged = false;
		}
	}
}

/* utility function to find the closest Z value, use for autodepth */
float view3d_depth_near(ViewDepths *d)
{
	/* convert to float for comparisons */
	const float near = (float)d->depth_range[0];
	const float far_real = (float)d->depth_range[1];
	float far = far_real;

	const float *depths = d->depths;
	float depth = FLT_MAX;
	int i = (int)d->w * (int)d->h; /* cast to avoid short overflow */

	/* far is both the starting 'far' value
	 * and the closest value found. */
	while (i--) {
		depth = *depths++;
		if ((depth < far) && (depth > near)) {
			far = depth;
		}
	}

	return far == far_real ? FLT_MAX : far;
}

void ED_view3d_draw_depth_gpencil(Scene *scene, ARegion *ar, View3D *v3d)
{
	short zbuf = v3d->zbuf;
	RegionView3D *rv3d = ar->regiondata;

	view3d_winmatrix_set(ar, v3d, NULL);
	view3d_viewmatrix_set(scene, v3d, rv3d);  /* note: calls BKE_object_where_is_calc for camera... */

	mul_m4_m4m4(rv3d->persmat, rv3d->winmat, rv3d->viewmat);
	invert_m4_m4(rv3d->persinv, rv3d->persmat);
	invert_m4_m4(rv3d->viewinv, rv3d->viewmat);

	glClear(GL_DEPTH_BUFFER_BIT);

	glLoadMatrixf(rv3d->viewmat);

	v3d->zbuf = true;
	glEnable(GL_DEPTH_TEST);

	if (v3d->flag2 & V3D_SHOW_GPENCIL) {
		ED_gpencil_draw_view3d(NULL, scene, v3d, ar, true);
	}
	
	v3d->zbuf = zbuf;

}

void ED_view3d_draw_depth(Scene *scene, ARegion *ar, View3D *v3d, bool alphaoverride)
{
	RegionView3D *rv3d = ar->regiondata;
	Base *base;
	short zbuf = v3d->zbuf;
	short flag = v3d->flag;
	float glalphaclip = U.glalphaclip;
	int obcenter_dia = U.obcenter_dia;
	/* no need for color when drawing depth buffer */
	const short dflag_depth = DRAW_CONSTCOLOR;
	/* temp set drawtype to solid */
	
	/* Setting these temporarily is not nice */
	v3d->flag &= ~V3D_SELECT_OUTLINE;
	U.glalphaclip = alphaoverride ? 0.5f : glalphaclip; /* not that nice but means we wont zoom into billboards */
	U.obcenter_dia = 0;
	
	view3d_winmatrix_set(ar, v3d, NULL);
	view3d_viewmatrix_set(scene, v3d, rv3d);  /* note: calls BKE_object_where_is_calc for camera... */
	
	mul_m4_m4m4(rv3d->persmat, rv3d->winmat, rv3d->viewmat);
	invert_m4_m4(rv3d->persinv, rv3d->persmat);
	invert_m4_m4(rv3d->viewinv, rv3d->viewmat);
	
	glClear(GL_DEPTH_BUFFER_BIT);
	
	glLoadMatrixf(rv3d->viewmat);
	
	if (rv3d->rflag & RV3D_CLIPPING) {
		ED_view3d_clipping_set(rv3d);
	}
	/* get surface depth without bias */
	rv3d->rflag |= RV3D_ZOFFSET_DISABLED;

	v3d->zbuf = true;
	glEnable(GL_DEPTH_TEST);
	
	/* draw set first */
	if (scene->set) {
		Scene *sce_iter;
		for (SETLOOPER(scene->set, sce_iter, base)) {
			if (v3d->lay & base->lay) {
				draw_object(scene, ar, v3d, base, 0);
				if (base->object->transflag & OB_DUPLI) {
					draw_dupli_objects_color(scene, ar, v3d, base, dflag_depth, TH_UNDEFINED);
				}
			}
		}
	}
	
	for (base = scene->base.first; base; base = base->next) {
		if (v3d->lay & base->lay) {
			/* dupli drawing */
			if (base->object->transflag & OB_DUPLI) {
				draw_dupli_objects_color(scene, ar, v3d, base, dflag_depth, TH_UNDEFINED);
			}
			draw_object(scene, ar, v3d, base, dflag_depth);
		}
	}
	
	/* this isn't that nice, draw xray objects as if they are normal */
	if (v3d->afterdraw_transp.first ||
	    v3d->afterdraw_xray.first ||
	    v3d->afterdraw_xraytransp.first)
	{
		View3DAfter *v3da;
		int mask_orig;

		v3d->xray = true;
		
		/* transp materials can change the depth mask, see #21388 */
		glGetIntegerv(GL_DEPTH_WRITEMASK, &mask_orig);


		if (v3d->afterdraw_xray.first || v3d->afterdraw_xraytransp.first) {
			glDepthFunc(GL_ALWAYS); /* always write into the depth bufer, overwriting front z values */
			for (v3da = v3d->afterdraw_xray.first; v3da; v3da = v3da->next) {
				draw_object(scene, ar, v3d, v3da->base, dflag_depth);
			}
			glDepthFunc(GL_LEQUAL); /* Now write the depth buffer normally */
		}

		/* draw 3 passes, transp/xray/xraytransp */
		v3d->xray = false;
		v3d->transp = true;
		while ((v3da = BLI_pophead(&v3d->afterdraw_transp))) {
			draw_object(scene, ar, v3d, v3da->base, dflag_depth);
			MEM_freeN(v3da);
		}

		v3d->xray = true;
		v3d->transp = false;
		while ((v3da = BLI_pophead(&v3d->afterdraw_xray))) {
			draw_object(scene, ar, v3d, v3da->base, dflag_depth);
			MEM_freeN(v3da);
		}

		v3d->xray = true;
		v3d->transp = true;
		while ((v3da = BLI_pophead(&v3d->afterdraw_xraytransp))) {
			draw_object(scene, ar, v3d, v3da->base, dflag_depth);
			MEM_freeN(v3da);
		}

		
		v3d->xray = false;
		v3d->transp = false;

		glDepthMask(mask_orig);
	}
	
	if (rv3d->rflag & RV3D_CLIPPING) {
		ED_view3d_clipping_disable();
	}
	rv3d->rflag &= ~RV3D_ZOFFSET_DISABLED;
	
	v3d->zbuf = zbuf;
	if (!v3d->zbuf) glDisable(GL_DEPTH_TEST);

	U.glalphaclip = glalphaclip;
	v3d->flag = flag;
	U.obcenter_dia = obcenter_dia;
}

typedef struct View3DShadow {
	struct View3DShadow *next, *prev;
	GPULamp *lamp;
} View3DShadow;

static void gpu_render_lamp_update(Scene *scene, View3D *v3d,
                                   Object *ob, Object *par,
                                   float obmat[4][4], unsigned int lay,
                                   ListBase *shadows, SceneRenderLayer *srl)
{
	GPULamp *lamp;
	Lamp *la = (Lamp *)ob->data;
	View3DShadow *shadow;
	unsigned int layers;
	
	lamp = GPU_lamp_from_blender(scene, ob, par);
	
	if (lamp) {
		GPU_lamp_update(lamp, lay, (ob->restrictflag & OB_RESTRICT_RENDER), obmat);
		GPU_lamp_update_colors(lamp, la->r, la->g, la->b, la->energy);
		
		layers = lay & v3d->lay;
		if (srl)
			layers &= srl->lay;

		if (layers &&
		    GPU_lamp_has_shadow_buffer(lamp) &&
		    /* keep last, may do string lookup */
		    GPU_lamp_override_visible(lamp, srl, NULL))
		{
			shadow = MEM_callocN(sizeof(View3DShadow), "View3DShadow");
			shadow->lamp = lamp;
			BLI_addtail(shadows, shadow);
		}
	}
}

static void gpu_update_lamps_shadows_world(Scene *scene, View3D *v3d)
{
	ListBase shadows;
	View3DShadow *shadow;
	Scene *sce_iter;
	Base *base;
	Object *ob;
	World *world = scene->world;
	SceneRenderLayer *srl = v3d->scenelock ? BLI_findlink(&scene->r.layers, scene->r.actlay) : NULL;
	
	BLI_listbase_clear(&shadows);
	
	/* update lamp transform and gather shadow lamps */
	for (SETLOOPER(scene, sce_iter, base)) {
		ob = base->object;
		
		if (ob->type == OB_LAMP)
			gpu_render_lamp_update(scene, v3d, ob, NULL, ob->obmat, ob->lay, &shadows, srl);
		
		if (ob->transflag & OB_DUPLI) {
			DupliObject *dob;
			ListBase *lb = object_duplilist(G.main->eval_ctx, scene, ob);
			
			for (dob = lb->first; dob; dob = dob->next)
				if (dob->ob->type == OB_LAMP)
					gpu_render_lamp_update(scene, v3d, dob->ob, ob, dob->mat, ob->lay, &shadows, srl);
			
			free_object_duplilist(lb);
		}
	}
	
	/* render shadows after updating all lamps, nested object_duplilist
	 * don't work correct since it's replacing object matrices */
	for (shadow = shadows.first; shadow; shadow = shadow->next) {
		/* this needs to be done better .. */
		float viewmat[4][4], winmat[4][4];
		int drawtype, lay, winsize, flag2 = v3d->flag2;
		ARegion ar = {NULL};
		RegionView3D rv3d = {{{0}}};
		
		drawtype = v3d->drawtype;
		lay = v3d->lay;
		
		v3d->drawtype = OB_SOLID;
		v3d->lay &= GPU_lamp_shadow_layer(shadow->lamp);
		v3d->flag2 &= ~(V3D_SOLID_TEX | V3D_SHOW_SOLID_MATCAP);
		v3d->flag2 |= V3D_RENDER_OVERRIDE | V3D_RENDER_SHADOW;
		
		GPU_lamp_shadow_buffer_bind(shadow->lamp, viewmat, &winsize, winmat);

		ar.regiondata = &rv3d;
		ar.regiontype = RGN_TYPE_WINDOW;
		rv3d.persp = RV3D_CAMOB;
		copy_m4_m4(rv3d.winmat, winmat);
		copy_m4_m4(rv3d.viewmat, viewmat);
		invert_m4_m4(rv3d.viewinv, rv3d.viewmat);
		mul_m4_m4m4(rv3d.persmat, rv3d.winmat, rv3d.viewmat);
		invert_m4_m4(rv3d.persinv, rv3d.viewinv);

		/* no need to call ED_view3d_draw_offscreen_init since shadow buffers were already updated */
		ED_view3d_draw_offscreen(
		            scene, v3d, &ar, winsize, winsize, viewmat, winmat,
		            false, false, true,
		            NULL, NULL, NULL, NULL);
		GPU_lamp_shadow_buffer_unbind(shadow->lamp);
		
		v3d->drawtype = drawtype;
		v3d->lay = lay;
		v3d->flag2 = flag2;
	}
	
	BLI_freelistN(&shadows);

	/* update world values */
	if (world) {
		GPU_mist_update_enable(world->mode & WO_MIST);
		GPU_mist_update_values(world->mistype, world->miststa, world->mistdist, world->misi, &world->horr);
		GPU_horizon_update_color(&world->horr);
		GPU_ambient_update_color(&world->ambr);
		GPU_zenith_update_color(&world->zenr);
	}
}

/* *********************** customdata **************** */

CustomDataMask ED_view3d_datamask(const Scene *scene, const View3D *v3d)
{
	CustomDataMask mask = 0;
	const int drawtype = view3d_effective_drawtype(v3d);

	if (ELEM(drawtype, OB_TEXTURE, OB_MATERIAL) ||
	    ((drawtype == OB_SOLID) && (v3d->flag2 & V3D_SOLID_TEX)))
	{
		mask |= CD_MASK_MTEXPOLY | CD_MASK_MLOOPUV | CD_MASK_MLOOPCOL;

		if (BKE_scene_use_new_shading_nodes(scene)) {
			if (drawtype == OB_MATERIAL)
				mask |= CD_MASK_ORCO;
		}
		else {
			if ((scene->gm.matmode == GAME_MAT_GLSL && drawtype == OB_TEXTURE) || 
			    (drawtype == OB_MATERIAL))
			{
				mask |= CD_MASK_ORCO;
			}
		}
	}

	return mask;
}

/* goes over all modes and view3d settings */
CustomDataMask ED_view3d_screen_datamask(const bScreen *screen)
{
	const Scene *scene = screen->scene;
	CustomDataMask mask = CD_MASK_BAREMESH;
	const ScrArea *sa;
	
	/* check if we need tfaces & mcols due to view mode */
	for (sa = screen->areabase.first; sa; sa = sa->next) {
		if (sa->spacetype == SPACE_VIEW3D) {
			mask |= ED_view3d_datamask(scene, sa->spacedata.first);
		}
	}

	return mask;
}

/**
 * \note keep this synced with #ED_view3d_mats_rv3d_backup/#ED_view3d_mats_rv3d_restore
 */
void ED_view3d_update_viewmat(Scene *scene, View3D *v3d, ARegion *ar, float viewmat[4][4], float winmat[4][4])
{
	RegionView3D *rv3d = ar->regiondata;
	rctf cameraborder;

	/* setup window matrices */
	if (winmat)
		copy_m4_m4(rv3d->winmat, winmat);
	else
		view3d_winmatrix_set(ar, v3d, NULL);

	/* setup view matrix */
	if (viewmat)
		copy_m4_m4(rv3d->viewmat, viewmat);
	else
		view3d_viewmatrix_set(scene, v3d, rv3d);  /* note: calls BKE_object_where_is_calc for camera... */

	/* update utilitity matrices */
	mul_m4_m4m4(rv3d->persmat, rv3d->winmat, rv3d->viewmat);
	invert_m4_m4(rv3d->persinv, rv3d->persmat);
	invert_m4_m4(rv3d->viewinv, rv3d->viewmat);
	
	/* calculate GLSL view dependent values */

	/* store window coordinates scaling/offset */
	if (rv3d->persp == RV3D_CAMOB && v3d->camera) {
		ED_view3d_calc_camera_border(scene, ar, v3d, rv3d, &cameraborder, false);
		rv3d->viewcamtexcofac[0] = (float)ar->winx / BLI_rctf_size_x(&cameraborder);
		rv3d->viewcamtexcofac[1] = (float)ar->winy / BLI_rctf_size_y(&cameraborder);
		
		rv3d->viewcamtexcofac[2] = -rv3d->viewcamtexcofac[0] * cameraborder.xmin / (float)ar->winx;
		rv3d->viewcamtexcofac[3] = -rv3d->viewcamtexcofac[1] * cameraborder.ymin / (float)ar->winy;
	}
	else {
		rv3d->viewcamtexcofac[0] = rv3d->viewcamtexcofac[1] = 1.0f;
		rv3d->viewcamtexcofac[2] = rv3d->viewcamtexcofac[3] = 0.0f;
	}
	
	/* calculate pixelsize factor once, is used for lamps and obcenters */
	{
		/* note:  '1.0f / len_v3(v1)'  replaced  'len_v3(rv3d->viewmat[0])'
		 * because of float point precision problems at large values [#23908] */
		float v1[3], v2[3];
		float len_px, len_sc;

		v1[0] = rv3d->persmat[0][0];
		v1[1] = rv3d->persmat[1][0];
		v1[2] = rv3d->persmat[2][0];

		v2[0] = rv3d->persmat[0][1];
		v2[1] = rv3d->persmat[1][1];
		v2[2] = rv3d->persmat[2][1];

		len_px = 2.0f / sqrtf(min_ff(len_squared_v3(v1), len_squared_v3(v2)));
		len_sc = (float)MAX2(ar->winx, ar->winy);

		rv3d->pixsize = len_px / len_sc;
	}
}

/**
 * Shared by #ED_view3d_draw_offscreen and #view3d_main_region_draw_objects
 *
 * \note \a C and \a grid_unit will be NULL when \a draw_offscreen is set.
 * \note Drawing lamps and opengl render uses this, so dont do grease pencil or view widgets here.
 */
static void view3d_draw_objects(
        const bContext *C,
        Scene *scene, View3D *v3d, ARegion *ar,
        const char **grid_unit,
        const bool do_bgpic, const bool draw_offscreen, GPUFX *fx)
{
	RegionView3D *rv3d = ar->regiondata;
	Base *base;
	const bool do_camera_frame = !draw_offscreen;
	const bool draw_grids = !draw_offscreen && (v3d->flag2 & V3D_RENDER_OVERRIDE) == 0;
	const bool draw_floor = (rv3d->view == RV3D_VIEW_USER) || (rv3d->persp != RV3D_ORTHO);
	/* only draw grids after in solid modes, else it hovers over mesh wires */
	const bool draw_grids_after = draw_grids && draw_floor && (v3d->drawtype > OB_WIRE) && fx;
	bool do_composite_xray = false;
	bool xrayclear = true;

	if (!draw_offscreen) {
		ED_region_draw_cb_draw(C, ar, REGION_DRAW_PRE_VIEW);
	}

	if (rv3d->rflag & RV3D_CLIPPING)
		view3d_draw_clipping(rv3d);

	/* set zbuffer after we draw clipping region */
	if (v3d->drawtype > OB_WIRE) {
		v3d->zbuf = true;
	}
	else {
		v3d->zbuf = false;
	}

	/* special case (depth for wire color) */
	if (v3d->drawtype <= OB_WIRE) {
		if (scene->obedit && scene->obedit->type == OB_MESH) {
			Mesh *me = scene->obedit->data;
			if (me->drawflag & ME_DRAWEIGHT) {
				v3d->zbuf = true;
			}
		}
	}

	if (v3d->zbuf) {
		glEnable(GL_DEPTH_TEST);
	}

	/* ortho grid goes first, does not write to depth buffer and doesn't need depth test so it will override
	 * objects if done last */
	if (draw_grids) {
		/* needs to be done always, gridview is adjusted in drawgrid() now, but only for ortho views. */
		rv3d->gridview = ED_view3d_grid_scale(scene, v3d, grid_unit);

		if (!draw_floor) {
			ED_region_pixelspace(ar);
			*grid_unit = NULL;  /* drawgrid need this to detect/affect smallest valid unit... */
			drawgrid(&scene->unit, ar, v3d, grid_unit);
			/* XXX make function? replaces persp(1) */
			glMatrixMode(GL_PROJECTION);
			glLoadMatrixf(rv3d->winmat);
			glMatrixMode(GL_MODELVIEW);
			glLoadMatrixf(rv3d->viewmat);
		}
		else if (!draw_grids_after) {
			drawfloor(scene, v3d, grid_unit, true);
		}
	}

	/* important to do before clipping */
	if (do_bgpic) {
		view3d_draw_bgpic_test(scene, ar, v3d, false, do_camera_frame);
	}

	if (rv3d->rflag & RV3D_CLIPPING) {
		ED_view3d_clipping_set(rv3d);
	}

	/* draw set first */
	if (scene->set) {
		const short dflag = DRAW_CONSTCOLOR | DRAW_SCENESET;
		Scene *sce_iter;
		for (SETLOOPER(scene->set, sce_iter, base)) {
			if (v3d->lay & base->lay) {
				UI_ThemeColorBlend(TH_WIRE, TH_BACK, 0.6f);
				draw_object(scene, ar, v3d, base, dflag);

				if (base->object->transflag & OB_DUPLI) {
					draw_dupli_objects_color(scene, ar, v3d, base, dflag, TH_UNDEFINED);
				}
			}
		}

		/* Transp and X-ray afterdraw stuff for sets is done later */
	}


	if (draw_offscreen) {
		for (base = scene->base.first; base; base = base->next) {
			if (v3d->lay & base->lay) {
				/* dupli drawing */
				if (base->object->transflag & OB_DUPLI)
					draw_dupli_objects(scene, ar, v3d, base);

				draw_object(scene, ar, v3d, base, 0);
			}
		}
	}
	else {
		unsigned int lay_used = 0;

		/* then draw not selected and the duplis, but skip editmode object */
		for (base = scene->base.first; base; base = base->next) {
			lay_used |= base->lay;

			if (v3d->lay & base->lay) {

				/* dupli drawing */
				if (base->object->transflag & OB_DUPLI) {
					draw_dupli_objects(scene, ar, v3d, base);
				}
				if ((base->flag & SELECT) == 0) {
					if (base->object != scene->obedit)
						draw_object(scene, ar, v3d, base, 0);
				}
			}
		}

		/* mask out localview */
		v3d->lay_used = lay_used & ((1 << 20) - 1);

		/* draw selected and editmode */
		for (base = scene->base.first; base; base = base->next) {
			if (v3d->lay & base->lay) {
				if (base->object == scene->obedit || (base->flag & SELECT)) {
					draw_object(scene, ar, v3d, base, 0);
				}
			}
		}
	}

	/* perspective floor goes last to use scene depth and avoid writing to depth buffer */
	if (draw_grids_after) {
		drawfloor(scene, v3d, grid_unit, false);
	}

	/* must be before xray draw which clears the depth buffer */
	if (v3d->flag2 & V3D_SHOW_GPENCIL) {
		wmWindowManager *wm = (C != NULL) ? CTX_wm_manager(C) : NULL;
		
		/* must be before xray draw which clears the depth buffer */
		if (v3d->zbuf) glDisable(GL_DEPTH_TEST);
		ED_gpencil_draw_view3d(wm, scene, v3d, ar, true);
		if (v3d->zbuf) glEnable(GL_DEPTH_TEST);
	}

	/* transp and X-ray afterdraw stuff */
	if (v3d->afterdraw_transp.first)     view3d_draw_transp(scene, ar, v3d);

	/* always do that here to cleanup depth buffers if none needed */
	if (fx) {
		do_composite_xray = v3d->zbuf && (v3d->afterdraw_xray.first || v3d->afterdraw_xraytransp.first);
		GPU_fx_compositor_setup_XRay_pass(fx, do_composite_xray);
	}

	if (v3d->afterdraw_xray.first)       view3d_draw_xray(scene, ar, v3d, &xrayclear);
	if (v3d->afterdraw_xraytransp.first) view3d_draw_xraytransp(scene, ar, v3d, xrayclear);

	if (fx && do_composite_xray) {
		GPU_fx_compositor_XRay_resolve(fx);
	}

	if (!draw_offscreen) {
		ED_region_draw_cb_draw(C, ar, REGION_DRAW_POST_VIEW);
	}

	if (rv3d->rflag & RV3D_CLIPPING)
		ED_view3d_clipping_disable();

	/* important to do after clipping */
	if (do_bgpic) {
		view3d_draw_bgpic_test(scene, ar, v3d, true, do_camera_frame);
	}

	/* cleanup */
	if (v3d->zbuf) {
		v3d->zbuf = false;
		glDisable(GL_DEPTH_TEST);
	}

	if ((v3d->flag2 & V3D_RENDER_SHADOW) == 0) {
		GPU_free_images_old();
	}
}

static void view3d_main_region_setup_view(Scene *scene, View3D *v3d, ARegion *ar, float viewmat[4][4], float winmat[4][4])
{
	RegionView3D *rv3d = ar->regiondata;

	ED_view3d_update_viewmat(scene, v3d, ar, viewmat, winmat);

	/* set for opengl */
	glMatrixMode(GL_PROJECTION);
	glLoadMatrixf(rv3d->winmat);
	glMatrixMode(GL_MODELVIEW);
	glLoadMatrixf(rv3d->viewmat);
}

/**
 * Store values from #RegionView3D, set when drawing.
 * This is needed when we draw with to a viewport using a different matrix (offscreen drawing for example).
 *
 * Values set by #ED_view3d_update_viewmat should be handled here.
 */
struct RV3DMatrixStore {
	float winmat[4][4];
	float viewmat[4][4];
	float viewinv[4][4];
	float persmat[4][4];
	float persinv[4][4];
	float viewcamtexcofac[4];
	float pixsize;
};

void *ED_view3d_mats_rv3d_backup(struct RegionView3D *rv3d)
{
	struct RV3DMatrixStore *rv3dmat = MEM_mallocN(sizeof(*rv3dmat), __func__);
	copy_m4_m4(rv3dmat->winmat, rv3d->winmat);
	copy_m4_m4(rv3dmat->viewmat, rv3d->viewmat);
	copy_m4_m4(rv3dmat->persmat, rv3d->persmat);
	copy_m4_m4(rv3dmat->persinv, rv3d->persinv);
	copy_m4_m4(rv3dmat->viewinv, rv3d->viewinv);
	copy_v4_v4(rv3dmat->viewcamtexcofac, rv3d->viewcamtexcofac);
	rv3dmat->pixsize = rv3d->pixsize;
	return (void *)rv3dmat;
}

void ED_view3d_mats_rv3d_restore(struct RegionView3D *rv3d, void *rv3dmat_pt)
{
	struct RV3DMatrixStore *rv3dmat = rv3dmat_pt;
	copy_m4_m4(rv3d->winmat, rv3dmat->winmat);
	copy_m4_m4(rv3d->viewmat, rv3dmat->viewmat);
	copy_m4_m4(rv3d->persmat, rv3dmat->persmat);
	copy_m4_m4(rv3d->persinv, rv3dmat->persinv);
	copy_m4_m4(rv3d->viewinv, rv3dmat->viewinv);
	copy_v4_v4(rv3d->viewcamtexcofac, rv3dmat->viewcamtexcofac);
	rv3d->pixsize = rv3dmat->pixsize;
}

void ED_view3d_draw_offscreen_init(Scene *scene, View3D *v3d)
{
	/* shadow buffers, before we setup matrices */
	if (draw_glsl_material(scene, NULL, v3d, v3d->drawtype))
		gpu_update_lamps_shadows_world(scene, v3d);
}

/*
 * Function to clear the view
 */
static void view3d_main_region_clear(Scene *scene, View3D *v3d, ARegion *ar)
{
	if (scene->world && (v3d->flag3 & V3D_SHOW_WORLD)) {
		bool glsl = GPU_glsl_support();
		if (glsl) {
			RegionView3D *rv3d = ar->regiondata;
			GPUMaterial *gpumat = GPU_material_world(scene, scene->world);

			/* calculate full shader for background */
			GPU_material_bind(gpumat, 1, 1, 1.0, false, rv3d->viewmat, rv3d->viewinv, rv3d->viewcamtexcofac, (v3d->scenelock != 0));
			
			bool material_not_bound = !GPU_material_bound(gpumat);

			if (material_not_bound) {
				glMatrixMode(GL_PROJECTION);
				glPushMatrix();
				glLoadIdentity();
				glMatrixMode(GL_MODELVIEW);
				glPushMatrix();
				glLoadIdentity();
				glColor4f(0.0f, 0.0f, 0.0f, 1.0f);
			}
			// Draw world
			glEnable(GL_DEPTH_TEST);
			glDepthFunc(GL_ALWAYS);
			glBegin(GL_TRIANGLE_STRIP);
			glVertex3f(-1.0, -1.0, 1.0);
			glVertex3f(1.0, -1.0, 1.0);
			glVertex3f(-1.0, 1.0, 1.0);
			glVertex3f(1.0, 1.0, 1.0);
			glEnd();
			//
			if (material_not_bound) {
				glMatrixMode(GL_PROJECTION);
				glPopMatrix();
				glMatrixMode(GL_MODELVIEW);
				glPopMatrix();
			}

			GPU_material_unbind(gpumat);
			
			glDepthFunc(GL_LEQUAL);
			glDisable(GL_DEPTH_TEST);
		}
		else if (scene->world->skytype & WO_SKYBLEND) {  /* blend sky */
			int x, y;
			float col_hor[3];
			float col_zen[3];

#define VIEWGRAD_RES_X 16
#define VIEWGRAD_RES_Y 16

			GLubyte grid_col[VIEWGRAD_RES_X][VIEWGRAD_RES_Y][4];
			static float grid_pos[VIEWGRAD_RES_X][VIEWGRAD_RES_Y][3];
			static GLushort indices[VIEWGRAD_RES_X - 1][VIEWGRAD_RES_X - 1][4];
			static bool buf_calculated = false;

			IMB_colormanagement_pixel_to_display_space_v3(col_hor, &scene->world->horr, &scene->view_settings,
			                                              &scene->display_settings);
			IMB_colormanagement_pixel_to_display_space_v3(col_zen, &scene->world->zenr, &scene->view_settings,
			                                              &scene->display_settings);

			glMatrixMode(GL_PROJECTION);
			glPushMatrix();
			glLoadIdentity();
			glMatrixMode(GL_MODELVIEW);
			glPushMatrix();
			glLoadIdentity();

			/* calculate buffers the first time only */
			if (!buf_calculated) {
				for (x = 0; x < VIEWGRAD_RES_X; x++) {
					for (y = 0; y < VIEWGRAD_RES_Y; y++) {
						const float xf = (float)x / (float)(VIEWGRAD_RES_X - 1);
						const float yf = (float)y / (float)(VIEWGRAD_RES_Y - 1);

						/* -1..1 range */
						grid_pos[x][y][0] = (xf - 0.5f) * 2.0f;
						grid_pos[x][y][1] = (yf - 0.5f) * 2.0f;
						grid_pos[x][y][2] = 1.0;
					}
				}

				for (x = 0; x < VIEWGRAD_RES_X - 1; x++) {
					for (y = 0; y < VIEWGRAD_RES_Y - 1; y++) {
						indices[x][y][0] = x * VIEWGRAD_RES_X + y;
						indices[x][y][1] = x * VIEWGRAD_RES_X + y + 1;
						indices[x][y][2] = (x + 1) * VIEWGRAD_RES_X + y + 1;
						indices[x][y][3] = (x + 1) * VIEWGRAD_RES_X + y;
					}
				}

				buf_calculated = true;
			}

			for (x = 0; x < VIEWGRAD_RES_X; x++) {
				for (y = 0; y < VIEWGRAD_RES_Y; y++) {
					const float xf = (float)x / (float)(VIEWGRAD_RES_X - 1);
					const float yf = (float)y / (float)(VIEWGRAD_RES_Y - 1);
					const float mval[2] = {xf * (float)ar->winx, yf * ar->winy};
					const float z_up[3] = {0.0f, 0.0f, 1.0f};
					float out[3];
					GLubyte *col_ub = grid_col[x][y];

					float col_fac;
					float col_fl[3];

					ED_view3d_win_to_vector(ar, mval, out);

					if (scene->world->skytype & WO_SKYPAPER) {
						if (scene->world->skytype & WO_SKYREAL) {
							col_fac = fabsf(((float)y / (float)VIEWGRAD_RES_Y) - 0.5f) * 2.0f;
						}
						else {
							col_fac = (float)y / (float)VIEWGRAD_RES_Y;
						}
					}
					else {
						if (scene->world->skytype & WO_SKYREAL) {
							col_fac = fabsf((angle_normalized_v3v3(z_up, out) / (float)M_PI) - 0.5f) * 2.0f;
						}
						else {
							col_fac = 1.0f - (angle_normalized_v3v3(z_up, out) / (float)M_PI);
						}
					}

					interp_v3_v3v3(col_fl, col_hor, col_zen, col_fac);

					rgb_float_to_uchar(col_ub, col_fl);
					col_ub[3] = 255;
				}
			}

			glEnable(GL_DEPTH_TEST);
			glDepthFunc(GL_ALWAYS);

			glEnableClientState(GL_VERTEX_ARRAY);
			glEnableClientState(GL_COLOR_ARRAY);
			glVertexPointer(3, GL_FLOAT, 0, grid_pos);
			glColorPointer(4, GL_UNSIGNED_BYTE, 0, grid_col);

			glDrawElements(GL_QUADS, (VIEWGRAD_RES_X - 1) * (VIEWGRAD_RES_Y - 1) * 4, GL_UNSIGNED_SHORT, indices);

			glDisableClientState(GL_VERTEX_ARRAY);
			glDisableClientState(GL_COLOR_ARRAY);

			glDepthFunc(GL_LEQUAL);
			glDisable(GL_DEPTH_TEST);

			glMatrixMode(GL_PROJECTION);
			glPopMatrix();
			glMatrixMode(GL_MODELVIEW);
			glPopMatrix();

#undef VIEWGRAD_RES_X
#undef VIEWGRAD_RES_Y
		}
		else {  /* solid sky */
			float col_hor[3];
			IMB_colormanagement_pixel_to_display_space_v3(col_hor, &scene->world->horr, &scene->view_settings,
			                                              &scene->display_settings);

			glClearColor(col_hor[0], col_hor[1], col_hor[2], 1.0);
			glClear(GL_COLOR_BUFFER_BIT | GL_DEPTH_BUFFER_BIT);
		}
	}
	else {
		if (UI_GetThemeValue(TH_SHOW_BACK_GRAD)) {
			glMatrixMode(GL_PROJECTION);
			glPushMatrix();
			glLoadIdentity();
			glMatrixMode(GL_MODELVIEW);
			glPushMatrix();
			glLoadIdentity();

			glEnable(GL_DEPTH_TEST);
			glDepthFunc(GL_ALWAYS);
			glBegin(GL_QUADS);
			UI_ThemeColor(TH_LOW_GRAD);
			glVertex3f(-1.0, -1.0, 1.0);
			glVertex3f(1.0, -1.0, 1.0);
			UI_ThemeColor(TH_HIGH_GRAD);
			glVertex3f(1.0, 1.0, 1.0);
			glVertex3f(-1.0, 1.0, 1.0);
			glEnd();
			glDepthFunc(GL_LEQUAL);
			glDisable(GL_DEPTH_TEST);

			glMatrixMode(GL_PROJECTION);
			glPopMatrix();

			glMatrixMode(GL_MODELVIEW);
			glPopMatrix();
		}
		else {
			UI_ThemeClearColorAlpha(TH_HIGH_GRAD, 1.0f);
			glClear(GL_COLOR_BUFFER_BIT | GL_DEPTH_BUFFER_BIT);
		}
	}
}

/* ED_view3d_draw_offscreen_init should be called before this to initialize
 * stuff like shadow buffers
 */
void ED_view3d_draw_offscreen(
        Scene *scene, View3D *v3d, ARegion *ar, int winx, int winy,
        float viewmat[4][4], float winmat[4][4],
        bool do_bgpic, bool do_sky, bool is_persp, const char *viewname,
        GPUFX *fx, GPUFXSettings *fx_settings,
        GPUOffScreen *ofs)
{
	struct bThemeState theme_state;
	int bwinx, bwiny;
	rcti brect;
	bool do_compositing = false;
	RegionView3D *rv3d = ar->regiondata;

	glPushMatrix();

	/* set temporary new size */
	bwinx = ar->winx;
	bwiny = ar->winy;
	brect = ar->winrct;

	ar->winx = winx;
	ar->winy = winy;
	ar->winrct.xmin = 0;
	ar->winrct.ymin = 0;
	ar->winrct.xmax = winx;
	ar->winrct.ymax = winy;

	UI_Theme_Store(&theme_state);
	UI_SetTheme(SPACE_VIEW3D, RGN_TYPE_WINDOW);

	/* set flags */
	G.f |= G_RENDER_OGL;

	if ((v3d->flag2 & V3D_RENDER_SHADOW) == 0) {
		/* free images which can have changed on frame-change
		 * warning! can be slow so only free animated images - campbell */
		GPU_free_images_anim();
	}

	/* setup view matrices before fx or unbinding the offscreen buffers will cause issues */
	if ((viewname != NULL && viewname[0] != '\0') && (viewmat == NULL) && rv3d->persp == RV3D_CAMOB && v3d->camera)
		view3d_stereo3d_setup_offscreen(scene, v3d, ar, winmat, viewname);
	else
		view3d_main_region_setup_view(scene, v3d, ar, viewmat, winmat);

	/* framebuffer fx needed, we need to draw offscreen first */
	if (v3d->fx_settings.fx_flag && fx) {
		GPUSSAOSettings *ssao = NULL;

		if (v3d->drawtype < OB_SOLID) {
			ssao = v3d->fx_settings.ssao;
			v3d->fx_settings.ssao = NULL;
		}

		do_compositing = GPU_fx_compositor_initialize_passes(fx, &ar->winrct, NULL, fx_settings);

		if (ssao)
			v3d->fx_settings.ssao = ssao;
	}

	/* clear opengl buffers */
	if (do_sky) {
		view3d_main_region_clear(scene, v3d, ar);
	}
	else {
		glClearColor(0.0f, 0.0f, 0.0f, 0.0f);
		glClear(GL_COLOR_BUFFER_BIT | GL_DEPTH_BUFFER_BIT);
	}

	/* main drawing call */
	view3d_draw_objects(NULL, scene, v3d, ar, NULL, do_bgpic, true, do_compositing ? fx : NULL);

	/* post process */
	if (do_compositing) {
		if (!winmat)
			is_persp = rv3d->is_persp;
		GPU_fx_do_composite_pass(fx, winmat, is_persp, scene, ofs);
	}

	if ((v3d->flag2 & V3D_RENDER_SHADOW) == 0) {
		/* draw grease-pencil stuff */
		ED_region_pixelspace(ar);


		if (v3d->flag2 & V3D_SHOW_GPENCIL) {
			/* draw grease-pencil stuff - needed to get paint-buffer shown too (since it's 2D) */
			ED_gpencil_draw_view3d(NULL, scene, v3d, ar, false);
		}

		/* freeing the images again here could be done after the operator runs, leaving for now */
		GPU_free_images_anim();
	}

	/* restore size */
	ar->winx = bwinx;
	ar->winy = bwiny;
	ar->winrct = brect;

	glPopMatrix();

	UI_Theme_Restore(&theme_state);

	G.f &= ~G_RENDER_OGL;
}

/**
 * Utility func for ED_view3d_draw_offscreen
 *
 * \param ofs: Optional off-screen buffer, can be NULL.
 * (avoids re-creating when doing multiple GL renders).
 */
ImBuf *ED_view3d_draw_offscreen_imbuf(
        Scene *scene, View3D *v3d, ARegion *ar, int sizex, int sizey,
        unsigned int flag, bool draw_background,
        int alpha_mode, int samples, bool full_samples, const char *viewname,
        /* output vars */
        GPUFX *fx, GPUOffScreen *ofs, char err_out[256])
{
	RegionView3D *rv3d = ar->regiondata;
	ImBuf *ibuf;
	const bool draw_sky = (alpha_mode == R_ADDSKY);

	/* view state */
	GPUFXSettings fx_settings = v3d->fx_settings;
	bool is_ortho = false;
	float winmat[4][4];

	if (ofs && ((GPU_offscreen_width(ofs) != sizex) || (GPU_offscreen_height(ofs) != sizey))) {
		/* sizes differ, can't reuse */
		ofs = NULL;
	}

	const bool own_ofs = (ofs == NULL);

	if (own_ofs) {
		/* bind */
		ofs = GPU_offscreen_create(sizex, sizey, full_samples ? 0 : samples, err_out);
		if (ofs == NULL) {
			return NULL;
		}
	}

	ED_view3d_draw_offscreen_init(scene, v3d);

	GPU_offscreen_bind(ofs, true);

	/* read in pixels & stamp */
	ibuf = IMB_allocImBuf(sizex, sizey, 32, flag);

	/* render 3d view */
	if (rv3d->persp == RV3D_CAMOB && v3d->camera) {
		CameraParams params;
		Object *camera = BKE_camera_multiview_render(scene, v3d->camera, viewname);

		BKE_camera_params_init(&params);
		/* fallback for non camera objects */
		params.clipsta = v3d->near;
		params.clipend = v3d->far;
		BKE_camera_params_from_object(&params, camera);
		BKE_camera_multiview_params(&scene->r, &params, camera, viewname);
		BKE_camera_params_compute_viewplane(&params, sizex, sizey, scene->r.xasp, scene->r.yasp);
		BKE_camera_params_compute_matrix(&params);

		BKE_camera_to_gpu_dof(camera, &fx_settings);

		is_ortho = params.is_ortho;
		copy_m4_m4(winmat, params.winmat);
	}
	else {
		rctf viewplane;
		float clipsta, clipend;

		is_ortho = ED_view3d_viewplane_get(v3d, rv3d, sizex, sizey, &viewplane, &clipsta, &clipend, NULL);
		if (is_ortho) {
			orthographic_m4(winmat, viewplane.xmin, viewplane.xmax, viewplane.ymin, viewplane.ymax, -clipend, clipend);
		}
		else {
			perspective_m4(winmat, viewplane.xmin, viewplane.xmax, viewplane.ymin, viewplane.ymax, clipsta, clipend);
		}
	}

	if ((samples && full_samples) == 0) {
		/* Single-pass render, common case */
		ED_view3d_draw_offscreen(
		        scene, v3d, ar, sizex, sizey, NULL, winmat,
		        draw_background, draw_sky, !is_ortho, viewname,
		        fx, &fx_settings, ofs);

		if (ibuf->rect_float) {
			GPU_offscreen_read_pixels(ofs, GL_FLOAT, ibuf->rect_float);
		}
		else if (ibuf->rect) {
			GPU_offscreen_read_pixels(ofs, GL_UNSIGNED_BYTE, ibuf->rect);
		}
	}
	else {
		/* Multi-pass render, use accumulation buffer & jitter for 'full' oversampling.
		 * Use because OpenGL may use a lower quality MSAA, and only over-sample edges. */
		static float jit_ofs[32][2];
		float winmat_jitter[4][4];
		/* use imbuf as temp storage, before writing into it from accumulation buffer */
		unsigned char *rect_temp = ibuf->rect ? (void *)ibuf->rect : (void *)ibuf->rect_float;
		unsigned int *accum_buffer = MEM_mallocN(sizex * sizey * sizeof(int[4]), "accum1");
		unsigned int i;
		int j;

		BLI_jitter_init(jit_ofs, samples);

		/* first sample buffer, also initializes 'rv3d->persmat' */
		ED_view3d_draw_offscreen(
		        scene, v3d, ar, sizex, sizey, NULL, winmat,
		        draw_background, draw_sky, !is_ortho, viewname,
		        fx, &fx_settings, ofs);
		GPU_offscreen_read_pixels(ofs, GL_UNSIGNED_BYTE, rect_temp);

		i = sizex * sizey * 4;
		while (i--) {
			accum_buffer[i] = rect_temp[i];
		}

		/* skip the first sample */
		for (j = 1; j < samples; j++) {
			copy_m4_m4(winmat_jitter, winmat);
			window_translate_m4(
			        winmat_jitter, rv3d->persmat,
			        (jit_ofs[j][0] * 2.0f) / sizex,
			        (jit_ofs[j][1] * 2.0f) / sizey);

			ED_view3d_draw_offscreen(
			        scene, v3d, ar, sizex, sizey, NULL, winmat_jitter,
			        draw_background, draw_sky, !is_ortho, viewname,
			        fx, &fx_settings, ofs);
			GPU_offscreen_read_pixels(ofs, GL_UNSIGNED_BYTE, rect_temp);

			i = sizex * sizey * 4;
			while (i--) {
				accum_buffer[i] += rect_temp[i];
			}
		}

		if (ibuf->rect_float) {
			float *rect_float = ibuf->rect_float;
			i = sizex * sizey * 4;
			while (i--) {
				rect_float[i] = (float)(accum_buffer[i] / samples) * (1.0f / 255.0f);
			}
		}
		else {
			unsigned char *rect_ub = (unsigned char *)ibuf->rect;
			i = sizex * sizey * 4;
			while (i--) {
				rect_ub[i] = accum_buffer[i] / samples;
			}
		}

		MEM_freeN(accum_buffer);
	}

	/* unbind */
	GPU_offscreen_unbind(ofs, true);

	if (own_ofs) {
		GPU_offscreen_free(ofs);
	}

	if (ibuf->rect_float && ibuf->rect)
		IMB_rect_from_float(ibuf);

	return ibuf;
}

/**
 * Creates own fake 3d views (wrapping #ED_view3d_draw_offscreen_imbuf)
 *
 * \param ofs: Optional off-screen buffer can be NULL.
 * (avoids re-creating when doing multiple GL renders).
 *
 * \note used by the sequencer
 */
ImBuf *ED_view3d_draw_offscreen_imbuf_simple(
        Scene *scene, Object *camera, int width, int height,
        unsigned int flag, int drawtype, bool use_solid_tex, bool use_gpencil, bool draw_background,
        int alpha_mode, int samples, bool full_samples, const char *viewname,
        GPUFX *fx, GPUOffScreen *ofs, char err_out[256])
{
	View3D v3d = {NULL};
	ARegion ar = {NULL};
	RegionView3D rv3d = {{{0}}};

	/* connect data */
	v3d.regionbase.first = v3d.regionbase.last = &ar;
	ar.regiondata = &rv3d;
	ar.regiontype = RGN_TYPE_WINDOW;

	v3d.camera = camera;
	v3d.lay = scene->lay;
	v3d.drawtype = drawtype;
	v3d.flag2 = V3D_RENDER_OVERRIDE;
	
	if (use_gpencil)
		v3d.flag2 |= V3D_SHOW_GPENCIL;

	if (use_solid_tex)
		v3d.flag2 |= V3D_SOLID_TEX;
		
	if (draw_background)
		v3d.flag3 |= V3D_SHOW_WORLD;

	rv3d.persp = RV3D_CAMOB;

	copy_m4_m4(rv3d.viewinv, v3d.camera->obmat);
	normalize_m4(rv3d.viewinv);
	invert_m4_m4(rv3d.viewmat, rv3d.viewinv);

	{
		CameraParams params;
		Object *view_camera = BKE_camera_multiview_render(scene, v3d.camera, viewname);

		BKE_camera_params_init(&params);
		BKE_camera_params_from_object(&params, view_camera);
		BKE_camera_multiview_params(&scene->r, &params, view_camera, viewname);
		BKE_camera_params_compute_viewplane(&params, width, height, scene->r.xasp, scene->r.yasp);
		BKE_camera_params_compute_matrix(&params);

		copy_m4_m4(rv3d.winmat, params.winmat);
		v3d.near = params.clipsta;
		v3d.far = params.clipend;
		v3d.lens = params.lens;
	}

	mul_m4_m4m4(rv3d.persmat, rv3d.winmat, rv3d.viewmat);
	invert_m4_m4(rv3d.persinv, rv3d.viewinv);

	return ED_view3d_draw_offscreen_imbuf(
	        scene, &v3d, &ar, width, height, flag,
	        draw_background, alpha_mode, samples, full_samples, viewname,
	        fx, ofs, err_out);
}


/**
 * \note The info that this uses is updated in #ED_refresh_viewport_fps,
 * which currently gets called during #SCREEN_OT_animation_step.
 */
void ED_scene_draw_fps(Scene *scene, const rcti *rect)
{
	ScreenFrameRateInfo *fpsi = scene->fps_info;
	float fps;
	char printable[16];
	int i, tot;
	
	if (!fpsi || !fpsi->lredrawtime || !fpsi->redrawtime)
		return;
	
	printable[0] = '\0';
	
#if 0
	/* this is too simple, better do an average */
	fps = (float)(1.0 / (fpsi->lredrawtime - fpsi->redrawtime))
#else
	fpsi->redrawtimes_fps[fpsi->redrawtime_index] = (float)(1.0 / (fpsi->lredrawtime - fpsi->redrawtime));
	
	for (i = 0, tot = 0, fps = 0.0f; i < REDRAW_FRAME_AVERAGE; i++) {
		if (fpsi->redrawtimes_fps[i]) {
			fps += fpsi->redrawtimes_fps[i];
			tot++;
		}
	}
	if (tot) {
		fpsi->redrawtime_index = (fpsi->redrawtime_index + 1) % REDRAW_FRAME_AVERAGE;
		
		//fpsi->redrawtime_index++;
		//if (fpsi->redrawtime >= REDRAW_FRAME_AVERAGE)
		//	fpsi->redrawtime = 0;
		
		fps = fps / tot;
	}
#endif

	/* is this more than half a frame behind? */
	if (fps + 0.5f < (float)(FPS)) {
		UI_ThemeColor(TH_REDALERT);
		BLI_snprintf(printable, sizeof(printable), IFACE_("fps: %.2f"), fps);
	}
	else {
		UI_ThemeColor(TH_TEXT_HI);
		BLI_snprintf(printable, sizeof(printable), IFACE_("fps: %i"), (int)(fps + 0.5f));
	}

#ifdef WITH_INTERNATIONAL
	BLF_draw_default(rect->xmin + U.widget_unit,  rect->ymax - U.widget_unit, 0.0f, printable, sizeof(printable));
#else
	BLF_draw_default_ascii(rect->xmin + U.widget_unit,  rect->ymax - U.widget_unit, 0.0f, printable, sizeof(printable));
#endif
}

static bool view3d_main_region_do_render_draw(Scene *scene)
{
	RenderEngineType *type = RE_engines_find(scene->r.engine);

	return (type && type->view_update && type->view_draw);
}

bool ED_view3d_calc_render_border(Scene *scene, View3D *v3d, ARegion *ar, rcti *rect)
{
	RegionView3D *rv3d = ar->regiondata;
	rctf viewborder;
	bool use_border;

	/* test if there is a 3d view rendering */
	if (v3d->drawtype != OB_RENDER || !view3d_main_region_do_render_draw(scene))
		return false;

	/* test if there is a border render */
	if (rv3d->persp == RV3D_CAMOB)
		use_border = (scene->r.mode & R_BORDER) != 0;
	else
		use_border = (v3d->flag2 & V3D_RENDER_BORDER) != 0;
	
	if (!use_border)
		return false;

	/* compute border */
	if (rv3d->persp == RV3D_CAMOB) {
		ED_view3d_calc_camera_border(scene, ar, v3d, rv3d, &viewborder, false);

		rect->xmin = viewborder.xmin + scene->r.border.xmin * BLI_rctf_size_x(&viewborder);
		rect->ymin = viewborder.ymin + scene->r.border.ymin * BLI_rctf_size_y(&viewborder);
		rect->xmax = viewborder.xmin + scene->r.border.xmax * BLI_rctf_size_x(&viewborder);
		rect->ymax = viewborder.ymin + scene->r.border.ymax * BLI_rctf_size_y(&viewborder);
	}
	else {
		rect->xmin = v3d->render_border.xmin * ar->winx;
		rect->xmax = v3d->render_border.xmax * ar->winx;
		rect->ymin = v3d->render_border.ymin * ar->winy;
		rect->ymax = v3d->render_border.ymax * ar->winy;
	}

	BLI_rcti_translate(rect, ar->winrct.xmin, ar->winrct.ymin);
	BLI_rcti_isect(&ar->winrct, rect, rect);

	return true;
}

static bool view3d_main_region_draw_engine(const bContext *C, Scene *scene,
                                         ARegion *ar, View3D *v3d,
                                         bool clip_border, const rcti *border_rect)
{
	RegionView3D *rv3d = ar->regiondata;
	RenderEngineType *type;
	GLint scissor[4];

	/* create render engine */
	if (!rv3d->render_engine) {
		RenderEngine *engine;

		type = RE_engines_find(scene->r.engine);

		if (!(type->view_update && type->view_draw))
			return false;

		engine = RE_engine_create_ex(type, true);

		engine->tile_x = scene->r.tilex;
		engine->tile_y = scene->r.tiley;

		type->view_update(engine, C);

		rv3d->render_engine = engine;
	}

	/* setup view matrices */
	view3d_main_region_setup_view(scene, v3d, ar, NULL, NULL);

	/* background draw */
	ED_region_pixelspace(ar);

	if (clip_border) {
		/* for border draw, we only need to clear a subset of the 3d view */
		if (border_rect->xmax > border_rect->xmin && border_rect->ymax > border_rect->ymin) {
			glGetIntegerv(GL_SCISSOR_BOX, scissor);
			glScissor(border_rect->xmin, border_rect->ymin,
			          BLI_rcti_size_x(border_rect), BLI_rcti_size_y(border_rect));
		}
		else {
			return false;
		}
	}

	glClearColor(0.0f, 0.0f, 0.0f, 0.0f);
	glClear(GL_COLOR_BUFFER_BIT | GL_DEPTH_BUFFER_BIT);

	if (v3d->flag & V3D_DISPBGPICS)
		view3d_draw_bgpic_test(scene, ar, v3d, false, true);
	else
		fdrawcheckerboard(0, 0, ar->winx, ar->winy);
=======
>>>>>>> 53d1dbbe

			if (show_axis_z) {
				UI_make_axis_color(col_grid, col_axis, 'Z');
				immAttrib3ubv(color, col_axis);
				immVertex3f(pos, 0.0f, 0.0f, -grid);
				immVertex3f(pos, 0.0f, 0.0f, +grid);
			}

			immEnd();
			immUnbindProgram();
		}

		if (!write_depth)
			glDepthMask(GL_TRUE);
	}
}

/** could move this elsewhere, but tied into #ED_view3d_grid_scale */
float ED_scene_grid_scale(Scene *scene, const char **grid_unit)
{
	/* apply units */
	if (scene->unit.system) {
		const void *usys;
		int len;

		bUnit_GetSystem(scene->unit.system, B_UNIT_LENGTH, &usys, &len);

		if (usys) {
			int i = bUnit_GetBaseUnit(usys);
			if (grid_unit)
				*grid_unit = bUnit_GetNameDisplay(usys, i);
			return (float)bUnit_GetScaler(usys, i) / scene->unit.scale_length;
		}
	}

	return 1.0f;
}

float ED_view3d_grid_scale(Scene *scene, View3D *v3d, const char **grid_unit)
{
	return v3d->grid * ED_scene_grid_scale(scene, grid_unit);
}

/**
 *
 */
static void view3d_draw_grid(const bContext *C, ARegion *ar)
{
	/* TODO viewport
	 * Missing is the flags to check whether to draw it
	 * for now now we are using the flags in v3d itself.
	 *
	 * Also for now always assume depth is there, so we
	 * draw on top of it.
	 */
	Scene *scene = CTX_data_scene(C);
	View3D *v3d = CTX_wm_view3d(C);
	RegionView3D *rv3d = ar->regiondata;

	const bool draw_floor = (rv3d->view == RV3D_VIEW_USER) || (rv3d->persp != RV3D_ORTHO);
	const char *grid_unit = NULL;

	/* ortho grid goes first, does not write to depth buffer and doesn't need depth test so it will override
	* objects if done last */
	/* needs to be done always, gridview is adjusted in drawgrid() now, but only for ortho views. */
	rv3d->gridview = ED_view3d_grid_scale(scene, v3d, grid_unit);

	glEnable(GL_DEPTH_TEST);

	if (!draw_floor) {
		ED_region_pixelspace(ar);
		*(&grid_unit) = NULL;  /* drawgrid need this to detect/affect smallest valid unit... */
		drawgrid(&scene->unit, ar, v3d, &grid_unit);

		glMatrixMode(GL_PROJECTION);
		glLoadMatrixf(rv3d->winmat);
		glMatrixMode(GL_MODELVIEW);
		glLoadMatrixf(rv3d->viewmat);
	}
	else {
		drawfloor(scene, v3d, &grid_unit, false);
	}

	glDisable(GL_DEPTH_TEST);
}

/* ******************** view loop ***************** */

/**
 * Set the correct matrices
 */
static void view3d_draw_setup_view(const bContext *C, ARegion *ar)
{
	Scene *scene = CTX_data_scene(C);
	View3D *v3d = CTX_wm_view3d(C);
	RegionView3D *rv3d = ar->regiondata;

	/* setup the view matrix */
	if (view3d_stereo3d_active(C, scene, v3d, rv3d))
		view3d_stereo3d_setup(scene, v3d, ar);
	else
		view3d_main_region_setup_view(scene, v3d, ar, NULL, NULL);
}

static void draw_all_objects(const bContext *C, ARegion *ar, const bool only_depth, const bool use_depth)
{
	Scene *scene = CTX_data_scene(C);
	View3D *v3d = CTX_wm_view3d(C);
	Base *base;

	if (only_depth)
		glColorMask(GL_FALSE, GL_FALSE, GL_FALSE, GL_FALSE);

<<<<<<< HEAD
	/* draw depth culled manipulators - manipulators need to be updated *after* view matrix was set up */
	/* TODO depth culling manipulators is not yet supported, just drawing _3D here, should
	 * later become _IN_SCENE (and draw _3D separate) */
	WM_manipulatormap_draw(ar->manipulator_map, C, WM_MANIPULATORMAP_DRAWSTEP_3D);

	/* post process */
	if (do_compositing) {
		GPU_fx_do_composite_pass(rv3d->compositor, rv3d->winmat, rv3d->is_persp, scene, NULL);
=======
	if (only_depth || use_depth) {
		glEnable(GL_DEPTH_TEST);
		v3d->zbuf = true;
>>>>>>> 53d1dbbe
	}

	for (base = scene->base.first; base; base = base->next) {
		if (v3d->lay & base->lay) {
			/* dupli drawing */
			if (base->object->transflag & OB_DUPLI)
				draw_dupli_objects(scene, ar, v3d, base);

			draw_object(scene, ar, v3d, base, 0);
		}
	}

	if (only_depth)
		glColorMask(GL_TRUE, GL_TRUE, GL_TRUE, GL_TRUE);

	glDisable(GL_DEPTH_TEST);
}

/**
 * Draw only the scene depth buffer
 */
static void draw_depth_buffer(const bContext *C, ARegion *ar)
{
	draw_all_objects(C, ar, true, true);
}

/**
 * Required if the shaders need it or external engines
 * (e.g., Cycles requires depth buffer handled separately).
 */
static void view3d_draw_prerender_buffers(const bContext *C, ARegion *ar, DrawData *draw_data)
{
	/* TODO viewport */
	if (draw_data->is_render && (!draw_data->clip_border)) {
		draw_depth_buffer(C, ar);
	}
}

/**
 * Draw all the plates that will fill the RGBD buffer
 */
static void view3d_draw_solid_plates(const bContext *C, ARegion *ar, DrawData *draw_data)
{
	Scene *scene = CTX_data_scene(C);
	View3D *v3d = CTX_wm_view3d(C);

	/* realtime plates */
	if ((!draw_data->is_render) || draw_data->clip_border) {
		view3d_draw_background(C);
		view3d_draw_render_solid_surfaces(C, ar, true);
		view3d_draw_render_transparent_surfaces(C);
		view3d_draw_post_draw(C);
	}

	/* offline plates*/
	if (draw_data->is_render) {
		view3d_draw_render_draw(C, scene, ar, v3d, draw_data->clip_border, &draw_data->border_rect);
	}
}

/**
 * Wires, outline, ...
 */
static void view3d_draw_geometry_overlay(const bContext *C)
{
	view3d_draw_wire_plates(C);
	view3d_draw_outline_plates(C);
}

/**
* Empties, lamps, parent lines, grid, ...
*/
static void view3d_draw_other_elements(const bContext *C, ARegion *ar)
{
	/* TODO viewport */
	view3d_draw_grid(C, ar);
}

/**
 * Paint brushes, armatures, ...
 */
static void view3d_draw_tool_ui(const bContext *C)
{
	/* TODO viewport */
}

/**
 * Blueprint images
 */
static void view3d_draw_reference_images(const bContext *C)
{
	/* TODO viewport */
}

/**
 * Grease Pencil
 */
static void view3d_draw_grease_pencil(const bContext *C)
{
	/* TODO viewport */
}

/**
 * This could run once per view, or even in parallel
 * for each of them. What is a "view"?
 * - a viewport with the camera elsewhere
 * - left/right stereo
 * - panorama / fisheye individual cubemap faces
 */
static void view3d_draw_view(const bContext *C, ARegion *ar, DrawData *draw_data)
{
	/* TODO - Technically this should be drawn to a few FBO, so we can handle
	 * compositing better, but for now this will get the ball rolling (dfelinto) */

	view3d_draw_setup_view(C, ar);
	view3d_draw_prerender_buffers(C, ar, draw_data);
	view3d_draw_solid_plates(C, ar, draw_data);
	view3d_draw_geometry_overlay(C);
	view3d_draw_other_elements(C, ar);
	view3d_draw_tool_ui(C);
	view3d_draw_reference_images(C);
	view3d_draw_grease_pencil(C);
}

void view3d_main_region_draw(const bContext *C, ARegion *ar)
{
	View3D *v3d = CTX_wm_view3d(C);
<<<<<<< HEAD
	const char *grid_unit = NULL;
	rcti border_rect;
	bool render_border, clip_border;

	/* if we only redraw render border area, skip opengl draw and also
	 * don't do scissor because it's already set */
	render_border = ED_view3d_calc_render_border(scene, v3d, ar, &border_rect);
	clip_border = (render_border && !BLI_rcti_compare(&ar->drawrct, &border_rect));

	/* draw viewport using opengl */
	if (v3d->drawtype != OB_RENDER || !view3d_main_region_do_render_draw(scene) || clip_border) {
		view3d_main_region_draw_objects(C, scene, v3d, ar, &grid_unit);

#ifdef DEBUG_DRAW
		bl_debug_draw();
#endif
		if (G.debug & G_DEBUG_SIMDATA)
			draw_sim_debug_data(scene, v3d, ar);
		
		ED_region_pixelspace(ar);
	}

	/* draw viewport using external renderer */
	if (v3d->drawtype == OB_RENDER)
		view3d_main_region_draw_engine(C, scene, ar, v3d, clip_border, &border_rect);
	
	view3d_main_region_setup_view(scene, v3d, ar, NULL, NULL);
	glClear(GL_DEPTH_BUFFER_BIT);

	WM_manipulatormap_draw(ar->manipulator_map, C, WM_MANIPULATORMAP_DRAWSTEP_2D);

	ED_region_pixelspace(ar);
	
	view3d_main_region_draw_info(C, scene, ar, v3d, grid_unit, render_border);
=======

	if (IS_VIEWPORT_LEGACY(v3d)) {
		view3d_main_region_draw_legacy(C, ar);
		return;
	}

	/* TODO viewport - there is so much to be done, in fact a lot will need to happen in the space_view3d.c
	 * before we even call the drawing routine, but let's move on for now (dfelinto)
	 * but this is a provisory way to start seeing things in the viewport */
	DrawData draw_data;
	view3d_draw_data_init(C, ar, &draw_data);
	view3d_draw_view(C, ar, &draw_data);
>>>>>>> 53d1dbbe

	v3d->flag |= V3D_INVALID_BACKBUF;
}

/* ******************** legacy interface ***************** */
/**
 * This will be removed once the viewport gets replaced
 * meanwhile it should keep the old viewport working.
 */

void VP_legacy_drawgrid(UnitSettings *unit, ARegion *ar, View3D *v3d, const char **grid_unit)
{
	drawgrid(unit, ar, v3d, grid_unit);
}

void VP_legacy_drawfloor(Scene *scene, View3D *v3d, const char **grid_unit, bool write_depth)
{
	drawfloor(scene, v3d, grid_unit, write_depth);
}

void VP_legacy_view3d_main_region_setup_view(Scene *scene, View3D *v3d, ARegion *ar, float viewmat[4][4], float winmat[4][4])
{
	view3d_main_region_setup_view(scene, v3d, ar, viewmat, winmat);
}

bool VP_legacy_view3d_stereo3d_active(const bContext *C, Scene *scene, View3D *v3d, RegionView3D *rv3d)
{
	return view3d_stereo3d_active(C, scene, v3d, rv3d);
}

void VP_legacy_view3d_stereo3d_setup(Scene *scene, View3D *v3d, ARegion *ar)
{
	view3d_stereo3d_setup(scene, v3d, ar);
}

bool VP_legacy_use_depth(Scene *scene, View3D *v3d)
{
	return use_depth_doit(scene, v3d);
}<|MERGE_RESOLUTION|>--- conflicted
+++ resolved
@@ -37,23 +37,9 @@
 #include "BKE_scene.h"
 #include "BKE_unit.h"
 
-<<<<<<< HEAD
-#include "RE_engine.h"
-
-#include "IMB_imbuf_types.h"
-#include "IMB_imbuf.h"
-#include "IMB_colormanagement.h"
-
-#include "BIF_gl.h"
-#include "BIF_glutil.h"
-
-#include "WM_api.h"
-#include "WM_types.h"
-=======
 #include "BLI_math.h"
 #include "BLI_rect.h"
 #include "BLI_threads.h"
->>>>>>> 53d1dbbe
 
 #include "DNA_camera_types.h"
 #include "DNA_mesh_types.h"
@@ -70,6 +56,7 @@
 #include "RE_engine.h"
 
 #include "WM_api.h"
+#include "WM_types.h"
 
 #include "view3d_intern.h"  /* own include */
 
@@ -841,3188 +828,6 @@
 				immVertex3f(pos, 0.0f, -grid, 0.0f);
 				immVertex3f(pos, 0.0f, +grid, 0.0f);
 			}
-<<<<<<< HEAD
-
-			if (show_axis_z) {
-				UI_make_axis_color(col_grid, col_axis, 'Z');
-				immAttrib3ubv(color, col_axis);
-				immVertex3f(pos, 0.0f, 0.0f, -grid);
-				immVertex3f(pos, 0.0f, 0.0f, +grid);
-			}
-
-			immEnd();
-			immUnbindProgram();
-		}
-
-		if (!write_depth)
-			glDepthMask(GL_TRUE);
-	}
-}
-
-static void drawcursor(Scene *scene, ARegion *ar, View3D *v3d)
-{
-	int co[2];
-
-	/* we don't want the clipping for cursor */
-	if (ED_view3d_project_int_global(ar, ED_view3d_cursor3d_get(scene, v3d), co, V3D_PROJ_TEST_NOP) == V3D_PROJ_RET_OK) {
-		const float f5 = 0.25f * U.widget_unit;
-		const float f10 = 0.5f * U.widget_unit;
-		const float f20 = U.widget_unit;
-		
-		glLineWidth(1);
-
-		VertexFormat* format = immVertexFormat();
-		unsigned pos = add_attrib(format, "pos", GL_FLOAT, 2, KEEP_FLOAT);
-		unsigned color = add_attrib(format, "color", GL_UNSIGNED_BYTE, 3, NORMALIZE_INT_TO_FLOAT);
-
-		immBindBuiltinProgram(GPU_SHADER_2D_FLAT_COLOR);
-
-		const int segments = 16;
-
-		immBegin(GL_LINE_LOOP, segments);
-
-		for (int i = 0; i < segments; ++i) {
-			float angle = 2 * M_PI * ((float)i / (float)segments);
-			float x = co[0] + f10 * cosf(angle);
-			float y = co[1] + f10 * sinf(angle);
-
-			if (i % 2 == 0)
-				immAttrib3ub(color, 255, 0, 0);
-			else
-				immAttrib3ub(color, 255, 255, 255);
-
-			immVertex2f(pos, x, y);
-		}
-		immEnd();
-
-		immUnbindProgram();
-
-		VertexFormat_clear(format);
-		pos = add_attrib(format, "pos", GL_FLOAT, 2, KEEP_FLOAT);
-
-		immBindBuiltinProgram(GPU_SHADER_2D_UNIFORM_COLOR);
-
-		unsigned char crosshair_color[3];
-		UI_GetThemeColor3ubv(TH_VIEW_OVERLAY, crosshair_color);
-		immUniformColor3ubv(crosshair_color);
-
-		immBegin(GL_LINES, 8);
-		immVertex2f(pos, co[0] - f20, co[1]);
-		immVertex2f(pos, co[0] - f5, co[1]);
-		immVertex2f(pos, co[0] + f5, co[1]);
-		immVertex2f(pos, co[0] + f20, co[1]);
-		immVertex2f(pos, co[0], co[1] - f20);
-		immVertex2f(pos, co[0], co[1] - f5);
-		immVertex2f(pos, co[0], co[1] + f5);
-		immVertex2f(pos, co[0], co[1] + f20);
-		immEnd();
-
-		immUnbindProgram();
-	}
-}
-
-static void draw_view_axis(RegionView3D *rv3d, rcti *rect)
-{
-	const float k = U.rvisize * U.pixelsize;  /* axis size */
-	const int bright = - 20 * (10 - U.rvibright);  /* axis alpha offset (rvibright has range 0-10) */
-
-	const float startx = rect->xmin + k + 1.0f;  /* axis center in screen coordinates, x=y */
-	const float starty = rect->ymin + k + 1.0f;
-
-	float axis_pos[3][2];
-	unsigned char axis_col[3][4];
-
-	int axis_order[3] = {0, 1, 2};
-	axis_sort_v3(rv3d->viewinv[2], axis_order);
-
-	for (int axis_i = 0; axis_i < 3; axis_i++) {
-		int i = axis_order[axis_i];
-
-		/* get position of each axis tip on screen */
-		float vec[3] = { 0.0f };
-		vec[i] = 1.0f;
-		mul_qt_v3(rv3d->viewquat, vec);
-		axis_pos[i][0] = startx + vec[0] * k;
-		axis_pos[i][1] = starty + vec[1] * k;
-
-		/* get color of each axis */
-		UI_GetThemeColorShade3ubv(TH_AXIS_X + i, bright, axis_col[i]); /* rgb */
-		axis_col[i][3] = 255 * hypotf(vec[0], vec[1]); /* alpha */
-	}
-
-	/* draw axis lines */
-	glLineWidth(2);
-	glEnable(GL_LINE_SMOOTH);
-	glEnable(GL_BLEND);
-	glBlendFunc(GL_SRC_ALPHA, GL_ONE_MINUS_SRC_ALPHA);
-
-	VertexFormat *format = immVertexFormat();
-	unsigned pos = add_attrib(format, "pos", GL_FLOAT, 2, KEEP_FLOAT);
-	unsigned col = add_attrib(format, "color", GL_UNSIGNED_BYTE, 4, NORMALIZE_INT_TO_FLOAT);
-
-	immBindBuiltinProgram(GPU_SHADER_2D_FLAT_COLOR);
-	immBegin(GL_LINES, 6);
-
-	for (int axis_i = 0; axis_i < 3; axis_i++) {
-		int i = axis_order[axis_i];
-
-		immAttrib4ubv(col, axis_col[i]);
-		immVertex2f(pos, startx, starty);
-		immVertex2fv(pos, axis_pos[i]);
-	}
-
-	immEnd();
-	immUnbindProgram();
-	glDisable(GL_LINE_SMOOTH);
-
-	/* draw axis names */
-	for (int axis_i = 0; axis_i < 3; axis_i++) {
-		int i = axis_order[axis_i];
-
-		const char axis_text[2] = {'x' + i, '\0'};
-		glColor4ubv(axis_col[i]); /* text shader still uses gl_Color */
-		BLF_draw_default_ascii(axis_pos[i][0] + 2, axis_pos[i][1] + 2, 0.0f, axis_text, 1);
-	}
-
-	/* BLF_draw_default disabled blending for us */
-}
-
-#ifdef WITH_INPUT_NDOF
-/* draw center and axis of rotation for ongoing 3D mouse navigation */
-static void draw_rotation_guide(RegionView3D *rv3d)
-{
-	float o[3];    /* center of rotation */
-	float end[3];  /* endpoints for drawing */
-
-	GLubyte color[4] = {0, 108, 255, 255};  /* bright blue so it matches device LEDs */
-
-	negate_v3_v3(o, rv3d->ofs);
-
-	glEnable(GL_BLEND);
-	glBlendFunc(GL_SRC_ALPHA, GL_ONE_MINUS_SRC_ALPHA);
-	glPointSize(5);
-	glEnable(GL_POINT_SMOOTH);
-	glDepthMask(0);  /* don't overwrite zbuf */
-
-	VertexFormat *format = immVertexFormat();
-	unsigned pos = add_attrib(format, "pos", GL_FLOAT, 3, KEEP_FLOAT);
-	unsigned col = add_attrib(format, "color", GL_UNSIGNED_BYTE, 4, NORMALIZE_INT_TO_FLOAT);
-
-	immBindBuiltinProgram(GPU_SHADER_3D_SMOOTH_COLOR);
-
-	if (rv3d->rot_angle != 0.0f) {
-		/* -- draw rotation axis -- */
-		float scaled_axis[3];
-		const float scale = rv3d->dist;
-		mul_v3_v3fl(scaled_axis, rv3d->rot_axis, scale);
-
-
-		immBegin(GL_LINE_STRIP, 3);
-		color[3] = 0; /* more transparent toward the ends */
-		immAttrib4ubv(col, color);
-		add_v3_v3v3(end, o, scaled_axis);
-		immVertex3fv(pos, end);
-
-#if 0
-		color[3] = 0.2f + fabsf(rv3d->rot_angle);  /* modulate opacity with angle */
-		/* ^^ neat idea, but angle is frame-rate dependent, so it's usually close to 0.2 */
-#endif
-
-		color[3] = 127; /* more opaque toward the center */
-		immAttrib4ubv(col, color);
-		immVertex3fv(pos, o);
-
-		color[3] = 0;
-		immAttrib4ubv(col, color);
-		sub_v3_v3v3(end, o, scaled_axis);
-		immVertex3fv(pos, end);
-		immEnd();
-		
-		/* -- draw ring around rotation center -- */
-		{
-#define     ROT_AXIS_DETAIL 13
-
-			const float s = 0.05f * scale;
-			const float step = 2.0f * (float)(M_PI / ROT_AXIS_DETAIL);
-			float angle;
-			int i;
-
-			float q[4];  /* rotate ring so it's perpendicular to axis */
-			const int upright = fabsf(rv3d->rot_axis[2]) >= 0.95f;
-			if (!upright) {
-				const float up[3] = {0.0f, 0.0f, 1.0f};
-				float vis_angle, vis_axis[3];
-
-				cross_v3_v3v3(vis_axis, up, rv3d->rot_axis);
-				vis_angle = acosf(dot_v3v3(up, rv3d->rot_axis));
-				axis_angle_to_quat(q, vis_axis, vis_angle);
-			}
-
-			immBegin(GL_LINE_LOOP, ROT_AXIS_DETAIL);
-			color[3] = 63; /* somewhat faint */
-			immAttrib4ubv(col, color);
-			for (i = 0, angle = 0.0f; i < ROT_AXIS_DETAIL; ++i, angle += step) {
-				float p[3] = {s * cosf(angle), s * sinf(angle), 0.0f};
-
-				if (!upright) {
-					mul_qt_v3(q, p);
-				}
-
-				add_v3_v3(p, o);
-				immVertex3fv(pos, p);
-			}
-			immEnd();
-
-#undef      ROT_AXIS_DETAIL
-		}
-
-		color[3] = 255;  /* solid dot */
-	}
-	else
-		color[3] = 127;  /* see-through dot */
-
-	/* -- draw rotation center -- */
-	immBegin(GL_POINTS, 1);
-	immAttrib4ubv(col, color);
-	immVertex3fv(pos, o);
-	immEnd();
-	immUnbindProgram();
-
-#if 0
-	/* find screen coordinates for rotation center, then draw pretty icon */
-	mul_m4_v3(rv3d->persinv, rot_center);
-	UI_icon_draw(rot_center[0], rot_center[1], ICON_NDOF_TURN);
-	/* ^^ just playing around, does not work */
-#endif
-
-	glDisable(GL_BLEND);
-	glDisable(GL_POINT_SMOOTH);
-	glDepthMask(1);
-}
-#endif /* WITH_INPUT_NDOF */
-
-static void draw_view_icon(RegionView3D *rv3d, rcti *rect)
-{
-	BIFIconID icon;
-	
-	if (ELEM(rv3d->view, RV3D_VIEW_TOP, RV3D_VIEW_BOTTOM))
-		icon = ICON_AXIS_TOP;
-	else if (ELEM(rv3d->view, RV3D_VIEW_FRONT, RV3D_VIEW_BACK))
-		icon = ICON_AXIS_FRONT;
-	else if (ELEM(rv3d->view, RV3D_VIEW_RIGHT, RV3D_VIEW_LEFT))
-		icon = ICON_AXIS_SIDE;
-	else return;
-	
-	glEnable(GL_BLEND);
-	glBlendFunc(GL_SRC_ALPHA,  GL_ONE_MINUS_SRC_ALPHA); 
-	
-	UI_icon_draw(5.0 + rect->xmin, 5.0 + rect->ymin, icon);
-	
-	glDisable(GL_BLEND);
-}
-
-static const char *view3d_get_name(View3D *v3d, RegionView3D *rv3d)
-{
-	const char *name = NULL;
-	
-	switch (rv3d->view) {
-		case RV3D_VIEW_FRONT:
-			if (rv3d->persp == RV3D_ORTHO) name = IFACE_("Front Ortho");
-			else name = IFACE_("Front Persp");
-			break;
-		case RV3D_VIEW_BACK:
-			if (rv3d->persp == RV3D_ORTHO) name = IFACE_("Back Ortho");
-			else name = IFACE_("Back Persp");
-			break;
-		case RV3D_VIEW_TOP:
-			if (rv3d->persp == RV3D_ORTHO) name = IFACE_("Top Ortho");
-			else name = IFACE_("Top Persp");
-			break;
-		case RV3D_VIEW_BOTTOM:
-			if (rv3d->persp == RV3D_ORTHO) name = IFACE_("Bottom Ortho");
-			else name = IFACE_("Bottom Persp");
-			break;
-		case RV3D_VIEW_RIGHT:
-			if (rv3d->persp == RV3D_ORTHO) name = IFACE_("Right Ortho");
-			else name = IFACE_("Right Persp");
-			break;
-		case RV3D_VIEW_LEFT:
-			if (rv3d->persp == RV3D_ORTHO) name = IFACE_("Left Ortho");
-			else name = IFACE_("Left Persp");
-			break;
-			
-		default:
-			if (rv3d->persp == RV3D_CAMOB) {
-				if ((v3d->camera) && (v3d->camera->type == OB_CAMERA)) {
-					Camera *cam;
-					cam = v3d->camera->data;
-					if (cam->type == CAM_PERSP) {
-						name = IFACE_("Camera Persp");
-					}
-					else if (cam->type == CAM_ORTHO) {
-						name = IFACE_("Camera Ortho");
-					}
-					else {
-						BLI_assert(cam->type == CAM_PANO);
-						name = IFACE_("Camera Pano");
-					}
-				}
-				else {
-					name = IFACE_("Object as Camera");
-				}
-			}
-			else {
-				name = (rv3d->persp == RV3D_ORTHO) ? IFACE_("User Ortho") : IFACE_("User Persp");
-			}
-			break;
-	}
-	
-	return name;
-}
-
-static void draw_viewport_name(ARegion *ar, View3D *v3d, rcti *rect)
-{
-	RegionView3D *rv3d = ar->regiondata;
-	const char *name = view3d_get_name(v3d, rv3d);
-	/* increase size for unicode languages (Chinese in utf-8...) */
-#ifdef WITH_INTERNATIONAL
-	char tmpstr[96];
-#else
-	char tmpstr[32];
-#endif
-
-	if (v3d->localvd) {
-		BLI_snprintf(tmpstr, sizeof(tmpstr), IFACE_("%s (Local)"), name);
-		name = tmpstr;
-	}
-
-	UI_ThemeColor(TH_TEXT_HI);
-#ifdef WITH_INTERNATIONAL
-	BLF_draw_default(U.widget_unit + rect->xmin,  rect->ymax - U.widget_unit, 0.0f, name, sizeof(tmpstr));
-#else
-	BLF_draw_default_ascii(U.widget_unit + rect->xmin,  rect->ymax - U.widget_unit, 0.0f, name, sizeof(tmpstr));
-#endif
-}
-
-/* draw info beside axes in bottom left-corner: 
- * framenum, object name, bone name (if available), marker name (if available)
- */
-
-static void draw_selected_name(Scene *scene, Object *ob, rcti *rect)
-{
-	const int cfra = CFRA;
-	const char *msg_pin = " (Pinned)";
-	const char *msg_sep = " : ";
-
-	char info[300];
-	const char *markern;
-	char *s = info;
-	short offset = 1.5f * UI_UNIT_X + rect->xmin;
-
-	s += sprintf(s, "(%d)", cfra);
-
-	/* 
-	 * info can contain:
-	 * - a frame (7 + 2)
-	 * - 3 object names (MAX_NAME)
-	 * - 2 BREAD_CRUMB_SEPARATORs (6)
-	 * - a SHAPE_KEY_PINNED marker and a trailing '\0' (9+1) - translated, so give some room!
-	 * - a marker name (MAX_NAME + 3)
-	 */
-
-	/* get name of marker on current frame (if available) */
-	markern = BKE_scene_find_marker_name(scene, cfra);
-	
-	/* check if there is an object */
-	if (ob) {
-		*s++ = ' ';
-		s += BLI_strcpy_rlen(s, ob->id.name + 2);
-
-		/* name(s) to display depends on type of object */
-		if (ob->type == OB_ARMATURE) {
-			bArmature *arm = ob->data;
-			
-			/* show name of active bone too (if possible) */
-			if (arm->edbo) {
-				if (arm->act_edbone) {
-					s += BLI_strcpy_rlen(s, msg_sep);
-					s += BLI_strcpy_rlen(s, arm->act_edbone->name);
-				}
-			}
-			else if (ob->mode & OB_MODE_POSE) {
-				if (arm->act_bone) {
-
-					if (arm->act_bone->layer & arm->layer) {
-						s += BLI_strcpy_rlen(s, msg_sep);
-						s += BLI_strcpy_rlen(s, arm->act_bone->name);
-					}
-				}
-			}
-		}
-		else if (ELEM(ob->type, OB_MESH, OB_LATTICE, OB_CURVE)) {
-			Key *key = NULL;
-			KeyBlock *kb = NULL;
-
-			/* try to display active bone and active shapekey too (if they exist) */
-
-			if (ob->type == OB_MESH && ob->mode & OB_MODE_WEIGHT_PAINT) {
-				Object *armobj = BKE_object_pose_armature_get(ob);
-				if (armobj  && armobj->mode & OB_MODE_POSE) {
-					bArmature *arm = armobj->data;
-					if (arm->act_bone) {
-						if (arm->act_bone->layer & arm->layer) {
-							s += BLI_strcpy_rlen(s, msg_sep);
-							s += BLI_strcpy_rlen(s, arm->act_bone->name);
-						}
-					}
-				}
-			}
-
-			key = BKE_key_from_object(ob);
-			if (key) {
-				kb = BLI_findlink(&key->block, ob->shapenr - 1);
-				if (kb) {
-					s += BLI_strcpy_rlen(s, msg_sep);
-					s += BLI_strcpy_rlen(s, kb->name);
-					if (ob->shapeflag & OB_SHAPE_LOCK) {
-						s += BLI_strcpy_rlen(s, IFACE_(msg_pin));
-					}
-				}
-			}
-		}
-		
-		/* color depends on whether there is a keyframe */
-		if (id_frame_has_keyframe((ID *)ob, /* BKE_scene_frame_get(scene) */ (float)cfra, ANIMFILTER_KEYS_LOCAL))
-			UI_ThemeColor(TH_TIME_KEYFRAME);
-		else if (ED_gpencil_has_keyframe_v3d(scene, ob, cfra))
-			UI_ThemeColor(TH_TIME_GP_KEYFRAME);
-		else
-			UI_ThemeColor(TH_TEXT_HI);
-	}
-	else {
-		/* no object */
-		if (ED_gpencil_has_keyframe_v3d(scene, NULL, cfra))
-			UI_ThemeColor(TH_TIME_GP_KEYFRAME);
-		else
-			UI_ThemeColor(TH_TEXT_HI);
-	}
-
-	if (markern) {
-		s += sprintf(s, " <%s>", markern);
-	}
-	
-	if (U.uiflag & USER_SHOW_ROTVIEWICON)
-		offset = U.widget_unit + (U.rvisize * 2) + rect->xmin;
-
-	BLF_draw_default(offset, 0.5f * U.widget_unit, 0.0f, info, sizeof(info));
-}
-
-static void view3d_camera_border(
-        const Scene *scene, const ARegion *ar, const View3D *v3d, const RegionView3D *rv3d,
-        rctf *r_viewborder, const bool no_shift, const bool no_zoom)
-{
-	CameraParams params;
-	rctf rect_view, rect_camera;
-
-	/* get viewport viewplane */
-	BKE_camera_params_init(&params);
-	BKE_camera_params_from_view3d(&params, v3d, rv3d);
-	if (no_zoom)
-		params.zoom = 1.0f;
-	BKE_camera_params_compute_viewplane(&params, ar->winx, ar->winy, 1.0f, 1.0f);
-	rect_view = params.viewplane;
-
-	/* get camera viewplane */
-	BKE_camera_params_init(&params);
-	/* fallback for non camera objects */
-	params.clipsta = v3d->near;
-	params.clipend = v3d->far;
-	BKE_camera_params_from_object(&params, v3d->camera);
-	if (no_shift) {
-		params.shiftx = 0.0f;
-		params.shifty = 0.0f;
-	}
-	BKE_camera_params_compute_viewplane(&params, scene->r.xsch, scene->r.ysch, scene->r.xasp, scene->r.yasp);
-	rect_camera = params.viewplane;
-
-	/* get camera border within viewport */
-	r_viewborder->xmin = ((rect_camera.xmin - rect_view.xmin) / BLI_rctf_size_x(&rect_view)) * ar->winx;
-	r_viewborder->xmax = ((rect_camera.xmax - rect_view.xmin) / BLI_rctf_size_x(&rect_view)) * ar->winx;
-	r_viewborder->ymin = ((rect_camera.ymin - rect_view.ymin) / BLI_rctf_size_y(&rect_view)) * ar->winy;
-	r_viewborder->ymax = ((rect_camera.ymax - rect_view.ymin) / BLI_rctf_size_y(&rect_view)) * ar->winy;
-}
-
-void ED_view3d_calc_camera_border_size(
-        const Scene *scene, const ARegion *ar, const View3D *v3d, const RegionView3D *rv3d,
-        float r_size[2])
-{
-	rctf viewborder;
-
-	view3d_camera_border(scene, ar, v3d, rv3d, &viewborder, true, true);
-	r_size[0] = BLI_rctf_size_x(&viewborder);
-	r_size[1] = BLI_rctf_size_y(&viewborder);
-}
-
-void ED_view3d_calc_camera_border(
-        const Scene *scene, const ARegion *ar, const View3D *v3d, const RegionView3D *rv3d,
-        rctf *r_viewborder, const bool no_shift)
-{
-	view3d_camera_border(scene, ar, v3d, rv3d, r_viewborder, no_shift, false);
-}
-
-static void drawviewborder_grid3(float x1, float x2, float y1, float y2, float fac)
-{
-	float x3, y3, x4, y4;
-
-	x3 = x1 + fac * (x2 - x1);
-	y3 = y1 + fac * (y2 - y1);
-	x4 = x1 + (1.0f - fac) * (x2 - x1);
-	y4 = y1 + (1.0f - fac) * (y2 - y1);
-
-	glBegin(GL_LINES);
-	glVertex2f(x1, y3);
-	glVertex2f(x2, y3);
-
-	glVertex2f(x1, y4);
-	glVertex2f(x2, y4);
-
-	glVertex2f(x3, y1);
-	glVertex2f(x3, y2);
-
-	glVertex2f(x4, y1);
-	glVertex2f(x4, y2);
-	glEnd();
-}
-
-/* harmonious triangle */
-static void drawviewborder_triangle(float x1, float x2, float y1, float y2, const char golden, const char dir)
-{
-	float ofs;
-	float w = x2 - x1;
-	float h = y2 - y1;
-
-	glBegin(GL_LINES);
-	if (w > h) {
-		if (golden) {
-			ofs = w * (1.0f - (1.0f / 1.61803399f));
-		}
-		else {
-			ofs = h * (h / w);
-		}
-		if (dir == 'B') SWAP(float, y1, y2);
-
-		glVertex2f(x1, y1);
-		glVertex2f(x2, y2);
-
-		glVertex2f(x2, y1);
-		glVertex2f(x1 + (w - ofs), y2);
-
-		glVertex2f(x1, y2);
-		glVertex2f(x1 + ofs, y1);
-	}
-	else {
-		if (golden) {
-			ofs = h * (1.0f - (1.0f / 1.61803399f));
-		}
-		else {
-			ofs = w * (w / h);
-		}
-		if (dir == 'B') SWAP(float, x1, x2);
-
-		glVertex2f(x1, y1);
-		glVertex2f(x2, y2);
-
-		glVertex2f(x2, y1);
-		glVertex2f(x1, y1 + ofs);
-
-		glVertex2f(x1, y2);
-		glVertex2f(x2, y1 + (h - ofs));
-	}
-	glEnd();
-}
-
-static void drawviewborder(Scene *scene, ARegion *ar, View3D *v3d)
-{
-	float x1, x2, y1, y2;
-	float x1i, x2i, y1i, y2i;
-
-	rctf viewborder;
-	Camera *ca = NULL;
-	RegionView3D *rv3d = ar->regiondata;
-
-	if (v3d->camera == NULL)
-		return;
-	if (v3d->camera->type == OB_CAMERA)
-		ca = v3d->camera->data;
-	
-	ED_view3d_calc_camera_border(scene, ar, v3d, rv3d, &viewborder, false);
-	/* the offsets */
-	x1 = viewborder.xmin;
-	y1 = viewborder.ymin;
-	x2 = viewborder.xmax;
-	y2 = viewborder.ymax;
-	
-	glLineWidth(1.0f);
-
-	/* apply offsets so the real 3D camera shows through */
-
-	/* note: quite un-scientific but without this bit extra
-	 * 0.0001 on the lower left the 2D border sometimes
-	 * obscures the 3D camera border */
-	/* note: with VIEW3D_CAMERA_BORDER_HACK defined this error isn't noticeable
-	 * but keep it here in case we need to remove the workaround */
-	x1i = (int)(x1 - 1.0001f);
-	y1i = (int)(y1 - 1.0001f);
-	x2i = (int)(x2 + (1.0f - 0.0001f));
-	y2i = (int)(y2 + (1.0f - 0.0001f));
-	
-	/* passepartout, specified in camera edit buttons */
-	if (ca && (ca->flag & CAM_SHOWPASSEPARTOUT) && ca->passepartalpha > 0.000001f) {
-		const float winx = (ar->winx + 1);
-		const float winy = (ar->winy + 1);
-
-		if (ca->passepartalpha == 1.0f) {
-			glColor3f(0, 0, 0);
-		}
-		else {
-			glBlendFunc(GL_SRC_ALPHA, GL_ONE_MINUS_SRC_ALPHA);
-			glEnable(GL_BLEND);
-			glColor4f(0, 0, 0, ca->passepartalpha);
-		}
-
-		if (x1i > 0.0f)
-			glRectf(0.0, winy, x1i, 0.0);
-		if (x2i < winx)
-			glRectf(x2i, winy, winx, 0.0);
-		if (y2i < winy)
-			glRectf(x1i, winy, x2i, y2i);
-		if (y2i > 0.0f)
-			glRectf(x1i, y1i, x2i, 0.0);
-		
-		glDisable(GL_BLEND);
-	}
-
-	setlinestyle(0);
-
-	UI_ThemeColor(TH_BACK);
-		
-	fdrawbox(x1i, y1i, x2i, y2i);
-
-#ifdef VIEW3D_CAMERA_BORDER_HACK
-	if (view3d_camera_border_hack_test == true) {
-		glColor3ubv(view3d_camera_border_hack_col);
-		fdrawbox(x1i + 1, y1i + 1, x2i - 1, y2i - 1);
-		view3d_camera_border_hack_test = false;
-	}
-#endif
-
-	setlinestyle(3);
-
-	/* outer line not to confuse with object selecton */
-	if (v3d->flag2 & V3D_LOCK_CAMERA) {
-		UI_ThemeColor(TH_REDALERT);
-		fdrawbox(x1i - 1, y1i - 1, x2i + 1, y2i + 1);
-	}
-
-	UI_ThemeColor(TH_VIEW_OVERLAY);
-	fdrawbox(x1i, y1i, x2i, y2i);
-
-	/* border */
-	if (scene->r.mode & R_BORDER) {
-		float x3, y3, x4, y4;
-
-		x3 = floorf(x1 + (scene->r.border.xmin * (x2 - x1))) - 1;
-		y3 = floorf(y1 + (scene->r.border.ymin * (y2 - y1))) - 1;
-		x4 = floorf(x1 + (scene->r.border.xmax * (x2 - x1))) + (U.pixelsize - 1);
-		y4 = floorf(y1 + (scene->r.border.ymax * (y2 - y1))) + (U.pixelsize - 1);
-
-		cpack(0x4040FF);
-		sdrawbox(x3,  y3,  x4,  y4);
-	}
-
-	/* safety border */
-	if (ca) {
-		if (ca->dtx & CAM_DTX_CENTER) {
-			float x3, y3;
-
-			UI_ThemeColorBlendShade(TH_VIEW_OVERLAY, TH_BACK, 0.25, 0);
-
-			x3 = x1 + 0.5f * (x2 - x1);
-			y3 = y1 + 0.5f * (y2 - y1);
-
-			glBegin(GL_LINES);
-			glVertex2f(x1, y3);
-			glVertex2f(x2, y3);
-
-			glVertex2f(x3, y1);
-			glVertex2f(x3, y2);
-			glEnd();
-		}
-
-		if (ca->dtx & CAM_DTX_CENTER_DIAG) {
-			UI_ThemeColorBlendShade(TH_VIEW_OVERLAY, TH_BACK, 0.25, 0);
-
-			glBegin(GL_LINES);
-			glVertex2f(x1, y1);
-			glVertex2f(x2, y2);
-
-			glVertex2f(x1, y2);
-			glVertex2f(x2, y1);
-			glEnd();
-		}
-
-		if (ca->dtx & CAM_DTX_THIRDS) {
-			UI_ThemeColorBlendShade(TH_VIEW_OVERLAY, TH_BACK, 0.25, 0);
-			drawviewborder_grid3(x1, x2, y1, y2, 1.0f / 3.0f);
-		}
-
-		if (ca->dtx & CAM_DTX_GOLDEN) {
-			UI_ThemeColorBlendShade(TH_VIEW_OVERLAY, TH_BACK, 0.25, 0);
-			drawviewborder_grid3(x1, x2, y1, y2, 1.0f - (1.0f / 1.61803399f));
-		}
-
-		if (ca->dtx & CAM_DTX_GOLDEN_TRI_A) {
-			UI_ThemeColorBlendShade(TH_VIEW_OVERLAY, TH_BACK, 0.25, 0);
-			drawviewborder_triangle(x1, x2, y1, y2, 0, 'A');
-		}
-
-		if (ca->dtx & CAM_DTX_GOLDEN_TRI_B) {
-			UI_ThemeColorBlendShade(TH_VIEW_OVERLAY, TH_BACK, 0.25, 0);
-			drawviewborder_triangle(x1, x2, y1, y2, 0, 'B');
-		}
-
-		if (ca->dtx & CAM_DTX_HARMONY_TRI_A) {
-			UI_ThemeColorBlendShade(TH_VIEW_OVERLAY, TH_BACK, 0.25, 0);
-			drawviewborder_triangle(x1, x2, y1, y2, 1, 'A');
-		}
-
-		if (ca->dtx & CAM_DTX_HARMONY_TRI_B) {
-			UI_ThemeColorBlendShade(TH_VIEW_OVERLAY, TH_BACK, 0.25, 0);
-			drawviewborder_triangle(x1, x2, y1, y2, 1, 'B');
-		}
-
-		if (ca->flag & CAM_SHOW_SAFE_MARGINS) {
-			UI_draw_safe_areas(
-			        x1, x2, y1, y2,
-			        scene->safe_areas.title,
-			        scene->safe_areas.action);
-
-			if (ca->flag & CAM_SHOW_SAFE_CENTER) {
-				UI_draw_safe_areas(
-				        x1, x2, y1, y2,
-				        scene->safe_areas.title_center,
-				        scene->safe_areas.action_center);
-			}
-		}
-
-		if (ca->flag & CAM_SHOWSENSOR) {
-			/* determine sensor fit, and get sensor x/y, for auto fit we
-			 * assume and square sensor and only use sensor_x */
-			float sizex = scene->r.xsch * scene->r.xasp;
-			float sizey = scene->r.ysch * scene->r.yasp;
-			int sensor_fit = BKE_camera_sensor_fit(ca->sensor_fit, sizex, sizey);
-			float sensor_x = ca->sensor_x;
-			float sensor_y = (ca->sensor_fit == CAMERA_SENSOR_FIT_AUTO) ? ca->sensor_x : ca->sensor_y;
-
-			/* determine sensor plane */
-			rctf rect;
-
-			if (sensor_fit == CAMERA_SENSOR_FIT_HOR) {
-				float sensor_scale = (x2i - x1i) / sensor_x;
-				float sensor_height = sensor_scale * sensor_y;
-
-				rect.xmin = x1i;
-				rect.xmax = x2i;
-				rect.ymin = (y1i + y2i) * 0.5f - sensor_height * 0.5f;
-				rect.ymax = rect.ymin + sensor_height;
-			}
-			else {
-				float sensor_scale = (y2i - y1i) / sensor_y;
-				float sensor_width = sensor_scale * sensor_x;
-
-				rect.xmin = (x1i + x2i) * 0.5f - sensor_width * 0.5f;
-				rect.xmax = rect.xmin + sensor_width;
-				rect.ymin = y1i;
-				rect.ymax = y2i;
-			}
-
-			/* draw */
-			UI_ThemeColorShade(TH_VIEW_OVERLAY, 100);
-			UI_draw_roundbox_gl_mode(GL_LINE_LOOP, rect.xmin, rect.ymin, rect.xmax, rect.ymax, 2.0f);
-		}
-	}
-
-	setlinestyle(0);
-
-	/* camera name - draw in highlighted text color */
-	if (ca && (ca->flag & CAM_SHOWNAME)) {
-		UI_ThemeColor(TH_TEXT_HI);
-		BLF_draw_default(
-		        x1i, y1i - (0.7f * U.widget_unit), 0.0f,
-		        v3d->camera->id.name + 2, sizeof(v3d->camera->id.name) - 2);
-	}
-}
-
-/* *********************** backdraw for selection *************** */
-
-static void backdrawview3d(Scene *scene, wmWindow *win, ARegion *ar, View3D *v3d)
-{
-	RegionView3D *rv3d = ar->regiondata;
-	struct Base *base = scene->basact;
-	int multisample_enabled;
-
-	BLI_assert(ar->regiontype == RGN_TYPE_WINDOW);
-
-	if (base && (base->object->mode & (OB_MODE_VERTEX_PAINT | OB_MODE_WEIGHT_PAINT) ||
-	             BKE_paint_select_face_test(base->object)))
-	{
-		/* do nothing */
-	}
-	/* texture paint mode sampling */
-	else if (base && (base->object->mode & OB_MODE_TEXTURE_PAINT) &&
-	         (v3d->drawtype > OB_WIRE))
-	{
-		/* do nothing */
-	}
-	else if (scene->obedit &&
-	         V3D_IS_ZBUF(v3d))
-	{
-		/* do nothing */
-	}
-	else {
-		v3d->flag &= ~V3D_INVALID_BACKBUF;
-		return;
-	}
-
-	if (!(v3d->flag & V3D_INVALID_BACKBUF))
-		return;
-
-#if 0
-	if (test) {
-		if (qtest()) {
-			addafterqueue(ar->win, BACKBUFDRAW, 1);
-			return;
-		}
-	}
-#endif
-
-	if (v3d->drawtype > OB_WIRE) v3d->zbuf = true;
-	
-	/* dithering and AA break color coding, so disable */
-	glDisable(GL_DITHER);
-
-	multisample_enabled = glIsEnabled(GL_MULTISAMPLE);
-	if (multisample_enabled)
-		glDisable(GL_MULTISAMPLE);
-
-	if (win->multisamples != USER_MULTISAMPLE_NONE) {
-		/* for multisample we use an offscreen FBO. multisample drawing can fail
-		 * with color coded selection drawing, and reading back depths from such
-		 * a buffer can also cause a few seconds freeze on OS X / NVidia. */
-		int w = BLI_rcti_size_x(&ar->winrct);
-		int h = BLI_rcti_size_y(&ar->winrct);
-		char error[256];
-
-		if (rv3d->gpuoffscreen) {
-			if (GPU_offscreen_width(rv3d->gpuoffscreen)  != w ||
-			    GPU_offscreen_height(rv3d->gpuoffscreen) != h)
-			{
-				GPU_offscreen_free(rv3d->gpuoffscreen);
-				rv3d->gpuoffscreen = NULL;
-			}
-		}
-
-		if (!rv3d->gpuoffscreen) {
-			rv3d->gpuoffscreen = GPU_offscreen_create(w, h, 0, error);
-
-			if (!rv3d->gpuoffscreen)
-				fprintf(stderr, "Failed to create offscreen selection buffer for multisample: %s\n", error);
-		}
-	}
-
-	if (rv3d->gpuoffscreen)
-		GPU_offscreen_bind(rv3d->gpuoffscreen, true);
-	else
-		glScissor(ar->winrct.xmin, ar->winrct.ymin, BLI_rcti_size_x(&ar->winrct), BLI_rcti_size_y(&ar->winrct));
-
-	glClearColor(0.0, 0.0, 0.0, 0.0);
-	if (v3d->zbuf) {
-		glEnable(GL_DEPTH_TEST);
-		glClear(GL_COLOR_BUFFER_BIT | GL_DEPTH_BUFFER_BIT);
-	}
-	else {
-		glClear(GL_COLOR_BUFFER_BIT);
-		glDisable(GL_DEPTH_TEST);
-	}
-	
-	if (rv3d->rflag & RV3D_CLIPPING)
-		ED_view3d_clipping_set(rv3d);
-	
-	G.f |= G_BACKBUFSEL;
-	
-	if (base && (base->lay & v3d->lay))
-		draw_object_backbufsel(scene, v3d, rv3d, base->object);
-	
-	if (rv3d->gpuoffscreen)
-		GPU_offscreen_unbind(rv3d->gpuoffscreen, true);
-	else
-		ar->swap = 0; /* mark invalid backbuf for wm draw */
-
-	v3d->flag &= ~V3D_INVALID_BACKBUF;
-
-	G.f &= ~G_BACKBUFSEL;
-	v3d->zbuf = false;
-	glDisable(GL_DEPTH_TEST);
-	glEnable(GL_DITHER);
-	if (multisample_enabled)
-		glEnable(GL_MULTISAMPLE);
-
-	if (rv3d->rflag & RV3D_CLIPPING)
-		ED_view3d_clipping_disable();
-}
-
-void view3d_opengl_read_pixels(ARegion *ar, int x, int y, int w, int h, int format, int type, void *data)
-{
-	RegionView3D *rv3d = ar->regiondata;
-
-	if (rv3d->gpuoffscreen) {
-		GPU_offscreen_bind(rv3d->gpuoffscreen, true);
-		glReadBuffer(GL_COLOR_ATTACHMENT0);
-		glReadPixels(x, y, w, h, format, type, data);
-		GPU_offscreen_unbind(rv3d->gpuoffscreen, true);
-	}
-	else {
-		glReadPixels(ar->winrct.xmin + x, ar->winrct.ymin + y, w, h, format, type, data);
-	}
-}
-
-/* XXX depth reading exception, for code not using gpu offscreen */
-static void view3d_opengl_read_Z_pixels(ARegion *ar, int x, int y, int w, int h, int format, int type, void *data)
-{
-
-	glReadPixels(ar->winrct.xmin + x, ar->winrct.ymin + y, w, h, format, type, data);
-}
-
-void ED_view3d_backbuf_validate(ViewContext *vc)
-{
-	if (vc->v3d->flag & V3D_INVALID_BACKBUF)
-		backdrawview3d(vc->scene, vc->win, vc->ar, vc->v3d);
-}
-
-/**
- * allow for small values [0.5 - 2.5],
- * and large values, FLT_MAX by clamping by the area size
- */
-int ED_view3d_backbuf_sample_size_clamp(ARegion *ar, const float dist)
-{
-	return (int)min_ff(ceilf(dist), (float)max_ii(ar->winx, ar->winx));
-}
-
-/* samples a single pixel (copied from vpaint) */
-unsigned int ED_view3d_backbuf_sample(ViewContext *vc, int x, int y)
-{
-	unsigned int col;
-	
-	if (x >= vc->ar->winx || y >= vc->ar->winy) {
-		return 0;
-	}
-
-	ED_view3d_backbuf_validate(vc);
-
-	view3d_opengl_read_pixels(vc->ar, x, y, 1, 1, GL_RGBA, GL_UNSIGNED_BYTE, &col);
-	glReadBuffer(GL_BACK);
-	
-	if (ENDIAN_ORDER == B_ENDIAN) {
-		BLI_endian_switch_uint32(&col);
-	}
-	
-	return GPU_select_to_index(col);
-}
-
-/* reads full rect, converts indices */
-ImBuf *ED_view3d_backbuf_read(ViewContext *vc, int xmin, int ymin, int xmax, int ymax)
-{
-	struct ImBuf *ibuf_clip;
-	/* clip */
-	const rcti clip = {
-	    max_ii(xmin, 0), min_ii(xmax, vc->ar->winx - 1),
-	    max_ii(ymin, 0), min_ii(ymax, vc->ar->winy - 1)};
-	const int size_clip[2] = {
-	    BLI_rcti_size_x(&clip) + 1,
-	    BLI_rcti_size_y(&clip) + 1};
-
-	if (UNLIKELY((clip.xmin > clip.xmax) ||
-	             (clip.ymin > clip.ymax)))
-	{
-		return NULL;
-	}
-
-	ibuf_clip = IMB_allocImBuf(size_clip[0], size_clip[1], 32, IB_rect);
-
-	ED_view3d_backbuf_validate(vc);
-
-	view3d_opengl_read_pixels(vc->ar, clip.xmin, clip.ymin, size_clip[0], size_clip[1], GL_RGBA, GL_UNSIGNED_BYTE, ibuf_clip->rect);
-
-	glReadBuffer(GL_BACK);
-
-	if (ENDIAN_ORDER == B_ENDIAN) {
-		IMB_convert_rgba_to_abgr(ibuf_clip);
-	}
-
-	GPU_select_to_index_array(ibuf_clip->rect, size_clip[0] * size_clip[1]);
-	
-	if ((clip.xmin == xmin) &&
-	    (clip.xmax == xmax) &&
-	    (clip.ymin == ymin) &&
-	    (clip.ymax == ymax))
-	{
-		return ibuf_clip;
-	}
-	else {
-		/* put clipped result into a non-clipped buffer */
-		struct ImBuf *ibuf_full;
-		const int size[2] = {
-		    (xmax - xmin + 1),
-		    (ymax - ymin + 1)};
-
-		ibuf_full = IMB_allocImBuf(size[0], size[1], 32, IB_rect);
-
-		IMB_rectcpy(
-		        ibuf_full, ibuf_clip,
-		        clip.xmin - xmin, clip.ymin - ymin,
-		        0, 0,
-		        size_clip[0], size_clip[1]);
-		IMB_freeImBuf(ibuf_clip);
-		return ibuf_full;
-	}
-}
-
-/* smart function to sample a rect spiralling outside, nice for backbuf selection */
-unsigned int ED_view3d_backbuf_sample_rect(
-        ViewContext *vc, const int mval[2], int size,
-        unsigned int min, unsigned int max, float *r_dist)
-{
-	struct ImBuf *buf;
-	const unsigned int *bufmin, *bufmax, *tbuf;
-	int minx, miny;
-	int a, b, rc, nr, amount, dirvec[4][2];
-	unsigned int index = 0;
-
-	amount = (size - 1) / 2;
-
-	minx = mval[0] - (amount + 1);
-	miny = mval[1] - (amount + 1);
-	buf = ED_view3d_backbuf_read(vc, minx, miny, minx + size - 1, miny + size - 1);
-	if (!buf) return 0;
-
-	rc = 0;
-	
-	dirvec[0][0] = 1; dirvec[0][1] = 0;
-	dirvec[1][0] = 0; dirvec[1][1] = -size;
-	dirvec[2][0] = -1; dirvec[2][1] = 0;
-	dirvec[3][0] = 0; dirvec[3][1] = size;
-	
-	bufmin = buf->rect;
-	tbuf = buf->rect;
-	bufmax = buf->rect + size * size;
-	tbuf += amount * size + amount;
-	
-	for (nr = 1; nr <= size; nr++) {
-		
-		for (a = 0; a < 2; a++) {
-			for (b = 0; b < nr; b++) {
-				if (*tbuf && *tbuf >= min && *tbuf < max) {
-					/* we got a hit */
-
-					/* get x,y pixel coords from the offset
-					 * (manhatten distance in keeping with other screen-based selection) */
-					*r_dist = (float)(
-					        abs(((int)(tbuf - buf->rect) % size) - (size / 2)) +
-					        abs(((int)(tbuf - buf->rect) / size) - (size / 2)));
-
-					/* indices start at 1 here */
-					index = (*tbuf - min) + 1;
-					goto exit;
-				}
-				
-				tbuf += (dirvec[rc][0] + dirvec[rc][1]);
-				
-				if (tbuf < bufmin || tbuf >= bufmax) {
-					goto exit;
-				}
-			}
-			rc++;
-			rc &= 3;
-		}
-	}
-
-exit:
-	IMB_freeImBuf(buf);
-	return index;
-}
-
-
-/* ************************************************************* */
-
-static void view3d_stereo_bgpic_setup(Scene *scene, View3D *v3d, Image *ima, ImageUser *iuser)
-{
-	if (BKE_image_is_stereo(ima)) {
-		iuser->flag |= IMA_SHOW_STEREO;
-
-		if ((scene->r.scemode & R_MULTIVIEW) == 0) {
-			iuser->multiview_eye = STEREO_LEFT_ID;
-		}
-		else if (v3d->stereo3d_camera != STEREO_3D_ID) {
-			/* show only left or right camera */
-			iuser->multiview_eye = v3d->stereo3d_camera;
-		}
-
-		BKE_image_multiview_index(ima, iuser);
-	}
-	else {
-		iuser->flag &= ~IMA_SHOW_STEREO;
-	}
-}
-
-static void view3d_draw_bgpic(Scene *scene, ARegion *ar, View3D *v3d,
-                              const bool do_foreground, const bool do_camera_frame)
-{
-	RegionView3D *rv3d = ar->regiondata;
-	BGpic *bgpic;
-	int fg_flag = do_foreground ? V3D_BGPIC_FOREGROUND : 0;
-
-	for (bgpic = v3d->bgpicbase.first; bgpic; bgpic = bgpic->next) {
-		bgpic->iuser.scene = scene;  /* Needed for render results. */
-
-		if ((bgpic->flag & V3D_BGPIC_FOREGROUND) != fg_flag)
-			continue;
-
-		if ((bgpic->view == 0) || /* zero for any */
-		    (bgpic->view & (1 << rv3d->view)) || /* check agaist flags */
-		    (rv3d->persp == RV3D_CAMOB && bgpic->view == (1 << RV3D_VIEW_CAMERA)))
-		{
-			float image_aspect[2];
-			float fac, asp, zoomx, zoomy;
-			float x1, y1, x2, y2, centx, centy;
-
-			ImBuf *ibuf = NULL, *freeibuf, *releaseibuf;
-			void *lock;
-			rctf clip_rect;
-
-			Image *ima = NULL;
-			MovieClip *clip = NULL;
-
-			/* disable individual images */
-			if ((bgpic->flag & V3D_BGPIC_DISABLED))
-				continue;
-
-			freeibuf = NULL;
-			releaseibuf = NULL;
-			if (bgpic->source == V3D_BGPIC_IMAGE) {
-				ima = bgpic->ima;
-				if (ima == NULL)
-					continue;
-				BKE_image_user_frame_calc(&bgpic->iuser, CFRA, 0);
-				if (ima->source == IMA_SRC_SEQUENCE && !(bgpic->iuser.flag & IMA_USER_FRAME_IN_RANGE)) {
-					ibuf = NULL; /* frame is out of range, dont show */
-				}
-				else {
-					view3d_stereo_bgpic_setup(scene, v3d, ima, &bgpic->iuser);
-					ibuf = BKE_image_acquire_ibuf(ima, &bgpic->iuser, &lock);
-					releaseibuf = ibuf;
-				}
-
-				image_aspect[0] = ima->aspx;
-				image_aspect[1] = ima->aspy;
-			}
-			else if (bgpic->source == V3D_BGPIC_MOVIE) {
-				/* TODO: skip drawing when out of frame range (as image sequences do above) */
-
-				if (bgpic->flag & V3D_BGPIC_CAMERACLIP) {
-					if (scene->camera)
-						clip = BKE_object_movieclip_get(scene, scene->camera, true);
-				}
-				else {
-					clip = bgpic->clip;
-				}
-
-				if (clip == NULL)
-					continue;
-
-				BKE_movieclip_user_set_frame(&bgpic->cuser, CFRA);
-				ibuf = BKE_movieclip_get_ibuf(clip, &bgpic->cuser);
-
-				image_aspect[0] = clip->aspx;
-				image_aspect[1] = clip->aspy;
-
-				/* working with ibuf from image and clip has got different workflow now.
-				 * ibuf acquired from clip is referenced by cache system and should
-				 * be dereferenced after usage. */
-				freeibuf = ibuf;
-			}
-			else {
-				/* perhaps when loading future files... */
-				BLI_assert(0);
-				copy_v2_fl(image_aspect, 1.0f);
-			}
-
-			if (ibuf == NULL)
-				continue;
-
-			if ((ibuf->rect == NULL && ibuf->rect_float == NULL) || ibuf->channels != 4) { /* invalid image format */
-				if (freeibuf)
-					IMB_freeImBuf(freeibuf);
-				if (releaseibuf)
-					BKE_image_release_ibuf(ima, releaseibuf, lock);
-
-				continue;
-			}
-
-			if (ibuf->rect == NULL)
-				IMB_rect_from_float(ibuf);
-
-			if (rv3d->persp == RV3D_CAMOB) {
-
-				if (do_camera_frame) {
-					rctf vb;
-					ED_view3d_calc_camera_border(scene, ar, v3d, rv3d, &vb, false);
-					x1 = vb.xmin;
-					y1 = vb.ymin;
-					x2 = vb.xmax;
-					y2 = vb.ymax;
-				}
-				else {
-					x1 = ar->winrct.xmin;
-					y1 = ar->winrct.ymin;
-					x2 = ar->winrct.xmax;
-					y2 = ar->winrct.ymax;
-				}
-
-				/* apply offset last - camera offset is different to offset in blender units */
-				/* so this has some sane way of working - this matches camera's shift _exactly_ */
-				{
-					const float max_dim = max_ff(x2 - x1, y2 - y1);
-					const float xof_scale = bgpic->xof * max_dim;
-					const float yof_scale = bgpic->yof * max_dim;
-
-					x1 += xof_scale;
-					y1 += yof_scale;
-					x2 += xof_scale;
-					y2 += yof_scale;
-				}
-
-				centx = (x1 + x2) / 2.0f;
-				centy = (y1 + y2) / 2.0f;
-
-				/* aspect correction */
-				if (bgpic->flag & V3D_BGPIC_CAMERA_ASPECT) {
-					/* apply aspect from clip */
-					const float w_src = ibuf->x * image_aspect[0];
-					const float h_src = ibuf->y * image_aspect[1];
-
-					/* destination aspect is already applied from the camera frame */
-					const float w_dst = x1 - x2;
-					const float h_dst = y1 - y2;
-
-					const float asp_src = w_src / h_src;
-					const float asp_dst = w_dst / h_dst;
-
-					if (fabsf(asp_src - asp_dst) >= FLT_EPSILON) {
-						if ((asp_src > asp_dst) == ((bgpic->flag & V3D_BGPIC_CAMERA_CROP) != 0)) {
-							/* fit X */
-							const float div = asp_src / asp_dst;
-							x1 = ((x1 - centx) * div) + centx;
-							x2 = ((x2 - centx) * div) + centx;
-						}
-						else {
-							/* fit Y */
-							const float div = asp_dst / asp_src;
-							y1 = ((y1 - centy) * div) + centy;
-							y2 = ((y2 - centy) * div) + centy;
-						}
-					}
-				}
-			}
-			else {
-				float tvec[3];
-				float sco[2];
-				const float mval_f[2] = {1.0f, 0.0f};
-				const float co_zero[3] = {0};
-				float zfac;
-
-				/* calc window coord */
-				zfac = ED_view3d_calc_zfac(rv3d, co_zero, NULL);
-				ED_view3d_win_to_delta(ar, mval_f, tvec, zfac);
-				fac = max_ff(fabsf(tvec[0]), max_ff(fabsf(tvec[1]), fabsf(tvec[2]))); /* largest abs axis */
-				fac = 1.0f / fac;
-
-				asp = (float)ibuf->y / (float)ibuf->x;
-
-				zero_v3(tvec);
-				ED_view3d_project_float_v2_m4(ar, tvec, sco, rv3d->persmat);
-
-				x1 =  sco[0] + fac * (bgpic->xof - bgpic->size);
-				y1 =  sco[1] + asp * fac * (bgpic->yof - bgpic->size);
-				x2 =  sco[0] + fac * (bgpic->xof + bgpic->size);
-				y2 =  sco[1] + asp * fac * (bgpic->yof + bgpic->size);
-
-				centx = (x1 + x2) / 2.0f;
-				centy = (y1 + y2) / 2.0f;
-			}
-
-			/* complete clip? */
-			BLI_rctf_init(&clip_rect, x1, x2, y1, y2);
-			if (bgpic->rotation) {
-				BLI_rctf_rotate_expand(&clip_rect, &clip_rect, bgpic->rotation);
-			}
-
-			if (clip_rect.xmax < 0 || clip_rect.ymax < 0 || clip_rect.xmin > ar->winx || clip_rect.ymin > ar->winy) {
-				if (freeibuf)
-					IMB_freeImBuf(freeibuf);
-				if (releaseibuf)
-					BKE_image_release_ibuf(ima, releaseibuf, lock);
-
-				continue;
-			}
-
-			zoomx = (x2 - x1) / ibuf->x;
-			zoomy = (y2 - y1) / ibuf->y;
-
-			/* for some reason; zoomlevels down refuses to use GL_ALPHA_SCALE */
-			if (zoomx < 1.0f || zoomy < 1.0f) {
-				float tzoom = min_ff(zoomx, zoomy);
-				int mip = 0;
-
-				if ((ibuf->userflags & IB_MIPMAP_INVALID) != 0) {
-					IMB_remakemipmap(ibuf, 0);
-					ibuf->userflags &= ~IB_MIPMAP_INVALID;
-				}
-				else if (ibuf->mipmap[0] == NULL)
-					IMB_makemipmap(ibuf, 0);
-
-				while (tzoom < 1.0f && mip < 8 && ibuf->mipmap[mip]) {
-					tzoom *= 2.0f;
-					zoomx *= 2.0f;
-					zoomy *= 2.0f;
-					mip++;
-				}
-				if (mip > 0)
-					ibuf = ibuf->mipmap[mip - 1];
-			}
-
-			if (v3d->zbuf) glDisable(GL_DEPTH_TEST);
-			glDepthMask(0);
-
-			glEnable(GL_BLEND);
-			glBlendFunc(GL_SRC_ALPHA,  GL_ONE_MINUS_SRC_ALPHA);
-
-			glMatrixMode(GL_PROJECTION);
-			glPushMatrix();
-			glMatrixMode(GL_MODELVIEW);
-			glPushMatrix();
-			ED_region_pixelspace(ar);
-
-			glTranslatef(centx, centy, 0.0);
-			glRotatef(RAD2DEGF(-bgpic->rotation), 0.0f, 0.0f, 1.0f);
-
-			if (bgpic->flag & V3D_BGPIC_FLIP_X) {
-				zoomx *= -1.0f;
-				x1 = x2;
-			}
-			if (bgpic->flag & V3D_BGPIC_FLIP_Y) {
-				zoomy *= -1.0f;
-				y1 = y2;
-			}
-			glPixelZoom(zoomx, zoomy);
-			glColor4f(1.0f, 1.0f, 1.0f, 1.0f - bgpic->blend);
-
-			/* could not use glaDrawPixelsAuto because it could fallback to
-			 * glaDrawPixelsSafe in some cases, which will end up in missing
-			 * alpha transparency for the background image (sergey)
-			 */
-			glaDrawPixelsTex(x1 - centx, y1 - centy, ibuf->x, ibuf->y, GL_RGBA, GL_UNSIGNED_BYTE, GL_LINEAR, ibuf->rect);
-
-			glPixelZoom(1.0, 1.0);
-			glPixelTransferf(GL_ALPHA_SCALE, 1.0f);
-
-			glMatrixMode(GL_PROJECTION);
-			glPopMatrix();
-			glMatrixMode(GL_MODELVIEW);
-			glPopMatrix();
-
-			glDisable(GL_BLEND);
-
-			glDepthMask(1);
-			if (v3d->zbuf) glEnable(GL_DEPTH_TEST);
-
-			if (freeibuf)
-				IMB_freeImBuf(freeibuf);
-			if (releaseibuf)
-				BKE_image_release_ibuf(ima, releaseibuf, lock);
-		}
-	}
-}
-
-static void view3d_draw_bgpic_test(Scene *scene, ARegion *ar, View3D *v3d,
-                                   const bool do_foreground, const bool do_camera_frame)
-{
-	RegionView3D *rv3d = ar->regiondata;
-
-	if ((v3d->flag & V3D_DISPBGPICS) == 0)
-		return;
-
-	/* disabled - mango request, since footage /w only render is quite useful
-	 * and this option is easy to disable all background images at once */
-#if 0
-	if (v3d->flag2 & V3D_RENDER_OVERRIDE)
-		return;
-#endif
-
-	if ((rv3d->view == RV3D_VIEW_USER) || (rv3d->persp != RV3D_ORTHO)) {
-		if (rv3d->persp == RV3D_CAMOB) {
-			view3d_draw_bgpic(scene, ar, v3d, do_foreground, do_camera_frame);
-		}
-	}
-	else {
-		view3d_draw_bgpic(scene, ar, v3d, do_foreground, do_camera_frame);
-	}
-}
-
-/* ****************** View3d afterdraw *************** */
-
-typedef struct View3DAfter {
-	struct View3DAfter *next, *prev;
-	struct Base *base;
-	short dflag;
-} View3DAfter;
-
-/* temp storage of Objects that need to be drawn as last */
-void ED_view3d_after_add(ListBase *lb, Base *base, const short dflag)
-{
-	View3DAfter *v3da = MEM_callocN(sizeof(View3DAfter), "View 3d after");
-	BLI_assert((base->flag & OB_FROMDUPLI) == 0);
-	BLI_addtail(lb, v3da);
-	v3da->base = base;
-	v3da->dflag = dflag;
-}
-
-/* disables write in zbuffer and draws it over */
-static void view3d_draw_transp(Scene *scene, ARegion *ar, View3D *v3d)
-{
-	View3DAfter *v3da;
-	
-	glDepthMask(GL_FALSE);
-	v3d->transp = true;
-	
-	while ((v3da = BLI_pophead(&v3d->afterdraw_transp))) {
-		draw_object(scene, ar, v3d, v3da->base, v3da->dflag);
-		MEM_freeN(v3da);
-	}
-	v3d->transp = false;
-	
-	glDepthMask(GL_TRUE);
-	
-}
-
-/* clears zbuffer and draws it over */
-static void view3d_draw_xray(Scene *scene, ARegion *ar, View3D *v3d, bool *clear)
-{
-	View3DAfter *v3da;
-
-	if (*clear && v3d->zbuf) {
-		glClear(GL_DEPTH_BUFFER_BIT);
-		*clear = false;
-	}
-
-	v3d->xray = true;
-	while ((v3da = BLI_pophead(&v3d->afterdraw_xray))) {
-		draw_object(scene, ar, v3d, v3da->base, v3da->dflag);
-		MEM_freeN(v3da);
-	}
-	v3d->xray = false;
-}
-
-
-/* clears zbuffer and draws it over */
-static void view3d_draw_xraytransp(Scene *scene, ARegion *ar, View3D *v3d, const bool clear)
-{
-	View3DAfter *v3da;
-
-	if (clear && v3d->zbuf)
-		glClear(GL_DEPTH_BUFFER_BIT);
-
-	v3d->xray = true;
-	v3d->transp = true;
-	
-	glDepthMask(GL_FALSE);
-
-	while ((v3da = BLI_pophead(&v3d->afterdraw_xraytransp))) {
-		draw_object(scene, ar, v3d, v3da->base, v3da->dflag);
-		MEM_freeN(v3da);
-	}
-
-	v3d->transp = false;
-	v3d->xray = false;
-
-	glDepthMask(GL_TRUE);
-}
-
-/* *********************** */
-
-/*
- * In most cases call draw_dupli_objects,
- * draw_dupli_objects_color was added because when drawing set dupli's
- * we need to force the color
- */
-
-#if 0
-int dupli_ob_sort(void *arg1, void *arg2)
-{
-	void *p1 = ((DupliObject *)arg1)->ob;
-	void *p2 = ((DupliObject *)arg2)->ob;
-	int val = 0;
-	if (p1 < p2) val = -1;
-	else if (p1 > p2) val = 1;
-	return val;
-}
-#endif
-
-
-static DupliObject *dupli_step(DupliObject *dob)
-{
-	while (dob && dob->no_draw)
-		dob = dob->next;
-	return dob;
-}
-
-static void draw_dupli_objects_color(
-        Scene *scene, ARegion *ar, View3D *v3d, Base *base,
-        const short dflag, const int color)
-{
-	RegionView3D *rv3d = ar->regiondata;
-	ListBase *lb;
-	LodLevel *savedlod;
-	DupliObject *dob_prev = NULL, *dob, *dob_next = NULL;
-	Base tbase = {NULL};
-	BoundBox bb, *bb_tmp; /* use a copy because draw_object, calls clear_mesh_caches */
-	GLuint displist = 0;
-	unsigned char color_rgb[3];
-	const short dflag_dupli = dflag | DRAW_CONSTCOLOR;
-	short transflag;
-	bool use_displist = false;  /* -1 is initialize */
-	char dt;
-	short dtx;
-	DupliApplyData *apply_data;
-
-	if (base->object->restrictflag & OB_RESTRICT_VIEW) return;
-	if ((base->object->restrictflag & OB_RESTRICT_RENDER) && (v3d->flag2 & V3D_RENDER_OVERRIDE)) return;
-
-	if (dflag & DRAW_CONSTCOLOR) {
-		BLI_assert(color == TH_UNDEFINED);
-	}
-	else {
-		UI_GetThemeColorBlend3ubv(color, TH_BACK, 0.5f, color_rgb);
-	}
-
-	tbase.flag = OB_FROMDUPLI | base->flag;
-	lb = object_duplilist(G.main->eval_ctx, scene, base->object);
-	// BLI_listbase_sort(lb, dupli_ob_sort); /* might be nice to have if we have a dupli list with mixed objects. */
-
-	apply_data = duplilist_apply(base->object, scene, lb);
-
-	dob = dupli_step(lb->first);
-	if (dob) dob_next = dupli_step(dob->next);
-
-	for (; dob; dob_prev = dob, dob = dob_next, dob_next = dob_next ? dupli_step(dob_next->next) : NULL) {
-		bool testbb = false;
-
-		tbase.object = dob->ob;
-
-		/* Make sure lod is updated from dupli's position */
-		savedlod = dob->ob->currentlod;
-
-#ifdef WITH_GAMEENGINE
-		if (rv3d->rflag & RV3D_IS_GAME_ENGINE) {
-			BKE_object_lod_update(dob->ob, rv3d->viewinv[3]);
-		}
-#endif
-
-		/* extra service: draw the duplicator in drawtype of parent, minimum taken
-		 * to allow e.g. boundbox box objects in groups for LOD */
-		dt = tbase.object->dt;
-		tbase.object->dt = MIN2(tbase.object->dt, base->object->dt);
-
-		/* inherit draw extra, but not if a boundbox under the assumption that this
-		 * is intended to speed up drawing, and drawing extra (especially wire) can
-		 * slow it down too much */
-		dtx = tbase.object->dtx;
-		if (tbase.object->dt != OB_BOUNDBOX)
-			tbase.object->dtx = base->object->dtx;
-
-		/* negative scale flag has to propagate */
-		transflag = tbase.object->transflag;
-
-		if (is_negative_m4(dob->mat))
-			tbase.object->transflag |= OB_NEG_SCALE;
-		else
-			tbase.object->transflag &= ~OB_NEG_SCALE;
-		
-		/* should move outside the loop but possible color is set in draw_object still */
-		if ((dflag & DRAW_CONSTCOLOR) == 0) {
-			glColor3ubv(color_rgb);
-		}
-		
-		/* generate displist, test for new object */
-		if (dob_prev && dob_prev->ob != dob->ob) {
-			if (use_displist == true)
-				glDeleteLists(displist, 1);
-			
-			use_displist = false;
-		}
-		
-		if ((bb_tmp = BKE_object_boundbox_get(dob->ob))) {
-			bb = *bb_tmp; /* must make a copy  */
-			testbb = true;
-		}
-
-		if (!testbb || ED_view3d_boundbox_clip_ex(rv3d, &bb, dob->mat)) {
-			/* generate displist */
-			if (use_displist == false) {
-				
-				/* note, since this was added, its checked (dob->type == OB_DUPLIGROUP)
-				 * however this is very slow, it was probably needed for the NLA
-				 * offset feature (used in group-duplicate.blend but no longer works in 2.5)
-				 * so for now it should be ok to - campbell */
-				
-				if ( /* if this is the last no need  to make a displist */
-				     (dob_next == NULL || dob_next->ob != dob->ob) ||
-				     /* lamp drawing messes with matrices, could be handled smarter... but this works */
-				     (dob->ob->type == OB_LAMP) ||
-				     (dob->type == OB_DUPLIGROUP && dob->animated) ||
-				     !bb_tmp ||
-				     draw_glsl_material(scene, dob->ob, v3d, dt) ||
-				     check_object_draw_texture(scene, v3d, dt) ||
-				     (v3d->flag2 & V3D_SOLID_MATCAP) != 0)
-				{
-					// printf("draw_dupli_objects_color: skipping displist for %s\n", dob->ob->id.name + 2);
-					use_displist = false;
-				}
-				else {
-					// printf("draw_dupli_objects_color: using displist for %s\n", dob->ob->id.name + 2);
-					
-					/* disable boundbox check for list creation */
-					BKE_object_boundbox_flag(dob->ob, BOUNDBOX_DISABLED, 1);
-					/* need this for next part of code */
-					unit_m4(dob->ob->obmat);    /* obmat gets restored */
-					
-					displist = glGenLists(1);
-					glNewList(displist, GL_COMPILE);
-					draw_object(scene, ar, v3d, &tbase, dflag_dupli);
-					glEndList();
-					
-					use_displist = true;
-					BKE_object_boundbox_flag(dob->ob, BOUNDBOX_DISABLED, 0);
-				}		
-			}
-			
-			if (use_displist) {
-				glPushMatrix();
-				glMultMatrixf(dob->mat);
-				glCallList(displist);
-				glPopMatrix();
-			}	
-			else {
-				copy_m4_m4(dob->ob->obmat, dob->mat);
-				GPU_begin_dupli_object(dob);
-				draw_object(scene, ar, v3d, &tbase, dflag_dupli);
-				GPU_end_dupli_object();
-			}
-		}
-		
-		tbase.object->dt = dt;
-		tbase.object->dtx = dtx;
-		tbase.object->transflag = transflag;
-		tbase.object->currentlod = savedlod;
-	}
-
-	if (apply_data) {
-		duplilist_restore(lb, apply_data);
-		duplilist_free_apply_data(apply_data);
-	}
-
-	free_object_duplilist(lb);
-	
-	if (use_displist)
-		glDeleteLists(displist, 1);
-}
-
-static void draw_dupli_objects(Scene *scene, ARegion *ar, View3D *v3d, Base *base)
-{
-	/* define the color here so draw_dupli_objects_color can be called
-	 * from the set loop */
-	
-	int color = (base->flag & SELECT) ? TH_SELECT : TH_WIRE;
-	/* debug */
-	if (base->object->dup_group && base->object->dup_group->id.us < 1)
-		color = TH_REDALERT;
-	
-	draw_dupli_objects_color(scene, ar, v3d, base, 0, color);
-}
-
-/* XXX warning, not using gpu offscreen here */
-void view3d_update_depths_rect(ARegion *ar, ViewDepths *d, rcti *rect)
-{
-	int x, y, w, h;
-	rcti r;
-	/* clamp rect by region */
-
-	r.xmin = 0;
-	r.xmax = ar->winx - 1;
-	r.ymin = 0;
-	r.ymax = ar->winy - 1;
-
-	/* Constrain rect to depth bounds */
-	BLI_rcti_isect(&r, rect, rect);
-
-	/* assign values to compare with the ViewDepths */
-	x = rect->xmin;
-	y = rect->ymin;
-
-	w = BLI_rcti_size_x(rect);
-	h = BLI_rcti_size_y(rect);
-
-	if (w <= 0 || h <= 0) {
-		if (d->depths)
-			MEM_freeN(d->depths);
-		d->depths = NULL;
-
-		d->damaged = false;
-	}
-	else if (d->w != w ||
-	         d->h != h ||
-	         d->x != x ||
-	         d->y != y ||
-	         d->depths == NULL
-	         )
-	{
-		d->x = x;
-		d->y = y;
-		d->w = w;
-		d->h = h;
-
-		if (d->depths)
-			MEM_freeN(d->depths);
-
-		d->depths = MEM_mallocN(sizeof(float) * d->w * d->h, "View depths Subset");
-		
-		d->damaged = true;
-	}
-
-	if (d->damaged) {
-		/* XXX using special function here, it doesn't use the gpu offscreen system */
-		view3d_opengl_read_Z_pixels(ar, d->x, d->y, d->w, d->h, GL_DEPTH_COMPONENT, GL_FLOAT, d->depths);
-		glGetDoublev(GL_DEPTH_RANGE, d->depth_range);
-		d->damaged = false;
-	}
-}
-
-/* note, with nouveau drivers the glReadPixels() is very slow. [#24339] */
-void ED_view3d_depth_update(ARegion *ar)
-{
-	RegionView3D *rv3d = ar->regiondata;
-	
-	/* Create storage for, and, if necessary, copy depth buffer */
-	if (!rv3d->depths) rv3d->depths = MEM_callocN(sizeof(ViewDepths), "ViewDepths");
-	if (rv3d->depths) {
-		ViewDepths *d = rv3d->depths;
-		if (d->w != ar->winx ||
-		    d->h != ar->winy ||
-		    !d->depths)
-		{
-			d->w = ar->winx;
-			d->h = ar->winy;
-			if (d->depths)
-				MEM_freeN(d->depths);
-			d->depths = MEM_mallocN(sizeof(float) * d->w * d->h, "View depths");
-			d->damaged = true;
-		}
-		
-		if (d->damaged) {
-			view3d_opengl_read_pixels(ar, 0, 0, d->w, d->h, GL_DEPTH_COMPONENT, GL_FLOAT, d->depths);
-			glGetDoublev(GL_DEPTH_RANGE, d->depth_range);
-			
-			d->damaged = false;
-		}
-	}
-}
-
-/* utility function to find the closest Z value, use for autodepth */
-float view3d_depth_near(ViewDepths *d)
-{
-	/* convert to float for comparisons */
-	const float near = (float)d->depth_range[0];
-	const float far_real = (float)d->depth_range[1];
-	float far = far_real;
-
-	const float *depths = d->depths;
-	float depth = FLT_MAX;
-	int i = (int)d->w * (int)d->h; /* cast to avoid short overflow */
-
-	/* far is both the starting 'far' value
-	 * and the closest value found. */
-	while (i--) {
-		depth = *depths++;
-		if ((depth < far) && (depth > near)) {
-			far = depth;
-		}
-	}
-
-	return far == far_real ? FLT_MAX : far;
-}
-
-void ED_view3d_draw_depth_gpencil(Scene *scene, ARegion *ar, View3D *v3d)
-{
-	short zbuf = v3d->zbuf;
-	RegionView3D *rv3d = ar->regiondata;
-
-	view3d_winmatrix_set(ar, v3d, NULL);
-	view3d_viewmatrix_set(scene, v3d, rv3d);  /* note: calls BKE_object_where_is_calc for camera... */
-
-	mul_m4_m4m4(rv3d->persmat, rv3d->winmat, rv3d->viewmat);
-	invert_m4_m4(rv3d->persinv, rv3d->persmat);
-	invert_m4_m4(rv3d->viewinv, rv3d->viewmat);
-
-	glClear(GL_DEPTH_BUFFER_BIT);
-
-	glLoadMatrixf(rv3d->viewmat);
-
-	v3d->zbuf = true;
-	glEnable(GL_DEPTH_TEST);
-
-	if (v3d->flag2 & V3D_SHOW_GPENCIL) {
-		ED_gpencil_draw_view3d(NULL, scene, v3d, ar, true);
-	}
-	
-	v3d->zbuf = zbuf;
-
-}
-
-void ED_view3d_draw_depth(Scene *scene, ARegion *ar, View3D *v3d, bool alphaoverride)
-{
-	RegionView3D *rv3d = ar->regiondata;
-	Base *base;
-	short zbuf = v3d->zbuf;
-	short flag = v3d->flag;
-	float glalphaclip = U.glalphaclip;
-	int obcenter_dia = U.obcenter_dia;
-	/* no need for color when drawing depth buffer */
-	const short dflag_depth = DRAW_CONSTCOLOR;
-	/* temp set drawtype to solid */
-	
-	/* Setting these temporarily is not nice */
-	v3d->flag &= ~V3D_SELECT_OUTLINE;
-	U.glalphaclip = alphaoverride ? 0.5f : glalphaclip; /* not that nice but means we wont zoom into billboards */
-	U.obcenter_dia = 0;
-	
-	view3d_winmatrix_set(ar, v3d, NULL);
-	view3d_viewmatrix_set(scene, v3d, rv3d);  /* note: calls BKE_object_where_is_calc for camera... */
-	
-	mul_m4_m4m4(rv3d->persmat, rv3d->winmat, rv3d->viewmat);
-	invert_m4_m4(rv3d->persinv, rv3d->persmat);
-	invert_m4_m4(rv3d->viewinv, rv3d->viewmat);
-	
-	glClear(GL_DEPTH_BUFFER_BIT);
-	
-	glLoadMatrixf(rv3d->viewmat);
-	
-	if (rv3d->rflag & RV3D_CLIPPING) {
-		ED_view3d_clipping_set(rv3d);
-	}
-	/* get surface depth without bias */
-	rv3d->rflag |= RV3D_ZOFFSET_DISABLED;
-
-	v3d->zbuf = true;
-	glEnable(GL_DEPTH_TEST);
-	
-	/* draw set first */
-	if (scene->set) {
-		Scene *sce_iter;
-		for (SETLOOPER(scene->set, sce_iter, base)) {
-			if (v3d->lay & base->lay) {
-				draw_object(scene, ar, v3d, base, 0);
-				if (base->object->transflag & OB_DUPLI) {
-					draw_dupli_objects_color(scene, ar, v3d, base, dflag_depth, TH_UNDEFINED);
-				}
-			}
-		}
-	}
-	
-	for (base = scene->base.first; base; base = base->next) {
-		if (v3d->lay & base->lay) {
-			/* dupli drawing */
-			if (base->object->transflag & OB_DUPLI) {
-				draw_dupli_objects_color(scene, ar, v3d, base, dflag_depth, TH_UNDEFINED);
-			}
-			draw_object(scene, ar, v3d, base, dflag_depth);
-		}
-	}
-	
-	/* this isn't that nice, draw xray objects as if they are normal */
-	if (v3d->afterdraw_transp.first ||
-	    v3d->afterdraw_xray.first ||
-	    v3d->afterdraw_xraytransp.first)
-	{
-		View3DAfter *v3da;
-		int mask_orig;
-
-		v3d->xray = true;
-		
-		/* transp materials can change the depth mask, see #21388 */
-		glGetIntegerv(GL_DEPTH_WRITEMASK, &mask_orig);
-
-
-		if (v3d->afterdraw_xray.first || v3d->afterdraw_xraytransp.first) {
-			glDepthFunc(GL_ALWAYS); /* always write into the depth bufer, overwriting front z values */
-			for (v3da = v3d->afterdraw_xray.first; v3da; v3da = v3da->next) {
-				draw_object(scene, ar, v3d, v3da->base, dflag_depth);
-			}
-			glDepthFunc(GL_LEQUAL); /* Now write the depth buffer normally */
-		}
-
-		/* draw 3 passes, transp/xray/xraytransp */
-		v3d->xray = false;
-		v3d->transp = true;
-		while ((v3da = BLI_pophead(&v3d->afterdraw_transp))) {
-			draw_object(scene, ar, v3d, v3da->base, dflag_depth);
-			MEM_freeN(v3da);
-		}
-
-		v3d->xray = true;
-		v3d->transp = false;
-		while ((v3da = BLI_pophead(&v3d->afterdraw_xray))) {
-			draw_object(scene, ar, v3d, v3da->base, dflag_depth);
-			MEM_freeN(v3da);
-		}
-
-		v3d->xray = true;
-		v3d->transp = true;
-		while ((v3da = BLI_pophead(&v3d->afterdraw_xraytransp))) {
-			draw_object(scene, ar, v3d, v3da->base, dflag_depth);
-			MEM_freeN(v3da);
-		}
-
-		
-		v3d->xray = false;
-		v3d->transp = false;
-
-		glDepthMask(mask_orig);
-	}
-	
-	if (rv3d->rflag & RV3D_CLIPPING) {
-		ED_view3d_clipping_disable();
-	}
-	rv3d->rflag &= ~RV3D_ZOFFSET_DISABLED;
-	
-	v3d->zbuf = zbuf;
-	if (!v3d->zbuf) glDisable(GL_DEPTH_TEST);
-
-	U.glalphaclip = glalphaclip;
-	v3d->flag = flag;
-	U.obcenter_dia = obcenter_dia;
-}
-
-typedef struct View3DShadow {
-	struct View3DShadow *next, *prev;
-	GPULamp *lamp;
-} View3DShadow;
-
-static void gpu_render_lamp_update(Scene *scene, View3D *v3d,
-                                   Object *ob, Object *par,
-                                   float obmat[4][4], unsigned int lay,
-                                   ListBase *shadows, SceneRenderLayer *srl)
-{
-	GPULamp *lamp;
-	Lamp *la = (Lamp *)ob->data;
-	View3DShadow *shadow;
-	unsigned int layers;
-	
-	lamp = GPU_lamp_from_blender(scene, ob, par);
-	
-	if (lamp) {
-		GPU_lamp_update(lamp, lay, (ob->restrictflag & OB_RESTRICT_RENDER), obmat);
-		GPU_lamp_update_colors(lamp, la->r, la->g, la->b, la->energy);
-		
-		layers = lay & v3d->lay;
-		if (srl)
-			layers &= srl->lay;
-
-		if (layers &&
-		    GPU_lamp_has_shadow_buffer(lamp) &&
-		    /* keep last, may do string lookup */
-		    GPU_lamp_override_visible(lamp, srl, NULL))
-		{
-			shadow = MEM_callocN(sizeof(View3DShadow), "View3DShadow");
-			shadow->lamp = lamp;
-			BLI_addtail(shadows, shadow);
-		}
-	}
-}
-
-static void gpu_update_lamps_shadows_world(Scene *scene, View3D *v3d)
-{
-	ListBase shadows;
-	View3DShadow *shadow;
-	Scene *sce_iter;
-	Base *base;
-	Object *ob;
-	World *world = scene->world;
-	SceneRenderLayer *srl = v3d->scenelock ? BLI_findlink(&scene->r.layers, scene->r.actlay) : NULL;
-	
-	BLI_listbase_clear(&shadows);
-	
-	/* update lamp transform and gather shadow lamps */
-	for (SETLOOPER(scene, sce_iter, base)) {
-		ob = base->object;
-		
-		if (ob->type == OB_LAMP)
-			gpu_render_lamp_update(scene, v3d, ob, NULL, ob->obmat, ob->lay, &shadows, srl);
-		
-		if (ob->transflag & OB_DUPLI) {
-			DupliObject *dob;
-			ListBase *lb = object_duplilist(G.main->eval_ctx, scene, ob);
-			
-			for (dob = lb->first; dob; dob = dob->next)
-				if (dob->ob->type == OB_LAMP)
-					gpu_render_lamp_update(scene, v3d, dob->ob, ob, dob->mat, ob->lay, &shadows, srl);
-			
-			free_object_duplilist(lb);
-		}
-	}
-	
-	/* render shadows after updating all lamps, nested object_duplilist
-	 * don't work correct since it's replacing object matrices */
-	for (shadow = shadows.first; shadow; shadow = shadow->next) {
-		/* this needs to be done better .. */
-		float viewmat[4][4], winmat[4][4];
-		int drawtype, lay, winsize, flag2 = v3d->flag2;
-		ARegion ar = {NULL};
-		RegionView3D rv3d = {{{0}}};
-		
-		drawtype = v3d->drawtype;
-		lay = v3d->lay;
-		
-		v3d->drawtype = OB_SOLID;
-		v3d->lay &= GPU_lamp_shadow_layer(shadow->lamp);
-		v3d->flag2 &= ~(V3D_SOLID_TEX | V3D_SHOW_SOLID_MATCAP);
-		v3d->flag2 |= V3D_RENDER_OVERRIDE | V3D_RENDER_SHADOW;
-		
-		GPU_lamp_shadow_buffer_bind(shadow->lamp, viewmat, &winsize, winmat);
-
-		ar.regiondata = &rv3d;
-		ar.regiontype = RGN_TYPE_WINDOW;
-		rv3d.persp = RV3D_CAMOB;
-		copy_m4_m4(rv3d.winmat, winmat);
-		copy_m4_m4(rv3d.viewmat, viewmat);
-		invert_m4_m4(rv3d.viewinv, rv3d.viewmat);
-		mul_m4_m4m4(rv3d.persmat, rv3d.winmat, rv3d.viewmat);
-		invert_m4_m4(rv3d.persinv, rv3d.viewinv);
-
-		/* no need to call ED_view3d_draw_offscreen_init since shadow buffers were already updated */
-		ED_view3d_draw_offscreen(
-		            scene, v3d, &ar, winsize, winsize, viewmat, winmat,
-		            false, false, true,
-		            NULL, NULL, NULL, NULL);
-		GPU_lamp_shadow_buffer_unbind(shadow->lamp);
-		
-		v3d->drawtype = drawtype;
-		v3d->lay = lay;
-		v3d->flag2 = flag2;
-	}
-	
-	BLI_freelistN(&shadows);
-
-	/* update world values */
-	if (world) {
-		GPU_mist_update_enable(world->mode & WO_MIST);
-		GPU_mist_update_values(world->mistype, world->miststa, world->mistdist, world->misi, &world->horr);
-		GPU_horizon_update_color(&world->horr);
-		GPU_ambient_update_color(&world->ambr);
-		GPU_zenith_update_color(&world->zenr);
-	}
-}
-
-/* *********************** customdata **************** */
-
-CustomDataMask ED_view3d_datamask(const Scene *scene, const View3D *v3d)
-{
-	CustomDataMask mask = 0;
-	const int drawtype = view3d_effective_drawtype(v3d);
-
-	if (ELEM(drawtype, OB_TEXTURE, OB_MATERIAL) ||
-	    ((drawtype == OB_SOLID) && (v3d->flag2 & V3D_SOLID_TEX)))
-	{
-		mask |= CD_MASK_MTEXPOLY | CD_MASK_MLOOPUV | CD_MASK_MLOOPCOL;
-
-		if (BKE_scene_use_new_shading_nodes(scene)) {
-			if (drawtype == OB_MATERIAL)
-				mask |= CD_MASK_ORCO;
-		}
-		else {
-			if ((scene->gm.matmode == GAME_MAT_GLSL && drawtype == OB_TEXTURE) || 
-			    (drawtype == OB_MATERIAL))
-			{
-				mask |= CD_MASK_ORCO;
-			}
-		}
-	}
-
-	return mask;
-}
-
-/* goes over all modes and view3d settings */
-CustomDataMask ED_view3d_screen_datamask(const bScreen *screen)
-{
-	const Scene *scene = screen->scene;
-	CustomDataMask mask = CD_MASK_BAREMESH;
-	const ScrArea *sa;
-	
-	/* check if we need tfaces & mcols due to view mode */
-	for (sa = screen->areabase.first; sa; sa = sa->next) {
-		if (sa->spacetype == SPACE_VIEW3D) {
-			mask |= ED_view3d_datamask(scene, sa->spacedata.first);
-		}
-	}
-
-	return mask;
-}
-
-/**
- * \note keep this synced with #ED_view3d_mats_rv3d_backup/#ED_view3d_mats_rv3d_restore
- */
-void ED_view3d_update_viewmat(Scene *scene, View3D *v3d, ARegion *ar, float viewmat[4][4], float winmat[4][4])
-{
-	RegionView3D *rv3d = ar->regiondata;
-	rctf cameraborder;
-
-	/* setup window matrices */
-	if (winmat)
-		copy_m4_m4(rv3d->winmat, winmat);
-	else
-		view3d_winmatrix_set(ar, v3d, NULL);
-
-	/* setup view matrix */
-	if (viewmat)
-		copy_m4_m4(rv3d->viewmat, viewmat);
-	else
-		view3d_viewmatrix_set(scene, v3d, rv3d);  /* note: calls BKE_object_where_is_calc for camera... */
-
-	/* update utilitity matrices */
-	mul_m4_m4m4(rv3d->persmat, rv3d->winmat, rv3d->viewmat);
-	invert_m4_m4(rv3d->persinv, rv3d->persmat);
-	invert_m4_m4(rv3d->viewinv, rv3d->viewmat);
-	
-	/* calculate GLSL view dependent values */
-
-	/* store window coordinates scaling/offset */
-	if (rv3d->persp == RV3D_CAMOB && v3d->camera) {
-		ED_view3d_calc_camera_border(scene, ar, v3d, rv3d, &cameraborder, false);
-		rv3d->viewcamtexcofac[0] = (float)ar->winx / BLI_rctf_size_x(&cameraborder);
-		rv3d->viewcamtexcofac[1] = (float)ar->winy / BLI_rctf_size_y(&cameraborder);
-		
-		rv3d->viewcamtexcofac[2] = -rv3d->viewcamtexcofac[0] * cameraborder.xmin / (float)ar->winx;
-		rv3d->viewcamtexcofac[3] = -rv3d->viewcamtexcofac[1] * cameraborder.ymin / (float)ar->winy;
-	}
-	else {
-		rv3d->viewcamtexcofac[0] = rv3d->viewcamtexcofac[1] = 1.0f;
-		rv3d->viewcamtexcofac[2] = rv3d->viewcamtexcofac[3] = 0.0f;
-	}
-	
-	/* calculate pixelsize factor once, is used for lamps and obcenters */
-	{
-		/* note:  '1.0f / len_v3(v1)'  replaced  'len_v3(rv3d->viewmat[0])'
-		 * because of float point precision problems at large values [#23908] */
-		float v1[3], v2[3];
-		float len_px, len_sc;
-
-		v1[0] = rv3d->persmat[0][0];
-		v1[1] = rv3d->persmat[1][0];
-		v1[2] = rv3d->persmat[2][0];
-
-		v2[0] = rv3d->persmat[0][1];
-		v2[1] = rv3d->persmat[1][1];
-		v2[2] = rv3d->persmat[2][1];
-
-		len_px = 2.0f / sqrtf(min_ff(len_squared_v3(v1), len_squared_v3(v2)));
-		len_sc = (float)MAX2(ar->winx, ar->winy);
-
-		rv3d->pixsize = len_px / len_sc;
-	}
-}
-
-/**
- * Shared by #ED_view3d_draw_offscreen and #view3d_main_region_draw_objects
- *
- * \note \a C and \a grid_unit will be NULL when \a draw_offscreen is set.
- * \note Drawing lamps and opengl render uses this, so dont do grease pencil or view widgets here.
- */
-static void view3d_draw_objects(
-        const bContext *C,
-        Scene *scene, View3D *v3d, ARegion *ar,
-        const char **grid_unit,
-        const bool do_bgpic, const bool draw_offscreen, GPUFX *fx)
-{
-	RegionView3D *rv3d = ar->regiondata;
-	Base *base;
-	const bool do_camera_frame = !draw_offscreen;
-	const bool draw_grids = !draw_offscreen && (v3d->flag2 & V3D_RENDER_OVERRIDE) == 0;
-	const bool draw_floor = (rv3d->view == RV3D_VIEW_USER) || (rv3d->persp != RV3D_ORTHO);
-	/* only draw grids after in solid modes, else it hovers over mesh wires */
-	const bool draw_grids_after = draw_grids && draw_floor && (v3d->drawtype > OB_WIRE) && fx;
-	bool do_composite_xray = false;
-	bool xrayclear = true;
-
-	if (!draw_offscreen) {
-		ED_region_draw_cb_draw(C, ar, REGION_DRAW_PRE_VIEW);
-	}
-
-	if (rv3d->rflag & RV3D_CLIPPING)
-		view3d_draw_clipping(rv3d);
-
-	/* set zbuffer after we draw clipping region */
-	if (v3d->drawtype > OB_WIRE) {
-		v3d->zbuf = true;
-	}
-	else {
-		v3d->zbuf = false;
-	}
-
-	/* special case (depth for wire color) */
-	if (v3d->drawtype <= OB_WIRE) {
-		if (scene->obedit && scene->obedit->type == OB_MESH) {
-			Mesh *me = scene->obedit->data;
-			if (me->drawflag & ME_DRAWEIGHT) {
-				v3d->zbuf = true;
-			}
-		}
-	}
-
-	if (v3d->zbuf) {
-		glEnable(GL_DEPTH_TEST);
-	}
-
-	/* ortho grid goes first, does not write to depth buffer and doesn't need depth test so it will override
-	 * objects if done last */
-	if (draw_grids) {
-		/* needs to be done always, gridview is adjusted in drawgrid() now, but only for ortho views. */
-		rv3d->gridview = ED_view3d_grid_scale(scene, v3d, grid_unit);
-
-		if (!draw_floor) {
-			ED_region_pixelspace(ar);
-			*grid_unit = NULL;  /* drawgrid need this to detect/affect smallest valid unit... */
-			drawgrid(&scene->unit, ar, v3d, grid_unit);
-			/* XXX make function? replaces persp(1) */
-			glMatrixMode(GL_PROJECTION);
-			glLoadMatrixf(rv3d->winmat);
-			glMatrixMode(GL_MODELVIEW);
-			glLoadMatrixf(rv3d->viewmat);
-		}
-		else if (!draw_grids_after) {
-			drawfloor(scene, v3d, grid_unit, true);
-		}
-	}
-
-	/* important to do before clipping */
-	if (do_bgpic) {
-		view3d_draw_bgpic_test(scene, ar, v3d, false, do_camera_frame);
-	}
-
-	if (rv3d->rflag & RV3D_CLIPPING) {
-		ED_view3d_clipping_set(rv3d);
-	}
-
-	/* draw set first */
-	if (scene->set) {
-		const short dflag = DRAW_CONSTCOLOR | DRAW_SCENESET;
-		Scene *sce_iter;
-		for (SETLOOPER(scene->set, sce_iter, base)) {
-			if (v3d->lay & base->lay) {
-				UI_ThemeColorBlend(TH_WIRE, TH_BACK, 0.6f);
-				draw_object(scene, ar, v3d, base, dflag);
-
-				if (base->object->transflag & OB_DUPLI) {
-					draw_dupli_objects_color(scene, ar, v3d, base, dflag, TH_UNDEFINED);
-				}
-			}
-		}
-
-		/* Transp and X-ray afterdraw stuff for sets is done later */
-	}
-
-
-	if (draw_offscreen) {
-		for (base = scene->base.first; base; base = base->next) {
-			if (v3d->lay & base->lay) {
-				/* dupli drawing */
-				if (base->object->transflag & OB_DUPLI)
-					draw_dupli_objects(scene, ar, v3d, base);
-
-				draw_object(scene, ar, v3d, base, 0);
-			}
-		}
-	}
-	else {
-		unsigned int lay_used = 0;
-
-		/* then draw not selected and the duplis, but skip editmode object */
-		for (base = scene->base.first; base; base = base->next) {
-			lay_used |= base->lay;
-
-			if (v3d->lay & base->lay) {
-
-				/* dupli drawing */
-				if (base->object->transflag & OB_DUPLI) {
-					draw_dupli_objects(scene, ar, v3d, base);
-				}
-				if ((base->flag & SELECT) == 0) {
-					if (base->object != scene->obedit)
-						draw_object(scene, ar, v3d, base, 0);
-				}
-			}
-		}
-
-		/* mask out localview */
-		v3d->lay_used = lay_used & ((1 << 20) - 1);
-
-		/* draw selected and editmode */
-		for (base = scene->base.first; base; base = base->next) {
-			if (v3d->lay & base->lay) {
-				if (base->object == scene->obedit || (base->flag & SELECT)) {
-					draw_object(scene, ar, v3d, base, 0);
-				}
-			}
-		}
-	}
-
-	/* perspective floor goes last to use scene depth and avoid writing to depth buffer */
-	if (draw_grids_after) {
-		drawfloor(scene, v3d, grid_unit, false);
-	}
-
-	/* must be before xray draw which clears the depth buffer */
-	if (v3d->flag2 & V3D_SHOW_GPENCIL) {
-		wmWindowManager *wm = (C != NULL) ? CTX_wm_manager(C) : NULL;
-		
-		/* must be before xray draw which clears the depth buffer */
-		if (v3d->zbuf) glDisable(GL_DEPTH_TEST);
-		ED_gpencil_draw_view3d(wm, scene, v3d, ar, true);
-		if (v3d->zbuf) glEnable(GL_DEPTH_TEST);
-	}
-
-	/* transp and X-ray afterdraw stuff */
-	if (v3d->afterdraw_transp.first)     view3d_draw_transp(scene, ar, v3d);
-
-	/* always do that here to cleanup depth buffers if none needed */
-	if (fx) {
-		do_composite_xray = v3d->zbuf && (v3d->afterdraw_xray.first || v3d->afterdraw_xraytransp.first);
-		GPU_fx_compositor_setup_XRay_pass(fx, do_composite_xray);
-	}
-
-	if (v3d->afterdraw_xray.first)       view3d_draw_xray(scene, ar, v3d, &xrayclear);
-	if (v3d->afterdraw_xraytransp.first) view3d_draw_xraytransp(scene, ar, v3d, xrayclear);
-
-	if (fx && do_composite_xray) {
-		GPU_fx_compositor_XRay_resolve(fx);
-	}
-
-	if (!draw_offscreen) {
-		ED_region_draw_cb_draw(C, ar, REGION_DRAW_POST_VIEW);
-	}
-
-	if (rv3d->rflag & RV3D_CLIPPING)
-		ED_view3d_clipping_disable();
-
-	/* important to do after clipping */
-	if (do_bgpic) {
-		view3d_draw_bgpic_test(scene, ar, v3d, true, do_camera_frame);
-	}
-
-	/* cleanup */
-	if (v3d->zbuf) {
-		v3d->zbuf = false;
-		glDisable(GL_DEPTH_TEST);
-	}
-
-	if ((v3d->flag2 & V3D_RENDER_SHADOW) == 0) {
-		GPU_free_images_old();
-	}
-}
-
-static void view3d_main_region_setup_view(Scene *scene, View3D *v3d, ARegion *ar, float viewmat[4][4], float winmat[4][4])
-{
-	RegionView3D *rv3d = ar->regiondata;
-
-	ED_view3d_update_viewmat(scene, v3d, ar, viewmat, winmat);
-
-	/* set for opengl */
-	glMatrixMode(GL_PROJECTION);
-	glLoadMatrixf(rv3d->winmat);
-	glMatrixMode(GL_MODELVIEW);
-	glLoadMatrixf(rv3d->viewmat);
-}
-
-/**
- * Store values from #RegionView3D, set when drawing.
- * This is needed when we draw with to a viewport using a different matrix (offscreen drawing for example).
- *
- * Values set by #ED_view3d_update_viewmat should be handled here.
- */
-struct RV3DMatrixStore {
-	float winmat[4][4];
-	float viewmat[4][4];
-	float viewinv[4][4];
-	float persmat[4][4];
-	float persinv[4][4];
-	float viewcamtexcofac[4];
-	float pixsize;
-};
-
-void *ED_view3d_mats_rv3d_backup(struct RegionView3D *rv3d)
-{
-	struct RV3DMatrixStore *rv3dmat = MEM_mallocN(sizeof(*rv3dmat), __func__);
-	copy_m4_m4(rv3dmat->winmat, rv3d->winmat);
-	copy_m4_m4(rv3dmat->viewmat, rv3d->viewmat);
-	copy_m4_m4(rv3dmat->persmat, rv3d->persmat);
-	copy_m4_m4(rv3dmat->persinv, rv3d->persinv);
-	copy_m4_m4(rv3dmat->viewinv, rv3d->viewinv);
-	copy_v4_v4(rv3dmat->viewcamtexcofac, rv3d->viewcamtexcofac);
-	rv3dmat->pixsize = rv3d->pixsize;
-	return (void *)rv3dmat;
-}
-
-void ED_view3d_mats_rv3d_restore(struct RegionView3D *rv3d, void *rv3dmat_pt)
-{
-	struct RV3DMatrixStore *rv3dmat = rv3dmat_pt;
-	copy_m4_m4(rv3d->winmat, rv3dmat->winmat);
-	copy_m4_m4(rv3d->viewmat, rv3dmat->viewmat);
-	copy_m4_m4(rv3d->persmat, rv3dmat->persmat);
-	copy_m4_m4(rv3d->persinv, rv3dmat->persinv);
-	copy_m4_m4(rv3d->viewinv, rv3dmat->viewinv);
-	copy_v4_v4(rv3d->viewcamtexcofac, rv3dmat->viewcamtexcofac);
-	rv3d->pixsize = rv3dmat->pixsize;
-}
-
-void ED_view3d_draw_offscreen_init(Scene *scene, View3D *v3d)
-{
-	/* shadow buffers, before we setup matrices */
-	if (draw_glsl_material(scene, NULL, v3d, v3d->drawtype))
-		gpu_update_lamps_shadows_world(scene, v3d);
-}
-
-/*
- * Function to clear the view
- */
-static void view3d_main_region_clear(Scene *scene, View3D *v3d, ARegion *ar)
-{
-	if (scene->world && (v3d->flag3 & V3D_SHOW_WORLD)) {
-		bool glsl = GPU_glsl_support();
-		if (glsl) {
-			RegionView3D *rv3d = ar->regiondata;
-			GPUMaterial *gpumat = GPU_material_world(scene, scene->world);
-
-			/* calculate full shader for background */
-			GPU_material_bind(gpumat, 1, 1, 1.0, false, rv3d->viewmat, rv3d->viewinv, rv3d->viewcamtexcofac, (v3d->scenelock != 0));
-			
-			bool material_not_bound = !GPU_material_bound(gpumat);
-
-			if (material_not_bound) {
-				glMatrixMode(GL_PROJECTION);
-				glPushMatrix();
-				glLoadIdentity();
-				glMatrixMode(GL_MODELVIEW);
-				glPushMatrix();
-				glLoadIdentity();
-				glColor4f(0.0f, 0.0f, 0.0f, 1.0f);
-			}
-			// Draw world
-			glEnable(GL_DEPTH_TEST);
-			glDepthFunc(GL_ALWAYS);
-			glBegin(GL_TRIANGLE_STRIP);
-			glVertex3f(-1.0, -1.0, 1.0);
-			glVertex3f(1.0, -1.0, 1.0);
-			glVertex3f(-1.0, 1.0, 1.0);
-			glVertex3f(1.0, 1.0, 1.0);
-			glEnd();
-			//
-			if (material_not_bound) {
-				glMatrixMode(GL_PROJECTION);
-				glPopMatrix();
-				glMatrixMode(GL_MODELVIEW);
-				glPopMatrix();
-			}
-
-			GPU_material_unbind(gpumat);
-			
-			glDepthFunc(GL_LEQUAL);
-			glDisable(GL_DEPTH_TEST);
-		}
-		else if (scene->world->skytype & WO_SKYBLEND) {  /* blend sky */
-			int x, y;
-			float col_hor[3];
-			float col_zen[3];
-
-#define VIEWGRAD_RES_X 16
-#define VIEWGRAD_RES_Y 16
-
-			GLubyte grid_col[VIEWGRAD_RES_X][VIEWGRAD_RES_Y][4];
-			static float grid_pos[VIEWGRAD_RES_X][VIEWGRAD_RES_Y][3];
-			static GLushort indices[VIEWGRAD_RES_X - 1][VIEWGRAD_RES_X - 1][4];
-			static bool buf_calculated = false;
-
-			IMB_colormanagement_pixel_to_display_space_v3(col_hor, &scene->world->horr, &scene->view_settings,
-			                                              &scene->display_settings);
-			IMB_colormanagement_pixel_to_display_space_v3(col_zen, &scene->world->zenr, &scene->view_settings,
-			                                              &scene->display_settings);
-
-			glMatrixMode(GL_PROJECTION);
-			glPushMatrix();
-			glLoadIdentity();
-			glMatrixMode(GL_MODELVIEW);
-			glPushMatrix();
-			glLoadIdentity();
-
-			/* calculate buffers the first time only */
-			if (!buf_calculated) {
-				for (x = 0; x < VIEWGRAD_RES_X; x++) {
-					for (y = 0; y < VIEWGRAD_RES_Y; y++) {
-						const float xf = (float)x / (float)(VIEWGRAD_RES_X - 1);
-						const float yf = (float)y / (float)(VIEWGRAD_RES_Y - 1);
-
-						/* -1..1 range */
-						grid_pos[x][y][0] = (xf - 0.5f) * 2.0f;
-						grid_pos[x][y][1] = (yf - 0.5f) * 2.0f;
-						grid_pos[x][y][2] = 1.0;
-					}
-				}
-
-				for (x = 0; x < VIEWGRAD_RES_X - 1; x++) {
-					for (y = 0; y < VIEWGRAD_RES_Y - 1; y++) {
-						indices[x][y][0] = x * VIEWGRAD_RES_X + y;
-						indices[x][y][1] = x * VIEWGRAD_RES_X + y + 1;
-						indices[x][y][2] = (x + 1) * VIEWGRAD_RES_X + y + 1;
-						indices[x][y][3] = (x + 1) * VIEWGRAD_RES_X + y;
-					}
-				}
-
-				buf_calculated = true;
-			}
-
-			for (x = 0; x < VIEWGRAD_RES_X; x++) {
-				for (y = 0; y < VIEWGRAD_RES_Y; y++) {
-					const float xf = (float)x / (float)(VIEWGRAD_RES_X - 1);
-					const float yf = (float)y / (float)(VIEWGRAD_RES_Y - 1);
-					const float mval[2] = {xf * (float)ar->winx, yf * ar->winy};
-					const float z_up[3] = {0.0f, 0.0f, 1.0f};
-					float out[3];
-					GLubyte *col_ub = grid_col[x][y];
-
-					float col_fac;
-					float col_fl[3];
-
-					ED_view3d_win_to_vector(ar, mval, out);
-
-					if (scene->world->skytype & WO_SKYPAPER) {
-						if (scene->world->skytype & WO_SKYREAL) {
-							col_fac = fabsf(((float)y / (float)VIEWGRAD_RES_Y) - 0.5f) * 2.0f;
-						}
-						else {
-							col_fac = (float)y / (float)VIEWGRAD_RES_Y;
-						}
-					}
-					else {
-						if (scene->world->skytype & WO_SKYREAL) {
-							col_fac = fabsf((angle_normalized_v3v3(z_up, out) / (float)M_PI) - 0.5f) * 2.0f;
-						}
-						else {
-							col_fac = 1.0f - (angle_normalized_v3v3(z_up, out) / (float)M_PI);
-						}
-					}
-
-					interp_v3_v3v3(col_fl, col_hor, col_zen, col_fac);
-
-					rgb_float_to_uchar(col_ub, col_fl);
-					col_ub[3] = 255;
-				}
-			}
-
-			glEnable(GL_DEPTH_TEST);
-			glDepthFunc(GL_ALWAYS);
-
-			glEnableClientState(GL_VERTEX_ARRAY);
-			glEnableClientState(GL_COLOR_ARRAY);
-			glVertexPointer(3, GL_FLOAT, 0, grid_pos);
-			glColorPointer(4, GL_UNSIGNED_BYTE, 0, grid_col);
-
-			glDrawElements(GL_QUADS, (VIEWGRAD_RES_X - 1) * (VIEWGRAD_RES_Y - 1) * 4, GL_UNSIGNED_SHORT, indices);
-
-			glDisableClientState(GL_VERTEX_ARRAY);
-			glDisableClientState(GL_COLOR_ARRAY);
-
-			glDepthFunc(GL_LEQUAL);
-			glDisable(GL_DEPTH_TEST);
-
-			glMatrixMode(GL_PROJECTION);
-			glPopMatrix();
-			glMatrixMode(GL_MODELVIEW);
-			glPopMatrix();
-
-#undef VIEWGRAD_RES_X
-#undef VIEWGRAD_RES_Y
-		}
-		else {  /* solid sky */
-			float col_hor[3];
-			IMB_colormanagement_pixel_to_display_space_v3(col_hor, &scene->world->horr, &scene->view_settings,
-			                                              &scene->display_settings);
-
-			glClearColor(col_hor[0], col_hor[1], col_hor[2], 1.0);
-			glClear(GL_COLOR_BUFFER_BIT | GL_DEPTH_BUFFER_BIT);
-		}
-	}
-	else {
-		if (UI_GetThemeValue(TH_SHOW_BACK_GRAD)) {
-			glMatrixMode(GL_PROJECTION);
-			glPushMatrix();
-			glLoadIdentity();
-			glMatrixMode(GL_MODELVIEW);
-			glPushMatrix();
-			glLoadIdentity();
-
-			glEnable(GL_DEPTH_TEST);
-			glDepthFunc(GL_ALWAYS);
-			glBegin(GL_QUADS);
-			UI_ThemeColor(TH_LOW_GRAD);
-			glVertex3f(-1.0, -1.0, 1.0);
-			glVertex3f(1.0, -1.0, 1.0);
-			UI_ThemeColor(TH_HIGH_GRAD);
-			glVertex3f(1.0, 1.0, 1.0);
-			glVertex3f(-1.0, 1.0, 1.0);
-			glEnd();
-			glDepthFunc(GL_LEQUAL);
-			glDisable(GL_DEPTH_TEST);
-
-			glMatrixMode(GL_PROJECTION);
-			glPopMatrix();
-
-			glMatrixMode(GL_MODELVIEW);
-			glPopMatrix();
-		}
-		else {
-			UI_ThemeClearColorAlpha(TH_HIGH_GRAD, 1.0f);
-			glClear(GL_COLOR_BUFFER_BIT | GL_DEPTH_BUFFER_BIT);
-		}
-	}
-}
-
-/* ED_view3d_draw_offscreen_init should be called before this to initialize
- * stuff like shadow buffers
- */
-void ED_view3d_draw_offscreen(
-        Scene *scene, View3D *v3d, ARegion *ar, int winx, int winy,
-        float viewmat[4][4], float winmat[4][4],
-        bool do_bgpic, bool do_sky, bool is_persp, const char *viewname,
-        GPUFX *fx, GPUFXSettings *fx_settings,
-        GPUOffScreen *ofs)
-{
-	struct bThemeState theme_state;
-	int bwinx, bwiny;
-	rcti brect;
-	bool do_compositing = false;
-	RegionView3D *rv3d = ar->regiondata;
-
-	glPushMatrix();
-
-	/* set temporary new size */
-	bwinx = ar->winx;
-	bwiny = ar->winy;
-	brect = ar->winrct;
-
-	ar->winx = winx;
-	ar->winy = winy;
-	ar->winrct.xmin = 0;
-	ar->winrct.ymin = 0;
-	ar->winrct.xmax = winx;
-	ar->winrct.ymax = winy;
-
-	UI_Theme_Store(&theme_state);
-	UI_SetTheme(SPACE_VIEW3D, RGN_TYPE_WINDOW);
-
-	/* set flags */
-	G.f |= G_RENDER_OGL;
-
-	if ((v3d->flag2 & V3D_RENDER_SHADOW) == 0) {
-		/* free images which can have changed on frame-change
-		 * warning! can be slow so only free animated images - campbell */
-		GPU_free_images_anim();
-	}
-
-	/* setup view matrices before fx or unbinding the offscreen buffers will cause issues */
-	if ((viewname != NULL && viewname[0] != '\0') && (viewmat == NULL) && rv3d->persp == RV3D_CAMOB && v3d->camera)
-		view3d_stereo3d_setup_offscreen(scene, v3d, ar, winmat, viewname);
-	else
-		view3d_main_region_setup_view(scene, v3d, ar, viewmat, winmat);
-
-	/* framebuffer fx needed, we need to draw offscreen first */
-	if (v3d->fx_settings.fx_flag && fx) {
-		GPUSSAOSettings *ssao = NULL;
-
-		if (v3d->drawtype < OB_SOLID) {
-			ssao = v3d->fx_settings.ssao;
-			v3d->fx_settings.ssao = NULL;
-		}
-
-		do_compositing = GPU_fx_compositor_initialize_passes(fx, &ar->winrct, NULL, fx_settings);
-
-		if (ssao)
-			v3d->fx_settings.ssao = ssao;
-	}
-
-	/* clear opengl buffers */
-	if (do_sky) {
-		view3d_main_region_clear(scene, v3d, ar);
-	}
-	else {
-		glClearColor(0.0f, 0.0f, 0.0f, 0.0f);
-		glClear(GL_COLOR_BUFFER_BIT | GL_DEPTH_BUFFER_BIT);
-	}
-
-	/* main drawing call */
-	view3d_draw_objects(NULL, scene, v3d, ar, NULL, do_bgpic, true, do_compositing ? fx : NULL);
-
-	/* post process */
-	if (do_compositing) {
-		if (!winmat)
-			is_persp = rv3d->is_persp;
-		GPU_fx_do_composite_pass(fx, winmat, is_persp, scene, ofs);
-	}
-
-	if ((v3d->flag2 & V3D_RENDER_SHADOW) == 0) {
-		/* draw grease-pencil stuff */
-		ED_region_pixelspace(ar);
-
-
-		if (v3d->flag2 & V3D_SHOW_GPENCIL) {
-			/* draw grease-pencil stuff - needed to get paint-buffer shown too (since it's 2D) */
-			ED_gpencil_draw_view3d(NULL, scene, v3d, ar, false);
-		}
-
-		/* freeing the images again here could be done after the operator runs, leaving for now */
-		GPU_free_images_anim();
-	}
-
-	/* restore size */
-	ar->winx = bwinx;
-	ar->winy = bwiny;
-	ar->winrct = brect;
-
-	glPopMatrix();
-
-	UI_Theme_Restore(&theme_state);
-
-	G.f &= ~G_RENDER_OGL;
-}
-
-/**
- * Utility func for ED_view3d_draw_offscreen
- *
- * \param ofs: Optional off-screen buffer, can be NULL.
- * (avoids re-creating when doing multiple GL renders).
- */
-ImBuf *ED_view3d_draw_offscreen_imbuf(
-        Scene *scene, View3D *v3d, ARegion *ar, int sizex, int sizey,
-        unsigned int flag, bool draw_background,
-        int alpha_mode, int samples, bool full_samples, const char *viewname,
-        /* output vars */
-        GPUFX *fx, GPUOffScreen *ofs, char err_out[256])
-{
-	RegionView3D *rv3d = ar->regiondata;
-	ImBuf *ibuf;
-	const bool draw_sky = (alpha_mode == R_ADDSKY);
-
-	/* view state */
-	GPUFXSettings fx_settings = v3d->fx_settings;
-	bool is_ortho = false;
-	float winmat[4][4];
-
-	if (ofs && ((GPU_offscreen_width(ofs) != sizex) || (GPU_offscreen_height(ofs) != sizey))) {
-		/* sizes differ, can't reuse */
-		ofs = NULL;
-	}
-
-	const bool own_ofs = (ofs == NULL);
-
-	if (own_ofs) {
-		/* bind */
-		ofs = GPU_offscreen_create(sizex, sizey, full_samples ? 0 : samples, err_out);
-		if (ofs == NULL) {
-			return NULL;
-		}
-	}
-
-	ED_view3d_draw_offscreen_init(scene, v3d);
-
-	GPU_offscreen_bind(ofs, true);
-
-	/* read in pixels & stamp */
-	ibuf = IMB_allocImBuf(sizex, sizey, 32, flag);
-
-	/* render 3d view */
-	if (rv3d->persp == RV3D_CAMOB && v3d->camera) {
-		CameraParams params;
-		Object *camera = BKE_camera_multiview_render(scene, v3d->camera, viewname);
-
-		BKE_camera_params_init(&params);
-		/* fallback for non camera objects */
-		params.clipsta = v3d->near;
-		params.clipend = v3d->far;
-		BKE_camera_params_from_object(&params, camera);
-		BKE_camera_multiview_params(&scene->r, &params, camera, viewname);
-		BKE_camera_params_compute_viewplane(&params, sizex, sizey, scene->r.xasp, scene->r.yasp);
-		BKE_camera_params_compute_matrix(&params);
-
-		BKE_camera_to_gpu_dof(camera, &fx_settings);
-
-		is_ortho = params.is_ortho;
-		copy_m4_m4(winmat, params.winmat);
-	}
-	else {
-		rctf viewplane;
-		float clipsta, clipend;
-
-		is_ortho = ED_view3d_viewplane_get(v3d, rv3d, sizex, sizey, &viewplane, &clipsta, &clipend, NULL);
-		if (is_ortho) {
-			orthographic_m4(winmat, viewplane.xmin, viewplane.xmax, viewplane.ymin, viewplane.ymax, -clipend, clipend);
-		}
-		else {
-			perspective_m4(winmat, viewplane.xmin, viewplane.xmax, viewplane.ymin, viewplane.ymax, clipsta, clipend);
-		}
-	}
-
-	if ((samples && full_samples) == 0) {
-		/* Single-pass render, common case */
-		ED_view3d_draw_offscreen(
-		        scene, v3d, ar, sizex, sizey, NULL, winmat,
-		        draw_background, draw_sky, !is_ortho, viewname,
-		        fx, &fx_settings, ofs);
-
-		if (ibuf->rect_float) {
-			GPU_offscreen_read_pixels(ofs, GL_FLOAT, ibuf->rect_float);
-		}
-		else if (ibuf->rect) {
-			GPU_offscreen_read_pixels(ofs, GL_UNSIGNED_BYTE, ibuf->rect);
-		}
-	}
-	else {
-		/* Multi-pass render, use accumulation buffer & jitter for 'full' oversampling.
-		 * Use because OpenGL may use a lower quality MSAA, and only over-sample edges. */
-		static float jit_ofs[32][2];
-		float winmat_jitter[4][4];
-		/* use imbuf as temp storage, before writing into it from accumulation buffer */
-		unsigned char *rect_temp = ibuf->rect ? (void *)ibuf->rect : (void *)ibuf->rect_float;
-		unsigned int *accum_buffer = MEM_mallocN(sizex * sizey * sizeof(int[4]), "accum1");
-		unsigned int i;
-		int j;
-
-		BLI_jitter_init(jit_ofs, samples);
-
-		/* first sample buffer, also initializes 'rv3d->persmat' */
-		ED_view3d_draw_offscreen(
-		        scene, v3d, ar, sizex, sizey, NULL, winmat,
-		        draw_background, draw_sky, !is_ortho, viewname,
-		        fx, &fx_settings, ofs);
-		GPU_offscreen_read_pixels(ofs, GL_UNSIGNED_BYTE, rect_temp);
-
-		i = sizex * sizey * 4;
-		while (i--) {
-			accum_buffer[i] = rect_temp[i];
-		}
-
-		/* skip the first sample */
-		for (j = 1; j < samples; j++) {
-			copy_m4_m4(winmat_jitter, winmat);
-			window_translate_m4(
-			        winmat_jitter, rv3d->persmat,
-			        (jit_ofs[j][0] * 2.0f) / sizex,
-			        (jit_ofs[j][1] * 2.0f) / sizey);
-
-			ED_view3d_draw_offscreen(
-			        scene, v3d, ar, sizex, sizey, NULL, winmat_jitter,
-			        draw_background, draw_sky, !is_ortho, viewname,
-			        fx, &fx_settings, ofs);
-			GPU_offscreen_read_pixels(ofs, GL_UNSIGNED_BYTE, rect_temp);
-
-			i = sizex * sizey * 4;
-			while (i--) {
-				accum_buffer[i] += rect_temp[i];
-			}
-		}
-
-		if (ibuf->rect_float) {
-			float *rect_float = ibuf->rect_float;
-			i = sizex * sizey * 4;
-			while (i--) {
-				rect_float[i] = (float)(accum_buffer[i] / samples) * (1.0f / 255.0f);
-			}
-		}
-		else {
-			unsigned char *rect_ub = (unsigned char *)ibuf->rect;
-			i = sizex * sizey * 4;
-			while (i--) {
-				rect_ub[i] = accum_buffer[i] / samples;
-			}
-		}
-
-		MEM_freeN(accum_buffer);
-	}
-
-	/* unbind */
-	GPU_offscreen_unbind(ofs, true);
-
-	if (own_ofs) {
-		GPU_offscreen_free(ofs);
-	}
-
-	if (ibuf->rect_float && ibuf->rect)
-		IMB_rect_from_float(ibuf);
-
-	return ibuf;
-}
-
-/**
- * Creates own fake 3d views (wrapping #ED_view3d_draw_offscreen_imbuf)
- *
- * \param ofs: Optional off-screen buffer can be NULL.
- * (avoids re-creating when doing multiple GL renders).
- *
- * \note used by the sequencer
- */
-ImBuf *ED_view3d_draw_offscreen_imbuf_simple(
-        Scene *scene, Object *camera, int width, int height,
-        unsigned int flag, int drawtype, bool use_solid_tex, bool use_gpencil, bool draw_background,
-        int alpha_mode, int samples, bool full_samples, const char *viewname,
-        GPUFX *fx, GPUOffScreen *ofs, char err_out[256])
-{
-	View3D v3d = {NULL};
-	ARegion ar = {NULL};
-	RegionView3D rv3d = {{{0}}};
-
-	/* connect data */
-	v3d.regionbase.first = v3d.regionbase.last = &ar;
-	ar.regiondata = &rv3d;
-	ar.regiontype = RGN_TYPE_WINDOW;
-
-	v3d.camera = camera;
-	v3d.lay = scene->lay;
-	v3d.drawtype = drawtype;
-	v3d.flag2 = V3D_RENDER_OVERRIDE;
-	
-	if (use_gpencil)
-		v3d.flag2 |= V3D_SHOW_GPENCIL;
-
-	if (use_solid_tex)
-		v3d.flag2 |= V3D_SOLID_TEX;
-		
-	if (draw_background)
-		v3d.flag3 |= V3D_SHOW_WORLD;
-
-	rv3d.persp = RV3D_CAMOB;
-
-	copy_m4_m4(rv3d.viewinv, v3d.camera->obmat);
-	normalize_m4(rv3d.viewinv);
-	invert_m4_m4(rv3d.viewmat, rv3d.viewinv);
-
-	{
-		CameraParams params;
-		Object *view_camera = BKE_camera_multiview_render(scene, v3d.camera, viewname);
-
-		BKE_camera_params_init(&params);
-		BKE_camera_params_from_object(&params, view_camera);
-		BKE_camera_multiview_params(&scene->r, &params, view_camera, viewname);
-		BKE_camera_params_compute_viewplane(&params, width, height, scene->r.xasp, scene->r.yasp);
-		BKE_camera_params_compute_matrix(&params);
-
-		copy_m4_m4(rv3d.winmat, params.winmat);
-		v3d.near = params.clipsta;
-		v3d.far = params.clipend;
-		v3d.lens = params.lens;
-	}
-
-	mul_m4_m4m4(rv3d.persmat, rv3d.winmat, rv3d.viewmat);
-	invert_m4_m4(rv3d.persinv, rv3d.viewinv);
-
-	return ED_view3d_draw_offscreen_imbuf(
-	        scene, &v3d, &ar, width, height, flag,
-	        draw_background, alpha_mode, samples, full_samples, viewname,
-	        fx, ofs, err_out);
-}
-
-
-/**
- * \note The info that this uses is updated in #ED_refresh_viewport_fps,
- * which currently gets called during #SCREEN_OT_animation_step.
- */
-void ED_scene_draw_fps(Scene *scene, const rcti *rect)
-{
-	ScreenFrameRateInfo *fpsi = scene->fps_info;
-	float fps;
-	char printable[16];
-	int i, tot;
-	
-	if (!fpsi || !fpsi->lredrawtime || !fpsi->redrawtime)
-		return;
-	
-	printable[0] = '\0';
-	
-#if 0
-	/* this is too simple, better do an average */
-	fps = (float)(1.0 / (fpsi->lredrawtime - fpsi->redrawtime))
-#else
-	fpsi->redrawtimes_fps[fpsi->redrawtime_index] = (float)(1.0 / (fpsi->lredrawtime - fpsi->redrawtime));
-	
-	for (i = 0, tot = 0, fps = 0.0f; i < REDRAW_FRAME_AVERAGE; i++) {
-		if (fpsi->redrawtimes_fps[i]) {
-			fps += fpsi->redrawtimes_fps[i];
-			tot++;
-		}
-	}
-	if (tot) {
-		fpsi->redrawtime_index = (fpsi->redrawtime_index + 1) % REDRAW_FRAME_AVERAGE;
-		
-		//fpsi->redrawtime_index++;
-		//if (fpsi->redrawtime >= REDRAW_FRAME_AVERAGE)
-		//	fpsi->redrawtime = 0;
-		
-		fps = fps / tot;
-	}
-#endif
-
-	/* is this more than half a frame behind? */
-	if (fps + 0.5f < (float)(FPS)) {
-		UI_ThemeColor(TH_REDALERT);
-		BLI_snprintf(printable, sizeof(printable), IFACE_("fps: %.2f"), fps);
-	}
-	else {
-		UI_ThemeColor(TH_TEXT_HI);
-		BLI_snprintf(printable, sizeof(printable), IFACE_("fps: %i"), (int)(fps + 0.5f));
-	}
-
-#ifdef WITH_INTERNATIONAL
-	BLF_draw_default(rect->xmin + U.widget_unit,  rect->ymax - U.widget_unit, 0.0f, printable, sizeof(printable));
-#else
-	BLF_draw_default_ascii(rect->xmin + U.widget_unit,  rect->ymax - U.widget_unit, 0.0f, printable, sizeof(printable));
-#endif
-}
-
-static bool view3d_main_region_do_render_draw(Scene *scene)
-{
-	RenderEngineType *type = RE_engines_find(scene->r.engine);
-
-	return (type && type->view_update && type->view_draw);
-}
-
-bool ED_view3d_calc_render_border(Scene *scene, View3D *v3d, ARegion *ar, rcti *rect)
-{
-	RegionView3D *rv3d = ar->regiondata;
-	rctf viewborder;
-	bool use_border;
-
-	/* test if there is a 3d view rendering */
-	if (v3d->drawtype != OB_RENDER || !view3d_main_region_do_render_draw(scene))
-		return false;
-
-	/* test if there is a border render */
-	if (rv3d->persp == RV3D_CAMOB)
-		use_border = (scene->r.mode & R_BORDER) != 0;
-	else
-		use_border = (v3d->flag2 & V3D_RENDER_BORDER) != 0;
-	
-	if (!use_border)
-		return false;
-
-	/* compute border */
-	if (rv3d->persp == RV3D_CAMOB) {
-		ED_view3d_calc_camera_border(scene, ar, v3d, rv3d, &viewborder, false);
-
-		rect->xmin = viewborder.xmin + scene->r.border.xmin * BLI_rctf_size_x(&viewborder);
-		rect->ymin = viewborder.ymin + scene->r.border.ymin * BLI_rctf_size_y(&viewborder);
-		rect->xmax = viewborder.xmin + scene->r.border.xmax * BLI_rctf_size_x(&viewborder);
-		rect->ymax = viewborder.ymin + scene->r.border.ymax * BLI_rctf_size_y(&viewborder);
-	}
-	else {
-		rect->xmin = v3d->render_border.xmin * ar->winx;
-		rect->xmax = v3d->render_border.xmax * ar->winx;
-		rect->ymin = v3d->render_border.ymin * ar->winy;
-		rect->ymax = v3d->render_border.ymax * ar->winy;
-	}
-
-	BLI_rcti_translate(rect, ar->winrct.xmin, ar->winrct.ymin);
-	BLI_rcti_isect(&ar->winrct, rect, rect);
-
-	return true;
-}
-
-static bool view3d_main_region_draw_engine(const bContext *C, Scene *scene,
-                                         ARegion *ar, View3D *v3d,
-                                         bool clip_border, const rcti *border_rect)
-{
-	RegionView3D *rv3d = ar->regiondata;
-	RenderEngineType *type;
-	GLint scissor[4];
-
-	/* create render engine */
-	if (!rv3d->render_engine) {
-		RenderEngine *engine;
-
-		type = RE_engines_find(scene->r.engine);
-
-		if (!(type->view_update && type->view_draw))
-			return false;
-
-		engine = RE_engine_create_ex(type, true);
-
-		engine->tile_x = scene->r.tilex;
-		engine->tile_y = scene->r.tiley;
-
-		type->view_update(engine, C);
-
-		rv3d->render_engine = engine;
-	}
-
-	/* setup view matrices */
-	view3d_main_region_setup_view(scene, v3d, ar, NULL, NULL);
-
-	/* background draw */
-	ED_region_pixelspace(ar);
-
-	if (clip_border) {
-		/* for border draw, we only need to clear a subset of the 3d view */
-		if (border_rect->xmax > border_rect->xmin && border_rect->ymax > border_rect->ymin) {
-			glGetIntegerv(GL_SCISSOR_BOX, scissor);
-			glScissor(border_rect->xmin, border_rect->ymin,
-			          BLI_rcti_size_x(border_rect), BLI_rcti_size_y(border_rect));
-		}
-		else {
-			return false;
-		}
-	}
-
-	glClearColor(0.0f, 0.0f, 0.0f, 0.0f);
-	glClear(GL_COLOR_BUFFER_BIT | GL_DEPTH_BUFFER_BIT);
-
-	if (v3d->flag & V3D_DISPBGPICS)
-		view3d_draw_bgpic_test(scene, ar, v3d, false, true);
-	else
-		fdrawcheckerboard(0, 0, ar->winx, ar->winy);
-=======
->>>>>>> 53d1dbbe
 
 			if (show_axis_z) {
 				UI_make_axis_color(col_grid, col_axis, 'Z');
@@ -4136,20 +941,9 @@
 	if (only_depth)
 		glColorMask(GL_FALSE, GL_FALSE, GL_FALSE, GL_FALSE);
 
-<<<<<<< HEAD
-	/* draw depth culled manipulators - manipulators need to be updated *after* view matrix was set up */
-	/* TODO depth culling manipulators is not yet supported, just drawing _3D here, should
-	 * later become _IN_SCENE (and draw _3D separate) */
-	WM_manipulatormap_draw(ar->manipulator_map, C, WM_MANIPULATORMAP_DRAWSTEP_3D);
-
-	/* post process */
-	if (do_compositing) {
-		GPU_fx_do_composite_pass(rv3d->compositor, rv3d->winmat, rv3d->is_persp, scene, NULL);
-=======
 	if (only_depth || use_depth) {
 		glEnable(GL_DEPTH_TEST);
 		v3d->zbuf = true;
->>>>>>> 53d1dbbe
 	}
 
 	for (base = scene->base.first; base; base = base->next) {
@@ -4272,47 +1066,13 @@
 	view3d_draw_tool_ui(C);
 	view3d_draw_reference_images(C);
 	view3d_draw_grease_pencil(C);
+
+	WM_manipulatormap_draw(ar->manipulator_map, C, WM_MANIPULATORMAP_DRAWSTEP_3D);
 }
 
 void view3d_main_region_draw(const bContext *C, ARegion *ar)
 {
 	View3D *v3d = CTX_wm_view3d(C);
-<<<<<<< HEAD
-	const char *grid_unit = NULL;
-	rcti border_rect;
-	bool render_border, clip_border;
-
-	/* if we only redraw render border area, skip opengl draw and also
-	 * don't do scissor because it's already set */
-	render_border = ED_view3d_calc_render_border(scene, v3d, ar, &border_rect);
-	clip_border = (render_border && !BLI_rcti_compare(&ar->drawrct, &border_rect));
-
-	/* draw viewport using opengl */
-	if (v3d->drawtype != OB_RENDER || !view3d_main_region_do_render_draw(scene) || clip_border) {
-		view3d_main_region_draw_objects(C, scene, v3d, ar, &grid_unit);
-
-#ifdef DEBUG_DRAW
-		bl_debug_draw();
-#endif
-		if (G.debug & G_DEBUG_SIMDATA)
-			draw_sim_debug_data(scene, v3d, ar);
-		
-		ED_region_pixelspace(ar);
-	}
-
-	/* draw viewport using external renderer */
-	if (v3d->drawtype == OB_RENDER)
-		view3d_main_region_draw_engine(C, scene, ar, v3d, clip_border, &border_rect);
-	
-	view3d_main_region_setup_view(scene, v3d, ar, NULL, NULL);
-	glClear(GL_DEPTH_BUFFER_BIT);
-
-	WM_manipulatormap_draw(ar->manipulator_map, C, WM_MANIPULATORMAP_DRAWSTEP_2D);
-
-	ED_region_pixelspace(ar);
-	
-	view3d_main_region_draw_info(C, scene, ar, v3d, grid_unit, render_border);
-=======
 
 	if (IS_VIEWPORT_LEGACY(v3d)) {
 		view3d_main_region_draw_legacy(C, ar);
@@ -4325,7 +1085,6 @@
 	DrawData draw_data;
 	view3d_draw_data_init(C, ar, &draw_data);
 	view3d_draw_view(C, ar, &draw_data);
->>>>>>> 53d1dbbe
 
 	v3d->flag |= V3D_INVALID_BACKBUF;
 }
