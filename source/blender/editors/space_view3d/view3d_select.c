/*
 * $Id: view3d_select.c 35106 2011-02-23 10:52:22Z jesterking $
 *
 * ***** BEGIN GPL LICENSE BLOCK *****
 *
 * This program is free software; you can redistribute it and/or
 * modify it under the terms of the GNU General Public License
 * as published by the Free Software Foundation; either version 2
 * of the License, or (at your option) any later version. 
 *
 * This program is distributed in the hope that it will be useful,
 * but WITHOUT ANY WARRANTY; without even the implied warranty of
 * MERCHANTABILITY or FITNESS FOR A PARTICULAR PURPOSE.  See the
 * GNU General Public License for more details.
 *
 * You should have received a copy of the GNU General Public License
 * along with this program; if not, write to the Free Software Foundation,
 * Inc., 51 Franklin Street, Fifth Floor, Boston, MA 02110-1301, USA.
 *
 * The Original Code is Copyright (C) 2008 Blender Foundation.
 * All rights reserved.
 *
 * 
 * Contributor(s): Blender Foundation
 *
 * ***** END GPL LICENSE BLOCK *****
 */

/** \file blender/editors/space_view3d/view3d_select.c
 *  \ingroup spview3d
 */


#include <string.h>
#include <stdio.h>
#include <math.h>
#include <float.h>
#include <assert.h>

#include "DNA_action_types.h"
#include "DNA_armature_types.h"
#include "DNA_curve_types.h"
#include "DNA_meta_types.h"
#include "DNA_meshdata_types.h"
#include "DNA_object_types.h"
#include "DNA_scene_types.h"

#include "MEM_guardedalloc.h"

#include "BLI_math.h"
#include "BLI_blenlib.h"
#include "BLI_editVert.h"
#include "BLI_rand.h"
#include "BLI_linklist.h"
#include "BLI_utildefines.h"

#include "BKE_context.h"
#include "BKE_paint.h"
#include "BKE_armature.h"
#include "BKE_tessmesh.h"

#include "BIF_gl.h"
#include "BIF_glutil.h"

#include "WM_api.h"
#include "WM_types.h"

#include "RNA_access.h"
#include "RNA_define.h"

#include "ED_armature.h"
#include "ED_curve.h"
#include "ED_particle.h"
#include "ED_mesh.h"
#include "ED_object.h"
#include "ED_screen.h"
#include "ED_mball.h"

#include "UI_interface.h"
#include "UI_resources.h"

#include "view3d_intern.h"	// own include

// TODO: should return whether there is valid context to continue
void view3d_set_viewcontext(bContext *C, ViewContext *vc)
{
	memset(vc, 0, sizeof(ViewContext));
	vc->ar= CTX_wm_region(C);
	vc->scene= CTX_data_scene(C);
	vc->v3d= CTX_wm_view3d(C);
	vc->rv3d= CTX_wm_region_view3d(C);
	vc->obact= CTX_data_active_object(C);
	vc->obedit= CTX_data_edit_object(C); 
}

int view3d_get_view_aligned_coordinate(ViewContext *vc, float fp[3], const int mval[2], const short do_fallback)
{
	float dvec[3];
	int mval_cpy[2];

	mval_cpy[0]= mval[0];
	mval_cpy[1]= mval[1];

	project_int_noclip(vc->ar, fp, mval_cpy);

	initgrabz(vc->rv3d, fp[0], fp[1], fp[2]);

	if(mval_cpy[0]!=IS_CLIPPED) {
		float mval_f[2];
		VECSUB2D(mval_f, mval_cpy, mval);
		ED_view3d_win_to_delta(vc->ar, mval_f, dvec);
		sub_v3_v3(fp, dvec);

		return TRUE;
	}
	else {
		/* fallback to the view center */
		if(do_fallback) {
			negate_v3_v3(fp, vc->rv3d->ofs);
			return view3d_get_view_aligned_coordinate(vc, fp, mval, FALSE);
		}
		else {
			return FALSE;
		}
	}
}

/*
 * ob == NULL if you want global matrices
 * */
void view3d_get_transformation(ARegion *ar, RegionView3D *rv3d, Object *ob, bglMats *mats)
{
	float cpy[4][4];
	int i, j;

	if (ob) {
		mul_m4_m4m4(cpy, ob->obmat, rv3d->viewmat);
	} else {
		copy_m4_m4(cpy, rv3d->viewmat);
	}

	for(i = 0; i < 4; ++i) {
		for(j = 0; j < 4; ++j) {
			mats->projection[i*4+j] = rv3d->winmat[i][j];
			mats->modelview[i*4+j] = cpy[i][j];
		}
	}

	mats->viewport[0] = ar->winrct.xmin;
	mats->viewport[1] = ar->winrct.ymin;
	mats->viewport[2] = ar->winx;
	mats->viewport[3] = ar->winy;	
}

/* ********************** view3d_select: selection manipulations ********************* */

/* local prototypes */

static void EDBM_backbuf_checkAndSelectVerts(BMEditMesh *em, int select)
{
	BMVert *eve;
	BMIter iter;
	int index= bm_wireoffs;

	eve = BMIter_New(&iter, em->bm, BM_VERTS_OF_MESH, NULL);
	for ( ; eve; eve=BMIter_Step(&iter), index++) {
		if(!BM_TestHFlag(eve, BM_HIDDEN)) {
			if(EDBM_check_backbuf(index)) {
				BM_Select_Vert(em->bm, eve, select);
			}
		}
	}
}

static void EDBM_backbuf_checkAndSelectEdges(BMEditMesh *em, int select)
{
	BMEdge *eed;
	BMIter iter;
	int index= bm_solidoffs;

	eed = BMIter_New(&iter, em->bm, BM_EDGES_OF_MESH, NULL);
	for ( ; eed; eed=BMIter_Step(&iter), index++) {
		if(!BM_TestHFlag(eed, BM_HIDDEN)) {
			if(EDBM_check_backbuf(index)) {
				BM_Select_Edge(em->bm, eed, select);
			}
		}
	}
}

static void EDBM_backbuf_checkAndSelectFaces(BMEditMesh *em, int select)
{
	BMFace *efa;
	BMIter iter;
	int index= 1;

	efa = BMIter_New(&iter, em->bm, BM_FACES_OF_MESH, NULL);
	for ( ; efa; efa=BMIter_Step(&iter), index++) {
		if(!BM_TestHFlag(efa, BM_HIDDEN)) {
			if(EDBM_check_backbuf(index)) {
				BM_Select_Face(em->bm, efa, select);
			}
		}
	}
}

static void EDBM_backbuf_checkAndSelectTFaces(Mesh *me, int select)
{
	MPoly *mpoly = me->mpoly;
	int a;

	if (mpoly) {
		for(a=1; a<=me->totpoly; a++, mpoly++) {
			if(EDBM_check_backbuf(a)) {
				mpoly->flag = select?(mpoly->flag|ME_FACE_SEL):(mpoly->flag&~ME_FACE_SEL);
			}
		}
	}
}

/* *********************** GESTURE AND LASSO ******************* */

static int view3d_selectable_data(bContext *C)
{
	Object *ob = CTX_data_active_object(C);

	if (!ED_operator_region_view3d_active(C))
		return 0;

	if(ob) {
		if (ob->mode & OB_MODE_EDIT) {
			if(ob->type == OB_FONT) {
				return 0;
			}
		}
		else {
			if (ob->mode & OB_MODE_SCULPT) {
				return 0;
			}
			if (ob->mode & (OB_MODE_VERTEX_PAINT|OB_MODE_WEIGHT_PAINT|OB_MODE_TEXTURE_PAINT) && !paint_facesel_test(ob)) {
				return 0;
			}
		}
	}

	return 1;
}


/* helper also for borderselect */
static int edge_fully_inside_rect(rcti *rect, short x1, short y1, short x2, short y2)
{
	return BLI_in_rcti(rect, x1, y1) && BLI_in_rcti(rect, x2, y2);
}

static int edge_inside_rect(rcti *rect, short x1, short y1, short x2, short y2)
{
	int d1, d2, d3, d4;
	
	/* check points in rect */
	if(edge_fully_inside_rect(rect, x1, y1, x2, y2)) return 1;
	
	/* check points completely out rect */
	if(x1<rect->xmin && x2<rect->xmin) return 0;
	if(x1>rect->xmax && x2>rect->xmax) return 0;
	if(y1<rect->ymin && y2<rect->ymin) return 0;
	if(y1>rect->ymax && y2>rect->ymax) return 0;
	
	/* simple check lines intersecting. */
	d1= (y1-y2)*(x1- rect->xmin ) + (x2-x1)*(y1- rect->ymin );
	d2= (y1-y2)*(x1- rect->xmin ) + (x2-x1)*(y1- rect->ymax );
	d3= (y1-y2)*(x1- rect->xmax ) + (x2-x1)*(y1- rect->ymax );
	d4= (y1-y2)*(x1- rect->xmax ) + (x2-x1)*(y1- rect->ymin );
	
	if(d1<0 && d2<0 && d3<0 && d4<0) return 0;
	if(d1>0 && d2>0 && d3>0 && d4>0) return 0;
	
	return 1;
}


#define MOVES_GESTURE 50
#define MOVES_LASSO 500

int lasso_inside(int mcords[][2], short moves, int sx, int sy)
{
	/* we do the angle rule, define that all added angles should be about zero or 2*PI */
	float angletot=0.0, len, dot, ang, cross, fp1[2], fp2[2];
	int a;
	int *p1, *p2;
	
	if(sx==IS_CLIPPED)
		return 0;
	
	p1= mcords[moves-1];
	p2= mcords[0];
	
	/* first vector */
	fp1[0]= (float)(p1[0]-sx);
	fp1[1]= (float)(p1[1]-sy);
	len= sqrt(fp1[0]*fp1[0] + fp1[1]*fp1[1]);
	fp1[0]/= len;
	fp1[1]/= len;
	
	for(a=0; a<moves; a++) {
		/* second vector */
		fp2[0]= (float)(p2[0]-sx);
		fp2[1]= (float)(p2[1]-sy);
		len= sqrt(fp2[0]*fp2[0] + fp2[1]*fp2[1]);
		fp2[0]/= len;
		fp2[1]/= len;
		
		/* dot and angle and cross */
		dot= fp1[0]*fp2[0] + fp1[1]*fp2[1];
		ang= fabs(saacos(dot));

		cross= (float)((p1[1]-p2[1])*(p1[0]-sx) + (p2[0]-p1[0])*(p1[1]-sy));
		
		if(cross<0.0f) angletot-= ang;
		else angletot+= ang;
		
		/* circulate */
		fp1[0]= fp2[0]; fp1[1]= fp2[1];
		p1= p2;
		p2= mcords[a+1];
	}
	
	if( fabs(angletot) > 4.0 ) return 1;
	return 0;
}

/* edge version for lasso select. we assume boundbox check was done */
int lasso_inside_edge(int mcords[][2], short moves, int x0, int y0, int x1, int y1)
{
	int v1[2], v2[2];
	int a;

	if(x0==IS_CLIPPED || x1==IS_CLIPPED)
		return 0;
	
	v1[0] = x0, v1[1] = y0;
	v2[0] = x1, v2[1] = y1;

	/* check points in lasso */
	if(lasso_inside(mcords, moves, v1[0], v1[1])) return 1;
	if(lasso_inside(mcords, moves, v2[0], v2[1])) return 1;
	
	/* no points in lasso, so we have to intersect with lasso edge */
	
	if( isect_line_line_v2_int(mcords[0], mcords[moves-1], v1, v2) > 0) return 1;
	for(a=0; a<moves-1; a++) {
		if( isect_line_line_v2_int(mcords[a], mcords[a+1], v1, v2) > 0) return 1;
	}
	
	return 0;
}


/* warning; lasso select with backbuffer-check draws in backbuf with persp(PERSP_WIN) 
   and returns with persp(PERSP_VIEW). After lasso select backbuf is not OK
*/
static void do_lasso_select_pose(ViewContext *vc, Object *ob, int mcords[][2], short moves, short select)
{
	bPoseChannel *pchan;
	float vec[3];
	int sco1[2], sco2[2];
	bArmature *arm= ob->data;
	
	if(ob->type!=OB_ARMATURE || ob->pose==NULL) return;

	for(pchan= ob->pose->chanbase.first; pchan; pchan= pchan->next) {
		if (PBONE_VISIBLE(arm, pchan->bone) && (pchan->bone->flag & BONE_UNSELECTABLE)==0) {
			mul_v3_m4v3(vec, ob->obmat, pchan->pose_head);
			project_int(vc->ar, vec, sco1);
			mul_v3_m4v3(vec, ob->obmat, pchan->pose_tail);
			project_int(vc->ar, vec, sco2);
			
			if(lasso_inside_edge(mcords, moves, sco1[0], sco1[1], sco2[0], sco2[1])) {
				if(select) pchan->bone->flag |= BONE_SELECTED;
				else pchan->bone->flag &= ~BONE_SELECTED;
			}
		}
	}
}

static void object_deselect_all_visible(Scene *scene, View3D *v3d)
{
	Base *base;

	for(base= scene->base.first; base; base= base->next) {
		if(BASE_SELECTABLE(v3d, base)) {
			ED_base_object_select(base, BA_DESELECT);
		}
	}
}

static void do_lasso_select_objects(ViewContext *vc, int mcords[][2], short moves, short extend, short select)
{
	Base *base;
	
	if (extend == 0 && select)
		object_deselect_all_visible(vc->scene, vc->v3d);

	for(base= vc->scene->base.first; base; base= base->next) {
		if(BASE_SELECTABLE(vc->v3d, base)) { /* use this to avoid un-needed lasso lookups */
			project_short(vc->ar, base->object->obmat[3], &base->sx);
			if(lasso_inside(mcords, moves, base->sx, base->sy)) {
				
				if(select) ED_base_object_select(base, BA_SELECT);
				else ED_base_object_select(base, BA_DESELECT);
				base->object->flag= base->flag;
			}
			if(base->object->mode & OB_MODE_POSE) {
				do_lasso_select_pose(vc, base->object, mcords, moves, select);
			}
		}
	}
}

static void lasso_select_boundbox(rcti *rect, int mcords[][2], short moves)
{
	short a;
	
	rect->xmin= rect->xmax= mcords[0][0];
	rect->ymin= rect->ymax= mcords[0][1];
	
	for(a=1; a<moves; a++) {
		if(mcords[a][0]<rect->xmin) rect->xmin= mcords[a][0];
		else if(mcords[a][0]>rect->xmax) rect->xmax= mcords[a][0];
		if(mcords[a][1]<rect->ymin) rect->ymin= mcords[a][1];
		else if(mcords[a][1]>rect->ymax) rect->ymax= mcords[a][1];
	}
}

static void do_lasso_select_mesh__doSelectVert(void *userData, BMVert *eve, int x, int y, int UNUSED(index))
{
	struct { ViewContext vc; rcti *rect; int (*mcords)[2], moves, select, pass, done; } *data = userData;

	if (BLI_in_rcti(data->rect, x, y) && lasso_inside(data->mcords, data->moves, x, y)) {
		BM_Select(data->vc.em->bm, eve, data->select);
	}
}
static void do_lasso_select_mesh__doSelectEdge(void *userData, BMEdge *eed, int x0, int y0, int x1, int y1, int index)
{
	struct { ViewContext vc; rcti *rect; int (*mcords)[2], moves, select, pass, done; } *data = userData;

	if (EDBM_check_backbuf(bm_solidoffs+index)) {
		if (data->pass==0) {
			if (	edge_fully_inside_rect(data->rect, x0, y0, x1, y1)  &&
					lasso_inside(data->mcords, data->moves, x0, y0) &&
					lasso_inside(data->mcords, data->moves, x1, y1)) {
				BM_Select(data->vc.em->bm, eed, data->select);
				data->done = 1;
			}
		} else {
			if (lasso_inside_edge(data->mcords, data->moves, x0, y0, x1, y1)) {
				BM_Select(data->vc.em->bm, eed, data->select);
			}
		}
	}
}
static void do_lasso_select_mesh__doSelectFace(void *userData, BMFace *efa, int x, int y, int UNUSED(index))
{
	struct { ViewContext vc; rcti *rect; int (*mcords)[2], moves, select, pass, done; } *data = userData;

	if (BLI_in_rcti(data->rect, x, y) && lasso_inside(data->mcords, data->moves, x, y)) {
		BM_Select(data->vc.em->bm, efa, data->select);
	}
}

static void do_lasso_select_mesh(ViewContext *vc, int mcords[][2], short moves, short extend, short select)
{
	struct { ViewContext vc; rcti *rect; int (*mcords)[2], moves, select, pass, done; } data;
	ToolSettings *ts= vc->scene->toolsettings;
	rcti rect;
	int bbsel;
	
	lasso_select_boundbox(&rect, mcords, moves);
	
	/* set editmesh */
	vc->em= ((Mesh *)vc->obedit->data)->edit_btmesh;

	data.vc= *vc;
	data.rect = &rect;
	data.mcords = mcords;
	data.moves = moves;
	data.select = select;
	data.done = 0;
	data.pass = 0;

	if (extend == 0 && select)
		EDBM_clear_flag_all(vc->em, BM_SELECT);

	 /* for non zbuf projections, dont change the GL state */
	ED_view3d_init_mats_rv3d(vc->obedit, vc->rv3d);

	glLoadMatrixf(vc->rv3d->viewmat);
	bbsel= EDBM_mask_init_backbuf_border(vc, mcords, moves, rect.xmin, rect.ymin, rect.xmax, rect.ymax);
	
	if(ts->selectmode & SCE_SELECT_VERTEX) {
		if (bbsel) {
<<<<<<< HEAD
			EDBM_backbuf_checkAndSelectVerts(vc->em, select);
		} else {
			ED_view3d_init_mats_rv3d(vc->obedit, vc->rv3d); /* for foreach's screen/vert projection */
=======
			EM_backbuf_checkAndSelectVerts(vc->em, select);
		}
		else {
>>>>>>> d4ae38cc
			mesh_foreachScreenVert(vc, do_lasso_select_mesh__doSelectVert, &data, 1);
		}
	}
	if(ts->selectmode & SCE_SELECT_EDGE) {
		/* Does both bbsel and non-bbsel versions (need screen cos for both) */
		data.pass = 0;
		mesh_foreachScreenEdge(vc, do_lasso_select_mesh__doSelectEdge, &data, 0);

		if (data.done==0) {
			data.pass = 1;
			mesh_foreachScreenEdge(vc, do_lasso_select_mesh__doSelectEdge, &data, 0);
		}
	}
	
	if(ts->selectmode & SCE_SELECT_FACE) {
		if (bbsel) {
<<<<<<< HEAD
			EDBM_backbuf_checkAndSelectFaces(vc->em, select);
		} else {
			ED_view3d_init_mats_rv3d(vc->obedit, vc->rv3d); /* for foreach's screen/vert projection */
=======
			EM_backbuf_checkAndSelectFaces(vc->em, select);
		}
		else {
>>>>>>> d4ae38cc
			mesh_foreachScreenFace(vc, do_lasso_select_mesh__doSelectFace, &data);
		}
	}
	
	EDBM_free_backbuf();
	EDBM_selectmode_flush(vc->em);	
}

#if 0
/* this is an exception in that its the only lasso that dosnt use the 3d view (uses space image view) */
static void do_lasso_select_mesh_uv(int mcords[][2], short moves, short select)
{
	EditFace *efa;
	MTFace *tf;
	int screenUV[2], nverts, i, ok = 1;
	rcti rect;
	
	lasso_select_boundbox(&rect, mcords, moves);
	
	if (draw_uvs_face_check()) { /* Face Center Sel */
		float cent[2];
		ok = 0;
		for (efa= em->faces.first; efa; efa= efa->next) {
			/* assume not touched */
			efa->tmp.l = 0;
			tf = CustomData_em_get(&em->fdata, efa->data, CD_MTFACE);
			if ((select) != (simaFaceSel_Check(efa, tf))) {
				uv_center(tf->uv, cent, (void *)efa->v4);
				uvco_to_areaco_noclip(cent, screenUV);
				if (BLI_in_rcti(&rect, screenUV[0], screenUV[1]) && lasso_inside(mcords, moves, screenUV[0], screenUV[1])) {
					efa->tmp.l = ok = 1;
				}
			}
		}
		/* (de)selects all tagged faces and deals with sticky modes */
		if (ok)
			uvface_setsel__internal(select);
		
	} else { /* Vert Sel*/
		for (efa= em->faces.first; efa; efa= efa->next) {
			tf = CustomData_em_get(&em->fdata, efa->data, CD_MTFACE);
			if (uvedit_face_visible(scene, ima, efa, tf)) {		
				nverts= efa->v4? 4: 3;
				for(i=0; i<nverts; i++) {
					if ((select) != (simaUVSel_Check(efa, tf, i))) {
						uvco_to_areaco_noclip(tf->uv[i], screenUV);
						if (BLI_in_rcti(&rect, screenUV[0], screenUV[1]) && lasso_inside(mcords, moves, screenUV[0], screenUV[1])) {
							if (select) {
								simaUVSel_Set(efa, tf, i);
							} else {
								simaUVSel_UnSet(efa, tf, i);
							}
						}
					}
				}
			}
		}
	}
	if (ok && G.sima->flag & SI_SYNC_UVSEL) {
		if (select) EM_select_flush(vc->em);
		else		EM_deselect_flush(vc->em);
	}
}
#endif

static void do_lasso_select_curve__doSelect(void *userData, Nurb *UNUSED(nu), BPoint *bp, BezTriple *bezt, int beztindex, int x, int y)
{
	struct { ViewContext *vc; int (*mcords)[2]; short moves; short select; } *data = userData;
	Object *obedit= data->vc->obedit;
	Curve *cu= (Curve*)obedit->data;

	if (lasso_inside(data->mcords, data->moves, x, y)) {
		if (bp) {
			bp->f1 = data->select?(bp->f1|SELECT):(bp->f1&~SELECT);
			if (bp == cu->lastsel && !(bp->f1 & 1)) cu->lastsel = NULL;
		} else {
			if (cu->drawflag & CU_HIDE_HANDLES) {
				/* can only be beztindex==0 here since handles are hidden */
				bezt->f1 = bezt->f2 = bezt->f3 = data->select?(bezt->f2|SELECT):(bezt->f2&~SELECT);
			} else {
				if (beztindex==0) {
					bezt->f1 = data->select?(bezt->f1|SELECT):(bezt->f1&~SELECT);
				} else if (beztindex==1) {
					bezt->f2 = data->select?(bezt->f2|SELECT):(bezt->f2&~SELECT);
				} else {
					bezt->f3 = data->select?(bezt->f3|SELECT):(bezt->f3&~SELECT);
				}
			}

			if (bezt == cu->lastsel && !(bezt->f2 & 1)) cu->lastsel = NULL;
		}
	}
}

static void do_lasso_select_curve(ViewContext *vc, int mcords[][2], short moves, short extend, short select)
{
	struct { ViewContext *vc; int (*mcords)[2]; short moves; short select; } data;

	/* set vc->editnurb */
	data.vc = vc;
	data.mcords = mcords;
	data.moves = moves;
	data.select = select;

	if (extend == 0 && select)
		CU_deselect_all(vc->obedit);

	ED_view3d_init_mats_rv3d(vc->obedit, vc->rv3d); /* for foreach's screen/vert projection */
	nurbs_foreachScreenVert(vc, do_lasso_select_curve__doSelect, &data);
}

static void do_lasso_select_lattice__doSelect(void *userData, BPoint *bp, int x, int y)
{
	struct { int (*mcords)[2]; short moves; short select; } *data = userData;

	if (lasso_inside(data->mcords, data->moves, x, y)) {
		bp->f1 = data->select?(bp->f1|SELECT):(bp->f1&~SELECT);
	}
}
static void do_lasso_select_lattice(ViewContext *vc, int mcords[][2], short moves, short extend, short select)
{
	struct { int (*mcords)[2]; short moves; short select; } data;

	/* set editdata in vc */
	data.mcords = mcords;
	data.moves = moves;
	data.select = select;

	if (extend == 0 && select)
		ED_setflagsLatt(vc->obedit, 0);

	ED_view3d_init_mats_rv3d(vc->obedit, vc->rv3d); /* for foreach's screen/vert projection */
	lattice_foreachScreenVert(vc, do_lasso_select_lattice__doSelect, &data);
}

static void do_lasso_select_armature(ViewContext *vc, int mcords[][2], short moves, short extend, short select)
{
	bArmature *arm= vc->obedit->data;
	EditBone *ebone;
	float vec[3];
	short sco1[2], sco2[2], didpoint;
	int change= FALSE;

	if (extend==0 && select)
		ED_armature_deselect_all_visible(vc->obedit);

	/* set editdata in vc */
	
	for (ebone= arm->edbo->first; ebone; ebone=ebone->next) {
		if (EBONE_VISIBLE(arm, ebone) && (ebone->flag & BONE_UNSELECTABLE)==0) {
			mul_v3_m4v3(vec, vc->obedit->obmat, ebone->head);
			project_short(vc->ar, vec, sco1);
			mul_v3_m4v3(vec, vc->obedit->obmat, ebone->tail);
			project_short(vc->ar, vec, sco2);
			
			didpoint= 0;
			if(lasso_inside(mcords, moves, sco1[0], sco1[1])) {
				if(select) ebone->flag |= BONE_ROOTSEL;
				else ebone->flag &= ~BONE_ROOTSEL;
				didpoint= 1;
				change= TRUE;
			}
			if(lasso_inside(mcords, moves, sco2[0], sco2[1])) {
				if(select) ebone->flag |= BONE_TIPSEL;
				else ebone->flag &= ~BONE_TIPSEL;
				didpoint= 1;
				change= TRUE;
			}
			/* if one of points selected, we skip the bone itself */
			if(didpoint==0 && lasso_inside_edge(mcords, moves, sco1[0], sco1[1], sco2[0], sco2[1])) {
				if(select) ebone->flag |= BONE_TIPSEL|BONE_ROOTSEL|BONE_SELECTED;
				else ebone->flag &= ~(BONE_SELECTED|BONE_TIPSEL|BONE_ROOTSEL);
				change= TRUE;
			}
		}
	}
	
	if(change) {
		ED_armature_sync_selection(arm->edbo);
		ED_armature_validate_active(arm);
		WM_main_add_notifier(NC_OBJECT|ND_BONE_SELECT, vc->obedit);
	}
}




static void do_lasso_select_meta(ViewContext *vc, int mcords[][2], short moves, short extend, short select)
{
	MetaBall *mb = (MetaBall*)vc->obedit->data;
	MetaElem *ml;
	float vec[3];
	short sco[2];

	if (extend == 0 && select) {
		for(ml= mb->editelems->first; ml; ml= ml->next) {
			ml->flag &= ~SELECT;
		}
	}

	for(ml= mb->editelems->first; ml; ml= ml->next) {
		
		mul_v3_m4v3(vec, vc->obedit->obmat, &ml->x);
		project_short(vc->ar, vec, sco);

		if(lasso_inside(mcords, moves, sco[0], sco[1])) {
			if(select)	ml->flag |= SELECT;
			else		ml->flag &= ~SELECT;
		}
	}
}

static void do_lasso_select_paintface(ViewContext *vc, int mcords[][2], short moves, short extend, short select)
{
	Object *ob= vc->obact;
	Mesh *me= ob?ob->data:NULL;
	rcti rect;

	if(me==NULL || me->totface==0)
		return;

	if(extend==0 && select)
		paintface_deselect_all_visible(ob, SEL_DESELECT, FALSE); /* flush selection at the end */

	bm_vertoffs= me->totpoly+1;	/* max index array */

	lasso_select_boundbox(&rect, mcords, moves);
	EDBM_mask_init_backbuf_border(vc, mcords, moves, rect.xmin, rect.ymin, rect.xmax, rect.ymax);
	
	EDBM_backbuf_checkAndSelectTFaces(me, select);

	EDBM_free_backbuf();

	paintface_flush_flags(ob);
}

#if 0
static void do_lasso_select_node(int mcords[][2], short moves, short select)
{
	SpaceNode *snode = sa->spacedata.first;
	
	bNode *node;
	rcti rect;
	short node_cent[2];
	float node_centf[2];
	
	lasso_select_boundbox(&rect, mcords, moves);
	
	/* store selection in temp test flag */
	for(node= snode->edittree->nodes.first; node; node= node->next) {
		
		node_centf[0] = (node->totr.xmin+node->totr.xmax)/2;
		node_centf[1] = (node->totr.ymin+node->totr.ymax)/2;
		
		ipoco_to_areaco_noclip(G.v2d, node_centf, node_cent);
		if (BLI_in_rcti(&rect, node_cent[0], node_cent[1]) && lasso_inside(mcords, moves, node_cent[0], node_cent[1])) {
			if (select) {
				node->flag |= SELECT;
			} else {
				node->flag &= ~SELECT;
			}
		}
	}
	BIF_undo_push("Lasso select nodes");
}
#endif

static void view3d_lasso_select(bContext *C, ViewContext *vc, int mcords[][2], short moves, short extend, short select)
{
	Object *ob = CTX_data_active_object(C);

	if(vc->obedit==NULL) { /* Object Mode */
		if(paint_facesel_test(ob))
			do_lasso_select_paintface(vc, mcords, moves, extend, select);
		else if(ob && ob->mode & (OB_MODE_VERTEX_PAINT|OB_MODE_WEIGHT_PAINT|OB_MODE_TEXTURE_PAINT))
			;
		else if(ob && ob->mode & OB_MODE_PARTICLE_EDIT)
			PE_lasso_select(C, mcords, moves, extend, select);
		else {
			do_lasso_select_objects(vc, mcords, moves, extend, select);
			WM_event_add_notifier(C, NC_SCENE|ND_OB_SELECT, vc->scene);
		}
	}
	else { /* Edit Mode */
		switch(vc->obedit->type) {
		case OB_MESH:
			do_lasso_select_mesh(vc, mcords, moves, extend, select);
			break;
		case OB_CURVE:
		case OB_SURF:
			do_lasso_select_curve(vc, mcords, moves, extend, select);
			break;
		case OB_LATTICE:
			do_lasso_select_lattice(vc, mcords, moves, extend, select);
			break;
		case OB_ARMATURE:
			do_lasso_select_armature(vc, mcords, moves, extend, select);
			break;
		case OB_MBALL:
			do_lasso_select_meta(vc, mcords, moves, extend, select);
			break;
		default:
			assert(!"lasso select on incorrect object type");
		}

		WM_event_add_notifier(C, NC_GEOM|ND_SELECT, vc->obedit->data);
	}
}


/* lasso operator gives properties, but since old code works
   with short array we convert */
static int view3d_lasso_select_exec(bContext *C, wmOperator *op)
{
	ViewContext vc;
	int i= 0;
	int mcords[1024][2];

	RNA_BEGIN(op->ptr, itemptr, "path") {
		float loc[2];
		
		RNA_float_get_array(&itemptr, "loc", loc);
		mcords[i][0]= (int)loc[0];
		mcords[i][1]= (int)loc[1];
		i++;
		if(i>=1024) break;
	}
	RNA_END;
	
	if(i>1) {
		short extend, select;
		view3d_operator_needs_opengl(C);
		
		/* setup view context for argument to callbacks */
		view3d_set_viewcontext(C, &vc);
		
		extend= RNA_boolean_get(op->ptr, "extend");
		select= !RNA_boolean_get(op->ptr, "deselect");
		view3d_lasso_select(C, &vc, mcords, i, extend, select);
		
		return OPERATOR_FINISHED;
	}
	return OPERATOR_PASS_THROUGH;
}

void VIEW3D_OT_select_lasso(wmOperatorType *ot)
{
	ot->name= "Lasso Select";
	ot->description= "Select items using lasso selection";
	ot->idname= "VIEW3D_OT_select_lasso";
	
	ot->invoke= WM_gesture_lasso_invoke;
	ot->modal= WM_gesture_lasso_modal;
	ot->exec= view3d_lasso_select_exec;
	ot->poll= view3d_selectable_data;
	ot->cancel= WM_gesture_lasso_cancel;
	
	/* flags */
	ot->flag= OPTYPE_UNDO;
	
	RNA_def_collection_runtime(ot->srna, "path", &RNA_OperatorMousePath, "Path", "");
	RNA_def_boolean(ot->srna, "deselect", 0, "Deselect", "Deselect rather than select items.");
	RNA_def_boolean(ot->srna, "extend", 1, "Extend", "Extend selection instead of deselecting everything first.");
}


/* ************************************************* */

#if 0
/* smart function to sample a rect spiralling outside, nice for backbuf selection */
static unsigned int samplerect(unsigned int *buf, int size, unsigned int dontdo)
{
	Base *base;
	unsigned int *bufmin,*bufmax;
	int a,b,rc,tel,aantal,dirvec[4][2],maxob;
	unsigned int retval=0;
	
	base= LASTBASE;
	if(base==0) return 0;
	maxob= base->selcol;

	aantal= (size-1)/2;
	rc= 0;

	dirvec[0][0]= 1;
	dirvec[0][1]= 0;
	dirvec[1][0]= 0;
	dirvec[1][1]= -size;
	dirvec[2][0]= -1;
	dirvec[2][1]= 0;
	dirvec[3][0]= 0;
	dirvec[3][1]= size;

	bufmin= buf;
	bufmax= buf+ size*size;
	buf+= aantal*size+ aantal;

	for(tel=1;tel<=size;tel++) {

		for(a=0;a<2;a++) {
			for(b=0;b<tel;b++) {

				if(*buf && *buf<=maxob && *buf!=dontdo) return *buf;
				if( *buf==dontdo ) retval= dontdo;	/* if only color dontdo is available, still return dontdo */
				
				buf+= (dirvec[rc][0]+dirvec[rc][1]);

				if(buf<bufmin || buf>=bufmax) return retval;
			}
			rc++;
			rc &= 3;
		}
	}
	return retval;
}
#endif

/* ************************** mouse select ************************* */


/* The max number of menu items in an object select menu */
#define SEL_MENU_SIZE	22

static void deselectall_except(Scene *scene, Base *b)   /* deselect all except b */
{
	Base *base;
	
	for(base= FIRSTBASE; base; base= base->next) {
		if (base->flag & SELECT) {
			if(b!=base) {
				ED_base_object_select(base, BA_DESELECT);
			}
		}
	}
}

static Base *mouse_select_menu(bContext *C, ViewContext *vc, unsigned int *buffer, int hits, const int mval[2], short extend)
{
	short baseCount = 0;
	short ok;
	LinkNode *linklist= NULL;
	
	CTX_DATA_BEGIN(C, Base*, base, selectable_bases) {
		ok= FALSE;

		/* two selection methods, the CTRL select uses max dist of 15 */
		if(buffer) {
			int a;
			for(a=0; a<hits; a++) {
				/* index was converted */
				if(base->selcol==buffer[ (4 * a) + 3 ])
					ok= TRUE;
			}
		}
		else {
			int temp, dist=15;

			project_short(vc->ar, base->object->obmat[3], &base->sx);
			
			temp= abs(base->sx -mval[0]) + abs(base->sy -mval[1]);
			if(temp < dist)
				ok= TRUE;
		}

		if(ok) {
			baseCount++;
			BLI_linklist_prepend(&linklist, base);

			if (baseCount==SEL_MENU_SIZE)
				break;
		}
	}
	CTX_DATA_END;

	if(baseCount)


	if(baseCount==0) {
		return NULL;
	}
	if(baseCount == 1) {
		Base *base= (Base *)linklist->link;
		BLI_linklist_free(linklist, NULL);
		return base;
	}
	else {
		/* UI */
		uiPopupMenu *pup= uiPupMenuBegin(C, "Select Object", ICON_NONE);
		uiLayout *layout= uiPupMenuLayout(pup);
		uiLayout *split= uiLayoutSplit(layout, 0, 0);
		uiLayout *column= uiLayoutColumn(split, 0);
		LinkNode *node;

		node= linklist;
		while(node) {
			Base *base=node->link;
			Object *ob= base->object;
			char *name= ob->id.name+2;
			/* annoying!, since we need to set 2 props cant use this. */
			/* uiItemStringO(column, name, 0, "OBJECT_OT_select_name", "name", name); */

			{
				PointerRNA ptr;

				WM_operator_properties_create(&ptr, "OBJECT_OT_select_name");
				RNA_string_set(&ptr, "name", name);
				RNA_boolean_set(&ptr, "extend", extend);
				uiItemFullO(column, "OBJECT_OT_select_name", name, uiIconFromID((ID *)ob), ptr.data, WM_OP_EXEC_DEFAULT, 0);
			}

			node= node->next;
		}

		uiPupMenuEnd(C, pup);

		BLI_linklist_free(linklist, NULL);
		return NULL;
	}
}

/* we want a select buffer with bones, if there are... */
/* so check three selection levels and compare */
static short mixed_bones_object_selectbuffer(ViewContext *vc, unsigned int *buffer, const int mval[2])
{
	rcti rect;
	int offs;
	short a, hits15, hits9=0, hits5=0;
	short has_bones15=0, has_bones9=0, has_bones5=0;
	
	BLI_init_rcti(&rect, mval[0]-14, mval[0]+14, mval[1]-14, mval[1]+14);
	hits15= view3d_opengl_select(vc, buffer, MAXPICKBUF, &rect);
	if(hits15>0) {
		for(a=0; a<hits15; a++) if(buffer[4*a+3] & 0xFFFF0000) has_bones15= 1;
		
		offs= 4*hits15;
		BLI_init_rcti(&rect, mval[0]-9, mval[0]+9, mval[1]-9, mval[1]+9);
		hits9= view3d_opengl_select(vc, buffer+offs, MAXPICKBUF-offs, &rect);
		if(hits9>0) {
			for(a=0; a<hits9; a++) if(buffer[offs+4*a+3] & 0xFFFF0000) has_bones9= 1;
			
			offs+= 4*hits9;
			BLI_init_rcti(&rect, mval[0]-5, mval[0]+5, mval[1]-5, mval[1]+5);
			hits5= view3d_opengl_select(vc, buffer+offs, MAXPICKBUF-offs, &rect);
			if(hits5>0) {
				for(a=0; a<hits5; a++) if(buffer[offs+4*a+3] & 0xFFFF0000) has_bones5= 1;
			}
		}
		
		if(has_bones5) {
			offs= 4*hits15 + 4*hits9;
			memcpy(buffer, buffer+offs, 4*offs);
			return hits5;
		}
		if(has_bones9) {
			offs= 4*hits15;
			memcpy(buffer, buffer+offs, 4*offs);
			return hits9;
		}
		if(has_bones15) {
			return hits15;
		}
		
		if(hits5>0) {
			offs= 4*hits15 + 4*hits9;
			memcpy(buffer, buffer+offs, 4*offs);
			return hits5;
		}
		if(hits9>0) {
			offs= 4*hits15;
			memcpy(buffer, buffer+offs, 4*offs);
			return hits9;
		}
		return hits15;
	}
	
	return 0;
}

/* returns basact */
static Base *mouse_select_eval_buffer(ViewContext *vc, unsigned int *buffer, int hits, const int mval[2], Base *startbase, int has_bones)
{
	Scene *scene= vc->scene;
	View3D *v3d= vc->v3d;
	Base *base, *basact= NULL;
	static int lastmval[2]={-100, -100};
	int a, donearest= 0;
	
	/* define if we use solid nearest select or not */
	if(v3d->drawtype>OB_WIRE) {
		donearest= 1;
		if( ABS(mval[0]-lastmval[0])<3 && ABS(mval[1]-lastmval[1])<3) {
			if(!has_bones)	/* hrms, if theres bones we always do nearest */
				donearest= 0;
		}
	}
	lastmval[0]= mval[0]; lastmval[1]= mval[1];
	
	if(donearest) {
		unsigned int min= 0xFFFFFFFF;
		int selcol= 0, notcol=0;
		
		
		if(has_bones) {
			/* we skip non-bone hits */
			for(a=0; a<hits; a++) {
				if( min > buffer[4*a+1] && (buffer[4*a+3] & 0xFFFF0000) ) {
					min= buffer[4*a+1];
					selcol= buffer[4*a+3] & 0xFFFF;
				}
			}
		}
		else {
			/* only exclude active object when it is selected... */
			if(BASACT && (BASACT->flag & SELECT) && hits>1) notcol= BASACT->selcol;	
			
			for(a=0; a<hits; a++) {
				if( min > buffer[4*a+1] && notcol!=(buffer[4*a+3] & 0xFFFF)) {
					min= buffer[4*a+1];
					selcol= buffer[4*a+3] & 0xFFFF;
				}
			}
		}
		
		base= FIRSTBASE;
		while(base) {
			if(BASE_SELECTABLE(v3d, base)) {
				if(base->selcol==selcol) break;
			}
			base= base->next;
		}
		if(base) basact= base;
	}
	else {
		
		base= startbase;
		while(base) {
			/* skip objects with select restriction, to prevent prematurely ending this loop
			* with an un-selectable choice */
			if (base->object->restrictflag & OB_RESTRICT_SELECT) {
				base=base->next;
				if(base==NULL) base= FIRSTBASE;
				if(base==startbase) break;
			}
			
			if(BASE_SELECTABLE(v3d, base)) {
				for(a=0; a<hits; a++) {
					if(has_bones) {
						/* skip non-bone objects */
						if((buffer[4*a+3] & 0xFFFF0000)) {
							if(base->selcol== (buffer[(4*a)+3] & 0xFFFF))
								basact= base;
						}
					}
					else {
						if(base->selcol== (buffer[(4*a)+3] & 0xFFFF))
							basact= base;
					}
				}
			}
			
			if(basact) break;
			
			base= base->next;
			if(base==NULL) base= FIRSTBASE;
			if(base==startbase) break;
		}
	}
	
	return basact;
}

/* mval comes from event->mval, only use within region handlers */
Base *ED_view3d_give_base_under_cursor(bContext *C, const int mval[2])
{
	ViewContext vc;
	Base *basact= NULL;
	unsigned int buffer[4*MAXPICKBUF];
	int hits;
	
	/* setup view context for argument to callbacks */
	view3d_operator_needs_opengl(C);
	view3d_set_viewcontext(C, &vc);
	
	hits= mixed_bones_object_selectbuffer(&vc, buffer, mval);
	
	if(hits>0) {
		int a, has_bones= 0;
		
		for(a=0; a<hits; a++) if(buffer[4*a+3] & 0xFFFF0000) has_bones= 1;
		
		basact= mouse_select_eval_buffer(&vc, buffer, hits, mval, vc.scene->base.first, has_bones);
	}
	
	return basact;
}

/* mval is region coords */
static int mouse_select(bContext *C, const int mval[2], short extend, short obcenter, short enumerate)
{
	ViewContext vc;
	ARegion *ar= CTX_wm_region(C);
	View3D *v3d= CTX_wm_view3d(C);
	Scene *scene= CTX_data_scene(C);
	Base *base, *startbase=NULL, *basact=NULL, *oldbasact=NULL;
	int temp, a, dist=100;
	int retval = 0;
	short hits;
	
	/* setup view context for argument to callbacks */
	view3d_set_viewcontext(C, &vc);
	
	/* always start list from basact in wire mode */
	startbase=  FIRSTBASE;
	if(BASACT && BASACT->next) startbase= BASACT->next;
	
	/* This block uses the control key to make the object selected by its center point rather than its contents */
	/* XXX later on, in editmode do not activate */
	if(vc.obedit==NULL && obcenter) {
		
		/* note; shift+alt goes to group-flush-selecting */
		if(enumerate) {
			basact= mouse_select_menu(C, &vc, NULL, 0, mval, extend);
		} else {
			base= startbase;
			while(base) {
				if (BASE_SELECTABLE(v3d, base)) {
					project_short(ar, base->object->obmat[3], &base->sx);
					
					temp= abs(base->sx -mval[0]) + abs(base->sy -mval[1]);
					if(base==BASACT) temp+=10;
					if(temp<dist ) {
						
						dist= temp;
						basact= base;
					}
				}
				base= base->next;
				
				if(base==NULL) base= FIRSTBASE;
				if(base==startbase) break;
			}
		}
	}
	else {
		unsigned int buffer[4*MAXPICKBUF];

		/* if objects have posemode set, the bones are in the same selection buffer */
		
		hits= mixed_bones_object_selectbuffer(&vc, buffer, mval);
		
		if(hits>0) {
			int has_bones= 0;
			
			for(a=0; a<hits; a++) if(buffer[4*a+3] & 0xFFFF0000) has_bones= 1;

			/* note; shift+alt goes to group-flush-selecting */
			if(has_bones==0 && enumerate) {
				basact= mouse_select_menu(C, &vc, buffer, hits, mval, extend);
			} else {
				basact= mouse_select_eval_buffer(&vc, buffer, hits, mval, startbase, has_bones);
			}
			
			if(has_bones && basact) {
				if(ED_do_pose_selectbuffer(scene, basact, buffer, hits, extend) ) {	/* then bone is found */
				
					/* we make the armature selected: 
					   not-selected active object in posemode won't work well for tools */
					basact->flag|= SELECT;
					basact->object->flag= basact->flag;
					
					retval = 1;
					WM_event_add_notifier(C, NC_OBJECT|ND_BONE_SELECT, basact->object);
					WM_event_add_notifier(C, NC_OBJECT|ND_BONE_ACTIVE, basact->object);
					
					/* in weightpaint, we use selected bone to select vertexgroup, so no switch to new active object */
					if(BASACT && BASACT->object->mode & OB_MODE_WEIGHT_PAINT) {
						/* prevent activating */
						basact= NULL;
					}

				}
				/* prevent bone selecting to pass on to object selecting */
				if(basact==BASACT)
					basact= NULL;
			}
		}
	}
	
	/* so, do we have something selected? */
	if(basact) {
		retval = 1;
		
		if(vc.obedit) {
			/* only do select */
			deselectall_except(scene, basact);
			ED_base_object_select(basact, BA_SELECT);
		}
		/* also prevent making it active on mouse selection */
		else if (BASE_SELECTABLE(v3d, basact)) {

			oldbasact= BASACT;
			
			if(!extend) {
				deselectall_except(scene, basact);
				ED_base_object_select(basact, BA_SELECT);
			}
			else if(0) {
				// XXX select_all_from_groups(basact);
			}
			else {
				if(basact->flag & SELECT) {
					if(basact==oldbasact)
						ED_base_object_select(basact, BA_DESELECT);
				}
				else ED_base_object_select(basact, BA_SELECT);
			}

			if(oldbasact != basact) {
				ED_base_object_activate(C, basact); /* adds notifier */
			}

			WM_event_add_notifier(C, NC_SCENE|ND_OB_SELECT, scene);
		}
	}

	return retval;
}

/* ********************  border and circle ************************************** */


int edge_inside_circle(short centx, short centy, short rad, short x1, short y1, short x2, short y2)
{
	int radsq= rad*rad;
	float v1[2], v2[2], v3[2];
	
	/* check points in circle itself */
	if( (x1-centx)*(x1-centx) + (y1-centy)*(y1-centy) <= radsq ) return 1;
	if( (x2-centx)*(x2-centx) + (y2-centy)*(y2-centy) <= radsq ) return 1;
	
	/* pointdistline */
	v3[0]= centx;
	v3[1]= centy;
	v1[0]= x1;
	v1[1]= y1;
	v2[0]= x2;
	v2[1]= y2;
	
	if( dist_to_line_segment_v2(v3, v1, v2) < (float)rad ) return 1;
	
	return 0;
}

static void do_nurbs_box_select__doSelect(void *userData, Nurb *UNUSED(nu), BPoint *bp, BezTriple *bezt, int beztindex, int x, int y)
{
	struct { ViewContext *vc; rcti *rect; int select; } *data = userData;
	Object *obedit= data->vc->obedit;
	Curve *cu= (Curve*)obedit->data;

	if (BLI_in_rcti(data->rect, x, y)) {
		if (bp) {
			bp->f1 = data->select?(bp->f1|SELECT):(bp->f1&~SELECT);
			if (bp == cu->lastsel && !(bp->f1 & 1)) cu->lastsel = NULL;
		} else {
			if (cu->drawflag & CU_HIDE_HANDLES) {
				/* can only be beztindex==0 here since handles are hidden */
				bezt->f1 = bezt->f2 = bezt->f3 = data->select?(bezt->f2|SELECT):(bezt->f2&~SELECT);
			} else {
				if (beztindex==0) {
					bezt->f1 = data->select?(bezt->f1|SELECT):(bezt->f1&~SELECT);
				} else if (beztindex==1) {
					bezt->f2 = data->select?(bezt->f2|SELECT):(bezt->f2&~SELECT);
				} else {
					bezt->f3 = data->select?(bezt->f3|SELECT):(bezt->f3&~SELECT);
				}
			}

			if (bezt == cu->lastsel && !(bezt->f2 & 1)) cu->lastsel = NULL;
		}
	}
}
static int do_nurbs_box_select(ViewContext *vc, rcti *rect, int select, int extend)
{
	struct { ViewContext *vc; rcti *rect; int select; } data;
	
	data.vc = vc;
	data.rect = rect;
	data.select = select;

	if (extend == 0 && select)
		CU_deselect_all(vc->obedit);

	ED_view3d_init_mats_rv3d(vc->obedit, vc->rv3d); /* for foreach's screen/vert projection */
	nurbs_foreachScreenVert(vc, do_nurbs_box_select__doSelect, &data);

	return OPERATOR_FINISHED;
}

static void do_lattice_box_select__doSelect(void *userData, BPoint *bp, int x, int y)
{
	struct { ViewContext vc; rcti *rect; int select; } *data = userData;

	if (BLI_in_rcti(data->rect, x, y)) {
		bp->f1 = data->select?(bp->f1|SELECT):(bp->f1&~SELECT);
	}
}
static int do_lattice_box_select(ViewContext *vc, rcti *rect, int select, int extend)
{
	struct { ViewContext vc; rcti *rect; int select, pass, done; } data;

	data.vc= *vc;
	data.rect = rect;
	data.select = select;

	if (extend == 0 && select)
		ED_setflagsLatt(vc->obedit, 0);

	ED_view3d_init_mats_rv3d(vc->obedit, vc->rv3d); /* for foreach's screen/vert projection */
	lattice_foreachScreenVert(vc, do_lattice_box_select__doSelect, &data);
	
	return OPERATOR_FINISHED;
}

static void do_mesh_box_select__doSelectVert(void *userData, BMVert *eve, int x, int y, int UNUSED(index))
{
	struct { ViewContext vc; rcti *rect; short select, pass, done; } *data = userData;

	if (BLI_in_rcti(data->rect, x, y)) {
		BM_Select(data->vc.em->bm, eve, data->select);
	}
}
static void do_mesh_box_select__doSelectEdge(void *userData, BMEdge *eed, int x0, int y0, int x1, int y1, int index)
{
	struct { ViewContext vc; rcti *rect; short select, pass, done; } *data = userData;

	if(EDBM_check_backbuf(bm_solidoffs+index)) {
		if (data->pass==0) {
			if (edge_fully_inside_rect(data->rect, x0, y0, x1, y1)) {
				BM_Select(data->vc.em->bm, eed, data->select);
				data->done = 1;
			}
		} else {
			if (edge_inside_rect(data->rect, x0, y0, x1, y1)) {
				BM_Select(data->vc.em->bm, eed, data->select);
			}
		}
	}
}
static void do_mesh_box_select__doSelectFace(void *userData, BMFace *efa, int x, int y, int UNUSED(index))
{
	struct { ViewContext vc; rcti *rect; short select, pass, done; } *data = userData;

	if (BLI_in_rcti(data->rect, x, y)) {
		BM_Select(data->vc.em->bm, efa, data->select);
	}
}
static int do_mesh_box_select(ViewContext *vc, rcti *rect, int select, int extend)
{
	struct { ViewContext vc; rcti *rect; short select, pass, done; } data;
	ToolSettings *ts= vc->scene->toolsettings;
	int bbsel;
	
	data.vc= *vc;
	data.rect = rect;
	data.select = select;
	data.pass = 0;
	data.done = 0;

	if (extend == 0 && select)
		EDBM_clear_flag_all(vc->em, BM_SELECT);

	/* for non zbuf projections, dont change the GL state */
	ED_view3d_init_mats_rv3d(vc->obedit, vc->rv3d);

	glLoadMatrixf(vc->rv3d->viewmat);
	bbsel= EDBM_init_backbuf_border(vc, rect->xmin, rect->ymin, rect->xmax, rect->ymax);

	if(ts->selectmode & SCE_SELECT_VERTEX) {
		if (bbsel) {
			EDBM_backbuf_checkAndSelectVerts(vc->em, select);
		} else {
			mesh_foreachScreenVert(vc, do_mesh_box_select__doSelectVert, &data, 1);
		}
	}
	if(ts->selectmode & SCE_SELECT_EDGE) {
			/* Does both bbsel and non-bbsel versions (need screen cos for both) */

		data.pass = 0;
		mesh_foreachScreenEdge(vc, do_mesh_box_select__doSelectEdge, &data, 0);

		if (data.done==0) {
			data.pass = 1;
			mesh_foreachScreenEdge(vc, do_mesh_box_select__doSelectEdge, &data, 0);
		}
	}
	
	if(ts->selectmode & SCE_SELECT_FACE) {
		if(bbsel) {
			EDBM_backbuf_checkAndSelectFaces(vc->em, select);
		} else {
			mesh_foreachScreenFace(vc, do_mesh_box_select__doSelectFace, &data);
		}
	}
	
	EDBM_free_backbuf();
		
	EDBM_selectmode_flush(vc->em);
	
	return OPERATOR_FINISHED;
}

static int do_meta_box_select(ViewContext *vc, rcti *rect, int select, int extend)
{
	MetaBall *mb = (MetaBall*)vc->obedit->data;
	MetaElem *ml;
	int a;

	unsigned int buffer[4*MAXPICKBUF];
	short hits;

	hits= view3d_opengl_select(vc, buffer, MAXPICKBUF, rect);

	if (extend == 0 && select) {
		for(ml= mb->editelems->first; ml; ml= ml->next) {
			ml->flag &= ~SELECT;
		}
	}
	
	for(ml= mb->editelems->first; ml; ml= ml->next) {
		for(a=0; a<hits; a++) {
			if(ml->selcol1==buffer[ (4 * a) + 3 ]) {
				ml->flag |= MB_SCALE_RAD;
				if(select)	ml->flag |= SELECT;
				else		ml->flag &= ~SELECT;
				break;
			}
			if(ml->selcol2==buffer[ (4 * a) + 3 ]) {
				ml->flag &= ~MB_SCALE_RAD;
				if(select)	ml->flag |= SELECT;
				else		ml->flag &= ~SELECT;
				break;
			}
		}
	}

	return OPERATOR_FINISHED;
}

static int do_armature_box_select(ViewContext *vc, rcti *rect, short select, short extend)
{
	bArmature *arm= vc->obedit->data;
	EditBone *ebone;
	int a;

	unsigned int buffer[4*MAXPICKBUF];
	short hits;

	hits= view3d_opengl_select(vc, buffer, MAXPICKBUF, rect);
	
	/* clear flag we use to detect point was affected */
	for(ebone= arm->edbo->first; ebone; ebone= ebone->next)
		ebone->flag &= ~BONE_DONE;
	
	if (extend==0 && select)
		ED_armature_deselect_all_visible(vc->obedit);

	/* first we only check points inside the border */
	for (a=0; a<hits; a++){
		int index = buffer[(4*a)+3];
		if (index!=-1) {
			ebone = BLI_findlink(arm->edbo, index & ~(BONESEL_ANY));
			if ((ebone->flag & BONE_UNSELECTABLE)==0) {
				if (index & BONESEL_TIP) {
					ebone->flag |= BONE_DONE;
					if (select)	ebone->flag |= BONE_TIPSEL;
					else		ebone->flag &= ~BONE_TIPSEL;
				}
				
				if (index & BONESEL_ROOT) {
					ebone->flag |= BONE_DONE;
					if (select)	ebone->flag |= BONE_ROOTSEL;
					else		ebone->flag &= ~BONE_ROOTSEL;
				}
			}
		}
	}
	
	/* now we have to flush tag from parents... */
	for(ebone= arm->edbo->first; ebone; ebone= ebone->next) {
		if(ebone->parent && (ebone->flag & BONE_CONNECTED)) {
			if(ebone->parent->flag & BONE_DONE)
				ebone->flag |= BONE_DONE;
		}
	}
	
	/* only select/deselect entire bones when no points where in the rect */
	for (a=0; a<hits; a++){
		int index = buffer[(4*a)+3];
		if (index!=-1) {
			ebone = BLI_findlink(arm->edbo, index & ~(BONESEL_ANY));
			if (index & BONESEL_BONE) {
				if ((ebone->flag & BONE_UNSELECTABLE)==0) {
					if(!(ebone->flag & BONE_DONE)) {
						if (select)
							ebone->flag |= (BONE_ROOTSEL|BONE_TIPSEL|BONE_SELECTED);
						else
							ebone->flag &= ~(BONE_ROOTSEL|BONE_TIPSEL|BONE_SELECTED);
					}
				}
			}
		}
	}
	
	ED_armature_sync_selection(arm->edbo);
	
	return OPERATOR_CANCELLED;
}

static int do_object_pose_box_select(bContext *C, ViewContext *vc, rcti *rect, int select, int extend)
{
	Bone *bone;
	Object *ob= vc->obact;
	unsigned int *vbuffer=NULL; /* selection buffer	*/
	unsigned int *col;			/* color in buffer	*/
	int bone_only;
	int bone_selected=0;
	int totobj= MAXPICKBUF;	// XXX solve later
	short hits;
	
	if((ob) && (ob->mode & OB_MODE_POSE))
		bone_only= 1;
	else
		bone_only= 0;
	
	if (extend == 0 && select) {
		if (bone_only) {
			CTX_DATA_BEGIN(C, bPoseChannel *, pchan, visible_pose_bones) {
				if ((pchan->bone->flag & BONE_UNSELECTABLE)==0) {
					pchan->bone->flag &= ~(BONE_SELECTED|BONE_TIPSEL|BONE_ROOTSEL);
				}
			}
			CTX_DATA_END;
		} else {
			object_deselect_all_visible(vc->scene, vc->v3d);
		}
	}

	/* selection buffer now has bones potentially too, so we add MAXPICKBUF */
	vbuffer = MEM_mallocN(4 * (totobj+MAXPICKBUF) * sizeof(unsigned int), "selection buffer");
	hits= view3d_opengl_select(vc, vbuffer, 4*(totobj+MAXPICKBUF), rect);
	/*
	LOGIC NOTES (theeth):
	The buffer and ListBase have the same relative order, which makes the selection
	very simple. Loop through both data sets at the same time, if the color
	is the same as the object, we have a hit and can move to the next color
	and object pair, if not, just move to the next object,
	keeping the same color until we have a hit.

	The buffer order is defined by OGL standard, hopefully no stupid GFX card
	does it incorrectly.
	*/

	if (hits>0) { /* no need to loop if there's no hit */
		Base *base;
		col = vbuffer + 3;
		
		for(base= vc->scene->base.first; base && hits; base= base->next) {
			if(BASE_SELECTABLE(vc->v3d, base)) {
				while (base->selcol == (*col & 0xFFFF)) {	/* we got an object */
					
					if(*col & 0xFFFF0000) {					/* we got a bone */
						bone = get_indexed_bone(base->object, *col & ~(BONESEL_ANY));
						if(bone) {
							if(select) {
								if ((bone->flag & BONE_UNSELECTABLE)==0) {
									bone->flag |= BONE_SELECTED;
									bone_selected=1;
// XXX									select_actionchannel_by_name(base->object->action, bone->name, 1);
								}
							}
							else {
								bArmature *arm= base->object->data;
								bone->flag &= ~BONE_SELECTED;
// XXX									select_actionchannel_by_name(base->object->action, bone->name, 0);
								if(arm->act_bone==bone)
									arm->act_bone= NULL;
								
							}
						}
					}
					else if(!bone_only) {
						if (select)
							ED_base_object_select(base, BA_SELECT);
						else
							ED_base_object_select(base, BA_DESELECT);
					}

					col+=4;	/* next color */
					hits--;
					if(hits==0) break;
				}
			}
			
			if (bone_selected) {
				WM_event_add_notifier(C, NC_OBJECT|ND_BONE_SELECT, base->object);
			}
		}

		WM_event_add_notifier(C, NC_SCENE|ND_OB_SELECT, vc->scene);

	}
	MEM_freeN(vbuffer);

	return hits > 0 ? OPERATOR_FINISHED : OPERATOR_CANCELLED;
}

static int view3d_borderselect_exec(bContext *C, wmOperator *op)
{
	ViewContext vc;
	rcti rect;
	short extend;
	short select;

	int ret= OPERATOR_CANCELLED;

	view3d_operator_needs_opengl(C);

	/* setup view context for argument to callbacks */
	view3d_set_viewcontext(C, &vc);
	
	select= (RNA_int_get(op->ptr, "gesture_mode")==GESTURE_MODAL_SELECT);
	rect.xmin= RNA_int_get(op->ptr, "xmin");
	rect.ymin= RNA_int_get(op->ptr, "ymin");
	rect.xmax= RNA_int_get(op->ptr, "xmax");
	rect.ymax= RNA_int_get(op->ptr, "ymax");
	extend = RNA_boolean_get(op->ptr, "extend");

	if(vc.obedit) {
		switch(vc.obedit->type) {
		case OB_MESH:
			vc.em= ((Mesh *)vc.obedit->data)->edit_btmesh;
			ret= do_mesh_box_select(&vc, &rect, select, extend);
//			if (EM_texFaceCheck())
			if(ret & OPERATOR_FINISHED) {
				WM_event_add_notifier(C, NC_GEOM|ND_SELECT, vc.obedit->data);
			}
			break;
		case OB_CURVE:
		case OB_SURF:
			ret= do_nurbs_box_select(&vc, &rect, select, extend);
			break;
		case OB_MBALL:
			ret= do_meta_box_select(&vc, &rect, select, extend);
			break;
		case OB_ARMATURE:
			ret= do_armature_box_select(&vc, &rect, select, extend);
			if(ret & OPERATOR_FINISHED) {
				WM_event_add_notifier(C, NC_OBJECT|ND_BONE_SELECT, vc.obedit);
			}
			break;
		case OB_LATTICE:
			ret= do_lattice_box_select(&vc, &rect, select, extend);		
			if(ret & OPERATOR_FINISHED) {
				WM_event_add_notifier(C, NC_GEOM|ND_SELECT, vc.obedit->data);
			}
			break;			
		default:
			assert(!"border select on incorrect object type");
		}
	}
	else {	/* no editmode, unified for bones and objects */
		if(vc.obact && vc.obact->mode & OB_MODE_SCULPT) {
			/* pass */
		}
		else if(vc.obact && paint_facesel_test(vc.obact)) {
			ret= do_paintface_box_select(&vc, &rect, select, extend);
		}
		else if(vc.obact && vc.obact->mode & OB_MODE_PARTICLE_EDIT) {
			ret= PE_border_select(C, &rect, select, extend);
		}
		else { /* object mode with none active */
			ret= do_object_pose_box_select(C, &vc, &rect, select, extend);
		}
	}

	return ret;
} 


/* *****************Selection Operators******************* */

/* ****** Border Select ****** */
void VIEW3D_OT_select_border(wmOperatorType *ot)
{
	/* identifiers */
	ot->name= "Border Select";
	ot->description= "Select items using border selection";
	ot->idname= "VIEW3D_OT_select_border";
	
	/* api callbacks */
	ot->invoke= WM_border_select_invoke;
	ot->exec= view3d_borderselect_exec;
	ot->modal= WM_border_select_modal;
	ot->poll= view3d_selectable_data;
	ot->cancel= WM_border_select_cancel;
	
	/* flags */
	ot->flag= OPTYPE_UNDO;
	
	/* rna */
	WM_operator_properties_gesture_border(ot, TRUE);
}

/* ****** Mouse Select ****** */


static int view3d_select_invoke(bContext *C, wmOperator *op, wmEvent *event)
{
	Object *obedit= CTX_data_edit_object(C);
	Object *obact= CTX_data_active_object(C);
	short extend= RNA_boolean_get(op->ptr, "extend");
	short center= RNA_boolean_get(op->ptr, "center");
	short enumerate= RNA_boolean_get(op->ptr, "enumerate");
	int	retval = 0;

	view3d_operator_needs_opengl(C);
	
	if(obedit) {
		if(obedit->type==OB_MESH)
			retval = mouse_mesh(C, event->mval, extend);
		else if(obedit->type==OB_ARMATURE)
			retval = mouse_armature(C, event->mval, extend);
		else if(obedit->type==OB_LATTICE)
			retval = mouse_lattice(C, event->mval, extend);
		else if(ELEM(obedit->type, OB_CURVE, OB_SURF))
			retval = mouse_nurb(C, event->mval, extend);
		else if(obedit->type==OB_MBALL)
			retval = mouse_mball(C, event->mval, extend);
			
	}
	else if(obact && obact->mode & OB_MODE_SCULPT)
		return OPERATOR_CANCELLED;
	else if(obact && obact->mode & OB_MODE_PARTICLE_EDIT)
		return PE_mouse_particles(C, event->mval, extend);
	else if(obact && paint_facesel_test(obact))
		retval = paintface_mouse_select(C, obact, event->mval, extend);
	else
		retval = mouse_select(C, event->mval, extend, center, enumerate);

	/* passthrough allows tweaks
	 * FINISHED to signal one operator worked
	 * */
	if (retval)
		return OPERATOR_PASS_THROUGH|OPERATOR_FINISHED;
	else
		return OPERATOR_PASS_THROUGH; /* nothing selected, just passthrough */
}

void VIEW3D_OT_select(wmOperatorType *ot)
{
	/* identifiers */
	ot->name= "Activate/Select";
	ot->description= "Activate/select item(s)";
	ot->idname= "VIEW3D_OT_select";
	
	/* api callbacks */
	ot->invoke= view3d_select_invoke;
	ot->poll= ED_operator_view3d_active;
	
	/* flags */
	ot->flag= OPTYPE_UNDO;
	
	/* properties */
	RNA_def_boolean(ot->srna, "extend", 0, "Extend", "Extend selection instead of deselecting everything first.");
	RNA_def_boolean(ot->srna, "center", 0, "Center", "Use the object center when selecting (object mode only).");
	RNA_def_boolean(ot->srna, "enumerate", 0, "Enumerate", "List objects under the mouse (object mode only).");
}


/* -------------------- circle select --------------------------------------------- */

static void mesh_circle_doSelectVert(void *userData, BMVert *eve, int x, int y, int UNUSED(index))
{
	struct {ViewContext *vc; short select; int mval[2]; float radius; } *data = userData;
	int mx = x - data->mval[0], my = y - data->mval[1];
	float r = sqrt(mx*mx + my*my);

	if (r<=data->radius) {
		BM_Select(data->vc->em->bm, eve, data->select);
	}
}
static void mesh_circle_doSelectEdge(void *userData, BMEdge *eed, int x0, int y0, int x1, int y1, int UNUSED(index))
{
	struct {ViewContext *vc; short select; int mval[2]; float radius; } *data = userData;

	if (edge_inside_circle(data->mval[0], data->mval[1], (short) data->radius, x0, y0, x1, y1)) {
		BM_Select(data->vc->em->bm, eed, data->select);
	}
}
static void mesh_circle_doSelectFace(void *userData, BMFace *efa, int x, int y, int UNUSED(index))
{
	struct {ViewContext *vc; short select; int mval[2]; float radius; } *data = userData;
	int mx = x - data->mval[0], my = y - data->mval[1];
	float r = sqrt(mx*mx + my*my);
	
	if (r<=data->radius) {
		BM_Select(data->vc->em->bm, efa, data->select);
	}
}

static void mesh_circle_select(ViewContext *vc, int select, const int mval[2], float rad)
{
	ToolSettings *ts= vc->scene->toolsettings;
	int bbsel;
	struct {ViewContext *vc; short select; int mval[2]; float radius; } data;
	
	bbsel= EDBM_init_backbuf_circle(vc, mval[0], mval[1], (short)(rad+1.0));
	ED_view3d_init_mats_rv3d(vc->obedit, vc->rv3d); /* for foreach's screen/vert projection */

	vc->em= ((Mesh *)vc->obedit->data)->edit_btmesh;

	data.vc = vc;
	data.select = select;
	data.mval[0] = mval[0];
	data.mval[1] = mval[1];
	data.radius = rad;

	if(ts->selectmode & SCE_SELECT_VERTEX) {
		if(bbsel) {
			EDBM_backbuf_checkAndSelectVerts(vc->em, select==LEFTMOUSE);
		} else {
			mesh_foreachScreenVert(vc, mesh_circle_doSelectVert, &data, 1);
		}
	}

	if(ts->selectmode & SCE_SELECT_EDGE) {
		if (bbsel) {
			EDBM_backbuf_checkAndSelectEdges(vc->em, select==LEFTMOUSE);
		} else {
			mesh_foreachScreenEdge(vc, mesh_circle_doSelectEdge, &data, 0);
		}
	}
	
	if(ts->selectmode & SCE_SELECT_FACE) {
		if(bbsel) {
			EDBM_backbuf_checkAndSelectFaces(vc->em, select==LEFTMOUSE);
		} else {
			mesh_foreachScreenFace(vc, mesh_circle_doSelectFace, &data);
		}
	}

	EDBM_free_backbuf();
	EDBM_selectmode_flush(vc->em);
}

static void paint_facesel_circle_select(ViewContext *vc, int select, const int mval[2], float rad)
{
	Object *ob= vc->obact;
	Mesh *me = ob?ob->data:NULL;
	int bbsel;

	if (me) {
		bm_vertoffs= me->totpoly+1;	/* max index array */

		bbsel= EDBM_init_backbuf_circle(vc, mval[0], mval[1], (short)(rad+1.0));
		EDBM_backbuf_checkAndSelectTFaces(me, select==LEFTMOUSE);
		EDBM_free_backbuf();
	}
}


static void nurbscurve_circle_doSelect(void *userData, Nurb *UNUSED(nu), BPoint *bp, BezTriple *bezt, int beztindex, int x, int y)
{
	struct {ViewContext *vc; short select; int mval[2]; float radius; } *data = userData;
	int mx = x - data->mval[0], my = y - data->mval[1];
	float r = sqrt(mx*mx + my*my);
	Object *obedit= data->vc->obedit;
	Curve *cu= (Curve*)obedit->data;

	if (r<=data->radius) {
		if (bp) {
			bp->f1 = data->select?(bp->f1|SELECT):(bp->f1&~SELECT);

			if (bp == cu->lastsel && !(bp->f1 & 1)) cu->lastsel = NULL;
		} else {
			if (cu->drawflag & CU_HIDE_HANDLES) {
				/* can only be beztindex==0 here since handles are hidden */
				bezt->f1 = bezt->f2 = bezt->f3 = data->select?(bezt->f2|SELECT):(bezt->f2&~SELECT);
			} else {
				if (beztindex==0) {
					bezt->f1 = data->select?(bezt->f1|SELECT):(bezt->f1&~SELECT);
				} else if (beztindex==1) {
					bezt->f2 = data->select?(bezt->f2|SELECT):(bezt->f2&~SELECT);
				} else {
					bezt->f3 = data->select?(bezt->f3|SELECT):(bezt->f3&~SELECT);
				}
			}

			if (bezt == cu->lastsel && !(bezt->f2 & 1)) cu->lastsel = NULL;
		}
	}
}
static void nurbscurve_circle_select(ViewContext *vc, int select, const int mval[2], float rad)
{
	struct {ViewContext *vc; short select; int mval[2]; float radius; } data;

	/* set vc-> edit data */
	
	data.select = select;
	data.mval[0] = mval[0];
	data.mval[1] = mval[1];
	data.radius = rad;
	data.vc = vc;

	ED_view3d_init_mats_rv3d(vc->obedit, vc->rv3d); /* for foreach's screen/vert projection */
	nurbs_foreachScreenVert(vc, nurbscurve_circle_doSelect, &data);
}


static void latticecurve_circle_doSelect(void *userData, BPoint *bp, int x, int y)
{
	struct {ViewContext *vc; short select; int mval[2]; float radius; } *data = userData;
	int mx = x - data->mval[0], my = y - data->mval[1];
	float r = sqrt(mx*mx + my*my);

	if (r<=data->radius) {
		bp->f1 = data->select?(bp->f1|SELECT):(bp->f1&~SELECT);
	}
}
static void lattice_circle_select(ViewContext *vc, int select, const int mval[2], float rad)
{
	struct {ViewContext *vc; short select; int mval[2]; float radius; } data;

	/* set vc-> edit data */
	
	data.select = select;
	data.mval[0] = mval[0];
	data.mval[1] = mval[1];
	data.radius = rad;

	ED_view3d_init_mats_rv3d(vc->obedit, vc->rv3d); /* for foreach's screen/vert projection */
	lattice_foreachScreenVert(vc, latticecurve_circle_doSelect, &data);
}


// NOTE: pose-bone case is copied from editbone case...
static short pchan_circle_doSelectJoint(void *userData, bPoseChannel *pchan, int x, int y)
{
	struct {ViewContext *vc; short select; int mval[2]; float radius; } *data = userData;
	int mx = x - data->mval[0], my = y - data->mval[1];
	float r = sqrt(mx*mx + my*my);
	
	if (r <= data->radius) {
		if (data->select)
			pchan->bone->flag |= BONE_SELECTED;
		else
			pchan->bone->flag &= ~BONE_SELECTED;
		return 1;
	}
	return 0;
}
static void pose_circle_select(ViewContext *vc, int select, const int mval[2], float rad)
{
	struct {ViewContext *vc; short select; int mval[2]; float radius; } data;
	bPose *pose = vc->obact->pose;
	bPoseChannel *pchan;
	int change= FALSE;
	
	/* set vc->edit data */
	data.select = select;
	data.mval[0] = mval[0];
	data.mval[1] = mval[1];
	data.radius = rad;

	ED_view3d_init_mats_rv3d(vc->obact, vc->rv3d); /* for foreach's screen/vert projection */
	
	/* check each PoseChannel... */
	// TODO: could be optimised at some point
	for (pchan = pose->chanbase.first; pchan; pchan = pchan->next) {
		short sco1[2], sco2[2], didpoint=0;
		float vec[3];
		
		/* project head location to screenspace */
		mul_v3_m4v3(vec, vc->obact->obmat, pchan->pose_head);
		project_short(vc->ar, vec, sco1);
		
		/* project tail location to screenspace */
		mul_v3_m4v3(vec, vc->obact->obmat, pchan->pose_tail);
		project_short(vc->ar, vec, sco2);
		
		/* check if the head and/or tail is in the circle 
		 *	- the call to check also does the selection already
		 */
		if (pchan_circle_doSelectJoint(&data, pchan, sco1[0], sco1[1]))
			didpoint= 1;
		if (pchan_circle_doSelectJoint(&data, pchan, sco2[0], sco2[1]))
			didpoint= 1;
		
		change |= didpoint;
	}

	if (change) {
		WM_main_add_notifier(NC_OBJECT|ND_BONE_SELECT, vc->obact);
	}
}

static short armature_circle_doSelectJoint(void *userData, EditBone *ebone, int x, int y, short head)
{
	struct {ViewContext *vc; short select; int mval[2]; float radius; } *data = userData;
	int mx = x - data->mval[0], my = y - data->mval[1];
	float r = sqrt(mx*mx + my*my);
	
	if (r <= data->radius) {
		if (head) {
			if (data->select)
				ebone->flag |= BONE_ROOTSEL;
			else 
				ebone->flag &= ~BONE_ROOTSEL;
		}
		else {
			if (data->select)
				ebone->flag |= BONE_TIPSEL;
			else 
				ebone->flag &= ~BONE_TIPSEL;
		}
		return 1;
	}
	return 0;
}
static void armature_circle_select(ViewContext *vc, int select, const int mval[2], float rad)
{
	struct {ViewContext *vc; short select, mval[2]; float radius; } data;
	bArmature *arm= vc->obedit->data;
	EditBone *ebone;
	int change= FALSE;
	
	/* set vc->edit data */
	data.select = select;
	data.mval[0] = mval[0];
	data.mval[1] = mval[1];
	data.radius = rad;

	ED_view3d_init_mats_rv3d(vc->obedit, vc->rv3d); /* for foreach's screen/vert projection */
	
	/* check each EditBone... */
	// TODO: could be optimised at some point
	for (ebone= arm->edbo->first; ebone; ebone=ebone->next) {
		short sco1[2], sco2[2], didpoint=0;
		float vec[3];
		
		/* project head location to screenspace */
		mul_v3_m4v3(vec, vc->obedit->obmat, ebone->head);
		project_short(vc->ar, vec, sco1);
		
		/* project tail location to screenspace */
		mul_v3_m4v3(vec, vc->obedit->obmat, ebone->tail);
		project_short(vc->ar, vec, sco2);
		
		/* check if the head and/or tail is in the circle 
		 *	- the call to check also does the selection already
		 */
		if (armature_circle_doSelectJoint(&data, ebone, sco1[0], sco1[1], 1))
			didpoint= 1;
		if (armature_circle_doSelectJoint(&data, ebone, sco2[0], sco2[1], 0))
			didpoint= 1;
			
		/* only if the endpoints didn't get selected, deal with the middle of the bone too */
		// XXX should we just do this always?
		if ( (didpoint==0) && edge_inside_circle(mval[0], mval[1], rad, sco1[0], sco1[1], sco2[0], sco2[1]) ) {
			if (select) 
				ebone->flag |= BONE_TIPSEL|BONE_ROOTSEL|BONE_SELECTED;
			else 
				ebone->flag &= ~(BONE_SELECTED|BONE_TIPSEL|BONE_ROOTSEL);
			change= TRUE;
		}
		
		change |= didpoint;
	}

	if(change) {
		ED_armature_sync_selection(arm->edbo);
		ED_armature_validate_active(arm);
		WM_main_add_notifier(NC_OBJECT|ND_BONE_SELECT, vc->obedit);
	}
}

/** Callbacks for circle selection in Editmode */

static void obedit_circle_select(ViewContext *vc, short select, const int mval[2], float rad)
{
	switch(vc->obedit->type) {		
	case OB_MESH:
		mesh_circle_select(vc, select, mval, rad);
		break;
	case OB_CURVE:
	case OB_SURF:
		nurbscurve_circle_select(vc, select, mval, rad);
		break;
	case OB_LATTICE:
		lattice_circle_select(vc, select, mval, rad);
		break;
	case OB_ARMATURE:
		armature_circle_select(vc, select, mval, rad);
		break;
	default:
		return;
	}
}

/* not a real operator, only for circle test */
static int view3d_circle_select_exec(bContext *C, wmOperator *op)
{
	ScrArea *sa= CTX_wm_area(C);
	ARegion *ar= CTX_wm_region(C);
	Scene *scene= CTX_data_scene(C);
	Object *obact= CTX_data_active_object(C);
	View3D *v3d= sa->spacedata.first;
	int x= RNA_int_get(op->ptr, "x");
	int y= RNA_int_get(op->ptr, "y");
	int radius= RNA_int_get(op->ptr, "radius");
	int gesture_mode= RNA_int_get(op->ptr, "gesture_mode");
	int select;
	
	select= (gesture_mode==GESTURE_MODAL_SELECT);

	if( CTX_data_edit_object(C) || paint_facesel_test(obact) ||
		(obact && (obact->mode & (OB_MODE_PARTICLE_EDIT|OB_MODE_POSE))) )
	{
		ViewContext vc;
		int mval[2];
		
		view3d_operator_needs_opengl(C);
		
		view3d_set_viewcontext(C, &vc);
		mval[0]= x;
		mval[1]= y;

		if(CTX_data_edit_object(C)) {
			obedit_circle_select(&vc, select, mval, (float)radius);
			WM_event_add_notifier(C, NC_GEOM|ND_SELECT, obact->data);
		}
		else if(paint_facesel_test(obact)) {
			paint_facesel_circle_select(&vc, select, mval, (float)radius);
			WM_event_add_notifier(C, NC_GEOM|ND_SELECT, obact->data);
		}
		else if(obact->mode & OB_MODE_POSE)
			pose_circle_select(&vc, select, mval, (float)radius);
		else
			return PE_circle_select(C, select, mval, (float)radius);
	}
	else if(obact && obact->mode & OB_MODE_SCULPT) {
		return OPERATOR_CANCELLED;
	}
	else {
		Base *base;
		select= select?BA_SELECT:BA_DESELECT;
		for(base= FIRSTBASE; base; base= base->next) {
			if(BASE_SELECTABLE(v3d, base)) {
				project_short(ar, base->object->obmat[3], &base->sx);
				if(base->sx!=IS_CLIPPED) {
					int dx= base->sx-x;
					int dy= base->sy-y;
					if( dx*dx + dy*dy < radius*radius)
						ED_base_object_select(base, select);
				}
			}
		}
		
		WM_event_add_notifier(C, NC_SCENE|ND_OB_SELECT, CTX_data_scene(C));
	}
	
	return OPERATOR_FINISHED;
}

void VIEW3D_OT_select_circle(wmOperatorType *ot)
{
	ot->name= "Circle Select";
	ot->description= "Select items using circle selection";
	ot->idname= "VIEW3D_OT_select_circle";
	
	ot->invoke= WM_gesture_circle_invoke;
	ot->modal= WM_gesture_circle_modal;
	ot->exec= view3d_circle_select_exec;
	ot->poll= view3d_selectable_data;
	ot->cancel= WM_gesture_circle_cancel;
	
	/* flags */
	ot->flag= OPTYPE_UNDO;
	
	RNA_def_int(ot->srna, "x", 0, INT_MIN, INT_MAX, "X", "", INT_MIN, INT_MAX);
	RNA_def_int(ot->srna, "y", 0, INT_MIN, INT_MAX, "Y", "", INT_MIN, INT_MAX);
	RNA_def_int(ot->srna, "radius", 0, INT_MIN, INT_MAX, "Radius", "", INT_MIN, INT_MAX);
	RNA_def_int(ot->srna, "gesture_mode", 0, INT_MIN, INT_MAX, "Event Type", "", INT_MIN, INT_MAX);
}<|MERGE_RESOLUTION|>--- conflicted
+++ resolved
@@ -499,15 +499,9 @@
 	
 	if(ts->selectmode & SCE_SELECT_VERTEX) {
 		if (bbsel) {
-<<<<<<< HEAD
 			EDBM_backbuf_checkAndSelectVerts(vc->em, select);
-		} else {
-			ED_view3d_init_mats_rv3d(vc->obedit, vc->rv3d); /* for foreach's screen/vert projection */
-=======
-			EM_backbuf_checkAndSelectVerts(vc->em, select);
 		}
 		else {
->>>>>>> d4ae38cc
 			mesh_foreachScreenVert(vc, do_lasso_select_mesh__doSelectVert, &data, 1);
 		}
 	}
@@ -524,15 +518,9 @@
 	
 	if(ts->selectmode & SCE_SELECT_FACE) {
 		if (bbsel) {
-<<<<<<< HEAD
 			EDBM_backbuf_checkAndSelectFaces(vc->em, select);
-		} else {
-			ED_view3d_init_mats_rv3d(vc->obedit, vc->rv3d); /* for foreach's screen/vert projection */
-=======
-			EM_backbuf_checkAndSelectFaces(vc->em, select);
 		}
 		else {
->>>>>>> d4ae38cc
 			mesh_foreachScreenFace(vc, do_lasso_select_mesh__doSelectFace, &data);
 		}
 	}
