--- conflicted
+++ resolved
@@ -2271,13 +2271,9 @@
 	}
 	else if (obact && obact->mode & OB_MODE_PARTICLE_EDIT)
 		return PE_mouse_particles(C, location, extend, deselect, toggle);
-<<<<<<< HEAD
 	else if (obact && obact->mode & OB_MODE_FRACTURE)
 		retval = ED_fracture_pick_shard(C, location, extend, deselect, toggle);
-	else if (obact && paint_facesel_test(obact))
-=======
 	else if (obact && BKE_paint_select_face_test(obact))
->>>>>>> d0505771
 		retval = paintface_mouse_select(C, obact, location, extend, deselect, toggle);
 	else if (BKE_paint_select_vert_test(obact))
 		retval = mouse_weight_paint_vertex_select(C, location, extend, deselect, toggle, obact);
