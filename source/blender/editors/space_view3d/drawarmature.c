--- conflicted
+++ resolved
@@ -1741,12 +1741,6 @@
 					const bool use_custom = (pchan->custom) && !(arm->flag & ARM_NO_CUSTOM);
 					
 					/* skip drawing in that case */
-<<<<<<< HEAD
-					if (use_custom && pchan->custom_fmap)
-						continue;
-					
-=======
->>>>>>> f902bbad
 					glPushMatrix();
 					
 					if (use_custom && pchan->custom_tx) {
@@ -1846,7 +1840,7 @@
 			    ((G.f & G_PICKSEL) == 0 || (bone->flag & BONE_UNSELECTABLE) == 0) )
 			{
 				if (bone->layer & arm->layer) {
-					if (pchan->custom && !pchan->custom_fmap) {
+					if (pchan->custom) {
 						if ((dt < OB_SOLID) || (bone->flag & BONE_DRAWWIRE)) {
 							glPushMatrix();
 							
