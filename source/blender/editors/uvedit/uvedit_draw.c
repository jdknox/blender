--- conflicted
+++ resolved
@@ -45,16 +45,9 @@
 
 #include "BKE_DerivedMesh.h"
 #include "BKE_mesh.h"
-<<<<<<< HEAD
-#include "BKE_utildefines.h"
 #include "BKE_tessmesh.h"
 
-#include "BLI_math.h"
-#include "BLI_editVert.h"
 #include "BLI_array.h"
-=======
-
->>>>>>> 2198cfdb
 
 #include "BIF_gl.h"
 #include "BIF_glutil.h"
@@ -431,11 +424,7 @@
 	}
 }
 
-<<<<<<< HEAD
-static void draw_uvs_other(SpaceImage *sima, Scene *scene, Object *obedit, MTexPoly *activetf)
-=======
-static void draw_uvs_other(Scene *scene, Object *obedit, MTFace *activetf)
->>>>>>> 2198cfdb
+static void draw_uvs_other(Scene *scene, Object *obedit, MTexPoly *activetf)
 {
 	Base *base;
 	Image *curimage;
@@ -490,12 +479,8 @@
 	DerivedMesh *finaldm, *cagedm;
 	unsigned char col1[4], col2[4];
 	float pointsize;
-<<<<<<< HEAD
-	int drawfaces, interpedges, lastsel, sel;
+	int drawfaces, interpedges;
 	int i;
-=======
-	int drawfaces, interpedges;
->>>>>>> 2198cfdb
 	Image *ima= sima->image;
  	
 	em= me->edit_btmesh;
