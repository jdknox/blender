/**
 * $Id$
 *
 * ***** BEGIN GPL LICENSE BLOCK *****
 *
 * This program is free software; you can redistribute it and/or
 * modify it under the terms of the GNU General Public License
 * as published by the Free Software Foundation; either version 2
 * of the License, or (at your option) any later version.
 *
 * This program is distributed in the hope that it will be useful,
 * but WITHOUT ANY WARRANTY; without even the implied warranty of
 * MERCHANTABILITY or FITNESS FOR A PARTICULAR PURPOSE.  See the
 * GNU General Public License for more details.
 *
 * You should have received a copy of the GNU General Public License
 * along with this program; if not, write to the Free Software Foundation,
 * Inc., 59 Temple Place - Suite 330, Boston, MA  02111-1307, USA.
 *
 * The Original Code is Copyright (C) 2001-2002 by NaN Holding BV.
 * All rights reserved.
 *
 * The Original Code is: all of this file.
 *
 * Contributor(s): none yet.
 *
 * ***** END GPL LICENSE BLOCK *****
 * Convert blender data to ketsji
 */

#ifdef HAVE_CONFIG_H
#include <config.h>
#endif

#ifdef WIN32
#pragma warning (disable : 4786)
#endif

#include <math.h>

#include "BL_BlenderDataConversion.h"
#include "KX_BlenderGL.h"
#include "KX_BlenderScalarInterpolator.h"

#include "RAS_IPolygonMaterial.h"
#include "KX_PolygonMaterial.h"

// Expressions
#include "ListValue.h"
#include "IntValue.h"
// Collision & Fuzzics LTD

#include "PHY_Pro.h"


#include "KX_Scene.h"
#include "KX_GameObject.h"
#include "RAS_FramingManager.h"
#include "RAS_MeshObject.h"

#include "KX_ConvertActuators.h"
#include "KX_ConvertControllers.h"
#include "KX_ConvertSensors.h"

#include "SCA_LogicManager.h"
#include "SCA_EventManager.h"
#include "SCA_TimeEventManager.h"
#include "KX_Light.h"
#include "KX_Camera.h"
#include "KX_EmptyObject.h"
#include "MT_Point3.h"
#include "MT_Transform.h"
#include "MT_MinMax.h"
#include "SCA_IInputDevice.h"
#include "RAS_TexMatrix.h"
#include "RAS_ICanvas.h"
#include "RAS_MaterialBucket.h"
//#include "KX_BlenderPolyMaterial.h"
#include "RAS_Polygon.h"
#include "RAS_TexVert.h"
#include "RAS_BucketManager.h"
#include "RAS_IRenderTools.h"
#include "BL_Material.h"
#include "KX_BlenderMaterial.h"
#include "BL_Texture.h"

#include "DNA_action_types.h"
#include "BKE_main.h"
#include "BKE_global.h"
#include "BKE_object.h"
#include "BKE_scene.h"
#include "BL_SkinMeshObject.h"
#include "BL_ModifierDeformer.h"
#include "BL_ShapeDeformer.h"
#include "BL_SkinDeformer.h"
#include "BL_MeshDeformer.h"
//#include "BL_ArmatureController.h"

#include "BlenderWorldInfo.h"

#include "KX_KetsjiEngine.h"
#include "KX_BlenderSceneConverter.h"

// AUD_XXX
//#include"SND_Scene.h"
//#include "SND_SoundListener.h"

/* This little block needed for linking to Blender... */
#ifdef WIN32
#include "BLI_winstuff.h"
#endif

/* This list includes only data type definitions */
#include "DNA_object_types.h"
#include "DNA_material_types.h"
#include "DNA_texture_types.h"
#include "DNA_image_types.h"
#include "DNA_lamp_types.h"
#include "DNA_group_types.h"
#include "DNA_scene_types.h"
#include "DNA_camera_types.h"
#include "DNA_property_types.h"
#include "DNA_text_types.h"
#include "DNA_sensor_types.h"
#include "DNA_controller_types.h"
#include "DNA_actuator_types.h"
#include "DNA_mesh_types.h"
#include "DNA_meshdata_types.h"
#include "DNA_view3d_types.h"
#include "DNA_world_types.h"
#include "DNA_sound_types.h"
#include "DNA_key_types.h"
#include "DNA_armature_types.h"
#include "DNA_object_force.h"

#include "MEM_guardedalloc.h"
#include "BKE_utildefines.h"
#include "BKE_key.h"
#include "BKE_mesh.h"
#include "MT_Point3.h"

#include "BLI_arithb.h"

extern "C" {
#include "BKE_customdata.h"
#include "BKE_cdderivedmesh.h"
#include "BKE_DerivedMesh.h"
}

#include "BKE_material.h" /* give_current_material */
/* end of blender include block */

#include "KX_BlenderInputDevice.h"
#include "KX_ConvertProperties.h"
#include "KX_HashedPtr.h"


#include "KX_ScalarInterpolator.h"

#include "KX_IpoConvert.h"
#include "SYS_System.h"

#include "SG_Node.h"
#include "SG_BBox.h"
#include "SG_Tree.h"

#include "KX_ConvertPhysicsObject.h"
#ifdef USE_BULLET
#include "CcdPhysicsEnvironment.h"
#include "CcdGraphicController.h"
#endif
#include "KX_MotionState.h"

// This file defines relationships between parents and children
// in the game engine.

#include "KX_SG_NodeRelationships.h"
#include "KX_SG_BoneParentNodeRelationship.h"

#include "BL_ArmatureObject.h"
#include "BL_DeformableGameObject.h"

#ifdef __cplusplus
extern "C" {
#endif
//XXX #include "BSE_headerbuttons.h"
//XXX void update_for_newframe();
//void scene_update_for_newframe(struct Scene *sce, unsigned int lay);
//#include "BKE_ipo.h"
//void do_all_data_ipos(void);
#ifdef __cplusplus
}
#endif

static int default_face_mode = TF_DYNAMIC;

static unsigned int KX_rgbaint2uint_new(unsigned int icol)
{
	union
	{
		unsigned int integer;
		unsigned char cp[4];
	} out_color, in_color;

	in_color.integer = icol;
	out_color.cp[0] = in_color.cp[3]; // red
	out_color.cp[1] = in_color.cp[2]; // green
	out_color.cp[2] = in_color.cp[1]; // blue
	out_color.cp[3] = in_color.cp[0]; // alpha

	return out_color.integer;
}

/* Now the real converting starts... */
static unsigned int KX_Mcol2uint_new(MCol col)
{
	/* color has to be converted without endian sensitivity. So no shifting! */
	union
	{
		MCol col;
		unsigned int integer;
		unsigned char cp[4];
	} out_color, in_color;

	in_color.col = col;
	out_color.cp[0] = in_color.cp[3]; // red
	out_color.cp[1] = in_color.cp[2]; // green
	out_color.cp[2] = in_color.cp[1]; // blue
	out_color.cp[3] = in_color.cp[0]; // alpha

	return out_color.integer;
}

static void SetDefaultFaceType(Scene* scene)
{
	default_face_mode = TF_DYNAMIC;
	Scene *sce;
	Base *base;

	for(SETLOOPER(scene,base))
	{
		if (base->object->type == OB_LAMP)
		{
			default_face_mode = TF_DYNAMIC|TF_LIGHT;
			return;
		}
	}
}


// --
static void GetRGB(short type,
	MFace* mface,
	MCol* mmcol,
	Material *mat,
	unsigned int &c0,
	unsigned int &c1,
	unsigned int &c2,
	unsigned int &c3)
{
	unsigned int color = 0xFFFFFFFFL;
	switch(type)
	{
		case 0:	// vertex colors
		{
			if(mmcol) {
				c0 = KX_Mcol2uint_new(mmcol[0]);
				c1 = KX_Mcol2uint_new(mmcol[1]);
				c2 = KX_Mcol2uint_new(mmcol[2]);
				if (mface->v4)
					c3 = KX_Mcol2uint_new(mmcol[3]);
			}else // backup white
			{
				c0 = KX_rgbaint2uint_new(color);
				c1 = KX_rgbaint2uint_new(color);
				c2 = KX_rgbaint2uint_new(color);
				if (mface->v4)
					c3 = KX_rgbaint2uint_new( color );
			}
		} break;


		case 1: // material rgba
		{
			if (mat) {
				union {
					unsigned char cp[4];
					unsigned int integer;
				} col_converter;
				col_converter.cp[3] = (unsigned char) (mat->r*255.0);
				col_converter.cp[2] = (unsigned char) (mat->g*255.0);
				col_converter.cp[1] = (unsigned char) (mat->b*255.0);
				col_converter.cp[0] = (unsigned char) (mat->alpha*255.0);
				color = col_converter.integer;
			}
			c0 = KX_rgbaint2uint_new(color);
			c1 = KX_rgbaint2uint_new(color);
			c2 = KX_rgbaint2uint_new(color);
			if (mface->v4)
				c3 = KX_rgbaint2uint_new(color);
		} break;

		default: // white
		{
			c0 = KX_rgbaint2uint_new(color);
			c1 = KX_rgbaint2uint_new(color);
			c2 = KX_rgbaint2uint_new(color);
			if (mface->v4)
				c3 = KX_rgbaint2uint_new(color);
		} break;
	}
}

typedef struct MTF_localLayer
{
	MTFace *face;
	const char *name;
}MTF_localLayer;

// ------------------------------------
bool ConvertMaterial(
	BL_Material *material,
	Material *mat,
	MTFace* tface,
	const char *tfaceName,
<<<<<<< HEAD
	MFace* mface,
	MCol* mmcol,
	int lightlayer,
=======
	MFace* mface, 
	MCol* mmcol,
>>>>>>> c5f0be6d
	MTF_localLayer *layers,
	bool glslmat)
{
	material->Initialize();
	int numchan =	-1, texalpha = 0;
	bool validmat	= (mat!=0);
	bool validface	= (tface!=0);

	short type = 0;
	if( validmat )
		type = 1; // material color

	material->IdMode = DEFAULT_BLENDER;
	material->glslmat = (validmat)? glslmat: false;
	material->materialindex = mface->mat_nr;

	// --------------------------------
	if(validmat) {

		// use vertex colors by explicitly setting
		if(mat->mode &MA_VERTEXCOLP || glslmat)
			type = 0;

		// use lighting?
		material->ras_mode |= ( mat->mode & MA_SHLESS )?0:USE_LIGHT;
		MTex *mttmp = 0;
		numchan = getNumTexChannels(mat);
		int valid_index = 0;

		// use the face texture if
		// 1) it is set in the buttons
		// 2) we have a face texture and a material but no valid texture in slot 1
		bool facetex = false;
		if(validface && mat->mode &MA_FACETEXTURE)
			facetex = true;
		if(validface && !mat->mtex[0])
			facetex = true;
		if(validface && mat->mtex[0]) {
			MTex *tmp = mat->mtex[0];
			if(!tmp->tex || (tmp->tex && !tmp->tex->ima))
				facetex = true;
		}
		numchan = numchan>MAXTEX?MAXTEX:numchan;

		// foreach MTex
		for(int i=0; i<numchan; i++) {
			// use face tex

			if(i==0 && facetex ) {
				Image*tmp = (Image*)(tface->tpage);

				if(tmp) {
					material->img[i] = tmp;
					material->texname[i] = material->img[i]->id.name;
					material->flag[i] |= ( tface->transp  &TF_ALPHA	)?USEALPHA:0;
					material->flag[i] |= ( tface->transp  &TF_ADD	)?CALCALPHA:0;
					material->flag[i] |= MIPMAP;

					if(material->img[i]->flag & IMA_REFLECT)
						material->mapping[i].mapping |= USEREFL;
					else
					{
						mttmp = getImageFromMaterial( mat, i );
						if(mttmp && mttmp->texco &TEXCO_UV)
						{
							STR_String uvName = mttmp->uvname;

							if (!uvName.IsEmpty())
								material->mapping[i].uvCoName = mttmp->uvname;
							else
								material->mapping[i].uvCoName = "";
						}
						material->mapping[i].mapping |= USEUV;
					}

					if(material->ras_mode & USE_LIGHT)
						material->ras_mode &= ~USE_LIGHT;
					if(tface->mode & TF_LIGHT)
						material->ras_mode |= USE_LIGHT;

					valid_index++;
				}
				else {
					material->img[i] = 0;
					material->texname[i] = "";
				}
				continue;
			}

			mttmp = getImageFromMaterial( mat, i );
			if( mttmp ) {
				if( mttmp->tex ) {
					if( mttmp->tex->type == TEX_IMAGE ) {
						material->mtexname[i] = mttmp->tex->id.name;
						material->img[i] = mttmp->tex->ima;
						if( material->img[i] ) {

							material->texname[i] = material->img[i]->id.name;
							material->flag[i] |= ( mttmp->tex->imaflag &TEX_MIPMAP )?MIPMAP:0;
							// -----------------------
							if( mttmp->tex->imaflag &TEX_USEALPHA ) {
								material->flag[i]	|= USEALPHA;
							}
							// -----------------------
							else if( mttmp->tex->imaflag &TEX_CALCALPHA ) {
								material->flag[i]	|= CALCALPHA;
							}
							else if(mttmp->tex->flag &TEX_NEGALPHA) {
								material->flag[i]	|= USENEGALPHA;
							}

							material->color_blend[i] = mttmp->colfac;
							material->flag[i] |= ( mttmp->mapto  & MAP_ALPHA		)?TEXALPHA:0;
							material->flag[i] |= ( mttmp->texflag& MTEX_NEGATIVE	)?TEXNEG:0;

							if(!glslmat && (material->flag[i] & TEXALPHA))
								texalpha = 1;
						}
					}
					else if(mttmp->tex->type == TEX_ENVMAP) {
						if( mttmp->tex->env->stype == ENV_LOAD ) {

							material->mtexname[i]     = mttmp->tex->id.name;
							EnvMap *env = mttmp->tex->env;
							env->ima = mttmp->tex->ima;
							material->cubemap[i] = env;

							if (material->cubemap[i])
							{
								if (!material->cubemap[i]->cube[0])
									BL_Texture::SplitEnvMap(material->cubemap[i]);

								material->texname[i]= material->cubemap[i]->ima->id.name;
								material->mapping[i].mapping |= USEENV;
							}
						}
					}
					material->flag[i] |= (mat->ipo!=0)?HASIPO:0;
					/// --------------------------------
					// mapping methods
					material->mapping[i].mapping |= ( mttmp->texco  & TEXCO_REFL	)?USEREFL:0;

					if(mttmp->texco & TEXCO_OBJECT) {
						material->mapping[i].mapping |= USEOBJ;
						if(mttmp->object)
							material->mapping[i].objconame = mttmp->object->id.name;
					}
					else if(mttmp->texco &TEXCO_REFL)
						material->mapping[i].mapping |= USEREFL;
					else if(mttmp->texco &(TEXCO_ORCO|TEXCO_GLOB))
						material->mapping[i].mapping |= USEORCO;
					else if(mttmp->texco &TEXCO_UV)
					{
						STR_String uvName = mttmp->uvname;

						if (!uvName.IsEmpty())
							material->mapping[i].uvCoName = mttmp->uvname;
						else
							material->mapping[i].uvCoName = "";
						material->mapping[i].mapping |= USEUV;
					}
					else if(mttmp->texco &TEXCO_NORM)
						material->mapping[i].mapping |= USENORM;
					else if(mttmp->texco &TEXCO_TANGENT)
						material->mapping[i].mapping |= USETANG;
					else
						material->mapping[i].mapping |= DISABLE;

					material->mapping[i].scale[0] = mttmp->size[0];
					material->mapping[i].scale[1] = mttmp->size[1];
					material->mapping[i].scale[2] = mttmp->size[2];
					material->mapping[i].offsets[0] = mttmp->ofs[0];
					material->mapping[i].offsets[1] = mttmp->ofs[1];
					material->mapping[i].offsets[2] = mttmp->ofs[2];

					material->mapping[i].projplane[0] = mttmp->projx;
					material->mapping[i].projplane[1] = mttmp->projy;
					material->mapping[i].projplane[2] = mttmp->projz;
					/// --------------------------------

					switch( mttmp->blendtype ) {
					case MTEX_BLEND:
						material->blend_mode[i] = BLEND_MIX;
						break;
					case MTEX_MUL:
						material->blend_mode[i] = BLEND_MUL;
						break;
					case MTEX_ADD:
						material->blend_mode[i] = BLEND_ADD;
						break;
					case MTEX_SUB:
						material->blend_mode[i] = BLEND_SUB;
						break;
					case MTEX_SCREEN:
						material->blend_mode[i] = BLEND_SCR;
						break;
					}
					valid_index++;
				}
			}
		}

		// above one tex the switches here
		// are not used
		switch(valid_index) {
		case 0:
			material->IdMode = DEFAULT_BLENDER;
			break;
		case 1:
			material->IdMode = ONETEX;
			break;
		default:
			material->IdMode = GREATERTHAN2;
			break;
		}
		material->SetUsers(mat->id.us);

		material->num_enabled = valid_index;

		material->speccolor[0]	= mat->specr;
		material->speccolor[1]	= mat->specg;
		material->speccolor[2]	= mat->specb;
		material->hard			= (float)mat->har/4.0f;
		material->matcolor[0]	= mat->r;
		material->matcolor[1]	= mat->g;
		material->matcolor[2]	= mat->b;
		material->matcolor[3]	= mat->alpha;
		material->alpha			= mat->alpha;
		material->emit			= mat->emit;
		material->spec_f		= mat->spec;
		material->ref			= mat->ref;
		material->amb			= mat->amb;

		material->ras_mode |= (mat->material_type == MA_TYPE_WIRE)? WIRE: 0;
	}
	else {
		int valid = 0;

		// check for tface tex to fallback on
		if( validface ){

			// no light bugfix
			if(tface->mode) material->ras_mode |= USE_LIGHT;

			material->img[0] = (Image*)(tface->tpage);
			// ------------------------
			if(material->img[0]) {
				material->texname[0] = material->img[0]->id.name;
				material->mapping[0].mapping |= ( (material->img[0]->flag & IMA_REFLECT)!=0 )?USEREFL:0;
				material->flag[0] |= ( tface->transp  &TF_ALPHA	)?USEALPHA:0;
				material->flag[0] |= ( tface->transp  &TF_ADD	)?CALCALPHA:0;
				valid++;
			}
		}
		material->SetUsers(-1);
		material->num_enabled	= valid;
		material->IdMode		= TEXFACE;
		material->speccolor[0]	= 1.f;
		material->speccolor[1]	= 1.f;
		material->speccolor[2]	= 1.f;
		material->hard			= 35.f;
		material->matcolor[0]	= 0.5f;
		material->matcolor[1]	= 0.5f;
		material->matcolor[2]	= 0.5f;
		material->spec_f		= 0.5f;
		material->ref			= 0.8f;
	}
	MT_Point2 uv[4];
	MT_Point2 uv2[4];
	const char *uvName = "", *uv2Name = "";


	uv2[0]= uv2[1]= uv2[2]= uv2[3]= MT_Point2(0.0f, 0.0f);

	if( validface ) {

		material->ras_mode |= (tface->mode & TF_INVISIBLE)?0:POLY_VIS;

		material->transp = tface->transp;
		material->tile	= tface->tile;
		material->mode	= tface->mode;

		uv[0].setValue(tface->uv[0]);
		uv[1].setValue(tface->uv[1]);
		uv[2].setValue(tface->uv[2]);

		if (mface->v4)
			uv[3].setValue(tface->uv[3]);

		uvName = tfaceName;
	}
	else {
		// nothing at all
		material->ras_mode |= (POLY_VIS| (validmat?0:USE_LIGHT));
		material->mode		= default_face_mode;
		material->transp	= TF_SOLID;
		material->tile		= 0;

		uv[0]= uv[1]= uv[2]= uv[3]= MT_Point2(0.0f, 0.0f);
	}

	// with ztransp enabled, enforce alpha blending mode
	if(validmat && (mat->mode & MA_ZTRA) && (material->transp == TF_SOLID))
		material->transp = TF_ALPHA;

	// always zsort alpha + add
	if((material->transp == TF_ALPHA || material->transp == TF_ADD || texalpha) && (material->transp != TF_CLIP)) {
		material->ras_mode |= ALPHA;
		material->ras_mode |= (material->mode & TF_ALPHASORT)? ZSORT: 0;
	}

	// collider or not?
	material->ras_mode |= (material->mode & TF_DYNAMIC)? COLLIDER: 0;

	// these flags are irrelevant at this point, remove so they
	// don't hurt material bucketing
	material->mode &= ~(TF_DYNAMIC|TF_ALPHASORT|TF_TEX);

	// get uv sets
	if(validmat)
	{
		bool isFirstSet = true;

		// only two sets implemented, but any of the eight
		// sets can make up the two layers
		for (int vind = 0; vind<material->num_enabled; vind++)
		{
			BL_Mapping &map = material->mapping[vind];

			if (map.uvCoName.IsEmpty())
				isFirstSet = false;
			else
			{
				for (int lay=0; lay<MAX_MTFACE; lay++)
				{
					MTF_localLayer& layer = layers[lay];
					if (layer.face == 0) break;

					if (strcmp(map.uvCoName.ReadPtr(), layer.name)==0)
					{
						MT_Point2 uvSet[4];

						uvSet[0].setValue(layer.face->uv[0]);
						uvSet[1].setValue(layer.face->uv[1]);
						uvSet[2].setValue(layer.face->uv[2]);

						if (mface->v4)
							uvSet[3].setValue(layer.face->uv[3]);
						else
							uvSet[3].setValue(0.0f, 0.0f);

						if (isFirstSet)
						{
							uv[0] = uvSet[0]; uv[1] = uvSet[1];
							uv[2] = uvSet[2]; uv[3] = uvSet[3];
							isFirstSet = false;
							uvName = layer.name;
						}
						else if(strcmp(layer.name, uvName) != 0)
						{
							uv2[0] = uvSet[0]; uv2[1] = uvSet[1];
							uv2[2] = uvSet[2]; uv2[3] = uvSet[3];
							map.mapping |= USECUSTOMUV;
							uv2Name = layer.name;
						}
					}
				}
			}
		}
	}

	unsigned int rgb[4];
	GetRGB(type,mface,mmcol,mat,rgb[0],rgb[1],rgb[2], rgb[3]);

	// swap the material color, so MCol on TF_BMFONT works
	if (validmat && type==1 && (tface && tface->mode & TF_BMFONT))
	{
		rgb[0] = KX_rgbaint2uint_new(rgb[0]);
		rgb[1] = KX_rgbaint2uint_new(rgb[1]);
		rgb[2] = KX_rgbaint2uint_new(rgb[2]);
		rgb[3] = KX_rgbaint2uint_new(rgb[3]);
	}

	material->SetConversionRGB(rgb);
	material->SetConversionUV(uvName, uv);
	material->SetConversionUV2(uv2Name, uv2);

	if(validmat)
		material->matname	=(mat->id.name);

	material->tface		= tface;
	material->material	= mat;
	return true;
}

/* blenderobj can be NULL, make sure its checked for */
RAS_MeshObject* BL_ConvertMesh(Mesh* mesh, Object* blenderobj, KX_Scene* scene, KX_BlenderSceneConverter *converter)
{
	RAS_MeshObject *meshobj;
	bool skinMesh = false;
	int lightlayer = blenderobj ? blenderobj->lay:(1<<20)-1; // all layers if no object.

	if ((meshobj = converter->FindGameMesh(mesh/*, ob->lay*/)) != NULL)
		return meshobj;
	// Get DerivedMesh data
	DerivedMesh *dm = CDDM_from_mesh(mesh, blenderobj);

	MVert *mvert = dm->getVertArray(dm);
	int totvert = dm->getNumVerts(dm);

	MFace *mface = dm->getFaceArray(dm);
	MTFace *tface = static_cast<MTFace*>(dm->getFaceDataArray(dm, CD_MTFACE));
	MCol *mcol = static_cast<MCol*>(dm->getFaceDataArray(dm, CD_MCOL));
	float (*tangent)[3] = NULL;
	int totface = dm->getNumFaces(dm);
	const char *tfaceName = "";

	if(tface) {
		DM_add_tangent_layer(dm);
		tangent = (float(*)[3])dm->getFaceDataArray(dm, CD_TANGENT);
	}

	// Determine if we need to make a skinned mesh
	if (blenderobj && (mesh->dvert || mesh->key || ((blenderobj->gameflag & OB_SOFT_BODY) != 0) || BL_ModifierDeformer::HasCompatibleDeformer(blenderobj)))
	{
		meshobj = new BL_SkinMeshObject(mesh);
		skinMesh = true;
	}
	else
		meshobj = new RAS_MeshObject(mesh);

	// Extract avaiable layers
	MTF_localLayer *layers =  new MTF_localLayer[MAX_MTFACE];
	for (int lay=0; lay<MAX_MTFACE; lay++) {
		layers[lay].face = 0;
		layers[lay].name = "";
	}

	int validLayers = 0;
	for (int i=0; i<dm->faceData.totlayer; i++)
	{
		if (dm->faceData.layers[i].type == CD_MTFACE)
		{
			assert(validLayers <= 8);

			layers[validLayers].face = (MTFace*)(dm->faceData.layers[i].data);
			layers[validLayers].name = dm->faceData.layers[i].name;
			if(tface == layers[validLayers].face)
				tfaceName = layers[validLayers].name;
			validLayers++;
		}
	}

	meshobj->SetName(mesh->id.name);
	meshobj->m_sharedvertex_map.resize(totvert);
	RAS_IPolyMaterial* polymat = NULL;
	STR_String imastr;
	// These pointers will hold persistent material structure during the conversion
	// to avoid countless allocation/deallocation of memory.
	BL_Material* bl_mat = NULL;
	KX_BlenderMaterial* kx_blmat = NULL;
	KX_PolygonMaterial* kx_polymat = NULL;

	for (int f=0;f<totface;f++,mface++)
	{
		Material* ma = 0;
		bool collider = true;
		MT_Point2 uv0(0.0,0.0),uv1(0.0,0.0),uv2(0.0,0.0),uv3(0.0,0.0);
		MT_Point2 uv20(0.0,0.0),uv21(0.0,0.0),uv22(0.0,0.0),uv23(0.0,0.0);
		unsigned int rgb0,rgb1,rgb2,rgb3 = 0;

		MT_Point3 pt0, pt1, pt2, pt3;
		MT_Vector3 no0(0,0,0), no1(0,0,0), no2(0,0,0), no3(0,0,0);
		MT_Vector4 tan0(0,0,0,0), tan1(0,0,0,0), tan2(0,0,0,0), tan3(0,0,0,0);

		/* get coordinates, normals and tangents */
		pt0.setValue(mvert[mface->v1].co);
		pt1.setValue(mvert[mface->v2].co);
		pt2.setValue(mvert[mface->v3].co);
		if (mface->v4) pt3.setValue(mvert[mface->v4].co);

		if(mface->flag & ME_SMOOTH) {
			float n0[3], n1[3], n2[3], n3[3];

			NormalShortToFloat(n0, mvert[mface->v1].no);
			NormalShortToFloat(n1, mvert[mface->v2].no);
			NormalShortToFloat(n2, mvert[mface->v3].no);
			no0 = n0;
			no1 = n1;
			no2 = n2;

			if(mface->v4) {
				NormalShortToFloat(n3, mvert[mface->v4].no);
				no3 = n3;
			}
		}
		else {
			float fno[3];

			if(mface->v4)
				CalcNormFloat4(mvert[mface->v1].co, mvert[mface->v2].co,
					mvert[mface->v3].co, mvert[mface->v4].co, fno);
			else
				CalcNormFloat(mvert[mface->v1].co, mvert[mface->v2].co,
					mvert[mface->v3].co, fno);

			no0 = no1 = no2 = no3 = MT_Vector3(fno);
		}

		if(tangent) {
			tan0 = tangent[f*4 + 0];
			tan1 = tangent[f*4 + 1];
			tan2 = tangent[f*4 + 2];

			if (mface->v4)
				tan3 = tangent[f*4 + 3];
		}

<<<<<<< HEAD
		/* get material */
		ma = give_current_material(blenderobj, mface->mat_nr+1);
=======
 		ma = give_current_material(blenderobj, mface->mat_nr+1);
>>>>>>> c5f0be6d

		{
			bool visible = true;
			bool twoside = false;

			if(converter->GetMaterials()) {
				/* do Blender Multitexture and Blender GLSL materials */
				unsigned int rgb[4];
				MT_Point2 uv[4];

				/* first is the BL_Material */
				if (!bl_mat)
					bl_mat = new BL_Material();
				ConvertMaterial(bl_mat, ma, tface, tfaceName, mface, mcol,
					layers, converter->GetGLSLMaterials());

				visible = ((bl_mat->ras_mode & POLY_VIS)!=0);
				collider = ((bl_mat->ras_mode & COLLIDER)!=0);
				twoside = ((bl_mat->mode & TF_TWOSIDE)!=0);

				/* vertex colors and uv's were stored in bl_mat temporarily */
				bl_mat->GetConversionRGB(rgb);
				rgb0 = rgb[0]; rgb1 = rgb[1];
				rgb2 = rgb[2]; rgb3 = rgb[3];

				bl_mat->GetConversionUV(uv);
				uv0 = uv[0]; uv1 = uv[1];
				uv2 = uv[2]; uv3 = uv[3];

				bl_mat->GetConversionUV2(uv);
				uv20 = uv[0]; uv21 = uv[1];
				uv22 = uv[2]; uv23 = uv[3];

				/* then the KX_BlenderMaterial */
				if (kx_blmat == NULL)
					kx_blmat = new KX_BlenderMaterial();

				kx_blmat->Initialize(scene, bl_mat, skinMesh);
				polymat = static_cast<RAS_IPolyMaterial*>(kx_blmat);
			}
			else {
				/* do Texture Face materials */
				Image* bima = (tface)? (Image*)tface->tpage: NULL;
				imastr =  (tface)? (bima? (bima)->id.name : "" ) : "";

				char transp=0;
				short mode=0, tile=0;
				int	tilexrep=4,tileyrep = 4;

				if (bima) {
					tilexrep = bima->xrep;
					tileyrep = bima->yrep;
				}

				/* get tface properties if available */
				if(tface) {
					/* TF_DYNAMIC means the polygon is a collision face */
					collider = ((tface->mode & TF_DYNAMIC) != 0);
					transp = tface->transp;
					tile = tface->tile;
					mode = tface->mode;

					visible = !(tface->mode & TF_INVISIBLE);
					twoside = ((tface->mode & TF_TWOSIDE)!=0);

					uv0.setValue(tface->uv[0]);
					uv1.setValue(tface->uv[1]);
					uv2.setValue(tface->uv[2]);

					if (mface->v4)
						uv3.setValue(tface->uv[3]);
				}
				else {
					/* no texfaces, set COLLSION true and everything else FALSE */
					mode = default_face_mode;
					transp = TF_SOLID;
					tile = 0;
				}

				/* get vertex colors */
				if (mcol) {
					/* we have vertex colors */
					rgb0 = KX_Mcol2uint_new(mcol[0]);
					rgb1 = KX_Mcol2uint_new(mcol[1]);
					rgb2 = KX_Mcol2uint_new(mcol[2]);

					if (mface->v4)
						rgb3 = KX_Mcol2uint_new(mcol[3]);
				}
				else {
					/* no vertex colors, take from material, otherwise white */
					unsigned int color = 0xFFFFFFFFL;

					if (ma)
					{
						union
						{
							unsigned char cp[4];
							unsigned int integer;
						} col_converter;

						col_converter.cp[3] = (unsigned char) (ma->r*255.0);
						col_converter.cp[2] = (unsigned char) (ma->g*255.0);
						col_converter.cp[1] = (unsigned char) (ma->b*255.0);
						col_converter.cp[0] = (unsigned char) (ma->alpha*255.0);

						color = col_converter.integer;
					}

					rgb0 = KX_rgbaint2uint_new(color);
					rgb1 = KX_rgbaint2uint_new(color);
					rgb2 = KX_rgbaint2uint_new(color);

					if (mface->v4)
						rgb3 = KX_rgbaint2uint_new(color);
				}

				// only zsort alpha + add
				bool alpha = (transp == TF_ALPHA || transp == TF_ADD);
				bool zsort = (mode & TF_ALPHASORT)? alpha: 0;

				if (kx_polymat == NULL)
					kx_polymat = new KX_PolygonMaterial();
				kx_polymat->Initialize(imastr, ma, (int)mface->mat_nr,
					tile, tilexrep, tileyrep,
					mode, transp, alpha, zsort, lightlayer, tface, (unsigned int*)mcol);
				polymat = static_cast<RAS_IPolyMaterial*>(kx_polymat);

				if (ma) {
					polymat->m_specular = MT_Vector3(ma->specr, ma->specg, ma->specb)*ma->spec;
					polymat->m_shininess = (float)ma->har/4.0; // 0 < ma->har <= 512
					polymat->m_diffuse = MT_Vector3(ma->r, ma->g, ma->b)*(ma->emit + ma->ref);
				}
				else {
					polymat->m_specular.setValue(0.0f,0.0f,0.0f);
					polymat->m_shininess = 35.0;
				}
			}

			/* mark face as flat, so vertices are split */
			bool flat = (mface->flag & ME_SMOOTH) == 0;

			// see if a bucket was reused or a new one was created
			// this way only one KX_BlenderMaterial object has to exist per bucket
			bool bucketCreated;
			RAS_MaterialBucket* bucket = scene->FindBucket(polymat, bucketCreated);
			if (bucketCreated) {
				// this is needed to free up memory afterwards
				converter->RegisterPolyMaterial(polymat);
				if(converter->GetMaterials()) {
					converter->RegisterBlenderMaterial(bl_mat);
					// the poly material has been stored in the bucket, next time we must create a new one
					bl_mat = NULL;
					kx_blmat = NULL;
				} else {
					// the poly material has been stored in the bucket, next time we must create a new one
					kx_polymat = NULL;
				}
			} else {
				// from now on, use the polygon material from the material bucket
				polymat = bucket->GetPolyMaterial();
				// keep the material pointers, they will be reused for next face
			}

			int nverts = (mface->v4)? 4: 3;
			RAS_Polygon *poly = meshobj->AddPolygon(bucket, nverts);

			poly->SetVisible(visible);
			poly->SetCollider(collider);
			poly->SetTwoside(twoside);
			//poly->SetEdgeCode(mface->edcode);

			meshobj->AddVertex(poly,0,pt0,uv0,uv20,tan0,rgb0,no0,flat,mface->v1);
			meshobj->AddVertex(poly,1,pt1,uv1,uv21,tan1,rgb1,no1,flat,mface->v2);
			meshobj->AddVertex(poly,2,pt2,uv2,uv22,tan2,rgb2,no2,flat,mface->v3);

			if (nverts==4)
				meshobj->AddVertex(poly,3,pt3,uv3,uv23,tan3,rgb3,no3,flat,mface->v4);
		}

		if (tface)
			tface++;
		if (mcol)
			mcol+=4;

		for (int lay=0; lay<MAX_MTFACE; lay++)
		{
			MTF_localLayer &layer = layers[lay];
			if (layer.face == 0) break;

			layer.face++;
		}
	}
	// keep meshobj->m_sharedvertex_map for reinstance phys mesh.
	// 2.49a and before it did: meshobj->m_sharedvertex_map.clear();
	// but this didnt save much ram. - Campbell
	meshobj->EndConversion();

	// pre calculate texture generation
	for(list<RAS_MeshMaterial>::iterator mit = meshobj->GetFirstMaterial();
		mit != meshobj->GetLastMaterial(); ++ mit) {
		mit->m_bucket->GetPolyMaterial()->OnConstruction(lightlayer);
	}

	if (layers)
		delete []layers;

	dm->release(dm);
	// cleanup material
	if (bl_mat)
		delete bl_mat;
	if (kx_blmat)
		delete kx_blmat;
	if (kx_polymat)
		delete kx_polymat;
	converter->RegisterGameMesh(meshobj, mesh);
	return meshobj;
}

<<<<<<< HEAD


static PHY_MaterialProps *CreateMaterialFromBlenderObject(struct Object* blenderobject,
												  KX_Scene *kxscene)
=======
	
	
static PHY_MaterialProps *CreateMaterialFromBlenderObject(struct Object* blenderobject)
>>>>>>> c5f0be6d
{
	PHY_MaterialProps *materialProps = new PHY_MaterialProps;

	MT_assert(materialProps && "Create physics material properties failed");

	Material* blendermat = give_current_material(blenderobject, 0);

	if (blendermat)
	{
		MT_assert(0.0f <= blendermat->reflect && blendermat->reflect <= 1.0f);

		materialProps->m_restitution = blendermat->reflect;
		materialProps->m_friction = blendermat->friction;
		materialProps->m_fh_spring = blendermat->fh;
		materialProps->m_fh_damping = blendermat->xyfrict;
		materialProps->m_fh_distance = blendermat->fhdist;
		materialProps->m_fh_normal = (blendermat->dynamode & MA_FH_NOR) != 0;
	}
	else {
		//give some defaults
		materialProps->m_restitution = 0.f;
		materialProps->m_friction = 0.5;
		materialProps->m_fh_spring = 0.f;
		materialProps->m_fh_damping = 0.f;
		materialProps->m_fh_distance = 0.f;
		materialProps->m_fh_normal = false;

	}

	return materialProps;
}

static PHY_ShapeProps *CreateShapePropsFromBlenderObject(struct Object* blenderobject)
{
	PHY_ShapeProps *shapeProps = new PHY_ShapeProps;

	MT_assert(shapeProps);

	shapeProps->m_mass = blenderobject->mass;

//  This needs to be fixed in blender. For now, we use:

// in Blender, inertia stands for the size value which is equivalent to
// the sphere radius
	shapeProps->m_inertia = blenderobject->formfactor;

	MT_assert(0.0f <= blenderobject->damping && blenderobject->damping <= 1.0f);
	MT_assert(0.0f <= blenderobject->rdamping && blenderobject->rdamping <= 1.0f);

	shapeProps->m_lin_drag = 1.0 - blenderobject->damping;
	shapeProps->m_ang_drag = 1.0 - blenderobject->rdamping;

	shapeProps->m_friction_scaling[0] = blenderobject->anisotropicFriction[0];
	shapeProps->m_friction_scaling[1] = blenderobject->anisotropicFriction[1];
	shapeProps->m_friction_scaling[2] = blenderobject->anisotropicFriction[2];
	shapeProps->m_do_anisotropic = ((blenderobject->gameflag & OB_ANISOTROPIC_FRICTION) != 0);

	shapeProps->m_do_fh     = (blenderobject->gameflag & OB_DO_FH) != 0;
	shapeProps->m_do_rot_fh = (blenderobject->gameflag & OB_ROT_FH) != 0;

//	velocity clamping XXX
	shapeProps->m_clamp_vel_min = blenderobject->min_vel;
	shapeProps->m_clamp_vel_max = blenderobject->max_vel;

	return shapeProps;
}





//////////////////////////////////////////////////////////



static float my_boundbox_mesh(Mesh *me, float *loc, float *size)
{
	MVert *mvert;
	BoundBox *bb;
	MT_Point3 min, max;
	float mloc[3], msize[3];
	float radius=0.0f, vert_radius, *co;
	int a;

	if(me->bb==0) me->bb= (struct BoundBox *)MEM_callocN(sizeof(BoundBox), "boundbox");
	bb= me->bb;

	INIT_MINMAX(min, max);

	if (!loc) loc= mloc;
	if (!size) size= msize;

	mvert= me->mvert;
	for(a=0; a<me->totvert; a++, mvert++) {
		co= mvert->co;

		/* bounds */
		DO_MINMAX(co, min, max);

		/* radius */
		vert_radius= co[0]*co[0] + co[1]*co[1] + co[2]*co[2];
		if (vert_radius > radius)
			radius= vert_radius;
	}

	if(me->totvert) {
		loc[0]= (min[0]+max[0])/2.0;
		loc[1]= (min[1]+max[1])/2.0;
		loc[2]= (min[2]+max[2])/2.0;

		size[0]= (max[0]-min[0])/2.0;
		size[1]= (max[1]-min[1])/2.0;
		size[2]= (max[2]-min[2])/2.0;
	}
	else {
		loc[0]= loc[1]= loc[2]= 0.0;
		size[0]= size[1]= size[2]= 0.0;
	}

	bb->vec[0][0]=bb->vec[1][0]=bb->vec[2][0]=bb->vec[3][0]= loc[0]-size[0];
	bb->vec[4][0]=bb->vec[5][0]=bb->vec[6][0]=bb->vec[7][0]= loc[0]+size[0];

	bb->vec[0][1]=bb->vec[1][1]=bb->vec[4][1]=bb->vec[5][1]= loc[1]-size[1];
	bb->vec[2][1]=bb->vec[3][1]=bb->vec[6][1]=bb->vec[7][1]= loc[1]+size[1];

	bb->vec[0][2]=bb->vec[3][2]=bb->vec[4][2]=bb->vec[7][2]= loc[2]-size[2];
	bb->vec[1][2]=bb->vec[2][2]=bb->vec[5][2]=bb->vec[6][2]= loc[2]+size[2];

	return sqrt(radius);
}




static void my_tex_space_mesh(Mesh *me)
		{
	KeyBlock *kb;
	float *fp, loc[3], size[3], min[3], max[3];
	int a;

	my_boundbox_mesh(me, loc, size);

	if(me->texflag & AUTOSPACE) {
		if(me->key) {
			kb= me->key->refkey;
			if (kb) {

				INIT_MINMAX(min, max);

				fp= (float *)kb->data;
				for(a=0; a<kb->totelem; a++, fp+=3) {
					DO_MINMAX(fp, min, max);
				}
				if(kb->totelem) {
					loc[0]= (min[0]+max[0])/2.0; loc[1]= (min[1]+max[1])/2.0; loc[2]= (min[2]+max[2])/2.0;
					size[0]= (max[0]-min[0])/2.0; size[1]= (max[1]-min[1])/2.0; size[2]= (max[2]-min[2])/2.0;
	}
	else {
					loc[0]= loc[1]= loc[2]= 0.0;
					size[0]= size[1]= size[2]= 0.0;
				}

			}
				}

		VECCOPY(me->loc, loc);
		VECCOPY(me->size, size);
		me->rot[0]= me->rot[1]= me->rot[2]= 0.0;

		if(me->size[0]==0.0) me->size[0]= 1.0;
		else if(me->size[0]>0.0 && me->size[0]<0.00001) me->size[0]= 0.00001;
		else if(me->size[0]<0.0 && me->size[0]> -0.00001) me->size[0]= -0.00001;

		if(me->size[1]==0.0) me->size[1]= 1.0;
		else if(me->size[1]>0.0 && me->size[1]<0.00001) me->size[1]= 0.00001;
		else if(me->size[1]<0.0 && me->size[1]> -0.00001) me->size[1]= -0.00001;

		if(me->size[2]==0.0) me->size[2]= 1.0;
		else if(me->size[2]>0.0 && me->size[2]<0.00001) me->size[2]= 0.00001;
		else if(me->size[2]<0.0 && me->size[2]> -0.00001) me->size[2]= -0.00001;
	}

}

static void my_get_local_bounds(Object *ob, DerivedMesh *dm, float *center, float *size)
{
	BoundBox *bb= NULL;
	/* uses boundbox, function used by Ketsji */
	switch (ob->type)
	{
		case OB_MESH:
			if (dm)
			{
				float min_r[3], max_r[3];
				INIT_MINMAX(min_r, max_r);
				dm->getMinMax(dm, min_r, max_r);
				size[0]= 0.5*fabs(max_r[0] - min_r[0]);
				size[1]= 0.5*fabs(max_r[1] - min_r[1]);
				size[2]= 0.5*fabs(max_r[2] - min_r[2]);

				center[0]= 0.5*(max_r[0] + min_r[0]);
				center[1]= 0.5*(max_r[1] + min_r[1]);
				center[2]= 0.5*(max_r[2] + min_r[2]);
				return;
			} else
			{
				bb= ( (Mesh *)ob->data )->bb;
				if(bb==0)
				{
					my_tex_space_mesh((struct Mesh *)ob->data);
					bb= ( (Mesh *)ob->data )->bb;
				}
			}
			break;
		case OB_CURVE:
		case OB_SURF:
		case OB_FONT:
			center[0]= center[1]= center[2]= 0.0;
			size[0]  = size[1]=size[2]=0.0;
			break;
		case OB_MBALL:
			bb= ob->bb;
			break;
	}

	if(bb==NULL)
	{
		center[0]= center[1]= center[2]= 0.0;
		size[0] = size[1]=size[2]=1.0;
	}
	else
	{
		size[0]= 0.5*fabs(bb->vec[0][0] - bb->vec[4][0]);
		size[1]= 0.5*fabs(bb->vec[0][1] - bb->vec[2][1]);
		size[2]= 0.5*fabs(bb->vec[0][2] - bb->vec[1][2]);

		center[0]= 0.5*(bb->vec[0][0] + bb->vec[4][0]);
		center[1]= 0.5*(bb->vec[0][1] + bb->vec[2][1]);
		center[2]= 0.5*(bb->vec[0][2] + bb->vec[1][2]);
	}
}




//////////////////////////////////////////////////////


void BL_CreateGraphicObjectNew(KX_GameObject* gameobj,
							   const MT_Point3& localAabbMin,
							   const MT_Point3& localAabbMax,
							   KX_Scene* kxscene,
							   bool isActive,
							   e_PhysicsEngine physics_engine)
{
	if (gameobj->GetMeshCount() > 0)
	{
		switch (physics_engine)
		{
#ifdef USE_BULLET
		case UseBullet:
			{
				CcdPhysicsEnvironment* env = (CcdPhysicsEnvironment*)kxscene->GetPhysicsEnvironment();
				assert(env);
				PHY_IMotionState* motionstate = new KX_MotionState(gameobj->GetSGNode());
				CcdGraphicController* ctrl = new CcdGraphicController(env, motionstate);
				gameobj->SetGraphicController(ctrl);
				ctrl->setNewClientInfo(gameobj->getClientInfo());
				ctrl->setLocalAabb(localAabbMin, localAabbMax);
				if (isActive) {
					// add first, this will create the proxy handle, only if the object is visible
					if (gameobj->GetVisible())
						env->addCcdGraphicController(ctrl);
					// update the mesh if there is a deformer, this will also update the bounding box for modifiers
					RAS_Deformer* deformer = gameobj->GetDeformer();
					if (deformer)
						deformer->UpdateBuckets();
				}
			}
			break;
#endif
		default:
			break;
		}
	}
}

void BL_CreatePhysicsObjectNew(KX_GameObject* gameobj,
						 struct Object* blenderobject,
						 RAS_MeshObject* meshobj,
						 KX_Scene* kxscene,
						 int activeLayerBitInfo,
						 e_PhysicsEngine	physics_engine,
						 KX_BlenderSceneConverter *converter,
						 bool processCompoundChildren
						 )

{
	//SYS_SystemHandle syshandle = SYS_GetSystem(); /*unused*/
	//int userigidbody = SYS_GetCommandLineInt(syshandle,"norigidbody",0);
	//bool bRigidBody = (userigidbody == 0);

	// object has physics representation?
	if (!(blenderobject->gameflag & OB_COLLISION))
		return;

	// get Root Parent of blenderobject
	struct Object* parent= blenderobject->parent;
	while(parent && parent->parent) {
		parent= parent->parent;
	}

	bool isCompoundChild = false;
	bool hasCompoundChildren = !parent && (blenderobject->gameflag & OB_CHILD);

	if (parent/* && (parent->gameflag & OB_DYNAMIC)*/) {

		if ((parent->gameflag & OB_CHILD) != 0 && (blenderobject->gameflag & OB_CHILD))
		{
			isCompoundChild = true;
		}
	}
	if (processCompoundChildren != isCompoundChild)
		return;


	PHY_ShapeProps* shapeprops =
<<<<<<< HEAD
			CreateShapePropsFromBlenderObject(blenderobject,
			kxscene);


	PHY_MaterialProps* smmaterial =
		CreateMaterialFromBlenderObject(blenderobject, kxscene);

=======
			CreateShapePropsFromBlenderObject(blenderobject);

	
	PHY_MaterialProps* smmaterial = 
		CreateMaterialFromBlenderObject(blenderobject);
					
>>>>>>> c5f0be6d
	KX_ObjectProperties objprop;
	objprop.m_lockXaxis = (blenderobject->gameflag2 & OB_LOCK_RIGID_BODY_X_AXIS) !=0;
	objprop.m_lockYaxis = (blenderobject->gameflag2 & OB_LOCK_RIGID_BODY_Y_AXIS) !=0;
	objprop.m_lockZaxis = (blenderobject->gameflag2 & OB_LOCK_RIGID_BODY_Z_AXIS) !=0;
	objprop.m_lockXRotaxis = (blenderobject->gameflag2 & OB_LOCK_RIGID_BODY_X_ROT_AXIS) !=0;
	objprop.m_lockYRotaxis = (blenderobject->gameflag2 & OB_LOCK_RIGID_BODY_Y_ROT_AXIS) !=0;
	objprop.m_lockZRotaxis = (blenderobject->gameflag2 & OB_LOCK_RIGID_BODY_Z_ROT_AXIS) !=0;

	objprop.m_isCompoundChild = isCompoundChild;
	objprop.m_hasCompoundChildren = hasCompoundChildren;
	objprop.m_margin = blenderobject->margin;

	// ACTOR is now a separate feature
	objprop.m_isactor = (blenderobject->gameflag & OB_ACTOR)!=0;
	objprop.m_dyna = (blenderobject->gameflag & OB_DYNAMIC) != 0;
	objprop.m_softbody = (blenderobject->gameflag & OB_SOFT_BODY) != 0;
	objprop.m_angular_rigidbody = (blenderobject->gameflag & OB_RIGID_BODY) != 0;

	///contact processing threshold is only for rigid bodies and static geometry, not 'dynamic'
	if (objprop.m_angular_rigidbody || !objprop.m_dyna )
	{
		objprop.m_contactProcessingThreshold = blenderobject->m_contactProcessingThreshold;
	} else
	{
		objprop.m_contactProcessingThreshold = 0.f;
	}

	objprop.m_sensor = (blenderobject->gameflag & OB_SENSOR) != 0;

	if (objprop.m_softbody)
	{
		///for game soft bodies
		if (blenderobject->bsoft)
		{
			objprop.m_gamesoftFlag = blenderobject->bsoft->flag;
					///////////////////
			objprop.m_soft_linStiff = blenderobject->bsoft->linStiff;
			objprop.m_soft_angStiff = blenderobject->bsoft->angStiff;		/* angular stiffness 0..1 */
			objprop.m_soft_volume= blenderobject->bsoft->volume;			/* volume preservation 0..1 */

			objprop.m_soft_viterations= blenderobject->bsoft->viterations;		/* Velocities solver iterations */
			objprop.m_soft_piterations= blenderobject->bsoft->piterations;		/* Positions solver iterations */
			objprop.m_soft_diterations= blenderobject->bsoft->diterations;		/* Drift solver iterations */
			objprop.m_soft_citerations= blenderobject->bsoft->citerations;		/* Cluster solver iterations */

			objprop.m_soft_kSRHR_CL= blenderobject->bsoft->kSRHR_CL;		/* Soft vs rigid hardness [0,1] (cluster only) */
			objprop.m_soft_kSKHR_CL= blenderobject->bsoft->kSKHR_CL;		/* Soft vs kinetic hardness [0,1] (cluster only) */
			objprop.m_soft_kSSHR_CL= blenderobject->bsoft->kSSHR_CL;		/* Soft vs soft hardness [0,1] (cluster only) */
			objprop.m_soft_kSR_SPLT_CL= blenderobject->bsoft->kSR_SPLT_CL;	/* Soft vs rigid impulse split [0,1] (cluster only) */

			objprop.m_soft_kSK_SPLT_CL= blenderobject->bsoft->kSK_SPLT_CL;	/* Soft vs rigid impulse split [0,1] (cluster only) */
			objprop.m_soft_kSS_SPLT_CL= blenderobject->bsoft->kSS_SPLT_CL;	/* Soft vs rigid impulse split [0,1] (cluster only) */
			objprop.m_soft_kVCF= blenderobject->bsoft->kVCF;			/* Velocities correction factor (Baumgarte) */
			objprop.m_soft_kDP= blenderobject->bsoft->kDP;			/* Damping coefficient [0,1] */

			objprop.m_soft_kDG= blenderobject->bsoft->kDG;			/* Drag coefficient [0,+inf] */
			objprop.m_soft_kLF= blenderobject->bsoft->kLF;			/* Lift coefficient [0,+inf] */
			objprop.m_soft_kPR= blenderobject->bsoft->kPR;			/* Pressure coefficient [-inf,+inf] */
			objprop.m_soft_kVC= blenderobject->bsoft->kVC;			/* Volume conversation coefficient [0,+inf] */

			objprop.m_soft_kDF= blenderobject->bsoft->kDF;			/* Dynamic friction coefficient [0,1] */
			objprop.m_soft_kMT= blenderobject->bsoft->kMT;			/* Pose matching coefficient [0,1] */
			objprop.m_soft_kCHR= blenderobject->bsoft->kCHR;			/* Rigid contacts hardness [0,1] */
			objprop.m_soft_kKHR= blenderobject->bsoft->kKHR;			/* Kinetic contacts hardness [0,1] */

			objprop.m_soft_kSHR= blenderobject->bsoft->kSHR;			/* Soft contacts hardness [0,1] */
			objprop.m_soft_kAHR= blenderobject->bsoft->kAHR;			/* Anchors hardness [0,1] */
			objprop.m_soft_collisionflags= blenderobject->bsoft->collisionflags;	/* Vertex/Face or Signed Distance Field(SDF) or Clusters, Soft versus Soft or Rigid */
			objprop.m_soft_numclusteriterations= blenderobject->bsoft->numclusteriterations;	/* number of iterations to refine collision clusters*/
			objprop.m_soft_welding = blenderobject->bsoft->welding;		/* welding */
			objprop.m_margin = blenderobject->bsoft->margin;
			objprop.m_contactProcessingThreshold = 0.f;
		} else
		{
			objprop.m_gamesoftFlag = OB_BSB_BENDING_CONSTRAINTS | OB_BSB_SHAPE_MATCHING | OB_BSB_AERO_VPOINT;

			objprop.m_soft_linStiff = 0.5;;
			objprop.m_soft_angStiff = 1.f;		/* angular stiffness 0..1 */
			objprop.m_soft_volume= 1.f;			/* volume preservation 0..1 */


			objprop.m_soft_viterations= 0;
			objprop.m_soft_piterations= 1;
			objprop.m_soft_diterations= 0;
			objprop.m_soft_citerations= 4;

			objprop.m_soft_kSRHR_CL= 0.1f;
			objprop.m_soft_kSKHR_CL= 1.f;
			objprop.m_soft_kSSHR_CL= 0.5;
			objprop.m_soft_kSR_SPLT_CL= 0.5f;

			objprop.m_soft_kSK_SPLT_CL= 0.5f;
			objprop.m_soft_kSS_SPLT_CL= 0.5f;
			objprop.m_soft_kVCF=  1;
			objprop.m_soft_kDP= 0;

			objprop.m_soft_kDG= 0;
			objprop.m_soft_kLF= 0;
			objprop.m_soft_kPR= 0;
			objprop.m_soft_kVC= 0;

			objprop.m_soft_kDF= 0.2f;
			objprop.m_soft_kMT= 0.05f;
			objprop.m_soft_kCHR= 1.0f;
			objprop.m_soft_kKHR= 0.1f;

			objprop.m_soft_kSHR= 1.f;
			objprop.m_soft_kAHR= 0.7f;
			objprop.m_soft_collisionflags= OB_BSB_COL_SDF_RS + OB_BSB_COL_VF_SS;
			objprop.m_soft_numclusteriterations= 16;
			objprop.m_soft_welding = 0.f;
			objprop.m_margin = 0.f;
			objprop.m_contactProcessingThreshold = 0.f;
		}
	}

	objprop.m_ghost = (blenderobject->gameflag & OB_GHOST) != 0;
	objprop.m_disableSleeping = (blenderobject->gameflag & OB_COLLISION_RESPONSE) != 0;//abuse the OB_COLLISION_RESPONSE flag
	//mmm, for now, taks this for the size of the dynamicobject
	// Blender uses inertia for radius of dynamic object
	objprop.m_radius = blenderobject->inertia;
	objprop.m_in_active_layer = (blenderobject->lay & activeLayerBitInfo) != 0;
	objprop.m_dynamic_parent=NULL;
	objprop.m_isdeformable = ((blenderobject->gameflag2 & 2)) != 0;
	objprop.m_boundclass = objprop.m_dyna?KX_BOUNDSPHERE:KX_BOUNDMESH;

	if ((blenderobject->gameflag & OB_SOFT_BODY) && !(blenderobject->gameflag & OB_BOUNDS))
	{
		objprop.m_boundclass = KX_BOUNDMESH;
	}

	KX_BoxBounds bb;
	DerivedMesh* dm = NULL;
	if (gameobj->GetDeformer())
		dm = gameobj->GetDeformer()->GetFinalMesh();
	my_get_local_bounds(blenderobject,dm,objprop.m_boundobject.box.m_center,bb.m_extends);
	if (blenderobject->gameflag & OB_BOUNDS)
	{
		switch (blenderobject->boundtype)
		{
			case OB_BOUND_BOX:
				objprop.m_boundclass = KX_BOUNDBOX;
				//mmm, has to be divided by 2 to be proper extends
				objprop.m_boundobject.box.m_extends[0]=2.f*bb.m_extends[0];
				objprop.m_boundobject.box.m_extends[1]=2.f*bb.m_extends[1];
				objprop.m_boundobject.box.m_extends[2]=2.f*bb.m_extends[2];
				break;
			case OB_BOUND_POLYT:
				if (blenderobject->type == OB_MESH)
				{
					objprop.m_boundclass = KX_BOUNDPOLYTOPE;
					break;
				}
				// Object is not a mesh... fall through OB_BOUND_POLYH to
				// OB_BOUND_SPHERE
			case OB_BOUND_POLYH:
				if (blenderobject->type == OB_MESH)
				{
					objprop.m_boundclass = KX_BOUNDMESH;
					break;
				}
				// Object is not a mesh... can't use polyheder.
				// Fall through and become a sphere.
			case OB_BOUND_SPHERE:
			{
				objprop.m_boundclass = KX_BOUNDSPHERE;
				objprop.m_boundobject.c.m_radius = MT_max(bb.m_extends[0], MT_max(bb.m_extends[1], bb.m_extends[2]));
				break;
			}
			case OB_BOUND_CYLINDER:
			{
				objprop.m_boundclass = KX_BOUNDCYLINDER;
				objprop.m_boundobject.c.m_radius = MT_max(bb.m_extends[0], bb.m_extends[1]);
				objprop.m_boundobject.c.m_height = 2.f*bb.m_extends[2];
				break;
			}
			case OB_BOUND_CONE:
			{
				objprop.m_boundclass = KX_BOUNDCONE;
				objprop.m_boundobject.c.m_radius = MT_max(bb.m_extends[0], bb.m_extends[1]);
				objprop.m_boundobject.c.m_height = 2.f*bb.m_extends[2];
				break;
			}
		}
	}


	if (parent/* && (parent->gameflag & OB_DYNAMIC)*/) {
		// parented object cannot be dynamic
		KX_GameObject *parentgameobject = converter->FindGameObject(parent);
		objprop.m_dynamic_parent = parentgameobject;
		//cannot be dynamic:
		objprop.m_dyna = false;
		objprop.m_softbody = false;
		shapeprops->m_mass = 0.f;
	}


	objprop.m_concave = (blenderobject->boundtype & 4) != 0;

	switch (physics_engine)
	{
#ifdef USE_BULLET
		case UseBullet:
			KX_ConvertBulletObject(gameobj, meshobj, dm, kxscene, shapeprops, smmaterial, &objprop);
			break;

#endif
		case UseDynamo:
			//KX_ConvertDynamoObject(gameobj,meshobj,kxscene,shapeprops,	smmaterial,	&objprop);
			break;

		case UseNone:
		default:
			break;
	}
	delete shapeprops;
	delete smmaterial;
}





static KX_LightObject *gamelight_from_blamp(Object *ob, Lamp *la, unsigned int layerflag, KX_Scene *kxscene, RAS_IRenderTools *rendertools, KX_BlenderSceneConverter *converter) {
	RAS_LightObject lightobj;
	KX_LightObject *gamelight;

	lightobj.m_att1 = la->att1;
	lightobj.m_att2 = (la->mode & LA_QUAD)?la->att2:0.0;
	lightobj.m_red = la->r;
	lightobj.m_green = la->g;
	lightobj.m_blue = la->b;
	lightobj.m_distance = la->dist;
	lightobj.m_energy = la->energy;
	lightobj.m_layer = layerflag;
	lightobj.m_spotblend = la->spotblend;
	lightobj.m_spotsize = la->spotsize;

	lightobj.m_nodiffuse = (la->mode & LA_NO_DIFF) != 0;
	lightobj.m_nospecular = (la->mode & LA_NO_SPEC) != 0;

	if (la->mode & LA_NEG)
	{
		lightobj.m_red = -lightobj.m_red;
		lightobj.m_green = -lightobj.m_green;
		lightobj.m_blue = -lightobj.m_blue;
	}

	if (la->type==LA_SUN) {
		lightobj.m_type = RAS_LightObject::LIGHT_SUN;
	} else if (la->type==LA_SPOT) {
		lightobj.m_type = RAS_LightObject::LIGHT_SPOT;
	} else {
		lightobj.m_type = RAS_LightObject::LIGHT_NORMAL;
	}

	gamelight = new KX_LightObject(kxscene, KX_Scene::m_callbacks, rendertools,
		lightobj, converter->GetGLSLMaterials());

	BL_ConvertLampIpos(la, gamelight, converter);

	return gamelight;
}

static KX_Camera *gamecamera_from_bcamera(Object *ob, KX_Scene *kxscene, KX_BlenderSceneConverter *converter) {
	Camera* ca = static_cast<Camera*>(ob->data);
	RAS_CameraData camdata(ca->lens, ca->ortho_scale, ca->clipsta, ca->clipend, ca->type == CAM_PERSP, dof_camera(ob));
	KX_Camera *gamecamera;

	gamecamera= new KX_Camera(kxscene, KX_Scene::m_callbacks, camdata);
	gamecamera->SetName(ca->id.name + 2);

	BL_ConvertCameraIpos(ca, gamecamera, converter);

	return gamecamera;
}

static KX_GameObject *gameobject_from_blenderobject(
								Object *ob,
								KX_Scene *kxscene,
								RAS_IRenderTools *rendertools,
								KX_BlenderSceneConverter *converter) 
{
	KX_GameObject *gameobj = NULL;

	switch(ob->type)
	{
	case OB_LAMP:
	{
		KX_LightObject* gamelight= gamelight_from_blamp(ob, static_cast<Lamp*>(ob->data), ob->lay, kxscene, rendertools, converter);
		gameobj = gamelight;

		gamelight->AddRef();
		kxscene->GetLightList()->Add(gamelight);

		break;
	}

	case OB_CAMERA:
	{
		KX_Camera* gamecamera = gamecamera_from_bcamera(ob, kxscene, converter);
		gameobj = gamecamera;

		//don't add a reference: the camera list in kxscene->m_cameras is not released at the end
		//gamecamera->AddRef();
		kxscene->AddCamera(gamecamera);

		break;
	}

	case OB_MESH:
	{
		Mesh* mesh = static_cast<Mesh*>(ob->data);
		float center[3], extents[3];
		float radius = my_boundbox_mesh((Mesh*) ob->data, center, extents);
<<<<<<< HEAD
		RAS_MeshObject* meshobj = BL_ConvertMesh(mesh,ob,rendertools,kxscene,converter);

=======
		RAS_MeshObject* meshobj = BL_ConvertMesh(mesh,ob,kxscene,converter);
		
>>>>>>> c5f0be6d
		// needed for python scripting
		kxscene->GetLogicManager()->RegisterMeshName(meshobj->GetName(),meshobj);

		gameobj = new BL_DeformableGameObject(ob,kxscene,KX_Scene::m_callbacks);

		// set transformation
		gameobj->AddMesh(meshobj);

		// for all objects: check whether they want to
		// respond to updates
		bool ignoreActivityCulling =
			((ob->gameflag2 & OB_NEVER_DO_ACTIVITY_CULLING)!=0);
		gameobj->SetIgnoreActivityCulling(ignoreActivityCulling);
		gameobj->SetOccluder((ob->gameflag & OB_OCCLUDER) != 0, false);

		// two options exists for deform: shape keys and armature
		// only support relative shape key
		bool bHasShapeKey = mesh->key != NULL && mesh->key->type==KEY_RELATIVE;
		bool bHasDvert = mesh->dvert != NULL && ob->defbase.first;
		bool bHasArmature = (ob->parent && ob->parent->type == OB_ARMATURE && ob->partype==PARSKEL && bHasDvert);
		bool bHasModifier = BL_ModifierDeformer::HasCompatibleDeformer(ob);

		if (bHasModifier) {
			BL_ModifierDeformer *dcont = new BL_ModifierDeformer((BL_DeformableGameObject *)gameobj,
																kxscene->GetBlenderScene(), ob,	(BL_SkinMeshObject *)meshobj);
			((BL_DeformableGameObject*)gameobj)->SetDeformer(dcont);
			if (bHasShapeKey && bHasArmature)
				dcont->LoadShapeDrivers(ob->parent);
		} else if (bHasShapeKey) {
			// not that we can have shape keys without dvert!
			BL_ShapeDeformer *dcont = new BL_ShapeDeformer((BL_DeformableGameObject*)gameobj,
															ob, (BL_SkinMeshObject*)meshobj);
			((BL_DeformableGameObject*)gameobj)->SetDeformer(dcont);
			if (bHasArmature)
				dcont->LoadShapeDrivers(ob->parent);
		} else if (bHasArmature) {
			BL_SkinDeformer *dcont = new BL_SkinDeformer((BL_DeformableGameObject*)gameobj,
															ob, (BL_SkinMeshObject*)meshobj);
			((BL_DeformableGameObject*)gameobj)->SetDeformer(dcont);
		} else if (bHasDvert) {
			// this case correspond to a mesh that can potentially deform but not with the
			// object to which it is attached for the moment. A skin mesh was created in
			// BL_ConvertMesh() so must create a deformer too!
			BL_MeshDeformer *dcont = new BL_MeshDeformer((BL_DeformableGameObject*)gameobj,
														  ob, (BL_SkinMeshObject*)meshobj);
			((BL_DeformableGameObject*)gameobj)->SetDeformer(dcont);
		}

		MT_Point3 min = MT_Point3(center) - MT_Vector3(extents);
		MT_Point3 max = MT_Point3(center) + MT_Vector3(extents);
		SG_BBox bbox = SG_BBox(min, max);
		gameobj->GetSGNode()->SetBBox(bbox);
		gameobj->GetSGNode()->SetRadius(radius);

		break;
	}

	case OB_ARMATURE:
	{
		gameobj = new BL_ArmatureObject(
			kxscene,
			KX_Scene::m_callbacks,
			ob,
			kxscene->GetBlenderScene() // handle
		);
		/* Get the current pose from the armature object and apply it as the rest pose */
		break;
	}

	case OB_EMPTY:
	{
		gameobj = new KX_EmptyObject(kxscene,KX_Scene::m_callbacks);
		// set transformation
		break;
	}
	}
	if (gameobj)
	{
		gameobj->SetPhysicsEnvironment(kxscene->GetPhysicsEnvironment());
		gameobj->SetLayer(ob->lay);
		gameobj->SetBlenderObject(ob);
		/* set the visibility state based on the objects render option in the outliner */
		if(ob->restrictflag & OB_RESTRICT_RENDER) gameobj->SetVisible(0, 0);
	}
	return gameobj;
}

struct parentChildLink {
	struct Object* m_blenderchild;
	SG_Node* m_gamechildnode;
};

#include "DNA_constraint_types.h"
//XXX #include "BIF_editconstraint.h"

bPoseChannel *get_active_posechannel2 (Object *ob)
{
	bArmature *arm= (bArmature*)ob->data;
	bPoseChannel *pchan;

	/* find active */
	for(pchan= (bPoseChannel *)ob->pose->chanbase.first; pchan; pchan= pchan->next) {
		if(pchan->bone && (pchan->bone->flag & BONE_ACTIVE) && (pchan->bone->layer & arm->layer))
			return pchan;
	}

	return NULL;
}

ListBase *get_active_constraints2(Object *ob)
{
	if (!ob)
		return NULL;

	if (ob->flag & OB_POSEMODE) {
		bPoseChannel *pchan;

		pchan = get_active_posechannel2(ob);
		if (pchan)
			return &pchan->constraints;
	}
	else
		return &ob->constraints;

	return NULL;
}


void RBJconstraints(Object *ob)//not used
{
	ListBase *conlist;
	bConstraint *curcon;

	conlist = get_active_constraints2(ob);

	if (conlist) {
		for (curcon = (bConstraint *)conlist->first; curcon; curcon=(bConstraint *)curcon->next) {

			printf("%i\n",curcon->type);
		}


	}
}

#include "PHY_IPhysicsEnvironment.h"
#include "KX_IPhysicsController.h"
#include "PHY_DynamicTypes.h"

KX_IPhysicsController* getPhId(CListValue* sumolist,STR_String busc){//not used

	for (int j=0;j<sumolist->GetCount();j++)
	{
		KX_GameObject* gameobje = (KX_GameObject*) sumolist->GetValue(j);
		if (gameobje->GetName()==busc)
			return gameobje->GetPhysicsController();
	}

	return 0;

}

KX_GameObject* getGameOb(STR_String busc,CListValue* sumolist){

	for (int j=0;j<sumolist->GetCount();j++)
	{
		KX_GameObject* gameobje = (KX_GameObject*) sumolist->GetValue(j);
		if (gameobje->GetName()==busc)
			return gameobje;
	}

	return 0;

}

// convert blender objects into ketsji gameobjects
void BL_ConvertBlenderObjects(struct Main* maggie,
							  KX_Scene* kxscene,
							  KX_KetsjiEngine* ketsjiEngine,
							  e_PhysicsEngine	physics_engine,
							  PyObject* pythondictionary,
							  RAS_IRenderTools* rendertools,
							  RAS_ICanvas* canvas,
							  KX_BlenderSceneConverter* converter,
							  bool alwaysUseExpandFraming
							  )
{

	Scene *blenderscene = kxscene->GetBlenderScene();
	// for SETLOOPER
	Scene *sce;
	Base *base;

	// Get the frame settings of the canvas.
	// Get the aspect ratio of the canvas as designed by the user.

	RAS_FrameSettings::RAS_FrameType frame_type;
	int aspect_width;
	int aspect_height;
	vector<MT_Vector3> inivel,iniang;
	set<Group*> grouplist;	// list of groups to be converted
	set<Object*> allblobj;	// all objects converted
	set<Object*> groupobj;	// objects from groups (never in active layer)

	if (alwaysUseExpandFraming) {
		frame_type = RAS_FrameSettings::e_frame_extend;
		aspect_width = canvas->GetWidth();
		aspect_height = canvas->GetHeight();
	} else {
		if (blenderscene->gm.framing.type == SCE_GAMEFRAMING_BARS) {
			frame_type = RAS_FrameSettings::e_frame_bars;
		} else if (blenderscene->gm.framing.type == SCE_GAMEFRAMING_EXTEND) {
			frame_type = RAS_FrameSettings::e_frame_extend;
		} else {
			frame_type = RAS_FrameSettings::e_frame_scale;
		}

		aspect_width = blenderscene->gm.xsch;
		aspect_height = blenderscene->gm.ysch;
	}

	RAS_FrameSettings frame_settings(
		frame_type,
		blenderscene->gm.framing.col[0],
		blenderscene->gm.framing.col[1],
		blenderscene->gm.framing.col[2],
		aspect_width,
		aspect_height
	);
	kxscene->SetFramingType(frame_settings);

	kxscene->SetGravity(MT_Vector3(0,0, -blenderscene->gm.gravity));

	/* set activity culling parameters */
	kxscene->SetActivityCulling( (blenderscene->gm.mode & WO_ACTIVITY_CULLING) != 0);
	kxscene->SetActivityCullingRadius(blenderscene->gm.activityBoxRadius);
	kxscene->SetDbvtCulling((blenderscene->gm.mode & WO_DBVT_CULLING) != 0);
	
	// no occlusion culling by default
	kxscene->SetDbvtOcclusionRes(0);

	int activeLayerBitInfo = blenderscene->lay;

	// list of all object converted, active and inactive
	CListValue*	sumolist = new CListValue();

	vector<parentChildLink> vec_parent_child;

	CListValue* objectlist = kxscene->GetObjectList();
	CListValue* inactivelist = kxscene->GetInactiveList();
	CListValue* parentlist = kxscene->GetRootParentList();

	SCA_LogicManager* logicmgr = kxscene->GetLogicManager();
	SCA_TimeEventManager* timemgr = kxscene->GetTimeEventManager();

	CListValue* logicbrick_conversionlist = new CListValue();

	//SG_TreeFactory tf;

	// Convert actions to actionmap
	bAction *curAct;
	for (curAct = (bAction*)maggie->action.first; curAct; curAct=(bAction*)curAct->id.next)
	{
		logicmgr->RegisterActionName(curAct->id.name, curAct);
	}

	SetDefaultFaceType(blenderscene);
	// Let's support scene set.
	// Beware of name conflict in linked data, it will not crash but will create confusion
	// in Python scripting and in certain actuators (replace mesh). Linked scene *should* have
	// no conflicting name for Object, Object data and Action.
	for (SETLOOPER(blenderscene, base))
	{
		Object* blenderobject = base->object;
		allblobj.insert(blenderobject);

		KX_GameObject* gameobj = gameobject_from_blenderobject(
										base->object,
										kxscene,
										rendertools,
										converter);

		bool isInActiveLayer = (blenderobject->lay & activeLayerBitInfo) !=0;
		bool addobj=true;

		if (converter->addInitFromFrame)
			if (!isInActiveLayer)
				addobj=false;

		if (gameobj&&addobj)
		{
			MT_Point3 posPrev;
			MT_Matrix3x3 angor;
			if (converter->addInitFromFrame) blenderscene->r.cfra=blenderscene->r.sfra;

			MT_Point3 pos;
			pos.setValue(
				blenderobject->loc[0]+blenderobject->dloc[0],
				blenderobject->loc[1]+blenderobject->dloc[1],
				blenderobject->loc[2]+blenderobject->dloc[2]
			);
			MT_Vector3 eulxyz(blenderobject->rot);
			MT_Vector3 scale(blenderobject->size);
			if (converter->addInitFromFrame){//rcruiz
				float eulxyzPrev[3];
				blenderscene->r.cfra=blenderscene->r.sfra-1;
				//XXX update_for_newframe();
				MT_Vector3 tmp=pos-MT_Point3(blenderobject->loc[0]+blenderobject->dloc[0],
											blenderobject->loc[1]+blenderobject->dloc[1],
											blenderobject->loc[2]+blenderobject->dloc[2]
									);
				eulxyzPrev[0]=blenderobject->rot[0];
				eulxyzPrev[1]=blenderobject->rot[1];
				eulxyzPrev[2]=blenderobject->rot[2];

				double fps = (double) blenderscene->r.frs_sec/
					(double) blenderscene->r.frs_sec_base;

				tmp.scale(fps, fps, fps);
				inivel.push_back(tmp);
				tmp=eulxyz-eulxyzPrev;
				tmp.scale(fps, fps, fps);
				iniang.push_back(tmp);
				blenderscene->r.cfra=blenderscene->r.sfra;
				//XXX update_for_newframe();
			}

			gameobj->NodeSetLocalPosition(pos);
			gameobj->NodeSetLocalOrientation(MT_Matrix3x3(eulxyz));
			gameobj->NodeSetLocalScale(scale);
			gameobj->NodeUpdateGS(0);

			BL_ConvertIpos(blenderobject,gameobj,converter);
			BL_ConvertMaterialIpos(blenderobject, gameobj, converter);

			sumolist->Add(gameobj->AddRef());

			BL_ConvertProperties(blenderobject,gameobj,timemgr,kxscene,isInActiveLayer);


			gameobj->SetName(blenderobject->id.name);

			// update children/parent hierarchy
			if ((blenderobject->parent != 0)&&(!converter->addInitFromFrame))
			{
				// blender has an additional 'parentinverse' offset in each object
				SG_Callbacks callback(NULL,NULL,NULL,KX_Scene::KX_ScenegraphUpdateFunc,KX_Scene::KX_ScenegraphRescheduleFunc);
				SG_Node* parentinversenode = new SG_Node(NULL,kxscene,callback);

				// define a normal parent relationship for this node.
				KX_NormalParentRelation * parent_relation = KX_NormalParentRelation::New();
				parentinversenode->SetParentRelation(parent_relation);

				parentChildLink pclink;
				pclink.m_blenderchild = blenderobject;
				pclink.m_gamechildnode = parentinversenode;
				vec_parent_child.push_back(pclink);

				float* fl = (float*) blenderobject->parentinv;
				MT_Transform parinvtrans(fl);
				parentinversenode->SetLocalPosition(parinvtrans.getOrigin());
				// problem here: the parent inverse transform combines scaling and rotation
				// in the basis but the scenegraph needs separate rotation and scaling.
				// This is not important for OpenGL (it uses 4x4 matrix) but it is important
				// for the physic engine that needs a separate scaling
				//parentinversenode->SetLocalOrientation(parinvtrans.getBasis());

				// Extract the rotation and the scaling from the basis
				MT_Matrix3x3 ori(parinvtrans.getBasis());
				MT_Vector3 x(ori.getColumn(0));
				MT_Vector3 y(ori.getColumn(1));
				MT_Vector3 z(ori.getColumn(2));
				MT_Vector3 parscale(x.length(), y.length(), z.length());
				if (!MT_fuzzyZero(parscale[0]))
					x /= parscale[0];
				if (!MT_fuzzyZero(parscale[1]))
					y /= parscale[1];
				if (!MT_fuzzyZero(parscale[2]))
					z /= parscale[2];
				ori.setColumn(0, x);
				ori.setColumn(1, y);
				ori.setColumn(2, z);
				parentinversenode->SetLocalOrientation(ori);
				parentinversenode->SetLocalScale(parscale);

				parentinversenode->AddChild(gameobj->GetSGNode());
			}

			// needed for python scripting
			logicmgr->RegisterGameObjectName(gameobj->GetName(),gameobj);

			// needed for group duplication
			logicmgr->RegisterGameObj(blenderobject, gameobj);
			for (int i = 0; i < gameobj->GetMeshCount(); i++)
				logicmgr->RegisterGameMeshName(gameobj->GetMesh(i)->GetName(), blenderobject);

			converter->RegisterGameObject(gameobj, blenderobject);
			// this was put in rapidly, needs to be looked at more closely
			// only draw/use objects in active 'blender' layers

			logicbrick_conversionlist->Add(gameobj->AddRef());

			if (converter->addInitFromFrame){
				posPrev=gameobj->NodeGetWorldPosition();
				angor=gameobj->NodeGetWorldOrientation();
			}
			if (isInActiveLayer)
			{
				objectlist->Add(gameobj->AddRef());
				//tf.Add(gameobj->GetSGNode());

				gameobj->NodeUpdateGS(0);
				gameobj->AddMeshUser();

			}
			else
			{
				//we must store this object otherwise it will be deleted
				//at the end of this function if it is not a root object
				inactivelist->Add(gameobj->AddRef());
			}
			if (gameobj->IsDupliGroup())
				grouplist.insert(blenderobject->dup_group);
			if (converter->addInitFromFrame){
				gameobj->NodeSetLocalPosition(posPrev);
				gameobj->NodeSetLocalOrientation(angor);
			}

		}
		/* Note about memory leak issues:
		   When a CValue derived class is created, m_refcount is initialized to 1
		   so the class must be released after being used to make sure that it won't
		   hang in memory. If the object needs to be stored for a long time,
		   use AddRef() so that this Release() does not free the object.
		   Make sure that for any AddRef() there is a Release()!!!!
		   Do the same for any object derived from CValue, CExpression and NG_NetworkMessage
		 */
		if (gameobj)
			gameobj->Release();

	}

	if (!grouplist.empty())
	{
		// now convert the group referenced by dupli group object
		// keep track of all groups already converted
		set<Group*> allgrouplist = grouplist;
		set<Group*> tempglist;
		// recurse
		while (!grouplist.empty())
		{
			set<Group*>::iterator git;
			tempglist.clear();
			tempglist.swap(grouplist);
			for (git=tempglist.begin(); git!=tempglist.end(); git++)
			{
				Group* group = *git;
				GroupObject* go;
				for(go=(GroupObject*)group->gobject.first; go; go=(GroupObject*)go->next)
				{
					Object* blenderobject = go->ob;
					if (converter->FindGameObject(blenderobject) == NULL)
					{
						allblobj.insert(blenderobject);
						groupobj.insert(blenderobject);
						KX_GameObject* gameobj = gameobject_from_blenderobject(
														blenderobject,
														kxscene,
														rendertools,
														converter);

						// this code is copied from above except that
						// object from groups are never in active layer
						bool isInActiveLayer = false;
						bool addobj=true;

						if (converter->addInitFromFrame)
							if (!isInActiveLayer)
								addobj=false;

						if (gameobj&&addobj)
						{
							MT_Point3 posPrev;
							MT_Matrix3x3 angor;
							if (converter->addInitFromFrame)
								blenderscene->r.cfra=blenderscene->r.sfra;

							MT_Point3 pos(
								blenderobject->loc[0]+blenderobject->dloc[0],
								blenderobject->loc[1]+blenderobject->dloc[1],
								blenderobject->loc[2]+blenderobject->dloc[2]
							);
							MT_Vector3 eulxyz(blenderobject->rot);
							MT_Vector3 scale(blenderobject->size);
							if (converter->addInitFromFrame){//rcruiz
								float eulxyzPrev[3];
								blenderscene->r.cfra=blenderscene->r.sfra-1;
								//XXX update_for_newframe();
								MT_Vector3 tmp=pos-MT_Point3(blenderobject->loc[0]+blenderobject->dloc[0],
															blenderobject->loc[1]+blenderobject->dloc[1],
															blenderobject->loc[2]+blenderobject->dloc[2]
													);
								eulxyzPrev[0]=blenderobject->rot[0];
								eulxyzPrev[1]=blenderobject->rot[1];
								eulxyzPrev[2]=blenderobject->rot[2];

								double fps = (double) blenderscene->r.frs_sec/
									(double) blenderscene->r.frs_sec_base;

								tmp.scale(fps, fps, fps);
								inivel.push_back(tmp);
								tmp=eulxyz-eulxyzPrev;
								tmp.scale(fps, fps, fps);
								iniang.push_back(tmp);
								blenderscene->r.cfra=blenderscene->r.sfra;
								//XXX update_for_newframe();
							}

							gameobj->NodeSetLocalPosition(pos);
							gameobj->NodeSetLocalOrientation(MT_Matrix3x3(eulxyz));
							gameobj->NodeSetLocalScale(scale);
							gameobj->NodeUpdateGS(0);

							BL_ConvertIpos(blenderobject,gameobj,converter);
							BL_ConvertMaterialIpos(blenderobject,gameobj, converter);

							sumolist->Add(gameobj->AddRef());

							BL_ConvertProperties(blenderobject,gameobj,timemgr,kxscene,isInActiveLayer);


							gameobj->SetName(blenderobject->id.name);

							// update children/parent hierarchy
							if ((blenderobject->parent != 0)&&(!converter->addInitFromFrame))
							{
								// blender has an additional 'parentinverse' offset in each object
								SG_Callbacks callback(NULL,NULL,NULL,KX_Scene::KX_ScenegraphUpdateFunc,KX_Scene::KX_ScenegraphRescheduleFunc);
								SG_Node* parentinversenode = new SG_Node(NULL,kxscene,callback);

								// define a normal parent relationship for this node.
								KX_NormalParentRelation * parent_relation = KX_NormalParentRelation::New();
								parentinversenode->SetParentRelation(parent_relation);

								parentChildLink pclink;
								pclink.m_blenderchild = blenderobject;
								pclink.m_gamechildnode = parentinversenode;
								vec_parent_child.push_back(pclink);

								float* fl = (float*) blenderobject->parentinv;
								MT_Transform parinvtrans(fl);
								parentinversenode->SetLocalPosition(parinvtrans.getOrigin());

								// Extract the rotation and the scaling from the basis
								MT_Matrix3x3 ori(parinvtrans.getBasis());
								MT_Vector3 x(ori.getColumn(0));
								MT_Vector3 y(ori.getColumn(1));
								MT_Vector3 z(ori.getColumn(2));
								MT_Vector3 localscale(x.length(), y.length(), z.length());
								if (!MT_fuzzyZero(localscale[0]))
									x /= localscale[0];
								if (!MT_fuzzyZero(localscale[1]))
									y /= localscale[1];
								if (!MT_fuzzyZero(localscale[2]))
									z /= localscale[2];
								ori.setColumn(0, x);
								ori.setColumn(1, y);
								ori.setColumn(2, z);
								parentinversenode->SetLocalOrientation(ori);
								parentinversenode->SetLocalScale(localscale);

								parentinversenode->AddChild(gameobj->GetSGNode());
							}

							// needed for python scripting
							logicmgr->RegisterGameObjectName(gameobj->GetName(),gameobj);

							// needed for group duplication
							logicmgr->RegisterGameObj(blenderobject, gameobj);
							for (int i = 0; i < gameobj->GetMeshCount(); i++)
								logicmgr->RegisterGameMeshName(gameobj->GetMesh(i)->GetName(), blenderobject);

							converter->RegisterGameObject(gameobj, blenderobject);
							// this was put in rapidly, needs to be looked at more closely
							// only draw/use objects in active 'blender' layers

							logicbrick_conversionlist->Add(gameobj->AddRef());

							if (converter->addInitFromFrame){
								posPrev=gameobj->NodeGetWorldPosition();
								angor=gameobj->NodeGetWorldOrientation();
							}
							if (isInActiveLayer)
							{
								objectlist->Add(gameobj->AddRef());
								//tf.Add(gameobj->GetSGNode());

								gameobj->NodeUpdateGS(0);
								gameobj->AddMeshUser();
							}
							else
							{
								//we must store this object otherwise it will be deleted
								//at the end of this function if it is not a root object
								inactivelist->Add(gameobj->AddRef());

							}
							if (gameobj->IsDupliGroup())
							{
								// check that the group is not already converted
								if (allgrouplist.insert(blenderobject->dup_group).second)
									grouplist.insert(blenderobject->dup_group);
							}
							if (converter->addInitFromFrame){
								gameobj->NodeSetLocalPosition(posPrev);
								gameobj->NodeSetLocalOrientation(angor);
							}

						}
						if (gameobj)
							gameobj->Release();
					}
				}
			}
		}
	}

	// non-camera objects not supported as camera currently
	if (blenderscene->camera && blenderscene->camera->type == OB_CAMERA) {
		KX_Camera *gamecamera= (KX_Camera*) converter->FindGameObject(blenderscene->camera);

		if(gamecamera)
			kxscene->SetActiveCamera(gamecamera);
	}

	//	Set up armatures
	set<Object*>::iterator oit;
	for(oit=allblobj.begin(); oit!=allblobj.end(); oit++)
	{
		Object* blenderobj = *oit;
		if (blenderobj->type==OB_MESH) {
			Mesh *me = (Mesh*)blenderobj->data;

			if (me->dvert){
				BL_DeformableGameObject *obj = (BL_DeformableGameObject*)converter->FindGameObject(blenderobj);

				if (obj && blenderobj->parent && blenderobj->parent->type==OB_ARMATURE && blenderobj->partype==PARSKEL){
					KX_GameObject *par = converter->FindGameObject(blenderobj->parent);
					if (par && obj->GetDeformer())
						((BL_SkinDeformer*)obj->GetDeformer())->SetArmature((BL_ArmatureObject*) par);
				}
			}
		}
	}

	// create hierarchy information
	int i;
	vector<parentChildLink>::iterator pcit;

	for (pcit = vec_parent_child.begin();!(pcit==vec_parent_child.end());++pcit)
	{

		struct Object* blenderchild = pcit->m_blenderchild;
		struct Object* blenderparent = blenderchild->parent;
		KX_GameObject* parentobj = converter->FindGameObject(blenderparent);
		KX_GameObject* childobj = converter->FindGameObject(blenderchild);

		assert(childobj);

		if (!parentobj || objectlist->SearchValue(childobj) != objectlist->SearchValue(parentobj))
		{
			// special case: the parent and child object are not in the same layer.
			// This weird situation is used in Apricot for test purposes.
			// Resolve it by not converting the child
			childobj->GetSGNode()->DisconnectFromParent();
			delete pcit->m_gamechildnode;
			// Now destroy the child object but also all its descendent that may already be linked
			// Remove the child reference in the local list!
			// Note: there may be descendents already if the children of the child were processed
			//       by this loop before the child. In that case, we must remove the children also
			CListValue* childrenlist = childobj->GetChildrenRecursive();
			childrenlist->Add(childobj->AddRef());
			for ( i=0;i<childrenlist->GetCount();i++)
			{
				KX_GameObject* obj = static_cast<KX_GameObject*>(childrenlist->GetValue(i));
				if (sumolist->RemoveValue(obj))
					obj->Release();
				if (logicbrick_conversionlist->RemoveValue(obj))
					obj->Release();
			}
			childrenlist->Release();
			// now destroy recursively
			kxscene->RemoveObject(childobj);
			continue;
		}

		switch (blenderchild->partype)
		{
			case PARVERT1:
			{
				// creat a new vertex parent relationship for this node.
				KX_VertexParentRelation * vertex_parent_relation = KX_VertexParentRelation::New();
				pcit->m_gamechildnode->SetParentRelation(vertex_parent_relation);
				break;
			}
			case PARSLOW:
			{
				// creat a new slow parent relationship for this node.
				KX_SlowParentRelation * slow_parent_relation = KX_SlowParentRelation::New(blenderchild->sf);
				pcit->m_gamechildnode->SetParentRelation(slow_parent_relation);
				break;
			}
			case PARBONE:
			{
				// parent this to a bone
				Bone *parent_bone = get_named_bone( (bArmature *)(blenderchild->parent)->data, blenderchild->parsubstr);

				if(parent_bone) {
					KX_BoneParentRelation *bone_parent_relation = KX_BoneParentRelation::New(parent_bone);
					pcit->m_gamechildnode->SetParentRelation(bone_parent_relation);
				}

				break;
			}
			case PARSKEL: // skinned - ignore
				break;
			case PAROBJECT:
			case PARCURVE:
			case PARKEY:
			case PARVERT3:
			default:
				// unhandled
				break;
		}

		parentobj->	GetSGNode()->AddChild(pcit->m_gamechildnode);
	}
	vec_parent_child.clear();

	// find 'root' parents (object that has not parents in SceneGraph)
	for (i=0;i<sumolist->GetCount();++i)
	{
		KX_GameObject* gameobj = (KX_GameObject*) sumolist->GetValue(i);
		if (gameobj->GetSGNode()->GetSGParent() == 0)
		{
			parentlist->Add(gameobj->AddRef());
			gameobj->NodeUpdateGS(0);
		}
	}

	// create graphic controller for culling
	if (kxscene->GetDbvtCulling())
	{
		bool occlusion = false;
		for (i=0; i<sumolist->GetCount();i++)
		{
			KX_GameObject* gameobj = (KX_GameObject*) sumolist->GetValue(i);
			if (gameobj->GetMeshCount() > 0)
			{
				MT_Point3 box[2];
				gameobj->GetSGNode()->BBox().getmm(box, MT_Transform::Identity());
				// box[0] is the min, box[1] is the max
				bool isactive = objectlist->SearchValue(gameobj);
				BL_CreateGraphicObjectNew(gameobj,box[0],box[1],kxscene,isactive,physics_engine);
				if (gameobj->GetOccluder())
					occlusion = true;
			}
		}
		if (occlusion)
			kxscene->SetDbvtOcclusionRes(blenderscene->world->occlusionRes);
	}
	if (blenderscene->world)
		kxscene->GetPhysicsEnvironment()->setNumTimeSubSteps(blenderscene->world->physubstep);

	// now that the scenegraph is complete, let's instantiate the deformers.
	// We need that to create reusable derived mesh and physic shapes
	for (i=0;i<sumolist->GetCount();++i)
	{
		KX_GameObject* gameobj = (KX_GameObject*) sumolist->GetValue(i);
		if (gameobj->GetDeformer())
			gameobj->GetDeformer()->UpdateBuckets();
	}

	bool processCompoundChildren = false;

	// create physics information
	for (i=0;i<sumolist->GetCount();i++)
	{
		KX_GameObject* gameobj = (KX_GameObject*) sumolist->GetValue(i);
		struct Object* blenderobject = converter->FindBlenderObject(gameobj);
		int nummeshes = gameobj->GetMeshCount();
		RAS_MeshObject* meshobj = 0;
		if (nummeshes > 0)
		{
			meshobj = gameobj->GetMesh(0);
		}
		int layerMask = (groupobj.find(blenderobject) == groupobj.end()) ? activeLayerBitInfo : 0;
		BL_CreatePhysicsObjectNew(gameobj,blenderobject,meshobj,kxscene,layerMask,physics_engine,converter,processCompoundChildren);
	}

	processCompoundChildren = true;
	// create physics information
	for (i=0;i<sumolist->GetCount();i++)
	{
		KX_GameObject* gameobj = (KX_GameObject*) sumolist->GetValue(i);
		struct Object* blenderobject = converter->FindBlenderObject(gameobj);
		int nummeshes = gameobj->GetMeshCount();
		RAS_MeshObject* meshobj = 0;
		if (nummeshes > 0)
		{
			meshobj = gameobj->GetMesh(0);
		}
		int layerMask = (groupobj.find(blenderobject) == groupobj.end()) ? activeLayerBitInfo : 0;
		BL_CreatePhysicsObjectNew(gameobj,blenderobject,meshobj,kxscene,layerMask,physics_engine,converter,processCompoundChildren);
	}

	//set ini linearVel and int angularVel //rcruiz
	if (converter->addInitFromFrame)
		for (i=0;i<sumolist->GetCount();i++)
		{
			KX_GameObject* gameobj = (KX_GameObject*) sumolist->GetValue(i);
			if (gameobj->IsDynamic()){
				gameobj->setLinearVelocity(inivel[i],false);
				gameobj->setAngularVelocity(iniang[i],false);
			}


		}

		// create physics joints
	for (i=0;i<sumolist->GetCount();i++)
	{
		KX_GameObject* gameobj = (KX_GameObject*) sumolist->GetValue(i);
		struct Object* blenderobject = converter->FindBlenderObject(gameobj);
		ListBase *conlist;
		bConstraint *curcon;
		conlist = get_active_constraints2(blenderobject);

		if (conlist) {
			for (curcon = (bConstraint *)conlist->first; curcon; curcon=(bConstraint *)curcon->next) {
				if (curcon->type==CONSTRAINT_TYPE_RIGIDBODYJOINT){

					bRigidBodyJointConstraint *dat=(bRigidBodyJointConstraint *)curcon->data;

					if (!dat->child){

						PHY_IPhysicsController* physctr2 = 0;

						if (dat->tar)
						{
							KX_GameObject *gotar=getGameOb(dat->tar->id.name,sumolist);
							if (gotar && gotar->GetPhysicsController())
								physctr2 = (PHY_IPhysicsController*) gotar->GetPhysicsController()->GetUserData();
						}

						if (gameobj->GetPhysicsController())
						{
							float radsPerDeg = 6.283185307179586232f / 360.f;

							PHY_IPhysicsController* physctrl = (PHY_IPhysicsController*) gameobj->GetPhysicsController()->GetUserData();
							//we need to pass a full constraint frame, not just axis

							//localConstraintFrameBasis
							MT_Matrix3x3 localCFrame(MT_Vector3(radsPerDeg*dat->axX,radsPerDeg*dat->axY,radsPerDeg*dat->axZ));
							MT_Vector3 axis0 = localCFrame.getColumn(0);
							MT_Vector3 axis1 = localCFrame.getColumn(1);
							MT_Vector3 axis2 = localCFrame.getColumn(2);

							int constraintId = kxscene->GetPhysicsEnvironment()->createConstraint(physctrl,physctr2,(PHY_ConstraintType)dat->type,(float)dat->pivX,
								(float)dat->pivY,(float)dat->pivZ,
								(float)axis0.x(),(float)axis0.y(),(float)axis0.z(),
								(float)axis1.x(),(float)axis1.y(),(float)axis1.z(),
								(float)axis2.x(),(float)axis2.y(),(float)axis2.z(),dat->flag);
							if (constraintId)
							{
								//if it is a generic 6DOF constraint, set all the limits accordingly
								if (dat->type == PHY_GENERIC_6DOF_CONSTRAINT)
								{
									int dof;
									int dofbit=1;
									for (dof=0;dof<6;dof++)
									{
										if (dat->flag & dofbit)
										{
											kxscene->GetPhysicsEnvironment()->setConstraintParam(constraintId,dof,dat->minLimit[dof],dat->maxLimit[dof]);
										} else
										{
											//minLimit > maxLimit means free(disabled limit) for this degree of freedom
											kxscene->GetPhysicsEnvironment()->setConstraintParam(constraintId,dof,1,-1);
										}
										dofbit<<=1;
									}
								}
							}
						}
					}
				}
			}
		}
	}

	sumolist->Release();

	// convert global sound stuff

	/* XXX, glob is the very very wrong place for this
	 * to be, re-enable once the listener has been moved into
	 * the scene. */
// AUD_XXX
#if 0
	SND_Scene* soundscene = kxscene->GetSoundScene();
	SND_SoundListener* listener = soundscene->GetListener();
	if (listener && G.listener)
	{
		listener->SetDopplerFactor(G.listener->dopplerfactor);
		listener->SetDopplerVelocity(G.listener->dopplervelocity);
		listener->SetGain(G.listener->gain);
	}
#endif

	// convert world
	KX_WorldInfo* worldinfo = new BlenderWorldInfo(blenderscene->world);
	converter->RegisterWorldInfo(worldinfo);
	kxscene->SetWorldInfo(worldinfo);

#define CONVERT_LOGIC
#ifdef CONVERT_LOGIC
	// convert logic bricks, sensors, controllers and actuators
	for (i=0;i<logicbrick_conversionlist->GetCount();i++)
	{
		KX_GameObject* gameobj = static_cast<KX_GameObject*>(logicbrick_conversionlist->GetValue(i));
		struct Object* blenderobj = converter->FindBlenderObject(gameobj);
		int layerMask = (groupobj.find(blenderobj) == groupobj.end()) ? activeLayerBitInfo : 0;
		bool isInActiveLayer = (blenderobj->lay & layerMask)!=0;
		BL_ConvertActuators(maggie->name, blenderobj,gameobj,logicmgr,kxscene,ketsjiEngine,layerMask,isInActiveLayer,rendertools,converter);
	}
	for ( i=0;i<logicbrick_conversionlist->GetCount();i++)
	{
		KX_GameObject* gameobj = static_cast<KX_GameObject*>(logicbrick_conversionlist->GetValue(i));
		struct Object* blenderobj = converter->FindBlenderObject(gameobj);
		int layerMask = (groupobj.find(blenderobj) == groupobj.end()) ? activeLayerBitInfo : 0;
		bool isInActiveLayer = (blenderobj->lay & layerMask)!=0;
		BL_ConvertControllers(blenderobj,gameobj,logicmgr,pythondictionary,layerMask,isInActiveLayer,converter);
	}
	for ( i=0;i<logicbrick_conversionlist->GetCount();i++)
	{
		KX_GameObject* gameobj = static_cast<KX_GameObject*>(logicbrick_conversionlist->GetValue(i));
		struct Object* blenderobj = converter->FindBlenderObject(gameobj);
		int layerMask = (groupobj.find(blenderobj) == groupobj.end()) ? activeLayerBitInfo : 0;
		bool isInActiveLayer = (blenderobj->lay & layerMask)!=0;
		BL_ConvertSensors(blenderobj,gameobj,logicmgr,kxscene,ketsjiEngine,layerMask,isInActiveLayer,canvas,converter);
		// set the init state to all objects
		gameobj->SetInitState((blenderobj->init_state)?blenderobj->init_state:blenderobj->state);
	}
	// apply the initial state to controllers, only on the active objects as this registers the sensors
	for ( i=0;i<objectlist->GetCount();i++)
	{
		KX_GameObject* gameobj = static_cast<KX_GameObject*>(objectlist->GetValue(i));
		gameobj->ResetState();
	}

#endif //CONVERT_LOGIC

	logicbrick_conversionlist->Release();

	// Calculate the scene btree -
	// too slow - commented out.
	//kxscene->SetNodeTree(tf.MakeTree());

	// instantiate dupli group, we will loop trough the object
	// that are in active layers. Note that duplicating group
	// has the effect of adding objects at the end of objectlist.
	// Only loop through the first part of the list.
	int objcount = objectlist->GetCount();
	for (i=0;i<objcount;i++)
	{
		KX_GameObject* gameobj = (KX_GameObject*) objectlist->GetValue(i);
		if (gameobj->IsDupliGroup())
		{
			kxscene->DupliGroupRecurse(gameobj, 0);
		}
	}

	KX_Camera *activecam = kxscene->GetActiveCamera();
	MT_Scalar distance = (activecam)? activecam->GetCameraFar() - activecam->GetCameraNear(): 100.0f;
	RAS_BucketManager *bucketmanager = kxscene->GetBucketManager();
	bucketmanager->OptimizeBuckets(distance);
}<|MERGE_RESOLUTION|>--- conflicted
+++ resolved
@@ -323,14 +323,8 @@
 	Material *mat,
 	MTFace* tface,
 	const char *tfaceName,
-<<<<<<< HEAD
-	MFace* mface,
-	MCol* mmcol,
-	int lightlayer,
-=======
 	MFace* mface, 
 	MCol* mmcol,
->>>>>>> c5f0be6d
 	MTF_localLayer *layers,
 	bool glslmat)
 {
@@ -849,12 +843,7 @@
 				tan3 = tangent[f*4 + 3];
 		}
 
-<<<<<<< HEAD
-		/* get material */
-		ma = give_current_material(blenderobj, mface->mat_nr+1);
-=======
  		ma = give_current_material(blenderobj, mface->mat_nr+1);
->>>>>>> c5f0be6d
 
 		{
 			bool visible = true;
@@ -1074,16 +1063,9 @@
 	return meshobj;
 }
 
-<<<<<<< HEAD
-
-
-static PHY_MaterialProps *CreateMaterialFromBlenderObject(struct Object* blenderobject,
-												  KX_Scene *kxscene)
-=======
-	
-	
+
+
 static PHY_MaterialProps *CreateMaterialFromBlenderObject(struct Object* blenderobject)
->>>>>>> c5f0be6d
 {
 	PHY_MaterialProps *materialProps = new PHY_MaterialProps;
 
@@ -1411,22 +1393,12 @@
 
 
 	PHY_ShapeProps* shapeprops =
-<<<<<<< HEAD
-			CreateShapePropsFromBlenderObject(blenderobject,
-			kxscene);
+			CreateShapePropsFromBlenderObject(blenderobject);
 
 
 	PHY_MaterialProps* smmaterial =
-		CreateMaterialFromBlenderObject(blenderobject, kxscene);
-
-=======
-			CreateShapePropsFromBlenderObject(blenderobject);
-
-	
-	PHY_MaterialProps* smmaterial = 
 		CreateMaterialFromBlenderObject(blenderobject);
-					
->>>>>>> c5f0be6d
+
 	KX_ObjectProperties objprop;
 	objprop.m_lockXaxis = (blenderobject->gameflag2 & OB_LOCK_RIGID_BODY_X_AXIS) !=0;
 	objprop.m_lockYaxis = (blenderobject->gameflag2 & OB_LOCK_RIGID_BODY_Y_AXIS) !=0;
@@ -1743,13 +1715,8 @@
 		Mesh* mesh = static_cast<Mesh*>(ob->data);
 		float center[3], extents[3];
 		float radius = my_boundbox_mesh((Mesh*) ob->data, center, extents);
-<<<<<<< HEAD
-		RAS_MeshObject* meshobj = BL_ConvertMesh(mesh,ob,rendertools,kxscene,converter);
-
-=======
 		RAS_MeshObject* meshobj = BL_ConvertMesh(mesh,ob,kxscene,converter);
-		
->>>>>>> c5f0be6d
+
 		// needed for python scripting
 		kxscene->GetLogicManager()->RegisterMeshName(meshobj->GetName(),meshobj);
 
