--- conflicted
+++ resolved
@@ -2422,12 +2422,7 @@
 {
 	PyObject *m;
 	PyObject *d;
-<<<<<<< HEAD
-	PyObject *item;
-
-=======
-	
->>>>>>> ea07d93f
+
 	/* Use existing module where possible */
 	m = PyImport_ImportModule( "GameKeys" );
 	if (m) {
