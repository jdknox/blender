--- conflicted
+++ resolved
@@ -8,16 +8,11 @@
 defs = []
 
 if env['WITH_BF_PYTHON']:
-<<<<<<< HEAD
 	incs += ' ' + env['BF_PYTHON_INC']
 else:
 	defs.append('DISABLE_PYTHON')
-=======
-    incs += ' ' + env['BF_PYTHON_INC']
-    defs.append('WITH_PYTHON')
 
 if env['WITH_BF_CXX_GUARDEDALLOC']:
     defs.append('WITH_CXX_GUARDEDALLOC')
->>>>>>> f48f8d3b
 
 env.BlenderLib ( 'bf_expressions', sources, Split(incs), defs, libtype=['core','player'], priority = [360,80], cxx_compileflags=env['BGE_CXXFLAGS'])