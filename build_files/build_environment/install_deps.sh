#!/usr/bin/env bash
# ##### BEGIN GPL LICENSE BLOCK #####
#
#  This program is free software; you can redistribute it and/or
#  modify it under the terms of the GNU General Public License
#  as published by the Free Software Foundation; either version 2
#  of the License, or (at your option) any later version.
#
#  This program is distributed in the hope that it will be useful,
#  but WITHOUT ANY WARRANTY; without even the implied warranty of
#  MERCHANTABILITY or FITNESS FOR A PARTICULAR PURPOSE.  See the
#  GNU General Public License for more details.
#
#  You should have received a copy of the GNU General Public License
#  along with this program; if not, write to the Free Software Foundation,
#  Inc., 51 Franklin Street, Fifth Floor, Boston, MA 02110-1301, USA.
#
# ##### END GPL LICENSE BLOCK #####

# A shell script installing/building all needed dependencies to build Blender, for some Linux distributions.

##### Args and Help Handling #####

# Parse command line!
ARGS=$( \
getopt \
-o s:i:t:h \
--long source:,install:,tmp:,info:,threads:,help,show-deps,no-sudo,no-confirm,with-all,with-opencollada,\
ver-ocio:,ver-oiio:,ver-llvm:,ver-osl:,ver-osd:,ver-openvdb:,\
force-all,force-python,force-numpy,force-boost,\
force-ocio,force-openexr,force-oiio,force-llvm,force-osl,force-osd,force-openvdb,\
force-ffmpeg,force-opencollada,\
build-all,build-python,build-numpy,build-boost,\
build-ocio,build-openexr,build-oiio,build-llvm,build-osl,build-osd,build-openvdb,\
build-ffmpeg,build-opencollada,\
skip-python,skip-numpy,skip-boost,\
skip-ocio,skip-openexr,skip-oiio,skip-llvm,skip-osl,skip-osd,skip-openvdb,\
skip-ffmpeg,skip-opencollada \
-- "$@" \
)

COMMANDLINE=$@

DISTRO=""
RPM=""
SRC="$HOME/src/blender-deps"
INST="/opt/lib"
TMP="/tmp"
CWD=$PWD
INFO_PATH=$CWD
SCRIPT_DIR=$( cd "$( dirname "${BASH_SOURCE[0]}" )" && pwd )

# Do not install some optional, potentially conflicting libs by default...
WITH_ALL=false

# Do not yet enable opencollada, use --with-opencollada (or --with-all) option to try it.
WITH_OPENCOLLADA=false

THREADS=$(nproc)

COMMON_INFO="\"Source code of dependencies needed to be compiled will be downloaded and extracted into '\$SRC'.
Built libs of dependencies needed to be compiled will be installed into '\$INST'.
Please edit \\\$SRC and/or \\\$INST variables at the beginning of this script,
or use --source/--install options, if you want to use other paths!

Number of threads for building: \$THREADS (automatically detected, use --threads=<nbr> to override it).
Full install: \$WITH_ALL (use --with-all option to enable it).
Building OpenCOLLADA: \$WITH_OPENCOLLADA (use --with-opencollada option to enable it).

Example:
Full install without OpenCOLLADA: --with-all --skip-opencollada

Use --help to show all available options!\""

ARGUMENTS_INFO="\"COMMAND LINE ARGUMENTS:
    -h, --help
        Show this message and exit.

    --show-deps
        Show main dependencies of Blender (including officially supported versions) and exit.

    -s <path>, --source=<path>
        Use a specific path where to store downloaded libraries sources (defaults to '\$SRC').

    -i <path>, --install=<path>
        Use a specific path where to install built libraries (defaults to '\$INST').

    --tmp=<path>
        Use a specific temp path (defaults to '\$TMP').

    --info=<path>
        Use a specific info path (to store BUILD_NOTES.txt, defaults to '\$INFO_PATH').

    -t n, --threads=n
        Use a specific number of threads when building the libraries (auto-detected as '\$THREADS').

    --no-sudo
        Disable use of sudo (this script won't be able to do much though, will just print needed packages...).

    --no-confirm
        Disable any interaction with user (suitable for automated run).

    --with-all
        By default, a number of optional and not-so-often needed libraries are not installed.
        This option will try to install them, at the cost of potential conflicts (depending on
        how your package system is set…).
        Note this option also implies all other (more specific) --with-foo options below.

    --with-opencollada
        Build and install the OpenCOLLADA libraries.

    --ver-ocio=<ver>
        Force version of OCIO library.

    --ver-oiio=<ver>
        Force version of OIIO library.

    --ver-llvm=<ver>
        Force version of LLVM library.

    --ver-osl=<ver>
        Force version of OSL library.

    --ver-osd=<ver>
        Force version of OSD library.

    --ver-openvdb=<ver>
        Force version of OpenVDB library.

    Note about the --ver-foo options:
        It may not always work as expected (some libs are actually checked out from a git rev...), yet it might help
        to fix some build issues (like LLVM mismatch with the version used by your graphic system).

    --build-all
        Force the build of all possible libraries.

    --build-python
        Force the build of Python.

    --build-numpy
        Force the build of NumPy.

    --build-boost
        Force the build of Boost.

    --build-ocio
        Force the build of OpenColorIO.

    --build-openexr
        Force the build of OpenEXR.

    --build-oiio
        Force the build of OpenImageIO.

    --build-llvm
        Force the build of LLVM.

    --build-osl
        Force the build of OpenShadingLanguage.

    --build-osd
        Force the build of OpenSubdiv.

    --build-openvdb
        Force the build of OpenVDB.

    --build-opencollada
        Force the build of OpenCOLLADA.

    --build-ffmpeg
        Force the build of FFMpeg.

    Note about the --build-foo options:
        * They force the script to prefer building dependencies rather than using available packages.
          This may make things simpler and allow working around some distribution bugs, but on the other hand it will
          use much more space on your hard drive.
        * Please be careful with the Blender building options if you have both 'official' dev packages and
          install_deps' built ones on your system, by default CMake will prefer official packages, which may lead to
          linking issues. Please ensure your CMake configuration always uses all correct library paths.
        * If the “force-built” library is a dependency of others, it will force the build
          of those libraries as well (e.g. --build-boost also implies --build-oiio and --build-osl...).

    --force-all
        Force the rebuild of all built libraries.

    --force-python
        Force the rebuild of Python.

    --force-numpy
        Force the rebuild of NumPy.

    --force-boost
        Force the rebuild of Boost.

    --force-ocio
        Force the rebuild of OpenColorIO.

    --force-openexr
        Force the rebuild of OpenEXR.

    --force-oiio
        Force the rebuild of OpenImageIO.

    --force-llvm
        Force the rebuild of LLVM.

    --force-osl
        Force the rebuild of OpenShadingLanguage.

    --force-osd
        Force the rebuild of OpenSubdiv.

    --force-openvdb
        Force the rebuild of OpenVDB.

    --force-opencollada
        Force the rebuild of OpenCOLLADA.

    --force-ffmpeg
        Force the rebuild of FFMpeg.

    Note about the --force-foo options:
        * They obviously only have an effect if those libraries are built by this script
          (i.e. if there is no available and satisfactory package)!
        * If the “force-rebuilt” library is a dependency of others, it will force the rebuild
          of those libraries too (e.g. --force-boost will also rebuild oiio and osl...).

    --skip-python
        Unconditionally skip Python installation/building.

    --skip-numpy
        Unconditionally skip NumPy installation/building.

    --skip-boost
        Unconditionally skip Boost installation/building.

    --skip-ocio
        Unconditionally skip OpenColorIO installation/building.

    --skip-openexr
        Unconditionally skip OpenEXR installation/building.

    --skip-oiio
        Unconditionally skip OpenImageIO installation/building.

    --skip-llvm
        Unconditionally skip LLVM installation/building.

    --skip-osl
        Unconditionally skip OpenShadingLanguage installation/building.

    --skip-osd
        Unconditionally skip OpenSubdiv installation/building.

    --skip-openvdb
        Unconditionally skip OpenVDB installation/building.

    --skip-opencollada
        Unconditionally skip OpenCOLLADA installation/building.

    --skip-ffmpeg
        Unconditionally skip FFMpeg installation/building.\""

##### Main Vars #####

DO_SHOW_DEPS=false

SUDO="sudo"

NO_CONFIRM=false

PYTHON_VERSION="3.5.1"
PYTHON_VERSION_MIN="3.5"
PYTHON_FORCE_BUILD=false
PYTHON_FORCE_REBUILD=false
PYTHON_SKIP=false

NUMPY_VERSION="1.10.1"
NUMPY_VERSION_MIN="1.8"
NUMPY_FORCE_BUILD=false
NUMPY_FORCE_REBUILD=false
NUMPY_SKIP=false

BOOST_VERSION="1.60.0"
BOOST_VERSION_MIN="1.49"
BOOST_FORCE_BUILD=false
BOOST_FORCE_REBUILD=false
BOOST_SKIP=false

OCIO_VERSION="1.0.9"
OCIO_VERSION_MIN="1.0"
OCIO_FORCE_BUILD=false
OCIO_FORCE_REBUILD=false
OCIO_SKIP=false

OPENEXR_VERSION="2.2.0"
OPENEXR_VERSION_MIN="2.0.1"
ILMBASE_VERSION="2.2.0"
ILMBASE_VERSION_MIN="2.2"
OPENEXR_FORCE_BUILD=false
OPENEXR_FORCE_REBUILD=false
OPENEXR_SKIP=false
_with_built_openexr=false

OIIO_VERSION="1.6.9"
OIIO_VERSION_MIN="1.6.0"
OIIO_VERSION_MAX="1.9.0"  # UNKNOWN currently # Not supported by current OSL...
OIIO_FORCE_BUILD=false
OIIO_FORCE_REBUILD=false
OIIO_SKIP=false

LLVM_VERSION="3.4"
LLVM_VERSION_MIN="3.4"
LLVM_VERSION_FOUND=""
LLVM_FORCE_BUILD=false
LLVM_FORCE_REBUILD=false
LLVM_SKIP=false

# OSL needs to be compiled for now!
OSL_VERSION="1.7.1"
OSL_VERSION_MIN=$OSL_VERSION
OSL_FORCE_BUILD=false
OSL_FORCE_REBUILD=false
OSL_SKIP=false

# OpenSubdiv needs to be compiled for now
OSD_VERSION="3.0.2"
OSD_VERSION_MIN=$OSD_VERSION
OSD_FORCE_BUILD=false
OSD_FORCE_REBUILD=false
OSD_SKIP=false

# OpenVDB needs to be compiled for now
OPENVDB_BLOSC_VERSION="1.7.0"

OPENVDB_VERSION="3.1.0"
OPENVDB_VERSION_MIN=$OPENVDB_VERSION
OPENVDB_FORCE_BUILD=false
OPENVDB_FORCE_REBUILD=false
OPENVDB_SKIP=false

# Version??
OPENCOLLADA_VERSION="1.3"
OPENCOLLADA_FORCE_BUILD=true  # no package!
OPENCOLLADA_FORCE_REBUILD=false
OPENCOLLADA_SKIP=false

FFMPEG_VERSION="2.8.4"
FFMPEG_VERSION_MIN="2.8.4"
FFMPEG_FORCE_BUILD=false
FFMPEG_FORCE_REBUILD=false
FFMPEG_SKIP=false
_ffmpeg_list_sep=";"

# FFMPEG optional libs.
VORBIS_USE=false
VORBIS_DEV=""
OGG_USE=false
OGG_DEV=""
THEORA_USE=false
THEORA_DEV=""
XVID_USE=false
XVID_DEV=""
X264_USE=false
X264_DEV=""
X264_VERSION_MIN=0.118
VPX_USE=false
VPX_VERSION_MIN=0.9.7
VPX_DEV=""
MP3LAME_USE=false
MP3LAME_DEV=""
OPENJPEG_USE=false
OPENJPEG_DEV=""

# Switch to english language, else some things (like check_package_DEB()) won't work!
LANG_BACK=$LANG
LANG=""
export LANG

##### Generic Helpers #####

BLACK=$(tput setaf 0)
RED=$(tput setaf 1)
GREEN=$(tput setaf 2)
YELLOW=$(tput setaf 3)
LIME_YELLOW=$(tput setaf 190)
POWDER_BLUE=$(tput setaf 153)
BLUE=$(tput setaf 4)
MAGENTA=$(tput setaf 5)
CYAN=$(tput setaf 6)
WHITE=$(tput setaf 7)
BRIGHT=$(tput bold)
NORMAL=$(tput sgr0)
BLINK=$(tput blink)
REVERSE=$(tput smso)
UNDERLINE=$(tput smul)

_echo() {
  if [ "X$1" = "X-n" ]; then
     shift; printf "%s" "$@"
  else
     printf "%s\n" "$@"
  fi
}

ERROR() {
  _echo "${BRIGHT}${RED}ERROR! ${NORMAL}${RED}$@${NORMAL}"
}

WARNING() {
  _echo "${BRIGHT}${YELLOW}WARNING! ${NORMAL}${YELLOW}$@${NORMAL}"
}

INFO() {
  _echo "${GREEN}$@${NORMAL}"
}

PRINT() {
  _echo "$@"
}

##### Args Handling #####

# Finish parsing the commandline args.
eval set -- "$ARGS"
while true; do
  case $1 in
    -s|--source)
      SRC="$2"; shift; shift; continue
    ;;
    -i|--install)
      INST="$2"; shift; shift; continue
    ;;
    --tmp)
      TMP="$2"; shift; shift; continue
    ;;
    --info)
      INFO_PATH="$2"; shift; shift; continue
    ;;
    -t|--threads)
      THREADS="$2"; shift; shift; continue
    ;;
    -h|--help)
      PRINT ""
      PRINT "USAGE:"
      PRINT ""
      PRINT "`eval _echo "$COMMON_INFO"`"
      PRINT ""
      PRINT "`eval _echo "$ARGUMENTS_INFO"`"
      PRINT ""
      exit 0
    ;;
    --show-deps)
      # We have to defer...
      DO_SHOW_DEPS=true; shift; continue
    ;;
    --no-sudo)
      PRINT ""
      WARNING "--no-sudo enabled, this script might not be able to do much..."
      PRINT ""
      SUDO=""; shift; continue
    ;;
    --no-confirm)
      NO_CONFIRM=true; shift; continue
    ;;
    --with-all)
      WITH_ALL=true; shift; continue
    ;;
    --with-opencollada)
      WITH_OPENCOLLADA=true; shift; continue
    ;;
    --ver-ocio)
      OCIO_VERSION="$2"
      OCIO_VERSION_MIN=$OCIO_VERSION
      shift; shift; continue
    ;;
    --ver-oiio)
      OIIO_VERSION="$2"
      OIIO_VERSION_MIN=$OIIO_VERSION
      shift; shift; continue
    ;;
    --ver-llvm)
      LLVM_VERSION="$2"
      LLVM_VERSION_MIN=$LLVM_VERSION
      shift; shift; continue
    ;;
    --ver-osl)
      OSL_VERSION="$2"
      OSL_VERSION_MIN=$OSL_VERSION
      shift; shift; continue
    ;;
    --ver-osd)
      OSD_VERSION="$2"
      OSD_VERSION_MIN=$OSD_VERSION
      shift; shift; continue
    ;;
    --ver-openvdb)
      OPENVDB_VERSION="$2"
      OPENVDB_VERSION_MIN=$OPENVDB_VERSION
      shift; shift; continue
    ;;
    --build-all)
      PYTHON_FORCE_BUILD=true
      NUMPY_FORCE_BUILD=true
      BOOST_FORCE_BUILD=true
      OCIO_FORCE_BUILD=true
      OPENEXR_FORCE_BUILD=true
      OIIO_FORCE_BUILD=true
      LLVM_FORCE_BUILD=true
      OSL_FORCE_BUILD=true
      OSD_FORCE_BUILD=true
      OPENVDB_FORCE_BUILD=true
      OPENCOLLADA_FORCE_BUILD=true
      FFMPEG_FORCE_BUILD=true
      shift; continue
    ;;
    --build-python)
      PYTHON_FORCE_BUILD=true
      NUMPY_FORCE_BUILD=true
      shift; continue
    ;;
    --build-numpy)
      PYTHON_FORCE_BUILD=true
      NUMPY_FORCE_BUILD=true
      shift; continue
    ;;
    --build-boost)
      BOOST_FORCE_BUILD=true; shift; continue
    ;;
    --build-ocio)
      OCIO_FORCE_BUILD=true; shift; continue
    ;;
    --build-openexr)
      OPENEXR_FORCE_BUILD=true; shift; continue
    ;;
    --build-oiio)
      OIIO_FORCE_BUILD=true; shift; continue
    ;;
    --build-llvm)
      LLVM_FORCE_BUILD=true; shift; continue
    ;;
    --build-osl)
      OSL_FORCE_BUILD=true; shift; continue
    ;;
    --build-osd)
      OSD_FORCE_BUILD=true; shift; continue
    ;;
    --build-openvdb)
      OPENVDB_FORCE_BUILD=true; shift; continue
    ;;
    --build-opencollada)
      OPENCOLLADA_FORCE_BUILD=true; shift; continue
    ;;
    --build-ffmpeg)
      FFMPEG_FORCE_BUILD=true; shift; continue
    ;;
    --force-all)
      PYTHON_FORCE_REBUILD=true
      NUMPY_FORCE_REBUILD=true
      BOOST_FORCE_REBUILD=true
      OCIO_FORCE_REBUILD=true
      OPENEXR_FORCE_REBUILD=true
      OIIO_FORCE_REBUILD=true
      LLVM_FORCE_REBUILD=true
      OSL_FORCE_REBUILD=true
      OSD_FORCE_REBUILD=true
      OPENVDB_FORCE_REBUILD=true
      OPENCOLLADA_FORCE_REBUILD=true
      FFMPEG_FORCE_REBUILD=true
      shift; continue
    ;;
    --force-python)
      PYTHON_FORCE_REBUILD=true
      NUMPY_FORCE_REBUILD=true
      shift; continue
    ;;
    --force-numpy)
      NUMPY_FORCE_REBUILD=true; shift; continue
    ;;
    --force-boost)
      BOOST_FORCE_REBUILD=true; shift; continue
    ;;
    --force-ocio)
      OCIO_FORCE_REBUILD=true; shift; continue
    ;;
    --force-openexr)
      OPENEXR_FORCE_REBUILD=true; shift; continue
    ;;
    --force-oiio)
      OIIO_FORCE_REBUILD=true; shift; continue
    ;;
    --force-llvm)
      LLVM_FORCE_REBUILD=true; shift; continue
    ;;
    --force-osl)
      OSL_FORCE_REBUILD=true; shift; continue
    ;;
    --force-osd)
      OSD_FORCE_REBUILD=true; shift; continue
    ;;
    --force-openvdb)
      OPENVDB_FORCE_REBUILD=true; shift; continue
    ;;
    --force-opencollada)
      OPENCOLLADA_FORCE_REBUILD=true; shift; continue
    ;;
    --force-ffmpeg)
      FFMPEG_FORCE_REBUILD=true; shift; continue
    ;;
    --skip-python)
      PYTHON_SKIP=true; shift; continue
    ;;
    --skip-numpy)
      NUMPY_SKIP=true; shift; continue
    ;;
    --skip-boost)
      BOOST_SKIP=true; shift; continue
    ;;
    --skip-ocio)
      OCIO_SKIP=true; shift; continue
    ;;
    --skip-openexr)
      OPENEXR_SKIP=true; shift; continue
    ;;
    --skip-oiio)
      OIIO_SKIP=true; shift; continue
    ;;
    --skip-llvm)
      LLVM_SKIP=true; shift; continue
    ;;
    --skip-osl)
      OSL_SKIP=true; shift; continue
    ;;
    --skip-osd)
      OSD_SKIP=true; shift; continue
    ;;
    --skip-openvdb)
      OPENVDB_SKIP=true; shift; continue
    ;;
    --skip-opencollada)
      OPENCOLLADA_SKIP=true; shift; continue
    ;;
    --skip-ffmpeg)
      FFMPEG_SKIP=true; shift; continue
    ;;
    --)
      # no more arguments to parse
      break
    ;;
    *)
      PRINT ""
      ERROR "Wrong parameter! Usage:"
      PRINT ""
      PRINT "`eval _echo "$COMMON_INFO"`"
      PRINT ""
      exit 1
    ;;
  esac
done

if [ "$WITH_ALL" = true -a "$OPENCOLLADA_SKIP" = false ]; then
  WITH_OPENCOLLADA=true
fi



# This has to be done here, because user might force some versions...
PYTHON_SOURCE=( "https://www.python.org/ftp/python/$PYTHON_VERSION/Python-$PYTHON_VERSION.tgz" )
NUMPY_SOURCE=( "http://sourceforge.net/projects/numpy/files/NumPy/$NUMPY_VERSION/numpy-$NUMPY_VERSION.tar.gz" )

_boost_version_nodots=`echo "$BOOST_VERSION" | sed -r 's/\./_/g'`
BOOST_SOURCE=( "http://sourceforge.net/projects/boost/files/boost/$BOOST_VERSION/boost_$_boost_version_nodots.tar.bz2/download" )
BOOST_BUILD_MODULES="--with-system --with-filesystem --with-thread --with-regex --with-locale --with-date_time --with-wave"

OCIO_SOURCE=( "https://github.com/imageworks/OpenColorIO/tarball/v$OCIO_VERSION" )

OPENEXR_USE_REPO=false
OPENEXR_SOURCE=( "http://download.savannah.nongnu.org/releases/openexr/openexr-$OPENEXR_VERSION.tar.gz" )
OPENEXR_SOURCE_REPO=( "https://github.com/mont29/openexr.git" )
OPENEXR_SOURCE_REPO_UID="2787aa1cf652d244ed45ae124eb1553f6cff11ee"
ILMBASE_SOURCE=( "http://download.savannah.nongnu.org/releases/openexr/ilmbase-$ILMBASE_VERSION.tar.gz" )

OIIO_USE_REPO=false
OIIO_SOURCE=( "https://github.com/OpenImageIO/oiio/archive/Release-$OIIO_VERSION.tar.gz" )
OIIO_SOURCE_REPO=( "https://github.com/OpenImageIO/oiio.git" )
OIIO_SOURCE_REPO_UID="c9e67275a0b248ead96152f6d2221cc0c0f278a4"

LLVM_SOURCE=( "http://llvm.org/releases/$LLVM_VERSION/llvm-$LLVM_VERSION.src.tar.gz" )
LLVM_CLANG_SOURCE=( "http://llvm.org/releases/$LLVM_VERSION/clang-$LLVM_VERSION.src.tar.gz" "http://llvm.org/releases/$LLVM_VERSION/cfe-$LLVM_VERSION.src.tar.gz" )

OSL_USE_REPO=false
OSL_SOURCE=( "https://github.com/imageworks/OpenShadingLanguage/archive/Release-$OSL_VERSION.tar.gz" )
#~ OSL_SOURCE=( "https://github.com/Nazg-Gul/OpenShadingLanguage/archive/Release-1.5.11.tar.gz" )
#~ OSL_SOURCE_REPO=( "https://github.com/imageworks/OpenShadingLanguage.git" )
#~ OSL_SOURCE_REPO=( "https://github.com/mont29/OpenShadingLanguage.git" )
#~ OSL_SOURCE_REPO_UID="85179714e1bc69cd25ecb6bb711c1a156685d395"
#~ OSL_SOURCE_REPO_BRANCH="master"
OSL_SOURCE_REPO=( "https://github.com/Nazg-Gul/OpenShadingLanguage.git" )
OSL_SOURCE_REPO_UID="7d40ff5fe8e47b030042afb92d0e955f5aa96f48"
OSL_SOURCE_REPO_BRANCH="blender-fixes"

OSD_USE_REPO=true
# Script foo to make the version string compliant with the archive name:
# ${Varname//SearchForThisChar/ReplaceWithThisChar}
OSD_SOURCE=( "https://github.com/PixarAnimationStudios/OpenSubdiv/archive/v${OSD_VERSION//./_}.tar.gz" )
OSD_SOURCE_REPO=( "https://github.com/PixarAnimationStudios/OpenSubdiv.git" )
OSD_SOURCE_REPO_UID="404659fffa659da075d1c9416e4fc939139a84ee"
OSD_SOURCE_REPO_BRANCH="dev"

OPENVDB_USE_REPO=false
OPENVDB_BLOSC_SOURCE=( "https://github.com/Blosc/c-blosc/archive/v${OPENVDB_BLOSC_VERSION}.tar.gz" )
OPENVDB_SOURCE=( "https://github.com/dreamworksanimation/openvdb/archive/v${OPENVDB_VERSION}.tar.gz" )
#~ OPENVDB_SOURCE_REPO=( "https:///dreamworksanimation/openvdb.git" )
#~ OPENVDB_SOURCE_REPO_UID="404659fffa659da075d1c9416e4fc939139a84ee"
#~ OPENVDB_SOURCE_REPO_BRANCH="dev"

OPENCOLLADA_SOURCE=( "https://github.com/KhronosGroup/OpenCOLLADA.git" )
OPENCOLLADA_REPO_UID="3335ac164e68b2512a40914b14c74db260e6ff7d"
OPENCOLLADA_REPO_BRANCH="master"

FFMPEG_SOURCE=( "http://ffmpeg.org/releases/ffmpeg-$FFMPEG_VERSION.tar.bz2" )



#### Show Dependencies ####

# Need those to be after we defined versions...
DEPS_COMMON_INFO="\"COMMON DEPENDENCIES:

Those libraries should be available as packages in all recent distributions (optional ones are [between brackets]):

    * Basics of dev environment (cmake, gcc, svn , git, ...).
    * libjpeg, libpng, libtiff, [libopenjpeg], [libopenal].
    * libx11, libxcursor, libxi, libxrandr, libxinerama (and other libx... as needed).
    * libsqlite3, libbz2, libssl, libfftw3, libxml2, libtinyxml, yasm, libyaml-cpp.
    * libsdl1.2, libglew, libglewmx.\""

DEPS_SPECIFIC_INFO="\"BUILDABLE DEPENDENCIES:

The following libraries will probably not all be available as packages in your distribution
(install_deps will by default try to install packages, and fall back to building missing ones).
You can force install_deps to build those with '--build-all' or relevant 'build-foo' options, see '--help' message.
You may also want to build them yourself (optional ones are [between brackets]):

    * Python $PYTHON_VERSION_MIN (from $PYTHON_SOURCE).
    * [NumPy $NUMPY_VERSION_MIN] (from $NUMPY_SOURCE).
    * Boost $BOOST_VERSION_MIN (from $BOOST_SOURCE, modules: $BOOST_BUILD_MODULES).
    * [FFMpeg $FFMPEG_VERSION_MIN (needs libvorbis, libogg, libtheora, libx264, libmp3lame, libxvidcore, libvpx, ...)] (from $FFMPEG_SOURCE).
    * [OpenColorIO $OCIO_VERSION_MIN] (from $OCIO_SOURCE).
    * ILMBase $ILMBASE_VERSION_MIN (from $ILMBASE_SOURCE).
    * OpenEXR $OPENEXR_VERSION_MIN (from $OPENEXR_SOURCE).
    * OpenImageIO $OIIO_VERSION_MIN (from $OIIO_SOURCE).
    * [LLVM $LLVM_VERSION_MIN (with clang)] (from $LLVM_SOURCE, and $LLVM_CLANG_SOURCE).
    * [OpenShadingLanguage $OSL_VERSION_MIN] (from $OSL_SOURCE_REPO, branch $OSL_SOURCE_REPO_BRANCH, commit $OSL_SOURCE_REPO_UID).
    * [OpenSubDiv $OSD_VERSION_MIN] (from $OSD_SOURCE_REPO, branch $OSD_SOURCE_REPO_BRANCH, commit $OSD_SOURCE_REPO_UID).
    * [OpenVDB $OPENVDB_VERSION_MIN] (from $OPENVDB_SOURCE), [Blosc $OPENVDB_BLOSC_VERSION] (from $OPENVDB_BLOSC_SOURCE).
    * [OpenCollada] (from $OPENCOLLADA_SOURCE, branch $OPENCOLLADA_REPO_BRANCH, commit $OPENCOLLADA_REPO_UID).\""

if [ "$DO_SHOW_DEPS" = true ]; then
  PRINT ""
  PRINT "Blender dependencies (libraries needed to build it):"
  PRINT ""
  PRINT "`eval _echo "$DEPS_COMMON_INFO"`"
  PRINT ""
  PRINT "`eval _echo "$DEPS_SPECIFIC_INFO"`"
  PRINT ""
  exit 0
fi



##### Generic Helpers #####

# Check return code of wget for success...
download() {
  declare -a sources=("${!1}")
  sources_count=${#sources[@]}
  error=1

  for (( i=0; $i < $sources_count; i++ ))
  do
    wget -c ${sources[$i]} -O $2
    if [ $? -eq 0 ]; then
      error=0
      break
    fi
  done

  if [ $error -eq 1 ]; then
    ERROR "wget could not find ${sources[@]}, or could not write it to $2, exiting"
    exit 1
  fi
}

# Return 0 if $1 = $2 (i.e. 1.01.0 = 1.1, but 1.1.1 != 1.1), else 1.
# $1 and $2 should be version numbers made of numbers only.
version_eq() {
  backIFS=$IFS
  IFS='.'

  # Split both version numbers into their numeric elements.
  arr1=( $1 )
  arr2=( $2 )

  ret=1

  count1=${#arr1[@]}
  count2=${#arr2[@]}
  if [ $count2 -ge $count1 ]; then
    _t=$count1
    count1=$count2
    count2=$_t
    arr1=( $2 )
    arr2=( $1 )
  fi

  ret=0
  for (( i=0; $i < $count2; i++ ))
  do
    if [ $(( 10#${arr1[$i]} )) -ne $(( 10#${arr2[$i]} )) ]; then
      ret=1
      break
    fi
  done

  for (( i=$count2; $i < $count1; i++ ))
  do
    if [ $(( 10#${arr1[$i]} )) -ne 0 ]; then
      ret=1
      break
    fi
  done

  IFS=$backIFS
  return $ret
}

# Return 0 if $1 >= $2, else 1.
# $1 and $2 should be version numbers made of numbers only.
version_ge() {
  version_eq $1 $2
  if [ $? -eq 1 -a $(_echo "$1" "$2" | sort --version-sort | head --lines=1) = "$1" ]; then
    return 1
  else
    return 0
  fi
}

# Return 0 if $3 > $1 >= $2, else 1.
# $1 and $2 should be version numbers made of numbers only.
version_ge_lt() {
  version_ge $1 $3
  if [ $? -eq 0 ]; then
    return 1
  else
    version_ge $1 $2
    return $?
  fi
}

# Return 0 if $1 is into $2 (e.g. 3.3.2 is into 3.3, but not 3.3.0 or 3.3.5), else 1.
# $1 and $2 should be version numbers made of numbers only.
# $1 should be at least as long as $2!
version_match() {
  backIFS=$IFS
  IFS='.'

  # Split both version numbers into their numeric elements.
  arr1=( $1 )
  arr2=( $2 )

  ret=1

  count1=${#arr1[@]}
  count2=${#arr2[@]}
  if [ $count1 -ge $count2 ]; then
    ret=0
    for (( i=0; $i < $count2; i++ ))
    do
      if [ $(( 10#${arr1[$i]} )) -ne $(( 10#${arr2[$i]} )) ]; then
        ret=1
        break
      fi
    done
  fi

  IFS=$backIFS
  return $ret
}

##### Generic compile helpers #####
prepare_opt() {
  INFO "Ensuring $INST exists and is writable by us"
  if [ ! $SUDO ]; then
    WARNING "--no-sudo enabled, might be impossible to create install dir..."
  fi
  if [ ! -d  $INST ]; then
    $SUDO mkdir -p $INST
  fi

  if [ ! -w $INST ]; then
    $SUDO chown $USER $INST
    $SUDO chmod 775 $INST
  fi
}

# Check whether the current package needs to be recompiled, based on a dummy file containing a magic number in its name...
magic_compile_check() {
  if [ -f $INST/.$1-magiccheck-$2 ]; then
    return 0
  else
    return 1
  fi
}

magic_compile_set() {
  rm -f $INST/.$1-magiccheck-*
  touch $INST/.$1-magiccheck-$2
}

# Note: should clean nicely in $INST, but not in $SRC, when we switch to a new version of a lib...
_clean() {
  rm -rf `readlink -f $_inst_shortcut`
  # Only remove $_src dir when not using git repo (avoids to re-clone the whole repo every time!!!).
  if [ $_git == false ]; then
    rm -rf $_src
  fi
  rm -rf $_inst
  rm -rf $_inst_shortcut
}

_create_inst_shortcut() {
  rm -f $_inst_shortcut
  ln -s $_inst $_inst_shortcut
}

# ldconfig
run_ldconfig() {
  _lib_path="$INST/$1/lib"
  _ldconf_path="/etc/ld.so.conf.d/$1.conf"
  PRINT ""
  if [ ! $SUDO ]; then
    WARNING "--no-sudo enabled, impossible to run ldconfig for $1, you'll have to do it yourself..."
  else
    INFO "Running ldconfig for $1..."
    $SUDO sh -c "echo \"$_lib_path\" > $_ldconf_path"
    $SUDO /sbin/ldconfig  # XXX OpenSuse does not include sbin in command path with sudo!!!
  fi
  PRINT ""
}

#### Build Python ####
_init_python() {
  _src=$SRC/Python-$PYTHON_VERSION
  _git=false
  _inst=$INST/python-$PYTHON_VERSION
  _inst_shortcut=$INST/python-$PYTHON_VERSION_MIN
}

clean_Python() {
  clean_Numpy
  _init_python
  _clean
}

compile_Python() {
  # To be changed each time we make edits that would modify the compiled result!
  py_magic=1
  _init_python

  # Clean install if needed!
  magic_compile_check python-$PYTHON_VERSION $py_magic
  if [ $? -eq 1 -o "$PYTHON_FORCE_REBUILD" = true ]; then
    clean_Python
  fi

  if [ ! -d $_inst ]; then
    INFO "Building Python-$PYTHON_VERSION"

    prepare_opt

    if [ ! -d $_src ]; then
      mkdir -p $SRC
      download PYTHON_SOURCE[@] $_src.tgz

      INFO "Unpacking Python-$PYTHON_VERSION"
      tar -C $SRC -xf $_src.tgz
    fi

    cd $_src

    ./configure --prefix=$_inst --libdir=$_inst/lib --enable-ipv6 \
        --enable-loadable-sqlite-extensions --with-dbmliborder=bdb \
        --with-computed-gotos --with-pymalloc

    make -j$THREADS && make install
    make clean

    if [ -d $_inst ]; then
      _create_inst_shortcut
    else
      ERROR "Python--$PYTHON_VERSION failed to compile, exiting"
      exit 1
    fi

    magic_compile_set python-$PYTHON_VERSION $py_magic

    cd $CWD
    INFO "Done compiling Python-$PYTHON_VERSION!"
  else
    INFO "Own Python-$PYTHON_VERSION is up to date, nothing to do!"
    INFO "If you want to force rebuild of this lib, use the --force-python option."
  fi
}

##### Build Numpy #####
_init_numpy() {
  _src=$SRC/numpy-$NUMPY_VERSION
  _git=false
  _inst=$INST/numpy-$NUMPY_VERSION
  _python=$INST/python-$PYTHON_VERSION
  _site=lib/python$PYTHON_VERSION_MIN/site-packages
  _inst_shortcut=$_python/$_site/numpy
}

clean_Numpy() {
  _init_numpy
  _clean
}

compile_Numpy() {
  # To be changed each time we make edits that would modify the compiled result!
  numpy_magic=0
  _init_numpy

  # Clean install if needed!
  magic_compile_check numpy-$NUMPY_VERSION $numpy_magic
  if [ $? -eq 1 -o "$NUMPY_FORCE_REBUILD" = true ]; then
    clean_Numpy
  fi

  if [ ! -d $_inst ]; then
    INFO "Building Numpy-$NUMPY_VERSION"

    prepare_opt

    if [ ! -d $_src ]; then
      mkdir -p $SRC
      download NUMPY_SOURCE[@] $_src.tar.gz

      INFO "Unpacking Numpy-$NUMPY_VERSION"
      tar -C $SRC -xf $_src.tar.gz
    fi

    cd $_src

    $_python/bin/python3 setup.py install --prefix=$_inst

    if [ -d $_inst ]; then
      # Can't use _create_inst_shortcut here...
      rm -f $_inst_shortcut
      ln -s $_inst/$_site/numpy $_inst_shortcut
    else
      ERROR "Numpy-$NUMPY_VERSION failed to compile, exiting"
      exit 1
    fi

    magic_compile_set numpy-$NUMPY_VERSION $numpy_magic

    cd $CWD
    INFO "Done compiling Numpy-$NUMPY_VERSION!"
  else
    INFO "Own Numpy-$NUMPY_VERSION is up to date, nothing to do!"
    INFO "If you want to force rebuild of this lib, use the --force-numpy option."
  fi
}

#### Build Boost ####
_init_boost() {
  _src=$SRC/boost-$BOOST_VERSION
  _git=false
  _inst=$INST/boost-$BOOST_VERSION
  _inst_shortcut=$INST/boost
}

clean_Boost() {
  _init_boost
  _clean
}

compile_Boost() {
  # To be changed each time we make edits that would modify the compiled result!
  boost_magic=9

  _init_boost

  # Clean install if needed!
  magic_compile_check boost-$BOOST_VERSION $boost_magic
  if [ $? -eq 1 -o "$BOOST_FORCE_REBUILD" = true ]; then
    clean_Boost
  fi

  if [ ! -d $_inst ]; then
    INFO "Building Boost-$BOOST_VERSION"

    # Rebuild dependecies as well!
    OIIO_FORCE_BUILD=true
    OIIO_FORCE_REBUILD=true
    OSL_FORCE_BUILD=true
    OSL_FORCE_REBUILD=true

    prepare_opt

    if [ ! -d $_src ]; then
      INFO "Downloading Boost-$BOOST_VERSION"
      mkdir -p $SRC
      download BOOST_SOURCE[@] $_src.tar.bz2
      tar -C $SRC --transform "s,(.*/?)boost_1_[^/]+(.*),\1boost-$BOOST_VERSION\2,x" -xf $_src.tar.bz2
    fi

    cd $_src
    if [ ! -f $_src/b2 ]; then
      ./bootstrap.sh
    fi
    ./b2 -j$THREADS -a $BOOST_BUILD_MODULES \
         --prefix=$_inst --disable-icu boost.locale.icu=off install
    ./b2 --clean

    if [ -d $_inst ]; then
      _create_inst_shortcut
    else
      ERROR "Boost-$BOOST_VERSION failed to compile, exiting"
      exit 1
    fi

    magic_compile_set boost-$BOOST_VERSION $boost_magic

    cd $CWD
    INFO "Done compiling Boost-$BOOST_VERSION!"
  else
    INFO "Own Boost-$BOOST_VERSION is up to date, nothing to do!"
    INFO "If you want to force rebuild of this lib, use the --force-boost option."
  fi

  # Just always run it, much simpler this way!
  run_ldconfig "boost"
}

#### Build OCIO ####
_init_ocio() {
  _src=$SRC/OpenColorIO-$OCIO_VERSION
  _git=false
  _inst=$INST/ocio-$OCIO_VERSION
  _inst_shortcut=$INST/ocio
}

clean_OCIO() {
  _init_ocio
  _clean
}

compile_OCIO() {
  # To be changed each time we make edits that would modify the compiled result!
  ocio_magic=1
  _init_ocio

  # Clean install if needed!
  magic_compile_check ocio-$OCIO_VERSION $ocio_magic
  if [ $? -eq 1 -o "$OCIO_FORCE_REBUILD" = true ]; then
    clean_OCIO
  fi

  if [ ! -d $_inst ]; then
    INFO "Building OpenColorIO-$OCIO_VERSION"

    prepare_opt

    if [ ! -d $_src ]; then
      INFO "Downloading OpenColorIO-$OCIO_VERSION"
      mkdir -p $SRC
      download OCIO_SOURCE[@] $_src.tar.gz

      INFO "Unpacking OpenColorIO-$OCIO_VERSION"
      tar -C $SRC --transform "s,(.*/?)imageworks-OpenColorIO[^/]*(.*),\1OpenColorIO-$OCIO_VERSION\2,x" \
          -xf $_src.tar.gz
    fi

    cd $_src
    # Always refresh the whole build!
    if [ -d build ]; then
      rm -rf build
    fi
    mkdir build
    cd build

    cmake_d="-D CMAKE_BUILD_TYPE=Release"
    cmake_d="$cmake_d -D CMAKE_PREFIX_PATH=$_inst"
    cmake_d="$cmake_d -D CMAKE_INSTALL_PREFIX=$_inst"
    cmake_d="$cmake_d -D OCIO_BUILD_APPS=OFF"
    cmake_d="$cmake_d -D OCIO_BUILD_PYGLUE=OFF"

    if file /bin/cp | grep -q '32-bit'; then
      cflags="-fPIC -m32 -march=i686"
    else
      cflags="-fPIC"
    fi

    cmake $cmake_d -D CMAKE_CXX_FLAGS="$cflags" -D CMAKE_EXE_LINKER_FLAGS="-lgcc_s -lgcc" ..

    make -j$THREADS && make install

    # Force linking against static libs
    rm -f $_inst/lib/*.so*

    # Additional depencencies
    cp ext/dist/lib/libtinyxml.a $_inst/lib
    cp ext/dist/lib/libyaml-cpp.a $_inst/lib

    make clean

    if [ -d $_inst ]; then
      _create_inst_shortcut
    else
      ERROR "OpenColorIO-$OCIO_VERSION failed to compile, exiting"
      exit 1
    fi

    magic_compile_set ocio-$OCIO_VERSION $ocio_magic

    cd $CWD
    INFO "Done compiling OpenColorIO-$OCIO_VERSION!"
  else
    INFO "Own OpenColorIO-$OCIO_VERSION is up to date, nothing to do!"
    INFO "If you want to force rebuild of this lib, use the --force-ocio option."
  fi

  run_ldconfig "ocio"
}

#### Build ILMBase ####
_init_ilmbase() {
  _src=$SRC/ILMBase-$ILMBASE_VERSION
  _git=false
  _inst=$TMP/ilmbase-$ILMBASE_VERSION
  _inst_shortcut=$TMP/ilmbase
}

clean_ILMBASE() {
  _init_ilmbase
  _clean
}

compile_ILMBASE() {
  # To be changed each time we make edits that would modify the compiled result!
  ilmbase_magic=10
  _init_ilmbase

  # Clean install if needed!
  magic_compile_check ilmbase-$ILMBASE_VERSION $ilmbase_magic
  if [ $? -eq 1 -o "$OPENEXR_FORCE_REBUILD" = true ]; then
    clean_ILMBASE
    rm -rf $_openexr_inst
  fi

  if [ ! -d $_openexr_inst ]; then
    INFO "Building ILMBase-$ILMBASE_VERSION"

    # Rebuild dependecies as well!
    OPENEXR_FORCE_BUILD=true
    OPENEXR_FORCE_REBUILD=true

    prepare_opt

    if [ ! -d $_src ]; then
      INFO "Downloading ILMBase-$ILMBASE_VERSION"
      mkdir -p $SRC
      download ILMBASE_SOURCE[@] $_src.tar.gz

      INFO "Unpacking ILMBase-$ILMBASE_VERSION"
      tar -C $SRC --transform "s,(.*/?)ilmbase-[^/]*(.*),\1ILMBase-$ILMBASE_VERSION\2,x" -xf $_src.tar.gz

    fi

    cd $_src
    # Always refresh the whole build!
    if [ -d build ]; then
      rm -rf build
    fi
    mkdir build
    cd build

    cmake_d="-D CMAKE_BUILD_TYPE=Release"
    cmake_d="$cmake_d -D CMAKE_PREFIX_PATH=$_inst"
    cmake_d="$cmake_d -D CMAKE_INSTALL_PREFIX=$_inst"
    cmake_d="$cmake_d -D BUILD_SHARED_LIBS=ON"
    cmake_d="$cmake_d -D NAMESPACE_VERSIONING=OFF"  # VERY IMPORTANT!!!

    if file /bin/cp | grep -q '32-bit'; then
      cflags="-fPIC -m32 -march=i686"
    else
      cflags="-fPIC"
    fi

    cmake $cmake_d -D CMAKE_CXX_FLAGS="$cflags" -D CMAKE_EXE_LINKER_FLAGS="-lgcc_s -lgcc" ..

    make -j$THREADS && make install

    make clean

    if [ -d $_inst ]; then
      _create_inst_shortcut
    else
      ERROR "ILMBase-$ILMBASE_VERSION failed to compile, exiting"
      exit 1
    fi
    cd $CWD
    INFO "Done compiling ILMBase-$ILMBASE_VERSION!"
  else
    INFO "Own ILMBase-$ILMBASE_VERSION is up to date, nothing to do!"
    INFO "If you want to force rebuild of this lib (and openexr), use the --force-openexr option."
  fi

  magic_compile_set ilmbase-$ILMBASE_VERSION $ilmbase_magic
}

#### Build OpenEXR ####
_init_openexr() {
  _src=$SRC/OpenEXR-$OPENEXR_VERSION
  _git=true
  _inst=$_openexr_inst
  _inst_shortcut=$INST/openexr
}

clean_OPENEXR() {
  clean_ILMBASE
  _init_openexr
  _clean
}

compile_OPENEXR() {
  # To be changed each time we make edits that would modify the compiled result!
  openexr_magic=13

  # Clean install if needed!
  magic_compile_check openexr-$OPENEXR_VERSION $openexr_magic
  if [ $? -eq 1 -o "$OPENEXR_FORCE_REBUILD" = true ]; then
    clean_OPENEXR
  fi

  _openexr_inst=$INST/openexr-$OPENEXR_VERSION
  compile_ILMBASE
  PRINT ""
  _ilmbase_inst=$_inst_shortcut
  _init_openexr

  if [ ! -d $_inst ]; then
    INFO "Building OpenEXR-$OPENEXR_VERSION"

    # Rebuild dependecies as well!
    OIIO_FORCE_BUILD=true
    OIIO_FORCE_REBUILD=true

    prepare_opt

    if [ ! -d $_src ]; then
      INFO "Downloading OpenEXR-$OPENEXR_VERSION"
      mkdir -p $SRC

      if [ "$OPENEXR_USE_REPO" = true ]; then
        git clone ${OPENEXR_SOURCE_REPO[0]} $_src
      else
        download OPENEXR_SOURCE[@] $_src.tar.gz
        INFO "Unpacking OpenEXR-$OPENEXR_VERSION"
        tar -C $SRC --transform "s,(.*/?)openexr[^/]*(.*),\1OpenEXR-$OPENEXR_VERSION\2,x" -xf $_src.tar.gz
      fi

    fi

    cd $_src

    if [ "$OPENEXR_USE_REPO" = true ]; then
      # XXX For now, always update from latest repo...
      git pull origin master
      # Stick to same rev as windows' libs...
      git checkout $OPENEXR_SOURCE_REPO_UID
      git reset --hard
      oiio_src_path="../OpenEXR"
    else
      oiio_src_path=".."
    fi

    # Always refresh the whole build!
    if [ -d build ]; then
      rm -rf build
    fi
    mkdir build
    cd build

    cmake_d="-D CMAKE_BUILD_TYPE=Release"
    cmake_d="$cmake_d -D CMAKE_PREFIX_PATH=$_inst"
    cmake_d="$cmake_d -D CMAKE_INSTALL_PREFIX=$_inst"
    cmake_d="$cmake_d -D ILMBASE_PACKAGE_PREFIX=$_ilmbase_inst"
    cmake_d="$cmake_d -D BUILD_SHARED_LIBS=ON"
    cmake_d="$cmake_d -D NAMESPACE_VERSIONING=OFF"  # VERY IMPORTANT!!!

    if file /bin/cp | grep -q '32-bit'; then
      cflags="-fPIC -m32 -march=i686"
    else
      cflags="-fPIC"
    fi

    cmake $cmake_d -D CMAKE_CXX_FLAGS="$cflags" -D CMAKE_EXE_LINKER_FLAGS="-lgcc_s -lgcc" $oiio_src_path

    make -j$THREADS && make install

    make clean

    if [ -d $_inst ]; then
      _create_inst_shortcut
      # Copy ilmbase files here (blender expects same dir for ilmbase and openexr :/).
      cp -Lrn $_ilmbase_inst/* $_inst_shortcut
    else
      ERROR "OpenEXR-$OPENEXR_VERSION failed to compile, exiting"
      exit 1
    fi

    magic_compile_set openexr-$OPENEXR_VERSION $openexr_magic

    cd $CWD
    INFO "Done compiling OpenEXR-$OPENEXR_VERSION!"
  else
    INFO "Own OpenEXR-$OPENEXR_VERSION is up to date, nothing to do!"
    INFO "If you want to force rebuild of this lib, use the --force-openexr option."
  fi

  _with_built_openexr=true

  # Just always run it, much simpler this way!
  run_ldconfig "openexr"
}

#### Build OIIO ####
_init_oiio() {
  _src=$SRC/OpenImageIO-$OIIO_VERSION
  _git=true
  _inst=$INST/oiio-$OIIO_VERSION
  _inst_shortcut=$INST/oiio
}

clean_OIIO() {
  _init_oiio
  _clean
}

compile_OIIO() {
  # To be changed each time we make edits that would modify the compiled result!
  oiio_magic=16
  _init_oiio

  # Clean install if needed!
  magic_compile_check oiio-$OIIO_VERSION $oiio_magic
  if [ $? -eq 1 -o "$OIIO_FORCE_REBUILD" = true ]; then
    clean_OIIO
  fi

  if [ ! -d $_inst ]; then
    INFO "Building OpenImageIO-$OIIO_VERSION"

    # Rebuild dependecies as well!
    OSL_FORCE_BUILD=true
    OSL_FORCE_REBUILD=true

    prepare_opt

    if [ ! -d $_src ]; then
      mkdir -p $SRC

      if [ "$OIIO_USE_REPO" = true ]; then
        git clone ${OIIO_SOURCE_REPO[0]} $_src
      else
        download OIIO_SOURCE[@] "$_src.tar.gz"
        INFO "Unpacking OpenImageIO-$OIIO_VERSION"
        tar -C $SRC --transform "s,(.*/?)oiio-Release-[^/]*(.*),\1OpenImageIO-$OIIO_VERSION\2,x" -xf $_src.tar.gz
      fi
    fi

    cd $_src

    if [ "$OIIO_USE_REPO" = true ]; then
      # XXX For now, always update from latest repo...
      git pull origin master
      # Stick to same rev as windows' libs...
      git checkout $OIIO_SOURCE_REPO_UID
      git reset --hard
    fi

    # Always refresh the whole build!
    if [ -d build ]; then
      rm -rf build
    fi
    mkdir build
    cd build

    cmake_d="-D CMAKE_BUILD_TYPE=Release"
    cmake_d="$cmake_d -D CMAKE_PREFIX_PATH=$_inst"
    cmake_d="$cmake_d -D CMAKE_INSTALL_PREFIX=$_inst"
    cmake_d="$cmake_d -D STOP_ON_WARNING=OFF"
    cmake_d="$cmake_d -D BUILDSTATIC=OFF"
    cmake_d="$cmake_d -D LINKSTATIC=OFF"
    cmake_d="$cmake_d -D USE_SIMD=sse2"

    cmake_d="$cmake_d -D ILMBASE_VERSION=$ILMBASE_VERSION"
    cmake_d="$cmake_d -D OPENEXR_VERSION=$OPENEXR_VERSION"

    if [ "$_with_built_openexr" = true ]; then
      cmake_d="$cmake_d -D ILMBASE_HOME=$INST/openexr"
      cmake_d="$cmake_d -D OPENEXR_HOME=$INST/openexr"
      INFO "ILMBASE_HOME=$INST/openexr"
    fi

    # Optional tests and cmd tools
    cmake_d="$cmake_d -D USE_QT=OFF"
    cmake_d="$cmake_d -D USE_PYTHON=OFF"
    cmake_d="$cmake_d -D USE_FFMPEG=OFF"
    cmake_d="$cmake_d -D BUILD_TESTING=OFF"
    cmake_d="$cmake_d -D OIIO_BUILD_TESTS=OFF"
    cmake_d="$cmake_d -D OIIO_BUILD_TOOLS=OFF"
    #cmake_d="$cmake_d -D CMAKE_EXPORT_COMPILE_COMMANDS=ON"
    #cmake_d="$cmake_d -D CMAKE_VERBOSE_MAKEFILE=ON"

    if [ -d $INST/boost ]; then
      cmake_d="$cmake_d -D BOOST_ROOT=$INST/boost -D Boost_NO_SYSTEM_PATHS=ON"
    fi

    # Looks like we do not need ocio in oiio for now...
#    if [ -d $INST/ocio ]; then
#      cmake_d="$cmake_d -D OCIO_PATH=$INST/ocio"
#    fi
    cmake_d="$cmake_d -D USE_OCIO=OFF"

    if file /bin/cp | grep -q '32-bit'; then
      cflags="-fPIC -m32 -march=i686"
    else
      cflags="-fPIC"
    fi

    cmake $cmake_d -D CMAKE_CXX_FLAGS="$cflags" -D CMAKE_EXE_LINKER_FLAGS="-lgcc_s -lgcc" ..

    make -j$THREADS && make install
    make clean

    if [ -d $_inst ]; then
      _create_inst_shortcut
    else
      ERROR "OpenImageIO-$OIIO_VERSION failed to compile, exiting"
      exit 1
    fi

    magic_compile_set oiio-$OIIO_VERSION $oiio_magic

    cd $CWD
    INFO "Done compiling OpenImageIO-$OIIO_VERSION!"
  else
    INFO "Own OpenImageIO-$OIIO_VERSION is up to date, nothing to do!"
    INFO "If you want to force rebuild of this lib, use the --force-oiio option."
  fi

  # Just always run it, much simpler this way!
  run_ldconfig "oiio"
}

#### Build LLVM ####
_init_llvm() {
  _src=$SRC/LLVM-$LLVM_VERSION
  _src_clang=$SRC/CLANG-$LLVM_VERSION
  _git=false
  _inst=$INST/llvm-$LLVM_VERSION
  _inst_shortcut=$INST/llvm
}

clean_LLVM() {
  _init_llvm
  _clean
}

compile_LLVM() {
  # To be changed each time we make edits that would modify the compiled result!
  llvm_magic=3
  _init_llvm

  # Clean install if needed!
  magic_compile_check llvm-$LLVM_VERSION $llvm_magic
  if [ $? -eq 1 -o "$LLVM_FORCE_REBUILD" = true ]; then
    clean_LLVM
  fi

  if [ ! -d $_inst ]; then
    INFO "Building LLVM-$LLVM_VERSION (CLANG included!)"

    # Rebuild dependecies as well!
    OSL_FORCE_BUILD=true
    OSL_FORCE_REBUILD=true

    prepare_opt

    if [ ! -d $_src -o true ]; then
      mkdir -p $SRC
      download LLVM_SOURCE[@] "$_src.tar.gz"
      download LLVM_CLANG_SOURCE[@] "$_src_clang.tar.gz"

      INFO "Unpacking LLVM-$LLVM_VERSION"
      tar -C $SRC --transform "s,([^/]*/?)llvm-[^/]*(.*),\1LLVM-$LLVM_VERSION\2,x" \
          -xf $_src.tar.gz
      INFO "Unpacking CLANG-$LLVM_VERSION to $_src/tools/clang"
      # Stupid clang guys renamed 'clang' to 'cfe' for now handle both cases... :(
      tar -C $_src/tools \
          --transform "s,([^/]*/?)(clang|cfe)-[^/]*(.*),\1clang\3,x" \
          -xf $_src_clang.tar.gz

      cd $_src

      # XXX Ugly patching hack!
      patch -p1 -i "$SCRIPT_DIR/install_deps_patches/llvm.patch"

      cd $CWD

    fi

    cd $_src

    # Always refresh the whole build!
    if [ -d build ]; then
      rm -rf build
    fi
    mkdir build
    cd build

    cmake_d="-D CMAKE_BUILD_TYPE=Release"
    cmake_d="$cmake_d -D CMAKE_INSTALL_PREFIX=$_inst"
    cmake_d="$cmake_d -D LLVM_ENABLE_FFI=ON"
    cmake_d="$cmake_d -D LLVM_TARGETS_TO_BUILD=X86"
    cmake_d="$cmake_d -D LLVM_ENABLE_TERMINFO=OFF"

    if [ -d $_FFI_INCLUDE_DIR ]; then
      cmake_d="$cmake_d -D FFI_INCLUDE_DIR=$_FFI_INCLUDE_DIR"
    fi

    cmake $cmake_d ..

    make -j$THREADS && make install
    make clean

    if [ -d $_inst ]; then
      _create_inst_shortcut
    else
      ERROR "LLVM-$LLVM_VERSION failed to compile, exiting"
      exit 1
    fi

    magic_compile_set llvm-$LLVM_VERSION $llvm_magic

    cd $CWD
    INFO "Done compiling LLVM-$LLVM_VERSION (CLANG included)!"
  else
    INFO "Own LLVM-$LLVM_VERSION (CLANG included) is up to date, nothing to do!"
    INFO "If you want to force rebuild of this lib, use the --force-llvm option."
  fi
}

#### Build OSL ####
_init_osl() {
  _src=$SRC/OpenShadingLanguage-$OSL_VERSION
  _git=true
  _inst=$INST/osl-$OSL_VERSION
  _inst_shortcut=$INST/osl
}

clean_OSL() {
  _init_osl
  _clean
}

compile_OSL() {
  # To be changed each time we make edits that would modify the compiled result!
  osl_magic=20
  _init_osl

  # Clean install if needed!
  magic_compile_check osl-$OSL_VERSION $osl_magic
<<<<<<< HEAD
  if [ $? -eq 1 -o $OSL_FORCE_REBUILD == true ]; then
=======
  if [ $? -eq 1 -o "$OSL_FORCE_REBUILD" = true ]; then
>>>>>>> f6c11062
    #~ rm -Rf $_src  # XXX Radical, but not easy to change remote repo fully automatically
    clean_OSL
  fi

  if [ ! -d $_inst ]; then
    INFO "Building OpenShadingLanguage-$OSL_VERSION"

    prepare_opt

    if [ ! -d $_src ]; then
      mkdir -p $SRC

      if [ "$OSL_USE_REPO" = true ]; then
        git clone ${OSL_SOURCE_REPO[0]} $_src
      else
        download OSL_SOURCE[@] "$_src.tar.gz"
        INFO "Unpacking OpenShadingLanguage-$OSL_VERSION"
        tar -C $SRC --transform "s,(.*/?)OpenShadingLanguage-[^/]*(.*),\1OpenShadingLanguage-$OSL_VERSION\2,x" \
            -xf $_src.tar.gz
      fi
    fi

    cd $_src

    if [ "$OSL_USE_REPO" = true ]; then
      git remote set-url origin ${OSL_SOURCE_REPO[0]}
      # XXX For now, always update from latest repo...
      git pull --no-edit -X theirs origin $OSL_SOURCE_REPO_BRANCH
      # Stick to same rev as windows' libs...
      git checkout $OSL_SOURCE_REPO_UID
      git reset --hard

      # XXX Ugly patching hack!
      patch -p1 -i "$SCRIPT_DIR/install_deps_patches/osl.patch"
    fi

    # Always refresh the whole build!
    if [ -d build ]; then
      rm -rf build
    fi
    mkdir build
    cd build

    cmake_d="-D CMAKE_BUILD_TYPE=Release"
    cmake_d="$cmake_d -D CMAKE_INSTALL_PREFIX=$_inst"
    cmake_d="$cmake_d -D BUILD_TESTING=OFF"
    cmake_d="$cmake_d -D STOP_ON_WARNING=OFF"
    cmake_d="$cmake_d -D BUILDSTATIC=OFF"
    cmake_d="$cmake_d -D OSL_BUILD_PLUGINS=OFF"
    cmake_d="$cmake_d -D OSL_BUILD_TESTS=OFF"
    cmake_d="$cmake_d -D USE_SIMD=sse2"

    #~ cmake_d="$cmake_d -D ILMBASE_VERSION=$ILMBASE_VERSION"

    if [ "$_with_built_openexr" = true ]; then
      INFO "ILMBASE_HOME=$INST/openexr"
      cmake_d="$cmake_d -D ILMBASE_HOME=$INST/openexr"
      # XXX Temp workaround... sigh, ILMBase really messed the things up by defining their custom names ON by default :(
      cmake_d="$cmake_d -D ILMBASE_CUSTOM=ON"
      cmake_d="$cmake_d -D ILMBASE_CUSTOM_LIBRARIES='Half;Iex;Imath;IlmThread'"
    fi

    if [ -d $INST/boost ]; then
      cmake_d="$cmake_d -D BOOST_ROOT=$INST/boost -D Boost_NO_SYSTEM_PATHS=ON"
    fi

    if [ -d $INST/oiio ]; then
      cmake_d="$cmake_d -D OPENIMAGEIOHOME=$INST/oiio"
    fi

    if [ ! -z $LLVM_VERSION_FOUND ]; then
      cmake_d="$cmake_d -D LLVM_VERSION=$LLVM_VERSION_FOUND"
      if [ -d $INST/llvm ]; then
        cmake_d="$cmake_d -D LLVM_DIRECTORY=$INST/llvm"
        cmake_d="$cmake_d -D LLVM_STATIC=ON"
      fi
    fi

    #~ cmake_d="$cmake_d -D CMAKE_EXPORT_COMPILE_COMMANDS=ON"
    #~ cmake_d="$cmake_d -D CMAKE_VERBOSE_MAKEFILE=ON"

    cmake $cmake_d ..

    make -j$THREADS && make install
    make clean

    if [ -d $_inst ]; then
      _create_inst_shortcut
    else
      ERROR "OpenShadingLanguage-$OSL_VERSION failed to compile, exiting"
      exit 1
    fi

    magic_compile_set osl-$OSL_VERSION $osl_magic

    cd $CWD
    INFO "Done compiling OpenShadingLanguage-$OSL_VERSION!"
  else
    INFO "Own OpenShadingLanguage-$OSL_VERSION is up to date, nothing to do!"
    INFO "If you want to force rebuild of this lib, use the --force-osl option."
  fi

  run_ldconfig "osl"
}

#### Build OSD ####
_init_osd() {
  _src=$SRC/OpenSubdiv-$OSD_VERSION
  _git=true
  _inst=$INST/osd-$OSD_VERSION
  _inst_shortcut=$INST/osd
}

clean_OSD() {
  _init_osd
  _clean
}

compile_OSD() {
  # To be changed each time we make edits that would modify the compiled result!
  osd_magic=1
  _init_osd

  # Clean install if needed!
  magic_compile_check osd-$OSD_VERSION $osd_magic
  if [ $? -eq 1 -o "$OSD_FORCE_REBUILD" = true ]; then
    clean_OSD
  fi

  if [ ! -d $_inst ]; then
    INFO "Building OpenSubdiv-$OSD_VERSION"

    prepare_opt

    if [ ! -d $_src ]; then
      mkdir -p $SRC

      if [ "$OSD_USE_REPO" = true ]; then
        git clone ${OSD_SOURCE_REPO[0]} $_src
      else
        download OSD_SOURCE[@] "$_src.tar.gz"
        INFO "Unpacking OpenSubdiv-$OSD_VERSION"
        tar -C $SRC --transform "s,(.*/?)OpenSubdiv-[^/]*(.*),\1OpenSubdiv-$OSD_VERSION\2,x" \
            -xf $_src.tar.gz
      fi
    fi

    cd $_src

    if [ "$OSD_USE_REPO" = true ]; then
      git remote set-url origin ${OSD_SOURCE_REPO[0]}
      # XXX For now, always update from latest repo...
      git pull --no-edit -X theirs origin $OSD_SOURCE_REPO_BRANCH
      # Stick to same rev as windows' libs...
      git checkout $OSD_SOURCE_REPO_UID
      git reset --hard
    fi

    # Always refresh the whole build!
    if [ -d build ]; then
      rm -rf build
    fi
    mkdir build
    cd build

    cmake_d="-D CMAKE_BUILD_TYPE=Release"
    cmake_d="$cmake_d -D CMAKE_INSTALL_PREFIX=$_inst"
    # ptex is only needed when nicholas bishop is ready
    cmake_d="$cmake_d -D NO_PTEX=1"
    cmake_d="$cmake_d -D NO_CLEW=1 -D NO_CUDA=1 -D NO_OPENCL=1"
    # maya plugin, docs, tutorials, regression tests and examples are not needed
    cmake_d="$cmake_d -D NO_MAYA=1 -D NO_DOC=1 -D NO_TUTORIALS=1 -D NO_REGRESSION=1 -DNO_EXAMPLES=1"

    cmake $cmake_d ..

    make -j$THREADS && make install
    make clean

    if [ -d $_inst ]; then
      _create_inst_shortcut
    else
      ERROR "OpenSubdiv-$OSD_VERSION failed to compile, exiting"
      exit 1
    fi

    magic_compile_set osd-$OSD_VERSION $osd_magic

    cd $CWD
    INFO "Done compiling OpenSubdiv-$OSD_VERSION!"
  else
    INFO "Own OpenSubdiv-$OSD_VERSION is up to date, nothing to do!"
    INFO "If you want to force rebuild of this lib, use the --force-osd option."
  fi

  run_ldconfig "osd"
}

#### Build Blosc ####
_init_blosc() {
  _src=$SRC/c-blosc-$OPENVDB_BLOSC_VERSION
  _git=false
  _inst=$INST/blosc-$OPENVDB_BLOSC_VERSION
  _inst_shortcut=$INST/blosc
}

clean_BLOSC() {
  _init_blosc
  _clean
}

compile_BLOSC() {
  # To be changed each time we make edits that would modify the compiled result!
  blosc_magic=0
  _init_blosc

  # Clean install if needed!
  magic_compile_check blosc-$OPENVDB_BLOSC_VERSION $blosc_magic
  if [ $? -eq 1 -o "$OPENVDB_FORCE_REBUILD" = true ]; then
    clean_BLOSC
    rm -rf $_inst
  fi

  if [ ! -d $_inst ]; then
    INFO "Building Blosc-$OPENVDB_BLOSC_VERSION"

    # Rebuild dependecies as well!
    OPENVDB_FORCE_BUILD=true
    OPENVDB_FORCE_REBUILD=true

    prepare_opt

    if [ ! -d $_src ]; then
      INFO "Downloading Blosc-$OPENVDB_BLOSC_VERSION"
      mkdir -p $SRC
      download OPENVDB_BLOSC_SOURCE[@] $_src.tar.gz

      INFO "Unpacking Blosc-$OPENVDB_BLOSC_VERSION"
      tar -C $SRC -xf $_src.tar.gz
    fi

    cd $_src
    # Always refresh the whole build!
    if [ -d build ]; then
      rm -rf build
    fi
    mkdir build
    cd build

    cmake_d="-D CMAKE_BUILD_TYPE=Release"
    cmake_d="$cmake_d -D CMAKE_INSTALL_PREFIX=$_inst"
    cmake_d="$cmake_d -D BUILD_STATIC=OFF"
    cmake_d="$cmake_d -D BUILD_TESTS=OFF"
    cmake_d="$cmake_d -D BUILD_BENCHMARKS=OFF"
    INFO "$cmake_d"

    cmake $cmake_d ..

    make -j$THREADS && make install

    make clean

    if [ -d $_inst ]; then
      _create_inst_shortcut
    else
      ERROR "Blosc-$OPENVDB_BLOSC_VERSION failed to compile, exiting"
      exit 1
    fi
    cd $CWD
    INFO "Done compiling Blosc-$OPENVDB_BLOSC_VERSION!"
  else
    INFO "Own Blosc-$OPENVDB_BLOSC_VERSION is up to date, nothing to do!"
    INFO "If you want to force rebuild of this lib (and openexr), use the --force-openvdb option."
  fi

  magic_compile_set blosc-$OPENVDB_BLOSC_VERSION $blosc_magic

  run_ldconfig "blosc"
}

#### Build OpenVDB ####
_init_openvdb() {
  _src=$SRC/openvdb-$OPENVDB_VERSION
  _git=false
  _inst=$INST/openvdb-$OPENVDB_VERSION
  _inst_shortcut=$INST/openvdb
}

clean_OPENVDB() {
  _init_openvdb
  _clean
}

compile_OPENVDB() {
  compile_BLOSC
  PRINT ""

  # To be changed each time we make edits that would modify the compiled result!
  openvdb_magic=0
  _init_openvdb

  # Clean install if needed!
  magic_compile_check openvdb-$OPENVDB_VERSION $openvdb_magic
  if [ $? -eq 1 -o "$OPENVDB_FORCE_REBUILD" = true ]; then
    clean_OPENVDB
  fi

  if [ ! -d $_inst ]; then
    INFO "Building OpenVDB-$OPENVDB_VERSION"

    prepare_opt

    if [ ! -d $_src -o true ]; then
      mkdir -p $SRC
      download OPENVDB_SOURCE[@] "$_src.tar.gz"

      INFO "Unpacking OpenVDB-$OPENVDB_VERSION"
      #~ tar -C $SRC --transform "s,(.*/?)OpenShadingLanguage-[^/]*(.*),\1OpenShadingLanguage-$OPENVDB_VERSION\2,x" \
          #~ -xf $_src.tar.gz
      tar -C $SRC -xf $_src.tar.gz
    fi

    cd $_src

    #~ if [ "$OPENVDB_USE_REPO" = true ]; then
      #~ git remote set-url origin ${OPENVDB_SOURCE_REPO[0]}
      #~ # XXX For now, always update from latest repo...
      #~ git pull --no-edit -X theirs origin $OPENVDB_SOURCE_REPO_BRANCH
      #~ # Stick to same rev as windows' libs...
      #~ git checkout $OPENVDB_SOURCE_REPO_UID
      #~ git reset --hard
    #~ fi

    cd openvdb  # Grrrrrr...

    # Always refresh the whole build!
    if [ -d build ]; then
      rm -rf build
    fi
    mkdir build
    cd build

    make_d="DESTDIR=$_inst"

    if [ -d $INST/boost ]; then
      make_d="$make_d -D BOOST_ROOT=$INST/boost -D Boost_NO_SYSTEM_PATHS=ON"
    fi

    #~ if [ "$_with_built_openexr" = true ]; then
      #~ cmake_d="$cmake_d -D ILMBASE_HOME=$INST/openexr"
      #~ cmake_d="$cmake_d -D OPENEXR_HOME=$INST/openexr"
      #~ INFO "ILMBASE_HOME=$INST/openexr"
    #~ fi

    #~ cmake_d="-D CMAKE_BUILD_TYPE=Release"
    #~ cmake_d="$cmake_d -D CMAKE_INSTALL_PREFIX=$_inst"
    #~ # ptex is only needed when nicholas bishop is ready
    #~ cmake_d="$cmake_d -D NO_PTEX=1"
    #~ cmake_d="$cmake_d -D NO_CLEW=1"
    #~ # maya plugin, docs, tutorials, regression tests and examples are not needed
    #~ cmake_d="$cmake_d -D NO_MAYA=1 -D NO_DOC=1 -D NO_TUTORIALS=1 -D NO_REGRESSION=1 -DNO_EXAMPLES=1"

    #~ cmake $cmake_d ..

    #~ make -j$THREADS && make install
    #~ make clean

    #~ if [ -d $_inst ]; then
      #~ _create_inst_shortcut
    #~ else
      #~ ERROR "OpenSubdiv-$OSD_VERSION failed to compile, exiting"
      #~ exit 1
    #~ fi

    #~ magic_compile_set osd-$OSD_VERSION $osd_magic

    cd $CWD
    INFO "Done compiling OpenVDB-$OPENVDB_VERSION!"
  else
    INFO "Own OpenVDB-$OPENVDB_VERSION is up to date, nothing to do!"
    INFO "If you want to force rebuild of this lib, use the --force-openvdb option."
  fi

  run_ldconfig "openvdb"
}

#### Build OpenCOLLADA ####
_init_opencollada() {
  _src=$SRC/OpenCOLLADA-$OPENCOLLADA_VERSION
  _git=true
  _inst=$INST/opencollada-$OPENCOLLADA_VERSION
  _inst_shortcut=$INST/opencollada
}

clean_OpenCOLLADA() {
  _init_opencollada
  _clean
}

compile_OpenCOLLADA() {
  # To be changed each time we make edits that would modify the compiled results!
  opencollada_magic=9
  _init_opencollada

  # Clean install if needed!
  magic_compile_check opencollada-$OPENCOLLADA_VERSION $opencollada_magic
  if [ $? -eq 1 -o "$OPENCOLLADA_FORCE_REBUILD" = true ]; then
    clean_OpenCOLLADA
  fi

  if [ ! -d $_inst ]; then
    INFO "Building OpenCOLLADA-$OPENCOLLADA_VERSION"

    prepare_opt

    if [ ! -d $_src ]; then
      mkdir -p $SRC
      git clone $OPENCOLLADA_SOURCE $_src
    fi

    cd $_src

    # XXX For now, always update from latest repo...
    git pull origin $OPENCOLLADA_REPO_BRANCH

    # Stick to same rev as windows' libs...
    git checkout $OPENCOLLADA_REPO_UID
    git reset --hard

    # Always refresh the whole build!
    if [ -d build ]; then
      rm -rf build
    fi
    mkdir build
    cd build

    cmake_d="-D CMAKE_BUILD_TYPE=Release"
    cmake_d="$cmake_d -D CMAKE_INSTALL_PREFIX=$_inst"
    cmake_d="$cmake_d -D USE_EXPAT=OFF"
    cmake_d="$cmake_d -D USE_LIBXML=ON"
    # XXX Does not work!
#    cmake_d="$cmake_d -D USE_STATIC=OFF"
    cmake_d="$cmake_d -D USE_STATIC=ON"

    cmake $cmake_d ../

    make -j$THREADS && make install
    make clean

    if [ -d $_inst ]; then
      _create_inst_shortcut
    else
      ERROR "OpenCOLLADA-$OPENCOLLADA_VERSION failed to compile, exiting"
      exit 1
    fi

    magic_compile_set opencollada-$OPENCOLLADA_VERSION $opencollada_magic

    cd $CWD
    INFO "Done compiling OpenCOLLADA-$OPENCOLLADA_VERSION!"
  else
    INFO "Own OpenCOLLADA-$OPENCOLLADA_VERSION is up to date, nothing to do!"
    INFO "If you want to force rebuild of this lib, use the --force-opencollada option."
  fi
}

#### Build FFMPEG ####
_init_ffmpeg() {
  _src=$SRC/ffmpeg-$FFMPEG_VERSION
  _inst=$INST/ffmpeg-$FFMPEG_VERSION
  _inst_shortcut=$INST/ffmpeg
}

clean_FFmpeg() {
  _init_ffmpeg
  _clean
}

compile_FFmpeg() {
  # To be changed each time we make edits that would modify the compiled result!
  ffmpeg_magic=4
  _init_ffmpeg

  # Clean install if needed!
  magic_compile_check ffmpeg-$FFMPEG_VERSION $ffmpeg_magic
  if [ $? -eq 1 -o "$FFMPEG_FORCE_REBUILD" = true ]; then
    clean_FFmpeg
  fi

  if [ ! -d $_inst ]; then
    INFO "Building ffmpeg-$FFMPEG_VERSION"

    prepare_opt

    if [ ! -d $_src ]; then
      INFO "Downloading ffmpeg-$FFMPEG_VERSION"
      mkdir -p $SRC
      download FFMPEG_SOURCE[@] "$_src.tar.bz2"

      INFO "Unpacking ffmpeg-$FFMPEG_VERSION"
      tar -C $SRC -xf $_src.tar.bz2
    fi

    cd $_src

    extra=""

    if [ "$VORBIS_USE" = true ]; then
      extra="$extra --enable-libvorbis"
    fi

    if [ "$THEORA_USE" = true ]; then
      extra="$extra --enable-libtheora"
    fi

    if [ "$XVID_USE" = true ]; then
      extra="$extra --enable-libxvid"
    fi

    if [ "$X264_USE" = true ]; then
      extra="$extra --enable-libx264"
    fi

    if [ "$VPX_USE" = true ]; then
      extra="$extra --enable-libvpx"
    fi

    if [ "$MP3LAME_USE" = true ]; then
      extra="$extra --enable-libmp3lame"
    fi

    if [ "$OPENJPEG_USE" = true ]; then
      extra="$extra --enable-libopenjpeg"
    fi

    ./configure --cc="gcc -Wl,--as-needed" \
        --extra-ldflags="-pthread -static-libgcc" \
        --prefix=$_inst --enable-static \
        --disable-ffplay --disable-ffserver --disable-doc \
        --enable-gray \
        --enable-avfilter --disable-vdpau \
        --disable-bzlib --disable-libgsm --disable-libspeex \
        --enable-pthreads --enable-zlib --enable-stripping --enable-runtime-cpudetect \
        --disable-vaapi --disable-libfaac --disable-nonfree --enable-gpl \
        --disable-postproc --disable-librtmp --disable-libopencore-amrnb \
        --disable-libopencore-amrwb --disable-libdc1394 --disable-version3 --disable-outdev=sdl \
        --disable-libxcb \
        --disable-outdev=xv \
        --disable-outdev=alsa --disable-indev=sdl --disable-indev=alsa --disable-indev=jack \
        --disable-indev=lavfi $extra

    make -j$THREADS && make install
    make clean

    if [ -d $_inst ]; then
      _create_inst_shortcut
    else
      ERROR "FFmpeg-$FFMPEG_VERSION failed to compile, exiting"
      exit 1
    fi

    magic_compile_set ffmpeg-$FFMPEG_VERSION $ffmpeg_magic

    cd $CWD
    INFO "Done compiling ffmpeg-$FFMPEG_VERSION!"
  else
    INFO "Own ffmpeg-$FFMPEG_VERSION is up to date, nothing to do!"
    INFO "If you want to force rebuild of this lib, use the --force-ffmpeg option."
  fi
}


#### Install on DEB-like ####
get_package_version_DEB() {
    dpkg-query -W -f '${Version}' $1 | sed -r 's/.*:\s*([0-9]+:)(([0-9]+\.?)+).*/\2/'
}

check_package_DEB() {
  r=`apt-cache show $1 | grep -c 'Package:'`

  if [ $r -ge 1 ]; then
    return 0
  else
    return 1
  fi
}

check_package_installed_DEB() {
  r=`dpkg-query -W -f='${Status}' $1 | grep -c "install ok"`

  if [ $r -ge 1 ]; then
    return 0
  else
    return 1
  fi
}

check_package_version_match_DEB() {
  v=`apt-cache policy $1 | grep 'Candidate:' | sed -r 's/.*:\s*([0-9]+:)(([0-9]+\.?)+).*/\2/'`

  if [ -z "$v" ]; then
    return 1
  fi

  version_match $v $2
  return $?
}

check_package_version_ge_DEB() {
  v=`apt-cache policy $1 | grep 'Candidate:' | sed -r 's/.*:\s*([0-9]+:)?(([0-9]+\.?)+).*/\2/'`

  if [ -z "$v" ]; then
    return 1
  fi

  version_ge $v $2
  return $?
}

check_package_version_ge_lt_DEB() {
  v=`apt-cache policy $1 | grep 'Candidate:' | sed -r 's/.*:\s*([0-9]+:)?(([0-9]+\.?)+).*/\2/'`

  if [ -z "$v" ]; then
    return 1
  fi

  version_ge_lt $v $2 $3
  return $?
}

install_packages_DEB() {
  if [ ! $SUDO ]; then
    WARNING "--no-sudo enabled, impossible to run apt-get install for $@, you'll have to do it yourself..."
  else
    $SUDO apt-get install -y --force-yes $@
    if [ $? -ge 1 ]; then
      ERROR "apt-get failed to install requested packages, exiting."
      exit 1
    fi
  fi
}

install_DEB() {
  PRINT ""
  INFO "Installing dependencies for DEB-based distribution"
  PRINT ""
  PRINT "`eval _echo "$COMMON_INFO"`"
  PRINT ""

  if [ "$NO_CONFIRM" = false ]; then
    read -p "Do you want to continue (Y/n)?"
    [ "$(echo ${REPLY:=Y} | tr [:upper:] [:lower:])" != "y" ] && exit
  fi

  if [ ! -z "`cat /etc/debian_version | grep ^6`"  ]; then
    if [ -z "`cat /etc/apt/sources.list | grep backports.debian.org`"  ]; then
      WARNING "Looks like you're using Debian Squeeze which does have broken CMake"
      PRINT "It is highly recommended to install cmake from backports, otherwise"
      PRINT "compilation of some libraries could fail"
      PRINT ""
      PRINT "You could install newer CMake from debian-backports repository"
      PRINT "Add this this line to your /etc/apt/sources.lixt:"
      PRINT ""
      PRINT "deb http://backports.debian.org/debian-backports squeeze-backports main"
      PRINT ""
      PRINT "and then run:"
      PRINT ""
      PRINT "sudo apt-get update && sudo apt-get install cmake=2.8.7-4~bpo60+1 sudo apt-get install cmake=2.8.7-4~bpo60+1"
      PRINT ""
      PRINT "(you could also add this reporisotry using GUI like synaptic)"
      PRINT ""
      PRINT "Hit Enter to continue running the script, or hit Ctrl-C to abort the script"

      read
      PRINT ""
    fi
  fi

  if [ ! $SUDO ]; then
    WARNING "--no-sudo enabled, impossible to run apt-get update, you'll have to do it yourself..."
  else
    $SUDO apt-get update
  fi

  # These libs should always be available in debian/ubuntu official repository...
  OPENJPEG_DEV="libopenjpeg-dev"
  VORBIS_DEV="libvorbis-dev"
  OGG_DEV="libogg-dev"
  THEORA_DEV="libtheora-dev"

  _packages="gawk cmake cmake-curses-gui build-essential libjpeg-dev libpng-dev \
             libfreetype6-dev libx11-dev \
             libxcursor-dev libxi-dev wget libsqlite3-dev libxrandr-dev libxinerama-dev \
             libbz2-dev libncurses5-dev libssl-dev liblzma-dev libreadline-dev $OPENJPEG_DEV \
             libopenal-dev libglew-dev libglewmx-dev yasm $THEORA_DEV $VORBIS_DEV $OGG_DEV \
             libsdl1.2-dev libfftw3-dev patch bzip2 libxml2-dev libtinyxml-dev"

  OPENJPEG_USE=true
  VORBIS_USE=true
  OGG_USE=true
  THEORA_USE=true

  PRINT "$LIBYAML_CPP_VER"
  # Some not-so-old distro (ubuntu 12.4) do not have it, do not fail in this case, just warn.
  YAMLCPP_DEV="libyaml-cpp-dev"
  check_package_DEB $YAMLCPP_DEV
  if [ $? -eq 0 ]; then
    # Another Ubuntu hack - in 14.4, ocio uses (old) 0.3, while default is now 0.5... grrrrr.
    if $LIBYAML_CPP_VER_DEFINED; then
      YAMLCPP_VER_DEV="libyaml-cpp$LIBYAML_CPP_VER-dev"
      check_package_DEB $YAMLCPP_VER_DEV
      if [ $? -eq 0 ]; then
        YAMLCPP_DEV=$YAMLCPP_VER_DEV
      else
        PRINT ""
        WARNING "libyaml-cpp$LIBYAML_CPP_VER-dev not found!"
        PRINT ""
      fi
    fi
    _packages="$_packages $YAMLCPP_DEV"
  else
    PRINT ""
    WARNING "libyaml-cpp-dev not found, you may have to install it by hand to get Blender compiling..."
    PRINT ""
  fi

  # Install newest libtiff-dev in debian/ubuntu.
  TIFF="libtiff"
  check_package_DEB $TIFF
  if [ $? -eq 0 ]; then
    _packages="$_packages $TIFF-dev"
  else
    TIFF="libtiff5"
    check_package_DEB $TIFF
    if [ $? -eq 0 ]; then
      _packages="$_packages $TIFF-dev"
    else
      TIFF="libtiff4"  # Some old distro, like e.g. ubuntu 10.04 :/
      check_package_DEB $TIFF
      if [ $? -eq 0 ]; then
        _packages="$_packages $TIFF-dev"
      fi
    fi
  fi

  GIT="git"
  check_package_DEB $GIT
  if [ $? -eq 0 ]; then
    _packages="$_packages $GIT"
  else
    GIT="git-core"  # Some old distro, like e.g. ubuntu 10.04 :/
    check_package_DEB $GIT
    if [ $? -eq 0 ]; then
      _packages="$_packages $GIT"
    fi
  fi

  if [ "$WITH_ALL" = true ]; then
    _packages="$_packages libspnav-dev"
    # Only install jack if jack2 is not already installed!
    JACK="libjack-dev"
    JACK2="libjack-jackd2-dev"
    check_package_installed_DEB $JACK2
    if [ $? -eq 0 ]; then
      _packages="$_packages $JACK2"
    else
      _packages="$_packages $JACK"
    fi
  fi

  PRINT ""
  install_packages_DEB $_packages

  PRINT""
  SNDFILE_DEV="libsndfile1-dev"
  check_package_DEB $SNDFILE_DEV
  if [ $? -eq 0 ]; then
    install_packages_DEB $SNDFILE_DEV
  fi

  PRINT ""
  X264_DEV="libx264-dev"
  check_package_version_ge_DEB $X264_DEV $X264_VERSION_MIN
  if [ $? -eq 0 ]; then
    install_packages_DEB $X264_DEV
    X264_USE=true
  fi

  if [ "$WITH_ALL" = true ]; then
    PRINT ""
    # Grmpf, debian is libxvidcore-dev and ubuntu libxvidcore4-dev!
    # Note: not since ubuntu 10.04
    XVID_DEV="libxvidcore-dev"
    check_package_DEB $XVID_DEV
    if [ $? -eq 0 ]; then
      install_packages_DEB $XVID_DEV
      XVID_USE=true
    else
      XVID_DEV="libxvidcore4-dev"
      check_package_DEB $XVID_DEV
      if [ $? -eq 0 ]; then
        install_packages_DEB $XVID_DEV
        XVID_USE=true
      fi
    fi

    PRINT ""
    MP3LAME_DEV="libmp3lame-dev"
    check_package_DEB $MP3LAME_DEV
    if [ $? -eq 0 ]; then
      install_packages_DEB $MP3LAME_DEV
      MP3LAME_USE=true
    fi

    PRINT ""
    VPX_DEV="libvpx-dev"
    check_package_version_ge_DEB $VPX_DEV $VPX_VERSION_MIN
    if [ $? -eq 0 ]; then
      install_packages_DEB $VPX_DEV
      VPX_USE=true
    fi
  fi


  PRINT ""
  _do_compile_python=false
  if [ "$PYTHON_SKIP" = true ]; then
    WARNING "Skipping Python/NumPy installation, as requested..."
  elif [ "$PYTHON_FORCE_BUILD" = true ]; then
    INFO "Forced Python/NumPy building, as requested..."
    _do_compile_python=true
  else
    check_package_DEB python$PYTHON_VERSION_MIN-dev
    if [ $? -eq 0 ]; then
      install_packages_DEB python$PYTHON_VERSION_MIN-dev
      clean_Python
      PRINT ""
      if [ "$NUMPY_SKIP" = true ]; then
        WARNING "Skipping NumPy installation, as requested..."
      else
        check_package_DEB python3-numpy
        if [ $? -eq 0 ]; then
          install_packages_DEB python3-numpy
        else
          WARNING "Sorry, using python package but no valid numpy package available!" \
                  "    Use --build-numpy to force building of both Python and NumPy."
        fi
      fi
    else
      _do_compile_python=true
    fi
  fi

  if $_do_compile_python; then
    compile_Python
    PRINT ""
    if [ "$NUMPY_SKIP" = true ]; then
      WARNING "Skipping NumPy installation, as requested..."
    else
      compile_Numpy
    fi
  fi


  PRINT ""
  if [ "$BOOST_SKIP" = true ]; then
    WARNING "Skipping Boost installation, as requested..."
  elif [ "$BOOST_FORCE_BUILD" = true ]; then
    INFO "Forced Boost building, as requested..."
    compile_Boost
  else
    check_package_version_ge_DEB libboost-dev $BOOST_VERSION_MIN
    if [ $? -eq 0 ]; then
      install_packages_DEB libboost-dev

      boost_version=$(echo `get_package_version_DEB libboost-dev` | sed -r 's/^([0-9]+\.[0-9]+).*/\1/')

      check_package_DEB libboost-locale$boost_version-dev
      if [ $? -eq 0 ]; then
        install_packages_DEB libboost-locale$boost_version-dev libboost-filesystem$boost_version-dev \
                             libboost-regex$boost_version-dev libboost-system$boost_version-dev \
                             libboost-thread$boost_version-dev libboost-wave$boost_version-dev
        clean_Boost
      else
        compile_Boost
      fi
    else
      compile_Boost
    fi
  fi


  PRINT ""
  if [ "$OCIO_SKIP" = true ]; then
    WARNING "Skipping OpenColorIO installation, as requested..."
  elif [ "$OCIO_FORCE_BUILD" = true ]; then
    INFO "Forced OpenColorIO building, as requested..."
    compile_OCIO
  else
    # XXX Always force build of own OCIO, until linux distro guys update their package to default libyaml-cpp ver (0.5)!
    #check_package_version_ge_DEB libopencolorio-dev $OCIO_VERSION_MIN
    #if [ $? -eq 0 ]; then
      #install_packages_DEB libopencolorio-dev
      #clean_OCIO
    #else
      compile_OCIO
    #fi
  fi


  PRINT ""
  if [ "$OPENEXR_SKIP" = true ]; then
    WARNING "Skipping ILMBase/OpenEXR installation, as requested..."
  elif [ "$OPENEXR_FORCE_BUILD" = true ]; then
    INFO "Forced ILMBase/OpenEXR building, as requested..."
    compile_OPENEXR
  else
    check_package_version_ge_DEB libopenexr-dev $OPENEXR_VERSION_MIN
    if [ $? -eq 0 ]; then
      install_packages_DEB libopenexr-dev
      OPENEXR_VERSION=`get_package_version_DEB libopenexr-dev`
      ILMBASE_VERSION=$OPENEXR_VERSION
      clean_OPENEXR
    else
      compile_OPENEXR
    fi
  fi


  PRINT ""
  if [ "$OIIO_SKIP" = true ]; then
    WARNING "Skipping OpenImageIO installation, as requested..."
  elif [ "$OIIO_FORCE_BUILD" = true ]; then
    INFO "Forced OpenImageIO building, as requested..."
    compile_OIIO
  else
    check_package_version_ge_lt_DEB libopenimageio-dev $OIIO_VERSION_MIN $OIIO_VERSION_MAX
    if [ $? -eq 0 -a "$_with_built_openexr" = false ]; then
      install_packages_DEB libopenimageio-dev
      clean_OIIO
    else
      compile_OIIO
    fi
  fi


  PRINT ""
  have_llvm=false
  _do_compile_llvm=false
  if [ "$LLVM_SKIP" = true ]; then
    WARNING "Skipping LLVM installation, as requested (this also implies skipping OSL!)..."
  elif [ "$LLVM_FORCE_BUILD" = true ]; then
    INFO "Forced LLVM building, as requested..."
    _do_compile_llvm=true
  else
    check_package_DEB llvm-$LLVM_VERSION-dev
    if [ $? -eq 0 ]; then
      install_packages_DEB llvm-$LLVM_VERSION-dev clang-$LLVM_VERSION
      have_llvm=true
      LLVM_VERSION_FOUND=$LLVM_VERSION
      clean_LLVM
    else
      check_package_version_ge_DEB llvm-dev $LLVM_VERSION_MIN
      if [ $? -eq 0 ]; then
        install_packages_DEB llvm-dev clang
        have_llvm=true
        LLVM_VERSION_FOUND=""  # Using default one, no need to specify it!
        clean_LLVM
      else
        _do_compile_llvm=true
      fi
    fi
  fi

  if [ "$_do_compile_llvm" = true ]; then
    install_packages_DEB libffi-dev
    # LLVM can't find the debian ffi header dir
    _FFI_INCLUDE_DIR=`dpkg -L libffi-dev | grep -e ".*/ffi.h" | sed -r 's/(.*)\/ffi.h/\1/'`
    PRINT ""
    compile_LLVM
    have_llvm=true
    LLVM_VERSION_FOUND=$LLVM_VERSION
  fi


  PRINT ""
  _do_compile_osl=false
  if [ "$OSL_SKIP" = true ]; then
    WARNING "Skipping OpenShadingLanguage installation, as requested..."
  elif [ "$OSL_FORCE_BUILD" = true ]; then
    INFO "Forced OpenShadingLanguage building, as requested..."
    _do_compile_osl=true
  else
      # No package currently!
    _do_compile_osl=true
  fi

  if [ "$_do_compile_osl" = true ]; then
    if [ "$have_llvm" = true ]; then
      install_packages_DEB flex bison libtbb-dev
      PRINT ""
      compile_OSL
    else
      WARNING "No LLVM available, cannot build OSL!"
    fi
  fi


  PRINT ""
  _do_compile_osd=false
  if [ "$OSD_SKIP" = true ]; then
    WARNING "Skipping OpenSubdiv installation, as requested..."
  elif [ "$OSD_FORCE_BUILD" = true ]; then
    INFO "Forced OpenSubdiv building, as requested..."
    _do_compile_osd=true
  else
      # No package currently!
    _do_compile_osd=true
  fi

  if [ "$_do_compile_osd" = true ]; then
    install_packages_DEB flex bison libtbb-dev
    PRINT ""
    compile_OSD
  fi


  if [ "$WITH_OPENCOLLADA" = true ]; then
    _do_compile_collada=false
    PRINT ""
    if [ "$OPENCOLLADA_SKIP" = true ]; then
      WARNING "Skipping OpenCOLLADA installation, as requested..."
    elif [ "$OPENCOLLADA_FORCE_BUILD" = true ]; then
      INFO "Forced OpenCollada building, as requested..."
      _do_compile_collada=true
    else
        # No package currently!
      _do_compile_collada=true
    fi

    if [ "$_do_compile_collada" = true ]; then
      install_packages_DEB libpcre3-dev
      # Find path to libxml shared lib...
      _XML2_LIB=`dpkg -L libxml2-dev | grep -e ".*/libxml2.so"`
      # No package
      PRINT ""
      compile_OpenCOLLADA
    fi
  fi


  PRINT ""
  if [ "$FFMPEG_SKIP" = true ]; then
    WARNING "Skipping FFMpeg installation, as requested..."
  elif [ "$FFMPEG_FORCE_BUILD" = true ]; then
    INFO "Forced FFMpeg building, as requested..."
    compile_FFmpeg
  else
#    XXX Debian features libav packages as ffmpeg, those are not really compatible with blender code currently :/
#        So for now, always build our own ffmpeg.
#    check_package_DEB ffmpeg
#    if [ $? -eq 0 ]; then
#      install_packages_DEB ffmpeg
#      ffmpeg_version=`get_package_version_DEB ffmpeg`
#      PRINT "ffmpeg version: $ffmpeg_version"
#      if [ ! -z "$ffmpeg_version" ]; then
#        if  dpkg --compare-versions $ffmpeg_version gt 0.7.2; then
#          install_packages_DEB libavfilter-dev libavcodec-dev libavdevice-dev libavformat-dev libavutil-dev libswscale-dev
#          clean_FFmpeg
#        else
#          compile_FFmpeg
#        fi
#      fi
#    fi
    compile_FFmpeg
  fi
}


#### Install on RPM-like ####
rpm_flavour() {
  if [ -f /etc/redhat-release ]; then
    if [ "`grep '6\.' /etc/redhat-release`" ]; then
      RPM="RHEL"
    else
      RPM="FEDORA"
    fi
  elif [ -f /etc/SuSE-release ]; then
    RPM="SUSE"
  fi
}

get_package_version_RPM() {
  rpm_flavour
  if [ "$RPM" = "FEDORA" -o "$RPM" = "RHEL" ]; then
    yum info $1 | grep Version | tail -n 1 | sed -r 's/.*:\s+(([0-9]+\.?)+).*/\1/'
  elif [ "$RPM" = "SUSE" ]; then
    zypper info $1 | grep Version | tail -n 1 | sed -r 's/.*:\s+(([0-9]+\.?)+).*/\1/'
  fi
}

check_package_RPM() {
  rpm_flavour
  if [ "$RPM" = "FEDORA" -o "$RPM" = "RHEL" ]; then
    r=`yum info $1 | grep -c 'Summary'`
  elif [ "$RPM" = "SUSE" ]; then
    r=`zypper info $1 | grep -c 'Summary'`
  fi

  if [ $r -ge 1 ]; then
    return 0
  else
    return 1
  fi
}

check_package_version_match_RPM() {
  v=`get_package_version_RPM $1`

  if [ -z "$v" ]; then
    return 1
  fi

  version_match $v $2
  return $?
}

check_package_version_ge_RPM() {
  v=`get_package_version_RPM $1`

  if [ -z "$v" ]; then
    return 1
  fi

  version_ge $v $2
  return $?
}

check_package_version_ge_lt_RPM() {
  v=`get_package_version_RPM $1`

  if [ -z "$v" ]; then
    return 1
  fi

  version_ge_lt $v $2 $3
  return $?
}

install_packages_RPM() {
  rpm_flavour
  if [ "$RPM" = "FEDORA" -o "$RPM" = "RHEL" ]; then
    if [ ! $SUDO ]; then
      WARNING "--no-sudo enabled, impossible to run yum install for $@, you'll have to do it yourself..."
    else
      $SUDO yum install -y $@
      if [ $? -ge 1 ]; then
        ERROR "yum failed to install requested packages, exiting."
        exit 1
      fi
    fi

  elif [ "$RPM" = "SUSE" ]; then
    if [ ! $SUDO ]; then
      WARNING "--no-sudo enabled, impossible to run zypper install for $@, you'll have to do it yourself..."
    else
      $SUDO zypper --non-interactive install --auto-agree-with-licenses $@
      if [ $? -ge 1 ]; then
        ERROR "zypper failed to install requested packages, exiting."
        exit 1
      fi
    fi
  fi
}

install_RPM() {
  PRINT ""
  INFO "Installing dependencies for RPM-based distribution"
  PRINT ""
  PRINT "`eval _echo "$COMMON_INFO"`"
  PRINT ""

  if [ "$NO_CONFIRM" = false ]; then
    read -p "Do you want to continue (Y/n)?"
    [ "$(echo ${REPLY:=Y} | tr [:upper:] [:lower:])" != "y" ] && exit
  fi

  # Enable non-free repositories for all flavours
  if [ ! $SUDO ]; then
    WARNING "--no-sudo enabled, impossible to install third party repositories, you'll have to do it yourself..."
  else
    rpm_flavour
    if [ "$RPM" = "FEDORA" ]; then
      _fedora_rel="`egrep "[0-9]{1,}" /etc/fedora-release -o`"
      $SUDO yum -y localinstall --nogpgcheck \
      http://download1.rpmfusion.org/free/fedora/rpmfusion-free-release-$_fedora_rel.noarch.rpm \
      http://download1.rpmfusion.org/nonfree/fedora/rpmfusion-nonfree-release-$_fedora_rel.noarch.rpm

      $SUDO yum -y update

      # Install cmake now because of difference with RHEL
      $SUDO yum -y install cmake

    elif [ "$RPM" = "RHEL" ]; then
      $SUDO yum -y localinstall --nogpgcheck \
      http://download.fedoraproject.org/pub/epel/6/$(uname -i)/epel-release-6-8.noarch.rpm \
      http://download1.rpmfusion.org/free/el/updates/6/$(uname -i)/rpmfusion-free-release-6-1.noarch.rpm \
      http://download1.rpmfusion.org/nonfree/el/updates/6/$(uname -i)/rpmfusion-nonfree-release-6-1.noarch.rpm

      $SUDO yum -y update

      # Install cmake 2.8 from other repo
      mkdir -p $SRC
      if [ -f $SRC/cmake-2.8.8-4.el6.$(uname -m).rpm ]; then
        PRINT ""
        INFO "Special cmake already installed"
      else
        curl -O ftp://ftp.pbone.net/mirror/atrpms.net/el6-$(uname -i)/atrpms/testing/cmake-2.8.8-4.el6.$(uname -m).rpm
        mv cmake-2.8.8-4.el6.$(uname -m).rpm $SRC/
        $SUDO rpm -ihv $SRC/cmake-2.8.8-4.el6.$(uname -m).rpm
      fi

    elif [ "$RPM" = "SUSE" ]; then
      # Install this now to avoid using the version from packman repository...
      if [ "$WITH_ALL" = true ]; then
        install_packages_RPM libjack-devel
      fi

      _suse_rel="`grep VERSION /etc/SuSE-release | gawk '{print $3}'`"

      PRINT ""
      INFO "About to add 'packman' repository from http://packman.inode.at/suse/openSUSE_$_suse_rel/"
      INFO "This is only needed if you do not already have a packman repository enabled..."
      read -p "Do you want to add this repo (Y/n)?"
      if [ "$(echo ${REPLY:=Y} | tr [:upper:] [:lower:])" == "y" ]; then
        INFO "    Installing packman..."
        $SUDO zypper ar --refresh --name 'Packman Repository' http://ftp.gwdg.de/pub/linux/packman/suse/openSUSE_$_suse_rel/ ftp.gwdg.de-suse
        INFO "    Done."
      else
        INFO "    Skipping packman installation."
      fi
      $SUDO zypper --non-interactive --gpg-auto-import-keys update --auto-agree-with-licenses
    fi
  fi

  # These libs should always be available in fedora/suse official repository...
  OPENJPEG_DEV="openjpeg-devel"
  VORBIS_DEV="libvorbis-devel"
  OGG_DEV="libogg-devel"
  THEORA_DEV="libtheora-devel"

  _packages="gcc gcc-c++ git make cmake libtiff-devel libjpeg-devel\
             libpng-devel libX11-devel libXi-devel libXcursor-devel libXrandr-devel libXinerama-devel \
             wget ncurses-devel readline-devel $OPENJPEG_DEV openal-soft-devel \
             glew-devel yasm $THEORA_DEV $VORBIS_DEV $OGG_DEV patch \
             libxml2-devel yaml-cpp-devel tinyxml-devel"

  OPENJPEG_USE=true
  VORBIS_USE=true
  OGG_USE=true
  THEORA_USE=true

  if [ "$RPM" = "FEDORA" -o "$RPM" = "RHEL" ]; then
    OPENEXR_DEV="openexr-devel"

    _packages="$_packages freetype-devel libsqlite3x-devel fftw-devel SDL-devel"

    if [ "$WITH_ALL" = true ]; then
      _packages="$_packages jack-audio-connection-kit-devel"
    fi

    PRINT ""
    install_packages_RPM $_packages

    PRINT ""
    X264_DEV="x264-devel"
    check_package_version_ge_RPM $X264_DEV $X264_VERSION_MIN
    if [ $? -eq 0 ]; then
      install_packages_RPM $X264_DEV
      X264_USE=true
    fi

    if [ "$WITH_ALL" = true ]; then
      PRINT ""
      XVID_DEV="xvidcore-devel"
      check_package_RPM $XVID_DEV
      if [ $? -eq 0 ]; then
        install_packages_RPM $XVID_DEV
        XVID_USE=true
      fi

      PRINT ""
      MP3LAME_DEV="lame-devel"
      check_package_RPM $MP3LAME_DEV
      if [ $? -eq 0 ]; then
        install_packages_RPM $MP3LAME_DEV
        MP3LAME_USE=true
      fi
    fi

  elif [ "$RPM" = "SUSE" ]; then
    OPENEXR_DEV="libopenexr-devel"

    _packages="$_packages cmake freetype2-devel sqlite3-devel fftw3-devel libSDL-devel"

    PRINT ""
    install_packages_RPM $_packages

    PRINT ""
    X264_DEV="libx264-devel"
    check_package_version_ge_RPM $X264_DEV $X264_VERSION_MIN
    if [ $? -eq 0 ]; then
      install_packages_RPM $X264_DEV
      X264_USE=true
    fi

    if [ "$WITH_ALL" = true ]; then
      PRINT ""
      XVID_DEV="libxvidcore-devel"
      check_package_RPM $XVID_DEV
      if [ $? -eq 0 ]; then
        install_packages_RPM $XVID_DEV
        XVID_USE=true
      fi

      PRINT ""
      MP3LAME_DEV="libmp3lame-devel"
      check_package_RPM $MP3LAME_DEV
      if [ $? -eq 0 ]; then
        install_packages_RPM $MP3LAME_DEV
        MP3LAME_USE=true
      fi
    fi
  fi

  PRINT""
  SNDFILE_DEV="libsndfile-devel"
  check_package_RPM $SNDFILE_DEV
  if [ $? -eq 0 ]; then
    install_packages_RPM $SNDFILE_DEV
  fi

  if [ "$WITH_ALL" = true ]; then
    PRINT ""
    VPX_DEV="libvpx-devel"
    check_package_version_ge_RPM $VPX_DEV $VPX_VERSION_MIN
    if [ $? -eq 0 ]; then
      install_packages_RPM $VPX_DEV
      VPX_USE=true
    fi
    PRINT ""
    install_packages_RPM libspnav-devel
  fi


  PRINT ""
  _do_compile_python=false
  if [ "$PYTHON_SKIP" = true ]; then
    WARNING "Skipping Python installation, as requested..."
  elif [ "$PYTHON_FORCE_BUILD" = true ]; then
    INFO "Forced Python/NumPy building, as requested..."
    _do_compile_python=true
  else
    check_package_version_match_RPM python3-devel $PYTHON_VERSION_MIN
    if [ $? -eq 0 ]; then
      install_packages_RPM python3-devel
      clean_Python
      PRINT ""
      if [ "$NUMPY_SKIP" = true ]; then
        WARNING "Skipping NumPy installation, as requested..."
      else
        check_package_version_ge_RPM python3-numpy $NUMPY_VERSION_MIN
        if [ $? -eq 0 ]; then
          install_packages_RPM python3-numpy
        else
          WARNING "Sorry, using python package but no valid numpy package available!" \
                  "    Use --build-numpy to force building of both Python and NumPy."
        fi
      fi
    else
      _do_compile_python=true
    fi
  fi

  if [ "$_do_compile_python" = true ]; then
    compile_Python
    PRINT ""
    if [ "$NUMPY_SKIP" = true ]; then
      WARNING "Skipping NumPy installation, as requested..."
    else
      compile_Numpy
    fi
  fi


  PRINT ""
  if [ "$BOOST_SKIP" = true ]; then
    WARNING "Skipping Boost installation, as requested..."
  elif [ "$BOOST_FORCE_BUILD" = true ]; then
    INFO "Forced Boost building, as requested..."
    compile_Boost
  else
    check_package_version_ge_RPM boost-devel $BOOST_VERSION_MIN
    if [ $? -eq 0 ]; then
      install_packages_RPM boost-devel
      clean_Boost
    else
      compile_Boost
    fi
  fi


  PRINT ""
  if [ "$OCIO_SKIP" = true ]; then
    WARNING "Skipping OpenColorIO installation, as requested..."
  elif [ "$OCIO_FORCE_BUILD" = true ]; then
    INFO "Forced OpenColorIO building, as requested..."
    compile_OCIO
  else
    # XXX Always force build of own OCIO, until linux distro guys update their package to default libyaml-cpp ver (0.5)!
    #check_package_version_ge_RPM OpenColorIO-devel $OCIO_VERSION_MIN
    #if [ $? -eq 0 ]; then
      #install_packages_RPM OpenColorIO-devel
      #clean_OCIO
    #else
      compile_OCIO
    #fi
  fi

  PRINT ""
  if [ "$OPENEXR_SKIP" = true ]; then
    WARNING "Skipping ILMBase/OpenEXR installation, as requested..."
  elif [ "$OPENEXR_FORCE_BUILD" = true ]; then
    INFO "Forced ILMBase/OpenEXR building, as requested..."
    compile_OPENEXR
  else
    check_package_version_ge_RPM $OPENEXR_DEV $OPENEXR_VERSION_MIN
    if [ $? -eq 0 ]; then
      install_packages_RPM $OPENEXR_DEV
      OPENEXR_VERSION=`get_package_version_RPM $OPENEXR_DEV`
      ILMBASE_VERSION=$OPENEXR_VERSION
      clean_OPENEXR
    else
      compile_OPENEXR
    fi
  fi

  PRINT ""
  if [ "$OIIO_SKIP" = true ]; then
    WARNING "Skipping OpenImageIO installation, as requested..."
  elif [ "$OIIO_FORCE_BUILD" = true ]; then
    INFO "Forced OpenImageIO building, as requested..."
    compile_OIIO
  else
    check_package_version_ge_lt_RPM OpenImageIO-devel $OIIO_VERSION_MIN $OIIO_VERSION_MAX
    if [ $? -eq 0 -a $_with_built_openexr == false ]; then
      install_packages_RPM OpenImageIO-devel
      clean_OIIO
    else
      compile_OIIO
    fi
  fi


  PRINT ""
  have_llvm=false
  _do_compile_llvm=false
  if [ "$LLVM_SKIP" = true ]; then
    WARNING "Skipping LLVM installation, as requested (this also implies skipping OSL!)..."
  elif [ "$LLVM_FORCE_BUILD" = true ]; then
    INFO "Forced LLVM building, as requested..."
    _do_compile_llvm=true
  else
    # Problem compiling with LLVM 3.2 so match version 3.1 ...
    check_package_version_match_RPM llvm $LLVM_VERSION
    if [ $? -eq 0 ]; then
      if [ "$RPM" = "SUSE" ]; then
        install_packages_RPM llvm-devel llvm-clang-devel
      else
        install_packages_RPM llvm-devel clang-devel
      fi
      have_llvm=true
      LLVM_VERSION_FOUND=$LLVM_VERSION
      clean_LLVM
    else
      #
      # Better to compile it than use minimum version from repo...
      #
      _do_compile_llvm=true
    fi
  fi

  if [ "$_do_compile_llvm" = true ]; then
    install_packages_RPM libffi-devel
    # LLVM can't find the fedora ffi header dir...
    _FFI_INCLUDE_DIR=`rpm -ql libffi-devel | grep -e ".*/ffi.h" | sed -r 's/(.*)\/ffi.h/\1/'`
    PRINT ""
    compile_LLVM
    have_llvm=true
    LLVM_VERSION_FOUND=$LLVM_VERSION
  fi


  PRINT ""
  _do_compile_osl=false
  if [ "$OSL_SKIP" = true ]; then
    WARNING "Skipping OpenShadingLanguage installation, as requested..."
  elif [ "$OSL_FORCE_BUILD" = true ]; then
    INFO "Forced OpenShadingLanguage building, as requested..."
    _do_compile_osl=true
  else
    # No package currently!
    _do_compile_osl=true
  fi

  if [ "$_do_compile_osl" = true ]; then
    if [ "$have_llvm" = true ]; then
      install_packages_RPM flex bison
      if [ "$RPM" = "FEDORA" -o "$RPM" = "RHEL" ]; then
        install_packages_RPM tbb-devel
      fi
      PRINT ""
      compile_OSL
    else
      WARNING "No LLVM available, cannot build OSL!"
    fi
  fi


  PRINT ""
  _do_compile_osd=false
  if [ "$OSD_SKIP" = true ]; then
    WARNING "Skipping OpenSubdiv installation, as requested..."
  elif [ "$OSD_FORCE_BUILD" = true ]; then
    INFO "Forced OpenSubdiv building, as requested..."
    _do_compile_osd=true
  else
    # No package currently!
    _do_compile_osd=true
  fi

  if [ "$_do_compile_osd" = true ]; then
    install_packages_RPM flex bison
    if [ "$RPM" = "FEDORA" -o "$RPM" = "RHEL" ]; then
      install_packages_RPM tbb-devel
    fi
    PRINT ""
    compile_OSD
  fi


  if [ "$WITH_OPENCOLLADA" = true ]; then
    PRINT ""
    _do_compile_collada=false
    if [ "$OPENCOLLADA_SKIP" = true ]; then
      WARNING "Skipping OpenCOLLADA installation, as requested..."
    elif [ "$OPENCOLLADA_FORCE_BUILD" = true ]; then
      INFO "Forced OpenCollada building, as requested..."
      _do_compile_collada=true
    else
      # No package...
      _do_compile_collada=true
    fi

    if [ "$_do_compile_collada" = true ]; then
      install_packages_RPM pcre-devel
      # Find path to libxml shared lib...
      _XML2_LIB=`rpm -ql libxml2-devel | grep -e ".*/libxml2.so"`
      PRINT ""
      compile_OpenCOLLADA
    fi
  fi


  PRINT ""
  if [ "$FFMPEG_SKIP" = true ]; then
    WARNING "Skipping FFMpeg installation, as requested..."
  elif [ "$FFMPEG_FORCE_BUILD" = true ]; then
    INFO "Forced FFMpeg building, as requested..."
    compile_FFmpeg
  else
    check_package_version_ge_RPM ffmpeg $FFMPEG_VERSION_MIN
    if [ $? -eq 0 ]; then
      install_packages_RPM ffmpeg ffmpeg-devel
      clean_FFmpeg
    else
      compile_FFmpeg
    fi
  fi
}


#### Install on ARCH-like ####
get_package_version_ARCH() {
  pacman -Si $1 | grep Version | tail -n 1 | sed -r 's/.*:\s+(([0-9]+\.?)+).*/\1/'
}

check_package_ARCH() {
  r=`pacman -Si $1 | grep -c 'Description'`

  if [ $r -ge 1 ]; then
    return 0
  else
    return 1
  fi
}

check_package_version_match_ARCH() {
  v=`get_package_version_ARCH $1`

  if [ -z "$v" ]; then
    return 1
  fi

  version_match $v $2
  return $?
}

check_package_version_ge_ARCH() {
  v=`get_package_version_ARCH $1`

  if [ -z "$v" ]; then
    return 1
  fi

  version_ge $v $2
  return $?
}

check_package_version_ge_lt_ARCH() {
  v=`get_package_version_ARCH $1`

  if [ -z "$v" ]; then
    return 1
  fi

  version_ge_lt $v $2 $3
  return $?
}

install_packages_ARCH() {
  if [ ! $SUDO ]; then
    WARNING "--no-sudo enabled, impossible to run pacman for $@, you'll have to do it yourself..."
  else
    $SUDO pacman -S --needed --noconfirm $@
    if [ $? -ge 1 ]; then
      ERROR "pacman failed to install requested packages, exiting."
      exit 1
    fi
  fi
}

install_ARCH() {
  PRINT ""
  INFO "Installing dependencies for ARCH-based distribution"
  PRINT ""
  PRINT "`eval _echo "$COMMON_INFO"`"
  PRINT ""

  if [ "$NO_CONFIRM" = false ]; then
    read -p "Do you want to continue (Y/n)?"
    [ "$(echo ${REPLY:=Y} | tr [:upper:] [:lower:])" != "y" ] && exit
  fi

  # Check for sudo...
  if [ $SUDO ]; then
    if [ ! -x "/usr/bin/sudo" ]; then
      PRINT ""
      ERROR "This script requires sudo but it is not installed."
      PRINT "Please setup sudo according to:"
      PRINT "https://wiki.archlinux.org/index.php/Sudo"
      PRINT "and try again."
      PRINT ""
      exit
    fi
  fi

  if [ ! $SUDO ]; then
    WARNING "--no-sudo enabled, impossible to run pacman -Sy, you'll have to do it yourself..."
  else
    $SUDO pacman -Sy
  fi

  # These libs should always be available in arch official repository...
  OPENJPEG_DEV="openjpeg"
  VORBIS_DEV="libvorbis"
  OGG_DEV="libogg"
  THEORA_DEV="libtheora"

  _packages="base-devel git cmake \
             libxi libxcursor libxrandr libxinerama glew libpng libtiff wget openal \
             $OPENJPEG_DEV $VORBIS_DEV $OGG_DEV $THEORA_DEV yasm sdl fftw \
             libxml2 yaml-cpp tinyxml"

  OPENJPEG_USE=true
  VORBIS_USE=true
  OGG_USE=true
  THEORA_USE=true

  if [ "$WITH_ALL" = true ]; then
    # No libspacenav in official arch repos...
    _packages="$_packages jack"
  fi

  PRINT ""
  install_packages_ARCH $_packages

  PRINT""
  SNDFILE_DEV="libsndfile"
  check_package_ARCH $SNDFILE_DEV
  if [ $? -eq 0 ]; then
    install_packages_ARCH $SNDFILE_DEV
  fi

  PRINT ""
  X264_DEV="x264"
  check_package_version_ge_ARCH $X264_DEV $X264_VERSION_MIN
  if [ $? -eq 0 ]; then
    install_packages_ARCH $X264_DEV
    X264_USE=true
  fi

  if [ "$WITH_ALL" = true ]; then
    PRINT ""
    XVID_DEV="xvidcore"
    check_package_ARCH $XVID_DEV
    if [ $? -eq 0 ]; then
      install_packages_ARCH $XVID_DEV
      XVID_USE=true
    fi

    PRINT ""
    MP3LAME_DEV="lame"
    check_package_ARCH $MP3LAME_DEV
    if [ $? -eq 0 ]; then
      install_packages_ARCH $MP3LAME_DEV
      MP3LAME_USE=true
    fi

    PRINT ""
    VPX_DEV="libvpx"
    check_package_version_ge_ARCH $VPX_DEV $VPX_VERSION_MIN
    if [ $? -eq 0 ]; then
      install_packages_ARCH $VPX_DEV
      VPX_USE=true
    fi
  fi


  PRINT ""
  _do_compile_python=false
  if [ "$PYTHON_SKIP" = true ]; then
    WARNING "Skipping Python installation, as requested..."
  elif [ "$PYTHON_FORCE_BUILD" = true ]; then
    INFO "Forced Python/NumPy building, as requested..."
    _do_compile_python=true
  else
    check_package_version_ge_ARCH python $PYTHON_VERSION_MIN
    if [ $? -eq 0 ]; then
      install_packages_ARCH python
      clean_Python
      PRINT ""
      if [ "$WITH_NUMPY" = true ]; then
        if [ "$NUMPY_SKIP" = true ]; then
          WARNING "Skipping NumPy installation, as requested..."
        else
          check_package_version_ge_ARCH python-numpy $NUMPY_VERSION_MIN
          if [ $? -eq 0 ]; then
            install_packages_ARCH python-numpy
        else
          WARNING "Sorry, using python package but no valid numpy package available!" \
                  "    Use --build-numpy to force building of both Python and NumPy."
          fi
        fi
      fi
    else
      _do_compile_python=true
    fi
  fi

  if [ "$_do_compile_python" = true ]; then
    compile_Python
    PRINT ""
    if [ "$NUMPY_SKIP" = true ]; then
      WARNING "Skipping NumPy installation, as requested..."
    else
      compile_Numpy
    fi
  fi


  PRINT ""
  if [ "$BOOST_SKIP" = true ]; then
    WARNING "Skipping Boost installation, as requested..."
  elif [ "$BOOST_FORCE_BUILD" = true ]; then
    INFO "Forced Boost building, as requested..."
    compile_Boost
  else
    check_package_version_ge_ARCH boost $BOOST_VERSION_MIN
    if [ $? -eq 0 ]; then
      install_packages_ARCH boost
      clean_Boost
    else
      compile_Boost
    fi
  fi

  PRINT ""
  _do_compile_ocio=false
  if [ "$OCIO_SKIP" = true ]; then
    WARNING "Skipping OpenColorIO installation, as requested..."
  elif [ "$OCIO_FORCE_BUILD" = true ]; then
    INFO "Forced OpenColorIO building, as requested..."
    _do_compile_ocio=true
  else
    # XXX Always force build of own OCIO, until linux distro guys update their package to default libyaml-cpp ver (0.5)!
    #check_package_version_ge_ARCH opencolorio $OCIO_VERSION_MIN
    #if [ $? -eq 0 ]; then
      #install_packages_ARCH opencolorio yaml-cpp tinyxml
      #clean_OCIO
    #else
      _do_compile_ocio=true
    #fi
  fi

  if [ "$_do_compile_ocio" = true ]; then
    install_packages_ARCH yaml-cpp tinyxml
    compile_OCIO
  fi


  PRINT ""
  if [ "$OPENEXR_SKIP" = true ]; then
    WARNING "Skipping ILMBase/OpenEXR installation, as requested..."
  elif [ "$OPENEXR_FORCE_BUILD" = true ]; then
    INFO "Forced ILMBase/OpenEXR building, as requested..."
    compile_OPENEXR
  else
    check_package_version_ge_ARCH openexr $OPENEXR_VERSION_MIN
    if [ $? -eq 0 ]; then
      install_packages_ARCH openexr
      OPENEXR_VERSION=`get_package_version_ARCH openexr`
      ILMBASE_VERSION=$OPENEXR_VERSION
      clean_OPENEXR
    else
      compile_OPENEXR
    fi
  fi


  PRINT ""
  if [ "$OIIO_SKIP" = true ]; then
    WARNING "Skipping OpenImageIO installation, as requested..."
  elif [ "$OIIO_FORCE_BUILD" = true ]; then
    INFO "Forced OpenImageIO building, as requested..."
    compile_OIIO
  else
    check_package_version_ge_lt_ARCH openimageio $OIIO_VERSION_MIN $OIIO_VERSION_MAX
    if [ $? -eq 0 ]; then
      install_packages_ARCH openimageio
      clean_OIIO
    else
      compile_OIIO
    fi
  fi


  PRINT ""
  have_llvm=false
  _do_compile_llvm=false
  if [ "$LLVM_SKIP" = true ]; then
    WARNING "Skipping LLVM installation, as requested (this also implies skipping OSL!)..."
  elif [ "$LLVM_FORCE_BUILD" = true ]; then
    INFO "Forced LLVM building, as requested..."
    _do_compile_llvm=true
  else
    check_package_version_ge_ARCH llvm $LLVM_VERSION_MIN
    if [ $? -eq 0 ]; then
      install_packages_ARCH llvm clang
      have_llvm=true
      LLVM_VERSION=`check_package_version_ge_ARCH llvm $LLVM_VERSION_MIN`
      LLVM_VERSION_FOUND=$LLVM_VERSION
      clean_LLVM
    else
      _do_compile_llvm=true
    fi
  fi

  if [ "$_do_compile_llvm" = true ]; then
    install_packages_ARCH libffi
    # LLVM can't find the arch ffi header dir...
    _FFI_INCLUDE_DIR=`pacman -Ql libffi | grep -e ".*/ffi.h" | awk '{print $2}' | sed -r 's/(.*)\/ffi.h/\1/'`
    # LLVM 3.1 needs python2 to build and arch defaults to python3
    _PYTHON2_BIN="/usr/bin/python2"
    PRINT ""
    compile_LLVM
    have_llvm=true
    LLVM_VERSION_FOUND=$LLVM_VERSION
  fi


  PRINT ""
  _do_compile_osl=false
  if [ "$OSL_SKIP" = true ]; then
    WARNING "Skipping OpenShadingLanguage installation, as requested..."
  elif [ "$OSL_FORCE_BUILD" = true ]; then
    INFO "Forced OpenShadingLanguage building, as requested..."
    _do_compile_osl=true
  else
    check_package_version_ge_ARCH openshadinglanguage $OSL_VERSION_MIN
    if [ $? -eq 0 ]; then
      install_packages_ARCH openshadinglanguage
      clean_OSL
    else
      _do_compile_osl=true
    fi
  fi

  if [ "$_do_compile_osl" = true ]; then
    if [ "$have_llvm" = true ]; then
      #XXX Note: will fail to build with LLVM 3.2!
      install_packages_ARCH intel-tbb
      PRINT ""
      compile_OSL
    else
      WARNING "No LLVM available, cannot build OSL!"
    fi
  fi


  PRINT ""
  _do_compile_osd=false
  if [ "$OSD_SKIP" = true ]; then
    WARNING "Skipping OpenSubdiv installation, as requested..."
  elif [ "$OSD_FORCE_BUILD" = true ]; then
    INFO "Forced OpenSubdiv building, as requested..."
    _do_compile_osd=true
  else
    # No package currently? Just build for now!
    _do_compile_osd=true
  fi

  if [ "$_do_compile_osd" = true ]; then
    install_packages_ARCH intel-tbb
    PRINT ""
    compile_OSD
  fi


  if [ "$WITH_OPENCOLLADA" = true ]; then
    PRINT ""
    _do_compile_collada=false
    if [ "$OPENCOLLADA_SKIP" = true ]; then
      WARNING "Skipping OpenCOLLADA installation, as requested..."
    elif [ "$OPENCOLLADA_FORCE_BUILD" = true ]; then
      INFO "Forced OpenCollada building, as requested..."
      _do_compile_collada=true
    else
      check_package_ARCH opencollada
      if [ $? -eq 0 ]; then
        install_packages_ARCH opencollada
        clean_OpenCOLLADA
      else
        _do_compile_collada=true
      fi
    fi

    if [ "$_do_compile_collada" = true ]; then
      install_packages_ARCH pcre
      # Find path to libxml shared lib...
      _XML2_LIB=`pacman -Ql libxml2 | grep -e ".*/libxml2.so$" | gawk '{print $2}'`
      PRINT ""
      compile_OpenCOLLADA
    fi
  fi


  PRINT ""
  if [ "$FFMPEG_SKIP" = true ]; then
    WARNING "Skipping FFMpeg installation, as requested..."
  elif [ "$FFMPEG_FORCE_BUILD" = true ]; then
    INFO "Forced FFMpeg building, as requested..."
    compile_FFmpeg
  else
    check_package_version_ge_ARCH ffmpeg $FFMPEG_VERSION_MIN
    if [ $? -eq 0 ]; then
      install_packages_ARCH ffmpeg
      clean_FFmpeg
    else
      compile_FFmpeg
    fi
  fi
}


#### Install on other distro (very limited!) ####

install_OTHER() {
  PRINT ""
  WARNING "Attempt to build main dependencies for other linux distributions."
  PRINT ""
  PRINT "`eval _echo "$COMMON_INFO"`"
  PRINT ""

  ERROR "Failed to detect distribution type."
  PRINT ""
  PRINT "Your distribution is not supported by this script, you'll have to install dependencies and"
  PRINT "dev packages yourself. However, this script can still attempt to build main (complex) libraries for you,"
  PRINT "if you use '--build-foo' options (you can try '--build-all' one first)."
  PRINT ""
  PRINT "Quite obviously, it assumes dependencies from those libraries are already available, otherwise please"
  PRINT "install them (you can also use error messages printed out by build process to find missing libraries...)."
  PRINT ""
  PRINT "`eval _echo "$DEPS_COMMON_INFO"`"
  PRINT ""
  PRINT "`eval _echo "$DEPS_SPECIFIC_INFO"`"
  PRINT ""

  if [ "$NO_CONFIRM" = false ]; then
    read -p "Do you want to continue (Y/n)?"
    [ "$(echo ${REPLY:=Y} | tr [:upper:] [:lower:])" != "y" ] && exit
  fi

  PRINT ""
  _do_compile_python=false
  if [ "$PYTHON_SKIP" = true ]; then
    WARNING "Skipping Python/NumPy installation, as requested..."
  elif [ "$PYTHON_FORCE_BUILD" = true ]; then
    INFO "Forced Python/NumPy building, as requested..."
    _do_compile_python=true
  fi

  if [ "$_do_compile_python" = true ]; then
    compile_Python
    PRINT ""
    if [ "$NUMPY_SKIP" = true ]; then
      WARNING "Skipping NumPy installation, as requested..."
    else
      compile_Numpy
    fi
  fi


  PRINT ""
  if [ "$BOOST_SKIP" = true ]; then
    WARNING "Skipping Boost installation, as requested..."
  elif [ "$BOOST_FORCE_BUILD" = true ]; then
    INFO "Forced Boost building, as requested..."
    compile_Boost
  fi


  PRINT ""
  if [ "$OCIO_SKIP" = true ]; then
    WARNING "Skipping OpenColorIO installation, as requested..."
  elif [ "$OCIO_FORCE_BUILD" = true ]; then
    INFO "Forced OpenColorIO building, as requested..."
    compile_OCIO
  fi


  PRINT ""
  if [ "$OPENEXR_SKIP" = true ]; then
    WARNING "Skipping ILMBase/OpenEXR installation, as requested..."
  elif [ "$OPENEXR_FORCE_BUILD" = true ]; then
    INFO "Forced ILMBase/OpenEXR building, as requested..."
    compile_OPENEXR
  fi


  PRINT ""
  if [ "$OIIO_SKIP" = true ]; then
    WARNING "Skipping OpenImageIO installation, as requested..."
  elif [ "$OIIO_FORCE_BUILD" = true ]; then
    INFO "Forced OpenImageIO building, as requested..."
    compile_OIIO
  fi


  PRINT ""
  have_llvm=false
  _do_compile_llvm=false
  if [ "$LLVM_SKIP" = true ]; then
    WARNING "Skipping LLVM installation, as requested (this also implies skipping OSL!)..."
  elif [ "$LLVM_FORCE_BUILD" = true ]; then
    INFO "Forced LLVM building, as requested..."
    _do_compile_llvm=true
  fi

  if [ "$_do_compile_llvm" = true ]; then
    install_packages_DEB libffi-dev
    # LLVM can't find the debian ffi header dir
    _FFI_INCLUDE_DIR=`dpkg -L libffi-dev | grep -e ".*/ffi.h" | sed -r 's/(.*)\/ffi.h/\1/'`
    PRINT ""
    compile_LLVM
    have_llvm=true
    LLVM_VERSION_FOUND=$LLVM_VERSION
  fi


  PRINT ""
  _do_compile_osl=false
  if [ "$OSL_SKIP" = true ]; then
    WARNING "Skipping OpenShadingLanguage installation, as requested..."
  elif [ "$OSL_FORCE_BUILD" = true ]; then
    INFO "Forced OpenShadingLanguage building, as requested..."
    _do_compile_osl=true
  fi

  if [ "$_do_compile_osl" = true ]; then
    if [ "$have_llvm" = true ]; then
      install_packages_DEB flex bison libtbb-dev
      PRINT ""
      compile_OSL
    else
      WARNING "No LLVM available, cannot build OSL!"
    fi
  fi


  PRINT ""
  _do_compile_osd=false
  if [ "$OSD_SKIP" = true ]; then
    WARNING "Skipping OpenSubdiv installation, as requested..."
  elif [ "$OSD_FORCE_BUILD" = true ]; then
    INFO "Forced OpenSubdiv building, as requested..."
    _do_compile_osd=true
  fi

  if [ "$_do_compile_osd" = true ]; then
    install_packages_DEB flex bison libtbb-dev
    PRINT ""
    compile_OSD
  fi


  if [ "$WITH_OPENCOLLADA" = true ]; then
    _do_compile_collada=false
    PRINT ""
    if [ "$OPENCOLLADA_SKIP" = true ]; then
      WARNING "Skipping OpenCOLLADA installation, as requested..."
    elif [ "$OPENCOLLADA_FORCE_BUILD" = true ]; then
      INFO "Forced OpenCollada building, as requested..."
      _do_compile_collada=true
    fi

    if [ "$_do_compile_collada" = true ]; then
      install_packages_DEB libpcre3-dev
      # Find path to libxml shared lib...
      _XML2_LIB=`dpkg -L libxml2-dev | grep -e ".*/libxml2.so"`
      # No package
      PRINT ""
      compile_OpenCOLLADA
    fi
  fi


  PRINT ""
  if [ "$FFMPEG_SKIP" = true ]; then
    WARNING "Skipping FFMpeg installation, as requested..."
  elif [ "$FFMPEG_FORCE_BUILD" = true ]; then
    INFO "Forced FFMpeg building, as requested..."
    compile_FFmpeg
  fi
}

#### Printing User Info ####

print_info_ffmpeglink_DEB() {
  dpkg -L $_packages | grep -e ".*\/lib[^\/]\+\.so" | gawk '{ printf(nlines ? "'"$_ffmpeg_list_sep"'%s" : "%s", gensub(/.*lib([^\/]+)\.so/, "\\1", "g", $0)); nlines++ }'
}

print_info_ffmpeglink_RPM() {
  rpm -ql $_packages | grep -e ".*\/lib[^\/]\+\.so" | gawk '{ printf(nlines ? "'"$_ffmpeg_list_sep"'%s" : "%s", gensub(/.*lib([^\/]+)\.so/, "\\1", "g", $0)); nlines++ }'
}

print_info_ffmpeglink_ARCH() {
  pacman -Ql $_packages | grep -e ".*\/lib[^\/]\+\.so$" | gawk '{ printf(nlines ? "'"$_ffmpeg_list_sep"'%s" : "%s", gensub(/.*lib([^\/]+)\.so/, "\\1", $0)); nlines++ }'
}

print_info_ffmpeglink() {
  # This func must only print a ';'-separated list of libs...
  if [ -z "$DISTRO" ]; then
    ERROR "Failed to detect distribution type"
    exit 1
  fi

  # Create list of packages from which to get libs names...
  _packages=""

  if [ "$THEORA_USE" = true ]; then
    _packages="$_packages $THEORA_DEV"
  fi

  if [ "$VORBIS_USE" = true ]; then
    _packages="$_packages $VORBIS_DEV"
  fi

  if [ "$OGG_USE" = true ]; then
    _packages="$_packages $OGG_DEV"
  fi

  if [ "$XVID_USE" = true ]; then
    _packages="$_packages $XVID_DEV"
  fi

  if [ "$VPX_USE" = true ]; then
    _packages="$_packages $VPX_DEV"
  fi

  if [ "$MP3LAME_USE" = true ]; then
    _packages="$_packages $MP3LAME_DEV"
  fi

  if [ "$X264_USE" = true ]; then
    _packages="$_packages $X264_DEV"
  fi

  if [ "$OPENJPEG_USE" = true ]; then
    _packages="$_packages $OPENJPEG_DEV"
  fi

  if [ "$DISTRO" = "DEB" ]; then
    print_info_ffmpeglink_DEB
  elif [ "$DISTRO" = "RPM" ]; then
    print_info_ffmpeglink_RPM
  elif [ "$DISTRO" = "ARCH" ]; then
    print_info_ffmpeglink_ARCH
  # XXX TODO!
  else
    PRINT "<Could not determine additional link libraries needed for ffmpeg, replace this by valid list of libs...>"
  fi
}

print_info() {
  PRINT ""
  PRINT ""
  WARNING "****WARNING****"
  PRINT "If you are experiencing issues building Blender, _*TRY A FRESH, CLEAN BUILD FIRST*_!"
  PRINT "The same goes for install_deps itself, if you encounter issues, please first erase everything in $SRC and $INST"
  PRINT "(provided obviously you did not add anything yourself in those dirs!), and run install_deps.sh again!"
  PRINT "Often, changes in the libs built by this script, or in your distro package, cannot be handled simply, so..."
  PRINT ""
  PRINT "You may also try to use the '--build-foo' options to bypass your distribution's packages"
  PRINT "for some troublesome/buggy libraries..."
  PRINT ""
  PRINT ""
  PRINT "Ran with:"
  PRINT "    install_deps.sh $COMMANDLINE"
  PRINT ""
  PRINT ""
  PRINT "If you're using CMake add this to your configuration flags:"

  _buildargs="-U *SNDFILE* -U *PYTHON* -U *BOOST* -U *Boost*"
  _buildargs="$_buildargs -U *OPENCOLORIO* -U *OPENEXR* -U *OPENIMAGEIO* -U *LLVM* -U *CYCLES*"
  _buildargs="$_buildargs -U *OPENSUBDIV* -U *COLLADA* -U *FFMPEG*"

  _1="-D WITH_CODEC_SNDFILE=ON"
  PRINT "  $_1"
  _buildargs="$_buildargs $_1"

  _1="-D PYTHON_VERSION=$PYTHON_VERSION_MIN"
  PRINT "  $_1"
  _buildargs="$_buildargs $_1"
  if [ -d $INST/python-$PYTHON_VERSION_MIN ]; then
    _1="-D PYTHON_ROOT_DIR=$INST/python-$PYTHON_VERSION_MIN"
    PRINT "  $_1"
    _buildargs="$_buildargs $_1"
  fi

  if [ -d $INST/boost ]; then
    _1="-D BOOST_ROOT=$INST/boost"
    _2="-D Boost_NO_SYSTEM_PATHS=ON"
    PRINT "  $_1"
    PRINT "  $_2"
    _buildargs="$_buildargs $_1 $_2"
  fi

  if [ -d $INST/ocio ]; then
    _1="-D WITH_OPENCOLORIO=ON"
    _2="-D OPENCOLORIO_ROOT_DIR=$INST/ocio"
    PRINT "  $_1"
    PRINT "  $_2"
    _buildargs="$_buildargs $_1 $_2"
  fi

  if [ -d $INST/openexr ]; then
    _1="-D OPENEXR_ROOT_DIR=$INST/openexr"
    PRINT "  $_1"
    _buildargs="$_buildargs $_1"
  fi

  if [ -d $INST/oiio ]; then
    _1="-D WITH_OPENIMAGEIO=ON"
    _2="-D OPENIMAGEIO_ROOT_DIR=$INST/oiio"
    PRINT "  $_1"
    PRINT "  $_2"
    _buildargs="$_buildargs $_1 $_2"
  fi

  if [ "$OSL_SKIP" = false ]; then
    _1="-D WITH_CYCLES_OSL=ON"
    _2="-D WITH_LLVM=ON"
    _3="-D LLVM_VERSION=$LLVM_VERSION_FOUND"
    PRINT "  $_1"
    PRINT "  $_2"
    PRINT "  $_3"
    _buildargs="$_buildargs $_1 $_2 $_3"
    if [ -d $INST/osl ]; then
      _1="-D CYCLES_OSL=$INST/osl"
      PRINT "  $_1"
      _buildargs="$_buildargs $_1"
    fi
    if [ -d $INST/llvm ]; then
      _1="-D LLVM_ROOT_DIR=$INST/llvm"
      _2="-D LLVM_STATIC=ON"
      PRINT "  $_1"
      PRINT "  $_2"
      _buildargs="$_buildargs $_1 $_2"
    fi
  else
    _1="-D WITH_CYCLES_OSL=OFF"
    _2="-D WITH_LLVM=OFF"
    PRINT "  $_1"
    PRINT "  $_2"
    _buildargs="$_buildargs $_1 $_2"
  fi

  if [ -d $INST/osd ]; then
    _1="-D WITH_OPENSUBDIV=ON"
    _2="-D OPENSUBDIV_ROOT_DIR=$INST/osd"
    PRINT "  $_1"
    PRINT "  $_2"
    _buildargs="$_buildargs $_1 $_2"
  fi

  if [ "$WITH_OPENCOLLADA" = true ]; then
    _1="-D WITH_OPENCOLLADA=ON"
    PRINT "  $_1"
    _buildargs="$_buildargs $_1"
  fi

  if [ "$FFMPEG_SKIP" = false ]; then
    _1="-D WITH_CODEC_FFMPEG=ON"
    _2="-D FFMPEG_LIBRARIES='avformat;avcodec;avutil;avdevice;swscale;swresample;lzma;rt;`print_info_ffmpeglink`'"
    PRINT "  $_1"
    PRINT "  $_2"
    _buildargs="$_buildargs $_1 $_2"
    if [ -d $INST/ffmpeg ]; then
      _1="-D FFMPEG=$INST/ffmpeg"
      PRINT "  $_1"
      _buildargs="$_buildargs $_1"
    fi
  fi

  PRINT ""
  PRINT "Or even simpler, just run (in your blender-source dir):"
  PRINT "  make -j$THREADS BUILD_CMAKE_ARGS=\"$_buildargs\""
}

#### "Main" ####
# Detect distribution type used on this machine
if [ -f /etc/debian_version ]; then
  DISTRO="DEB"
  install_DEB
elif [ -f /etc/arch-release ]; then
  DISTRO="ARCH"
  install_ARCH
elif [ -f /etc/redhat-release -o /etc/SuSE-release ]; then
  DISTRO="RPM"
  install_RPM
else
  DISTRO="OTHER"
  install_OTHER
fi

print_info | tee $INFO_PATH/BUILD_NOTES.txt
PRINT ""
PRINT "This information has been written to $INFO_PATH/BUILD_NOTES.txt"
PRINT ""

# Switch back to user language.
LANG=LANG_BACK
export LANG<|MERGE_RESOLUTION|>--- conflicted
+++ resolved
@@ -1687,11 +1687,7 @@
 
   # Clean install if needed!
   magic_compile_check osl-$OSL_VERSION $osl_magic
-<<<<<<< HEAD
-  if [ $? -eq 1 -o $OSL_FORCE_REBUILD == true ]; then
-=======
   if [ $? -eq 1 -o "$OSL_FORCE_REBUILD" = true ]; then
->>>>>>> f6c11062
     #~ rm -Rf $_src  # XXX Radical, but not easy to change remote repo fully automatically
     clean_OSL
   fi
