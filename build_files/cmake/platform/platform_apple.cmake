--- conflicted
+++ resolved
@@ -23,13 +23,11 @@
 
 # Libraries configuration for Apple.
 
-<<<<<<< HEAD
 set(MACOSX_DEPLOYMENT_TARGET "10.9")
-=======
+
 macro(find_package_wrapper)
 # do nothing, just satisfy the macro
 endmacro()
->>>>>>> 20c9c1b4
 
 if(NOT DEFINED LIBDIR)
 	if(WITH_CXX11)
