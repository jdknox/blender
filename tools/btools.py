--- conflicted
+++ resolved
@@ -66,11 +66,7 @@
             'WITH_BF_OPENMP',
             'WITH_GHOST_COCOA',
             'USE_QTKIT',
-<<<<<<< HEAD
-            'BF_FANCY', 'BF_QUIET',
-=======
             'BF_FANCY', 'BF_QUIET', 'BF_LINE_OVERWRITE',
->>>>>>> 7a76bc9a
             'BF_X264_CONFIG',
             'BF_XVIDCORE_CONFIG',
             'WITH_BF_LCMS', 'BF_LCMS_LIB',
@@ -101,11 +97,7 @@
     
     arg_list = ['BF_DEBUG', 'BF_QUIET', 'BF_CROSS', 'BF_UPDATE',
             'BF_INSTALLDIR', 'BF_TOOLSET', 'BF_BINNAME',
-<<<<<<< HEAD
-            'BF_BUILDDIR', 'BF_FANCY', 'BF_QUICK', 'BF_PROFILE',
-=======
             'BF_BUILDDIR', 'BF_FANCY', 'BF_QUICK', 'BF_PROFILE', 'BF_LINE_OVERWRITE',
->>>>>>> 7a76bc9a
             'BF_BSC', 'BF_CONFIG',
             'BF_PRIORITYLIST', 'BF_BUILDINFO','CC', 'CXX', 'BF_QUICKDEBUG',
             'BF_LISTDEBUG', 'LCGDIR', 'BF_X264_CONFIG', 'BF_XVIDCORE_CONFIG',
@@ -411,10 +403,7 @@
         (BoolVariable('WITHOUT_BF_PYTHON_INSTALL', 'dont install Python modules if true', False)),
         (BoolVariable('BF_FANCY', 'Enable fancy output if true', True)),
         (BoolVariable('BF_QUIET', 'Enable silent output if true', True)),
-<<<<<<< HEAD
-=======
         (BoolVariable('BF_LINE_OVERWRITE', 'Enable overwriting of compile line in BF_QUIET mode if true', False)),
->>>>>>> 7a76bc9a
         (BoolVariable('WITH_BF_BINRELOC', 'Enable relocatable binary (linux only)', False)),
         
         (BoolVariable('WITH_BF_LZO', 'Enable fast LZO pointcache compression', True)),
