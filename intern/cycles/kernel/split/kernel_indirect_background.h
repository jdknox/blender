/*
 * Copyright 2011-2017 Blender Foundation
 *
 * Licensed under the Apache License, Version 2.0 (the "License");
 * you may not use this file except in compliance with the License.
 * You may obtain a copy of the License at
 *
 * http://www.apache.org/licenses/LICENSE-2.0
 *
 * Unless required by applicable law or agreed to in writing, software
 * distributed under the License is distributed on an "AS IS" BASIS,
 * WITHOUT WARRANTIES OR CONDITIONS OF ANY KIND, either express or implied.
 * See the License for the specific language governing permissions and
 * limitations under the License.
 */

CCL_NAMESPACE_BEGIN

ccl_device void kernel_indirect_background(KernelGlobals *kg)
{
	ccl_global char *ray_state = kernel_split_state.ray_state;

	int thread_index = ccl_global_id(1) * ccl_global_size(0) + ccl_global_id(0);
	int ray_index;

	if(kernel_data.integrator.ao_bounces) {
		ray_index = get_ray_index(kg, thread_index,
		                          QUEUE_ACTIVE_AND_REGENERATED_RAYS,
		                          kernel_split_state.queue_data,
		                          kernel_split_params.queue_size,
		                          0);

		if(ray_index != QUEUE_EMPTY_SLOT) {
			if(IS_STATE(ray_state, ray_index, RAY_ACTIVE)) {
				ccl_global PathState *state = &kernel_split_state.path_state[ray_index];
				if(state->bounce > kernel_data.integrator.ao_bounces) {
					ASSIGN_RAY_STATE(ray_state, ray_index, RAY_UPDATE_BUFFER);
				}
			}
		}
	}

	ray_index = get_ray_index(kg, thread_index,
	                          QUEUE_HITBG_BUFF_UPDATE_TOREGEN_RAYS,
	                          kernel_split_state.queue_data,
	                          kernel_split_params.queue_size,
	                          0);

	if(ray_index == QUEUE_EMPTY_SLOT) {
		return;
	}

	ccl_global PathState *state = &kernel_split_state.path_state[ray_index];
	PathRadiance *L = &kernel_split_state.path_radiance[ray_index];
	ccl_global Ray *ray = &kernel_split_state.ray[ray_index];
	ccl_global float3 *throughput = &kernel_split_state.throughput[ray_index];
	ccl_global float *L_transparent = &kernel_split_state.L_transparent[ray_index];

	if(IS_STATE(ray_state, ray_index, RAY_HIT_BACKGROUND)) {
		/* eval background shader if nothing hit */
		if(kernel_data.background.transparent && (state->flag & PATH_RAY_CAMERA)) {
			*L_transparent = (*L_transparent) + average((*throughput));
#ifdef __PASSES__
			if(!(kernel_data.film.pass_flag & PASS_BACKGROUND))
#endif
				ASSIGN_RAY_STATE(ray_state, ray_index, RAY_UPDATE_BUFFER);
		}

		if(IS_STATE(ray_state, ray_index, RAY_HIT_BACKGROUND)) {
#ifdef __BACKGROUND__
			/* sample background shader */
			float3 L_background = indirect_background(kg, &kernel_split_state.sd_DL_shadow[ray_index], state, ray);
<<<<<<< HEAD
			path_radiance_accum_background(L, NULL, (*throughput), L_background, state->bounce);
=======
			path_radiance_accum_background(L, state, (*throughput), L_background);
>>>>>>> 4948627b
#endif
			ASSIGN_RAY_STATE(ray_state, ray_index, RAY_UPDATE_BUFFER);
		}
	}


}

CCL_NAMESPACE_END<|MERGE_RESOLUTION|>--- conflicted
+++ resolved
@@ -70,11 +70,7 @@
 #ifdef __BACKGROUND__
 			/* sample background shader */
 			float3 L_background = indirect_background(kg, &kernel_split_state.sd_DL_shadow[ray_index], state, ray);
-<<<<<<< HEAD
-			path_radiance_accum_background(L, NULL, (*throughput), L_background, state->bounce);
-=======
 			path_radiance_accum_background(L, state, (*throughput), L_background);
->>>>>>> 4948627b
 #endif
 			ASSIGN_RAY_STATE(ray_state, ray_index, RAY_UPDATE_BUFFER);
 		}
