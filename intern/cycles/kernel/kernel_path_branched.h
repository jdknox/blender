/*
 * Copyright 2011-2013 Blender Foundation
 *
 * Licensed under the Apache License, Version 2.0 (the "License");
 * you may not use this file except in compliance with the License.
 * You may obtain a copy of the License at
 *
 * http://www.apache.org/licenses/LICENSE-2.0
 *
 * Unless required by applicable law or agreed to in writing, software
 * distributed under the License is distributed on an "AS IS" BASIS,
 * WITHOUT WARRANTIES OR CONDITIONS OF ANY KIND, either express or implied.
 * See the License for the specific language governing permissions and
 * limitations under the License.
 */

CCL_NAMESPACE_BEGIN

#ifdef __BRANCHED_PATH__

ccl_device_inline void kernel_branched_path_ao(KernelGlobals *kg,
                                               ShaderData *sd,
                                               ShaderData *emission_sd,
                                               PathRadiance *L,
                                               PathState *state,
                                               RNG *rng,
                                               float3 throughput)
{
	int num_samples = kernel_data.integrator.ao_samples;
	float num_samples_inv = 1.0f/num_samples;
	float ao_factor = kernel_data.background.ao_factor;
	float3 ao_N;
	float3 ao_bsdf = shader_bsdf_ao(kg, sd, ao_factor, &ao_N);
	float3 ao_alpha = shader_bsdf_alpha(kg, sd);

	for(int j = 0; j < num_samples; j++) {
		float bsdf_u, bsdf_v;
		path_branched_rng_2D(kg, rng, state, j, num_samples, PRNG_BSDF_U, &bsdf_u, &bsdf_v);

		float3 ao_D;
		float ao_pdf;

		sample_cos_hemisphere(ao_N, bsdf_u, bsdf_v, &ao_D, &ao_pdf);

		if(dot(sd->Ng, ao_D) > 0.0f && ao_pdf != 0.0f) {
			Ray light_ray;
			float3 ao_shadow;

			light_ray.P = ray_offset(sd->P, sd->Ng);
			light_ray.D = ao_D;
			light_ray.t = kernel_data.background.ao_distance;
#ifdef __OBJECT_MOTION__
			light_ray.time = sd->time;
#endif  /* __OBJECT_MOTION__ */
			light_ray.dP = sd->dP;
			light_ray.dD = differential3_zero();

			if(!shadow_blocked(kg, emission_sd, state, &light_ray, &ao_shadow)) {
				path_radiance_accum_ao(L, state, throughput*num_samples_inv, ao_alpha, ao_bsdf, ao_shadow);
			}
			else {
				path_radiance_accum_total_ao(L, state, throughput*num_samples_inv, ao_bsdf);
			}
		}
	}
}


/* bounce off surface and integrate indirect light */
ccl_device_noinline void kernel_branched_path_surface_indirect_light(KernelGlobals *kg,
	RNG *rng, ShaderData *sd, ShaderData *indirect_sd, ShaderData *emission_sd,
	float3 throughput, float num_samples_adjust, PathState *state, PathRadiance *L)
{
<<<<<<< HEAD
	float sum_sample_weight = 0.0f;
#ifdef __DENOISING_FEATURES__
	for(int i = 0; i < ccl_fetch(sd, num_closure); i++) {
		const ShaderClosure *sc = &ccl_fetch(sd, closure)[i];

		if(!CLOSURE_IS_BSDF(sc->type))
			continue;
		/* transparency is not handled here, but in outer loop */
		if(sc->type == CLOSURE_BSDF_TRANSPARENT_ID)
			continue;

		sum_sample_weight += sc->sample_weight;
	}
#endif  /* __DENOISING_FEATURES__ */

	for(int i = 0; i < ccl_fetch(sd, num_closure); i++) {
		const ShaderClosure *sc = &ccl_fetch(sd, closure)[i];
=======
	for(int i = 0; i < sd->num_closure; i++) {
		const ShaderClosure *sc = &sd->closure[i];
>>>>>>> bcc8c04d

		if(!CLOSURE_IS_BSDF(sc->type))
			continue;
		/* transparency is not handled here, but in outer loop */
		if(sc->type == CLOSURE_BSDF_TRANSPARENT_ID)
			continue;

		int num_samples;

		if(CLOSURE_IS_BSDF_DIFFUSE(sc->type))
			num_samples = kernel_data.integrator.diffuse_samples;
		else if(CLOSURE_IS_BSDF_BSSRDF(sc->type))
			num_samples = 1;
		else if(CLOSURE_IS_BSDF_GLOSSY(sc->type))
			num_samples = kernel_data.integrator.glossy_samples;
		else
			num_samples = kernel_data.integrator.transmission_samples;

		num_samples = ceil_to_int(num_samples_adjust*num_samples);

		float num_samples_inv = num_samples_adjust/num_samples;
		RNG bsdf_rng = cmj_hash(*rng, i);

		for(int j = 0; j < num_samples; j++) {
			PathState ps = *state;
			float3 tp = throughput;
			Ray bsdf_ray;

			if(!kernel_branched_path_surface_bounce(kg,
			                                        &bsdf_rng,
			                                        sd,
			                                        sc,
			                                        j,
			                                        num_samples,
			                                        &tp,
			                                        &ps,
			                                        L,
			                                        &bsdf_ray,
			                                        sum_sample_weight))
			{
				continue;
			}

			kernel_path_indirect(kg,
			                     indirect_sd,
			                     emission_sd,
			                     rng,
			                     &bsdf_ray,
			                     tp*num_samples_inv,
			                     num_samples,
			                     &ps,
			                     L);

			/* for render passes, sum and reset indirect light pass variables
			 * for the next samples */
			path_radiance_sum_indirect(L);
			path_radiance_reset_indirect(L);
		}
	}
}

#ifdef __SUBSURFACE__
ccl_device void kernel_branched_path_subsurface_scatter(KernelGlobals *kg,
                                                        ShaderData *sd,
                                                        ShaderData *indirect_sd,
                                                        ShaderData *emission_sd,
                                                        PathRadiance *L,
                                                        PathState *state,
                                                        RNG *rng,
                                                        Ray *ray,
                                                        float3 throughput)
{
	for(int i = 0; i < sd->num_closure; i++) {
		ShaderClosure *sc = &sd->closure[i];

		if(!CLOSURE_IS_BSSRDF(sc->type))
			continue;

		/* set up random number generator */
		uint lcg_state = lcg_state_init(rng, state, 0x68bc21eb);
		int num_samples = kernel_data.integrator.subsurface_samples;
		float num_samples_inv = 1.0f/num_samples;
		RNG bssrdf_rng = cmj_hash(*rng, i);

		/* do subsurface scatter step with copy of shader data, this will
		 * replace the BSSRDF with a diffuse BSDF closure */
		for(int j = 0; j < num_samples; j++) {
			SubsurfaceIntersection ss_isect;
			float bssrdf_u, bssrdf_v;
			path_branched_rng_2D(kg, &bssrdf_rng, state, j, num_samples, PRNG_BSDF_U, &bssrdf_u, &bssrdf_v);
			int num_hits = subsurface_scatter_multi_intersect(kg,
			                                                  &ss_isect,
			                                                  sd,
			                                                  sc,
			                                                  &lcg_state,
			                                                  bssrdf_u, bssrdf_v,
			                                                  true);
#ifdef __VOLUME__
			Ray volume_ray = *ray;
			bool need_update_volume_stack =
			        kernel_data.integrator.use_volumes &&
			        sd->object_flag & SD_OBJECT_INTERSECTS_VOLUME;
#endif  /* __VOLUME__ */

			/* compute lighting with the BSDF closure */
			for(int hit = 0; hit < num_hits; hit++) {
				ShaderData bssrdf_sd = *sd;
				subsurface_scatter_multi_setup(kg,
				                               &ss_isect,
				                               hit,
				                               &bssrdf_sd,
				                               state,
				                               state->flag,
				                               sc,
				                               true);

				PathState hit_state = *state;

				path_state_branch(&hit_state, j, num_samples);

#ifdef __VOLUME__
				if(need_update_volume_stack) {
					/* Setup ray from previous surface point to the new one. */
					float3 P = ray_offset(bssrdf_sd.P, -bssrdf_sd.Ng);
					volume_ray.D = normalize_len(P - volume_ray.P,
					                             &volume_ray.t);

					kernel_volume_stack_update_for_subsurface(
					    kg,
					    emission_sd,
					    &volume_ray,
					    hit_state.volume_stack);
				}
#endif  /* __VOLUME__ */

#ifdef __EMISSION__
				/* direct light */
				if(kernel_data.integrator.use_direct_light) {
					int all = (kernel_data.integrator.sample_all_lights_direct) ||
					          (state->flag & PATH_RAY_SHADOW_CATCHER);
					kernel_branched_path_surface_connect_light(
					        kg,
					        rng,
					        &bssrdf_sd,
					        emission_sd,
					        &hit_state,
					        throughput,
					        num_samples_inv,
					        L,
					        all);
				}
#endif  /* __EMISSION__ */

				/* indirect light */
				kernel_branched_path_surface_indirect_light(
				        kg,
				        rng,
				        &bssrdf_sd,
				        indirect_sd,
				        emission_sd,
				        throughput,
				        num_samples_inv,
				        &hit_state,
				        L);
			}
		}
	}
}
#endif  /* __SUBSURFACE__ */

ccl_device float kernel_branched_path_integrate(KernelGlobals *kg, RNG *rng, int sample, Ray ray, ccl_global float *buffer, PathRadiance *L, bool *is_shadow_catcher)
{
	/* initialize */
	float3 throughput = make_float3(1.0f, 1.0f, 1.0f);
	float L_transparent = 0.0f;

	path_radiance_init(L, kernel_data.film.use_light_pass);

	/* shader data memory used for both volumes and surfaces, saves stack space */
	ShaderData sd;
	/* shader data used by emission, shadows, volume stacks, indirect path */
	ShaderData emission_sd, indirect_sd;

	PathState state;
	path_state_init(kg, &emission_sd, &state, rng, sample, &ray);

#ifdef __KERNEL_DEBUG__
	DebugData debug_data;
	debug_data_init(&debug_data);
#endif  /* __KERNEL_DEBUG__ */

	/* Main Loop
	 * Here we only handle transparency intersections from the camera ray.
	 * Indirect bounces are handled in kernel_branched_path_surface_indirect_light().
	 */
	for(;;) {
		/* intersect scene */
		Intersection isect;
		uint visibility = path_state_ray_visibility(kg, &state);

#ifdef __HAIR__
		float difl = 0.0f, extmax = 0.0f;
		uint lcg_state = 0;

		if(kernel_data.bvh.have_curves) {
			if(kernel_data.cam.resolution == 1) {
				float3 pixdiff = ray.dD.dx + ray.dD.dy;
				/*pixdiff = pixdiff - dot(pixdiff, ray.D)*ray.D;*/
				difl = kernel_data.curve.minimum_width * len(pixdiff) * 0.5f;
			}

			extmax = kernel_data.curve.maximum_width;
			lcg_state = lcg_state_init(rng, &state, 0x51633e2d);
		}

		bool hit = scene_intersect(kg, ray, visibility, &isect, &lcg_state, difl, extmax);
#else
		bool hit = scene_intersect(kg, ray, visibility, &isect, NULL, 0.0f, 0.0f);
#endif  /* __HAIR__ */

#ifdef __KERNEL_DEBUG__
		debug_data.num_bvh_traversed_nodes += isect.num_traversed_nodes;
		debug_data.num_bvh_traversed_instances += isect.num_traversed_instances;
		debug_data.num_bvh_intersections += isect.num_intersections;
		debug_data.num_ray_bounces++;
#endif  /* __KERNEL_DEBUG__ */

#ifdef __VOLUME__
		/* Sanitize volume stack. */
		if(!hit) {
			kernel_volume_clean_stack(kg, state.volume_stack);
		}
		/* volume attenuation, emission, scatter */
		if(state.volume_stack[0].shader != SHADER_NONE) {
			Ray volume_ray = ray;
			volume_ray.t = (hit)? isect.t: FLT_MAX;
			
			bool heterogeneous = volume_stack_is_heterogeneous(kg, state.volume_stack);

#ifdef __VOLUME_DECOUPLED__
			/* decoupled ray marching only supported on CPU */

			/* cache steps along volume for repeated sampling */
			VolumeSegment volume_segment;

			shader_setup_from_volume(kg, &sd, &volume_ray);
			kernel_volume_decoupled_record(kg, &state,
				&volume_ray, &sd, &volume_segment, heterogeneous);

			/* direct light sampling */
			if(volume_segment.closure_flag & SD_SCATTER) {
				volume_segment.sampling_method = volume_stack_sampling_method(kg, state.volume_stack);

				int all = kernel_data.integrator.sample_all_lights_direct;

				kernel_branched_path_volume_connect_light(kg, rng, &sd,
					&emission_sd, throughput, &state, L, all,
					&volume_ray, &volume_segment);

				/* indirect light sampling */
				int num_samples = kernel_data.integrator.volume_samples;
				float num_samples_inv = 1.0f/num_samples;

				for(int j = 0; j < num_samples; j++) {
					/* workaround to fix correlation bug in T38710, can find better solution
					 * in random number generator later, for now this is done here to not impact
					 * performance of rendering without volumes */
					RNG tmp_rng = cmj_hash(*rng, state.rng_offset);

					PathState ps = state;
					Ray pray = ray;
					float3 tp = throughput;

					/* branch RNG state */
					path_state_branch(&ps, j, num_samples);

					/* scatter sample. if we use distance sampling and take just one
					 * sample for direct and indirect light, we could share this
					 * computation, but makes code a bit complex */
					float rphase = path_state_rng_1D_for_decision(kg, &tmp_rng, &ps, PRNG_PHASE);
					float rscatter = path_state_rng_1D_for_decision(kg, &tmp_rng, &ps, PRNG_SCATTER_DISTANCE);

					VolumeIntegrateResult result = kernel_volume_decoupled_scatter(kg,
						&ps, &pray, &sd, &tp, rphase, rscatter, &volume_segment, NULL, false);

					(void)result;
					kernel_assert(result == VOLUME_PATH_SCATTERED);

					if(kernel_path_volume_bounce(kg,
					                             rng,
					                             &sd,
					                             &tp,
					                             &ps,
					                             L,
					                             &pray))
					{
						kernel_path_indirect(kg,
						                     &indirect_sd,
						                     &emission_sd,
						                     rng,
						                     &pray,
						                     tp*num_samples_inv,
						                     num_samples,
						                     &ps,
						                     L);

						/* for render passes, sum and reset indirect light pass variables
						 * for the next samples */
						path_radiance_sum_indirect(L);
						path_radiance_reset_indirect(L);
					}
				}
			}

			/* emission and transmittance */
			if(volume_segment.closure_flag & SD_EMISSION)
				path_radiance_accum_emission(L, throughput, volume_segment.accum_emission, state.bounce);
			throughput *= volume_segment.accum_transmittance;

			/* free cached steps */
			kernel_volume_decoupled_free(kg, &volume_segment);
#else
			/* GPU: no decoupled ray marching, scatter probalistically */
			int num_samples = kernel_data.integrator.volume_samples;
			float num_samples_inv = 1.0f/num_samples;

			/* todo: we should cache the shader evaluations from stepping
			 * through the volume, for now we redo them multiple times */

			for(int j = 0; j < num_samples; j++) {
				PathState ps = state;
				Ray pray = ray;
				float3 tp = throughput * num_samples_inv;

				/* branch RNG state */
				path_state_branch(&ps, j, num_samples);

				VolumeIntegrateResult result = kernel_volume_integrate(
					kg, &ps, &sd, &volume_ray, L, &tp, rng, heterogeneous);

#ifdef __VOLUME_SCATTER__
				if(result == VOLUME_PATH_SCATTERED) {
					/* todo: support equiangular, MIS and all light sampling.
					 * alternatively get decoupled ray marching working on the GPU */
					kernel_path_volume_connect_light(kg, rng, &sd, &emission_sd, tp, &state, L);

					if(kernel_path_volume_bounce(kg,
					                             rng,
					                             &sd,
					                             &tp,
					                             &ps,
					                             L,
					                             &pray))
					{
						kernel_path_indirect(kg,
						                     &indirect_sd,
						                     &emission_sd,
						                     rng,
						                     &pray,
						                     tp,
						                     num_samples,
						                     &ps,
						                     L);

						/* for render passes, sum and reset indirect light pass variables
						 * for the next samples */
						path_radiance_sum_indirect(L);
						path_radiance_reset_indirect(L);
					}
				}
#endif  /* __VOLUME_SCATTER__ */
			}

			/* todo: avoid this calculation using decoupled ray marching */
			kernel_volume_shadow(kg, &emission_sd, &state, &volume_ray, &throughput);
#endif  /* __VOLUME_DECOUPLED__ */
		}
#endif  /* __VOLUME__ */

		if(!hit) {
			/* eval background shader if nothing hit */
			if(kernel_data.background.transparent) {
				L_transparent += average(throughput);

#ifdef __PASSES__
				if(!(kernel_data.film.pass_flag & PASS_BACKGROUND))
#endif  /* __PASSES__ */
					break;
			}

#ifdef __BACKGROUND__
			/* sample background shader */
			float3 L_background = indirect_background(kg, &emission_sd, &state, &ray);
			path_radiance_accum_background(L, &state, throughput, L_background, state.bounce);
#endif  /* __BACKGROUND__ */

			break;
		}

		/* setup shading */
		shader_setup_from_ray(kg, &sd, &isect, &ray);
		shader_eval_surface(kg, &sd, rng, &state, 0.0f, state.flag, SHADER_CONTEXT_MAIN);
		shader_merge_closures(&sd);

#ifdef __SHADOW_TRICKS__
		if((sd.object_flag & SD_OBJECT_SHADOW_CATCHER)) {
			if(state.flag & PATH_RAY_CAMERA) {
				state.flag |= (PATH_RAY_SHADOW_CATCHER | PATH_RAY_SHADOW_CATCHER_ONLY);
				state.catcher_object = sd.object;
				if(!kernel_data.background.transparent) {
					L->shadow_color = indirect_background(kg, &emission_sd, &state, &ray);
				}
			}
		}
		else {
			state.flag &= ~PATH_RAY_SHADOW_CATCHER_ONLY;
		}
#endif  /* __SHADOW_TRICKS__ */

		/* holdout */
#ifdef __HOLDOUT__
		if((sd.flag & SD_HOLDOUT) || (sd.object_flag & SD_OBJECT_HOLDOUT_MASK)) {
			if(kernel_data.background.transparent) {
				float3 holdout_weight;
				if(sd.object_flag & SD_OBJECT_HOLDOUT_MASK) {
					holdout_weight = make_float3(1.0f, 1.0f, 1.0f);
				}
				else {
					holdout_weight = shader_holdout_eval(kg, &sd);
				}
				/* any throughput is ok, should all be identical here */
				L_transparent += average(holdout_weight*throughput);
			}
			if(sd.object_flag & SD_OBJECT_HOLDOUT_MASK) {
				break;
			}
		}
#endif  /* __HOLDOUT__ */

		/* holdout mask objects do not write data passes */
		kernel_write_data_passes(kg, buffer, L, &sd, sample, &state, throughput);

#ifdef __EMISSION__
		/* emission */
		if(sd.flag & SD_EMISSION) {
			float3 emission = indirect_primitive_emission(kg, &sd, isect.t, state.flag, state.ray_pdf);
			path_radiance_accum_emission(L, throughput, emission, state.bounce);
		}
#endif  /* __EMISSION__ */

		/* transparency termination */
		if(state.flag & PATH_RAY_TRANSPARENT) {
			/* path termination. this is a strange place to put the termination, it's
			 * mainly due to the mixed in MIS that we use. gives too many unneeded
			 * shader evaluations, only need emission if we are going to terminate */
			float probability = path_state_terminate_probability(kg, &state, throughput);

			if(probability == 0.0f) {
				break;
			}
			else if(probability != 1.0f) {
				float terminate = path_state_rng_1D_for_decision(kg, rng, &state, PRNG_TERMINATE);

				if(terminate >= probability)
					break;

				throughput /= probability;
			}
		}

#ifdef __AO__
		/* ambient occlusion */
		if(kernel_data.integrator.use_ambient_occlusion || (sd.flag & SD_AO)) {
			kernel_branched_path_ao(kg, &sd, &emission_sd, L, &state, rng, throughput);
		}
#endif  /* __AO__ */

#ifdef __SUBSURFACE__
		/* bssrdf scatter to a different location on the same object */
		if(sd.flag & SD_BSSRDF) {
			kernel_branched_path_subsurface_scatter(kg, &sd, &indirect_sd, &emission_sd,
			                                        L, &state, rng, &ray, throughput);
		}
#endif  /* __SUBSURFACE__ */

		if(!(sd.flag & SD_HAS_ONLY_VOLUME)) {
			PathState hit_state = state;

#ifdef __EMISSION__
			/* direct light */
			if(kernel_data.integrator.use_direct_light) {
				int all = (kernel_data.integrator.sample_all_lights_direct) ||
				          (state.flag & PATH_RAY_SHADOW_CATCHER);
				kernel_branched_path_surface_connect_light(kg, rng,
					&sd, &emission_sd, &hit_state, throughput, 1.0f, L, all);
			}
#endif  /* __EMISSION__ */

			kernel_update_denoising_features(kg, &sd, &state, L);

			/* indirect light */
			kernel_branched_path_surface_indirect_light(kg, rng,
				&sd, &indirect_sd, &emission_sd, throughput, 1.0f, &hit_state, L);

			/* continue in case of transparency */
			throughput *= shader_bsdf_transparency(kg, &sd);

			if(is_zero(throughput))
				break;
		}

		/* Update Path State */
		state.flag |= PATH_RAY_TRANSPARENT;
		state.transparent_bounce++;

		ray.P = ray_offset(sd.P, -sd.Ng);
		ray.t -= sd.ray_length; /* clipping works through transparent */


#ifdef __RAY_DIFFERENTIALS__
		ray.dP = sd.dP;
		ray.dD.dx = -sd.dI.dx;
		ray.dD.dy = -sd.dI.dy;
#endif  /* __RAY_DIFFERENTIALS__ */

#ifdef __VOLUME__
		/* enter/exit volume */
		kernel_volume_stack_enter_exit(kg, &sd, state.volume_stack);
#endif  /* __VOLUME__ */
	}

#ifdef __SHADOW_TRICKS__
	*is_shadow_catcher = (state.flag & PATH_RAY_SHADOW_CATCHER);
#endif  /* __SHADOW_TRICKS__ */

#ifdef __KERNEL_DEBUG__
	kernel_write_debug_passes(kg, buffer, &state, &debug_data, sample);
#endif  /* __KERNEL_DEBUG__ */

	return 1.0f - L_transparent;
}

ccl_device void kernel_branched_path_trace(KernelGlobals *kg,
	ccl_global float *buffer, ccl_global uint *rng_state,
	int sample, int x, int y, int offset, int stride)
{
	/* buffer offset */
	int index = offset + x + y*stride;
	int pass_stride = kernel_data.film.pass_stride;

	rng_state += index;
	buffer += index*pass_stride;

	/* initialize random numbers and ray */
	RNG rng;
	Ray ray;

	kernel_path_trace_setup(kg, rng_state, sample, x, y, &rng, &ray);

	/* integrate */
	PathRadiance L;
	bool is_shadow_catcher;

	if(ray.t != 0.0f) {
		float alpha = kernel_branched_path_integrate(kg, &rng, sample, ray, buffer, &L, &is_shadow_catcher);
		kernel_write_result(kg, buffer, sample, &L, alpha, is_shadow_catcher);
	}
	else {
		kernel_write_result(kg, buffer, sample, NULL, 0.0f, false);
	}

	path_rng_end(kg, rng_state, rng);
}

#endif  /* __BRANCHED_PATH__ */

CCL_NAMESPACE_END<|MERGE_RESOLUTION|>--- conflicted
+++ resolved
@@ -71,11 +71,10 @@
 	RNG *rng, ShaderData *sd, ShaderData *indirect_sd, ShaderData *emission_sd,
 	float3 throughput, float num_samples_adjust, PathState *state, PathRadiance *L)
 {
-<<<<<<< HEAD
 	float sum_sample_weight = 0.0f;
 #ifdef __DENOISING_FEATURES__
-	for(int i = 0; i < ccl_fetch(sd, num_closure); i++) {
-		const ShaderClosure *sc = &ccl_fetch(sd, closure)[i];
+	for(int i = 0; i < sd->num_closure; i++) {
+		const ShaderClosure *sc = &sd->closure[i];
 
 		if(!CLOSURE_IS_BSDF(sc->type))
 			continue;
@@ -87,12 +86,8 @@
 	}
 #endif  /* __DENOISING_FEATURES__ */
 
-	for(int i = 0; i < ccl_fetch(sd, num_closure); i++) {
-		const ShaderClosure *sc = &ccl_fetch(sd, closure)[i];
-=======
 	for(int i = 0; i < sd->num_closure; i++) {
 		const ShaderClosure *sc = &sd->closure[i];
->>>>>>> bcc8c04d
 
 		if(!CLOSURE_IS_BSDF(sc->type))
 			continue;
