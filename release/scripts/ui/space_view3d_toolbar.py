# ##### BEGIN GPL LICENSE BLOCK #####
#
#  This program is free software; you can redistribute it and/or
#  modify it under the terms of the GNU General Public License
#  as published by the Free Software Foundation; either version 2
#  of the License, or (at your option) any later version.
#
#  This program is distributed in the hope that it will be useful,
#  but WITHOUT ANY WARRANTY; without even the implied warranty of
#  MERCHANTABILITY or FITNESS FOR A PARTICULAR PURPOSE.  See the
#  GNU General Public License for more details.
#
#  You should have received a copy of the GNU General Public License
#  along with this program; if not, write to the Free Software Foundation,
#  Inc., 59 Temple Place - Suite 330, Boston, MA  02111-1307, USA.
#
# ##### END GPL LICENSE BLOCK #####

# <pep8 compliant>
import bpy


class View3DPanel(bpy.types.Panel):
    bl_space_type = 'VIEW_3D'
    bl_region_type = 'TOOLS'


# ********** default tools for objectmode ****************


class VIEW3D_PT_tools_objectmode(View3DPanel):
<<<<<<< HEAD
	__context__ = "objectmode"
	__label__ = "Object Tools"

	def draw(self, context):
		layout = self.layout
		
		col = layout.column(align=True)
		col.itemL(text="Transform:")
		col.itemO("tfm.translate")
		col.itemO("tfm.rotate")
		col.itemO("tfm.resize", text="Scale")
		
		col = layout.column(align=True)
		col.itemL(text="Object:")
		col.itemO("object.duplicate")
		col.itemO("object.delete")
		
		active_object= context.active_object
		if active_object and active_object.type == 'MESH':
			
			col = layout.column(align=True)
			col.itemL(text="Shading:")
			col.itemO("object.shade_smooth", text="Smooth")
			col.itemO("object.shade_flat", text="Flat")
		
		col = layout.column(align=True)
		col.itemL(text="Keyframes:")
		col.itemO("anim.insert_keyframe_menu", text="Insert")
		col.itemO("anim.delete_keyframe_v3d", text="Remove")
		
#		col = layout.column(align=True)
#		col.itemL(text="Grease Pencil:")
#		col.item_enumO("gpencil.draw", "mode", 'DRAW', text="Draw Freehand")
#		col.item_enumO("gpencil.draw", "mode", 'DRAW_STRAIGHT', text="Straight Line")
#		col.item_enumO("gpencil.draw", "mode", 'ERASER', text="Eraser")
		
		col = layout.column(align=True)
		col.itemL(text="Repeat:")
		col.itemO("screen.repeat_last")
		col.itemO("screen.repeat_history", text="History...")
		col.itemO("screen.redo_last", text="Tweak...")
=======
    bl_context = "objectmode"
    bl_label = "Object Tools"

    def draw(self, context):
        layout = self.layout

        col = layout.column(align=True)
        col.itemL(text="Transform:")
        col.itemO("tfm.translate")
        col.itemO("tfm.rotate")
        col.itemO("tfm.resize", text="Scale")

        col = layout.column(align=True)
        col.itemL(text="Object:")
        col.itemO("object.duplicate_move")
        col.itemO("object.delete")

        active_object = context.active_object
        if active_object and active_object.type == 'MESH':

            col = layout.column(align=True)
            col.itemL(text="Shading:")
            col.itemO("object.shade_smooth", text="Smooth")
            col.itemO("object.shade_flat", text="Flat")

        col = layout.column(align=True)
        col.itemL(text="Keyframes:")
        col.itemO("anim.insert_keyframe_menu", text="Insert")
        col.itemO("anim.delete_keyframe_v3d", text="Remove")

        col = layout.column(align=True)
        col.itemL(text="Grease Pencil:")
        col.item_enumO("gpencil.draw", "mode", 'DRAW', text="Draw Freehand")
        col.item_enumO("gpencil.draw", "mode", 'DRAW_STRAIGHT', text="Straight Line")
        col.item_enumO("gpencil.draw", "mode", 'ERASER', text="Eraser")

        col = layout.column(align=True)
        col.itemL(text="Repeat:")
        col.itemO("screen.repeat_last")
        col.itemO("screen.repeat_history", text="History...")
        col.itemO("screen.redo_last", text="Tweak...")
>>>>>>> 4e9699de

# ********** default tools for editmode_mesh ****************


class VIEW3D_PT_tools_meshedit(View3DPanel):
<<<<<<< HEAD
	__context__ = "mesh_edit"
	__label__ = "Mesh Tools"

	def draw(self, context):
		layout = self.layout
		
		col = layout.column(align=True)
		col.itemL(text="Transform:")
		col.itemO("tfm.translate")
		col.itemO("tfm.rotate")
		col.itemO("tfm.resize", text="Scale")
		
		col = layout.column(align=True)
		col.itemL(text="Mesh:")
		col.itemO("mesh.duplicate")
		col.itemO("mesh.delete")
		
		col = layout.column(align=True)
		col.itemL(text="Modeling:")
		col.itemO("mesh.extrude")
		col.itemO("mesh.subdivide")
		col.itemO("mesh.loopcut")
		col.itemO("mesh.spin")
		col.itemO("mesh.screw")
		col.itemO("mesh.merge")
		col.itemO("mesh.rip_move")
		
		col = layout.column(align=True)
		col.itemL(text="Shading:")
		col.itemO("mesh.faces_shade_smooth", text="Smooth")
		col.itemO("mesh.faces_shade_flat", text="Flat")
		
		col = layout.column(align=True)
		col.itemL(text="UV Mapping:")
		col.itemO("uv.mapping_menu", text="Unwrap")
		col.itemO("mesh.uvs_rotate")
		col.itemO("mesh.uvs_mirror")
		
#		col = layout.column(align=True)
#		col.itemL(text="Grease Pencil:")
#		col.item_enumO("gpencil.draw", "mode", 'DRAW', text="Draw Freehand")
#		col.item_enumO("gpencil.draw", "mode", 'DRAW_STRAIGHT', text="Straight Line")
#		col.item_enumO("gpencil.draw", "mode", 'ERASER', text="Eraser")
		
		col = layout.column(align=True)
		col.itemL(text="Repeat:")
		col.itemO("screen.repeat_last")
		col.itemO("screen.repeat_history", text="History...")
		col.itemO("screen.redo_last", text="Tweak...")
		
class VIEW3D_PT_tools_meshedit_options(View3DPanel):
	__context__ = "mesh_edit"
	__label__ = "Mesh Options"

	def draw(self, context):
		layout = self.layout
	
		mesh = context.active_object.data
		
		col = layout.column(align=True)
		col.itemR(mesh, "use_mirror_x")
=======
    bl_context = "mesh_edit"
    bl_label = "Mesh Tools"

    def draw(self, context):
        layout = self.layout

        col = layout.column(align=True)
        col.itemL(text="Transform:")
        col.itemO("tfm.translate")
        col.itemO("tfm.rotate")
        col.itemO("tfm.resize", text="Scale")

        col = layout.column(align=True)
        col.itemL(text="Mesh:")
        col.itemO("mesh.duplicate_move")
        col.itemO("mesh.delete")

        col = layout.column(align=True)
        col.itemL(text="Modeling:")
        col.itemO("mesh.extrude_move")
        col.itemO("mesh.subdivide")
        col.itemO("mesh.loopcut")
        col.itemO("mesh.spin")
        col.itemO("mesh.screw")
        col.itemO("mesh.merge")
        col.itemO("mesh.rip_move")
        col.itemO("mesh.flip_normals")

        col = layout.column(align=True)
        col.itemL(text="Shading:")
        col.itemO("mesh.faces_shade_smooth", text="Smooth")
        col.itemO("mesh.faces_shade_flat", text="Flat")

        col = layout.column(align=True)
        col.itemL(text="UV Mapping:")
        col.item_stringO("wm.call_menu", "name", "VIEW3D_MT_uv_map", text="Unwrap")
        
        col.itemO("mesh.uvs_rotate")
        col.itemO("mesh.uvs_mirror")

        col = layout.column(align=True)
        col.itemL(text="Grease Pencil:")
        col.item_enumO("gpencil.draw", "mode", 'DRAW', text="Draw Freehand")
        col.item_enumO("gpencil.draw", "mode", 'DRAW_STRAIGHT', text="Straight Line")
        col.item_enumO("gpencil.draw", "mode", 'ERASER', text="Eraser")

        col = layout.column(align=True)
        col.itemL(text="Repeat:")
        col.itemO("screen.repeat_last")
        col.itemO("screen.repeat_history", text="History...")
        col.itemO("screen.redo_last", text="Tweak...")


class VIEW3D_PT_tools_meshedit_options(View3DPanel):
    bl_context = "mesh_edit"
    bl_label = "Mesh Options"

    def draw(self, context):
        layout = self.layout

        ob = context.active_object

        if ob:
            mesh = context.active_object.data
            col = layout.column(align=True)
            col.itemR(mesh, "use_mirror_x")
>>>>>>> 4e9699de

# ********** default tools for editmode_curve ****************


class VIEW3D_PT_tools_curveedit(View3DPanel):
<<<<<<< HEAD
	__context__ = "curve_edit"
	__label__ = "Curve Tools"

	def draw(self, context):
		layout = self.layout
		
		col = layout.column(align=True)
		col.itemL(text="Transform:")
		col.itemO("tfm.translate")
		col.itemO("tfm.rotate")
		col.itemO("tfm.resize", text="Scale")

		col = layout.column(align=True)
		col.itemL(text="Curve:")
		col.itemO("curve.duplicate")
		col.itemO("curve.delete")
		col.itemO("curve.cyclic_toggle")
		col.itemO("curve.switch_direction")
		col.itemO("curve.spline_type_set")
		
		col = layout.column(align=True)
		col.itemL(text="Handles:")
		col.item_enumO("curve.handle_type_set", "type", 'AUTOMATIC')
		col.item_enumO("curve.handle_type_set", "type", 'VECTOR')
		col.item_enumO("curve.handle_type_set", "type", 'ALIGN')
		col.item_enumO("curve.handle_type_set", "type", 'FREE_ALIGN')
		
		col = layout.column(align=True)
		col.itemL(text="Modeling:")
		col.itemO("curve.extrude")
		col.itemO("curve.subdivide")
		
#		col = layout.column(align=True)
#		col.itemL(text="Grease Pencil:")
#		col.item_enumO("gpencil.draw", "mode", 'DRAW', text="Draw Freehand")
#		col.item_enumO("gpencil.draw", "mode", 'DRAW_STRAIGHT', text="Straight Line")
#		col.item_enumO("gpencil.draw", "mode", 'ERASER', text="Eraser")
		
		col = layout.column(align=True)
		col.itemL(text="Repeat:")
		col.itemO("screen.repeat_last")
		col.itemO("screen.repeat_history", text="History...")
		col.itemO("screen.redo_last", text="Tweak...")
=======
    bl_context = "curve_edit"
    bl_label = "Curve Tools"

    def draw(self, context):
        layout = self.layout

        col = layout.column(align=True)
        col.itemL(text="Transform:")
        col.itemO("tfm.translate")
        col.itemO("tfm.rotate")
        col.itemO("tfm.resize", text="Scale")

        col = layout.column(align=True)
        col.itemL(text="Curve:")
        col.itemO("curve.duplicate")
        col.itemO("curve.delete")
        col.itemO("curve.cyclic_toggle")
        col.itemO("curve.switch_direction")
        col.itemO("curve.spline_type_set")

        col = layout.column(align=True)
        col.itemL(text="Handles:")
        col.item_enumO("curve.handle_type_set", "type", 'AUTOMATIC')
        col.item_enumO("curve.handle_type_set", "type", 'VECTOR')
        col.item_enumO("curve.handle_type_set", "type", 'ALIGN')
        col.item_enumO("curve.handle_type_set", "type", 'FREE_ALIGN')

        col = layout.column(align=True)
        col.itemL(text="Modeling:")
        col.itemO("curve.extrude")
        col.itemO("curve.subdivide")

        col = layout.column(align=True)
        col.itemL(text="Grease Pencil:")
        col.item_enumO("gpencil.draw", "mode", 'DRAW', text="Draw Freehand")
        col.item_enumO("gpencil.draw", "mode", 'DRAW_STRAIGHT', text="Straight Line")
        col.item_enumO("gpencil.draw", "mode", 'ERASER', text="Eraser")

        col = layout.column(align=True)
        col.itemL(text="Repeat:")
        col.itemO("screen.repeat_last")
        col.itemO("screen.repeat_history", text="History...")
        col.itemO("screen.redo_last", text="Tweak...")
>>>>>>> 4e9699de

# ********** default tools for editmode_surface ****************


class VIEW3D_PT_tools_surfaceedit(View3DPanel):
<<<<<<< HEAD
	__context__ = "surface_edit"
	__label__ = "Surface Tools"

	def draw(self, context):
		layout = self.layout
		
		col = layout.column(align=True)
		col.itemL(text="Transform:")
		col.itemO("tfm.translate")
		col.itemO("tfm.rotate")
		col.itemO("tfm.resize", text="Scale")
		
		col = layout.column(align=True)
		col.itemL(text="Curve:")
		col.itemO("curve.duplicate")
		col.itemO("curve.delete")
		col.itemO("curve.cyclic_toggle")
		col.itemO("curve.switch_direction")
		
		col = layout.column(align=True)
		col.itemL(text="Modeling:")
		col.itemO("curve.extrude")
		col.itemO("curve.subdivide")
		
#		col = layout.column(align=True)
#		col.itemL(text="Grease Pencil:")
#		col.item_enumO("gpencil.draw", "mode", 'DRAW', text="Draw Freehand")
#		col.item_enumO("gpencil.draw", "mode", 'DRAW_STRAIGHT', text="Straight Line")
#		col.item_enumO("gpencil.draw", "mode", 'ERASER', text="Eraser")
		
		col = layout.column(align=True)
		col.itemL(text="Repeat:")
		col.itemO("screen.repeat_last")
		col.itemO("screen.repeat_history", text="History...")
		col.itemO("screen.redo_last", text="Tweak...")
=======
    bl_context = "surface_edit"
    bl_label = "Surface Tools"

    def draw(self, context):
        layout = self.layout

        col = layout.column(align=True)
        col.itemL(text="Transform:")
        col.itemO("tfm.translate")
        col.itemO("tfm.rotate")
        col.itemO("tfm.resize", text="Scale")

        col = layout.column(align=True)
        col.itemL(text="Curve:")
        col.itemO("curve.duplicate")
        col.itemO("curve.delete")
        col.itemO("curve.cyclic_toggle")
        col.itemO("curve.switch_direction")

        col = layout.column(align=True)
        col.itemL(text="Modeling:")
        col.itemO("curve.extrude")
        col.itemO("curve.subdivide")

        col = layout.column(align=True)
        col.itemL(text="Grease Pencil:")
        col.item_enumO("gpencil.draw", "mode", 'DRAW', text="Draw Freehand")
        col.item_enumO("gpencil.draw", "mode", 'DRAW_STRAIGHT', text="Straight Line")
        col.item_enumO("gpencil.draw", "mode", 'ERASER', text="Eraser")

        col = layout.column(align=True)
        col.itemL(text="Repeat:")
        col.itemO("screen.repeat_last")
        col.itemO("screen.repeat_history", text="History...")
        col.itemO("screen.redo_last", text="Tweak...")
>>>>>>> 4e9699de

# ********** default tools for editmode_text ****************


class VIEW3D_PT_tools_textedit(View3DPanel):
    bl_context = "text_edit"
    bl_label = "Text Tools"

    def draw(self, context):
        layout = self.layout

        col = layout.column(align=True)
        col.itemL(text="Text Edit:")
        col.itemO("font.text_copy", text="Copy")
        col.itemO("font.text_cut", text="Cut")
        col.itemO("font.text_paste", text="Paste")

        col = layout.column(align=True)
        col.itemL(text="Style:")
        col.itemO("font.case_set")
        col.itemO("font.style_toggle")

        col = layout.column(align=True)
        col.itemL(text="Repeat:")
        col.itemO("screen.repeat_last")
        col.itemO("screen.repeat_history", text="History...")
        col.itemO("screen.redo_last", text="Tweak...")

# ********** default tools for editmode_armature ****************


class VIEW3D_PT_tools_armatureedit(View3DPanel):
<<<<<<< HEAD
	__context__ = "armature_edit"
	__label__ = "Armature Tools"

	def draw(self, context):
		layout = self.layout

		col = layout.column(align=True)
		col.itemL(text="Transform:")
		col.itemO("tfm.translate")
		col.itemO("tfm.rotate")
		col.itemO("tfm.resize", text="Scale")

		col = layout.column(align=True)
		col.itemL(text="Bones:")
		col.itemO("armature.bone_primitive_add", text="Add")
		col.itemO("armature.duplicate", text="Duplicate")
		col.itemO("armature.delete", text="Delete")
		
		col = layout.column(align=True)
		col.itemL(text="Modeling:")
		col.itemO("armature.extrude")
		
#		col = layout.column(align=True)
#		col.itemL(text="Grease Pencil:")
#		col.item_enumO("gpencil.draw", "mode", 'DRAW', text="Draw Freehand")
#		col.item_enumO("gpencil.draw", "mode", 'DRAW_STRAIGHT', text="Straight Line")
#		col.item_enumO("gpencil.draw", "mode", 'ERASER', text="Eraser")
		
		col = layout.column(align=True)
		col.itemL(text="Repeat:")
		col.itemO("screen.repeat_last")
		col.itemO("screen.repeat_history", text="History...")
		col.itemO("screen.redo_last", text="Tweak...")
		


=======
    bl_context = "armature_edit"
    bl_label = "Armature Tools"

    def draw(self, context):
        layout = self.layout

        col = layout.column(align=True)
        col.itemL(text="Transform:")
        col.itemO("tfm.translate")
        col.itemO("tfm.rotate")
        col.itemO("tfm.resize", text="Scale")

        col = layout.column(align=True)
        col.itemL(text="Bones:")
        col.itemO("armature.bone_primitive_add", text="Add")
        col.itemO("armature.duplicate_move", text="Duplicate")
        col.itemO("armature.delete", text="Delete")

        col = layout.column(align=True)
        col.itemL(text="Modeling:")
        col.itemO("armature.extrude_move")
        col.itemO("armature.subdivide_multi", text="Subdivide")

        col = layout.column(align=True)
        col.itemL(text="Grease Pencil:")
        col.item_enumO("gpencil.draw", "mode", 'DRAW', text="Draw Freehand")
        col.item_enumO("gpencil.draw", "mode", 'DRAW_STRAIGHT', text="Straight Line")
        col.item_enumO("gpencil.draw", "mode", 'ERASER', text="Eraser")

        col = layout.column(align=True)
        col.itemL(text="Repeat:")
        col.itemO("screen.repeat_last")
        col.itemO("screen.repeat_history", text="History...")
        col.itemO("screen.redo_last", text="Tweak...")


class VIEW3D_PT_tools_armatureedit_options(View3DPanel):
    bl_context = "armature_edit"
    bl_label = "Armature Options"

    def draw(self, context):
        layout = self.layout

        arm = context.active_object.data

        col = layout.column(align=True)
        col.itemR(arm, "x_axis_mirror")
>>>>>>> 4e9699de

# ********** default tools for editmode_mball ****************


class VIEW3D_PT_tools_mballedit(View3DPanel):
<<<<<<< HEAD
	__context__ = "mball_edit"
	__label__ = "Meta Tools"

	def draw(self, context):
		layout = self.layout
		
		col = layout.column(align=True)
		col.itemL(text="Transform:")
		col.itemO("tfm.translate")
		col.itemO("tfm.rotate")
		col.itemO("tfm.resize", text="Scale")
		
#		col = layout.column(align=True)
#		col.itemL(text="Grease Pencil:")
#		col.item_enumO("gpencil.draw", "mode", 'DRAW', text="Draw Freehand")
#		col.item_enumO("gpencil.draw", "mode", 'DRAW_STRAIGHT', text="Straight Line")
#		col.item_enumO("gpencil.draw", "mode", 'ERASER', text="Eraser")
		
		col = layout.column(align=True)
		col.itemL(text="Repeat:")
		col.itemO("screen.repeat_last")
		col.itemO("screen.repeat_history", text="History...")
		col.itemO("screen.redo_last", text="Tweak...")
=======
    bl_context = "mball_edit"
    bl_label = "Meta Tools"

    def draw(self, context):
        layout = self.layout

        col = layout.column(align=True)
        col.itemL(text="Transform:")
        col.itemO("tfm.translate")
        col.itemO("tfm.rotate")
        col.itemO("tfm.resize", text="Scale")

        col = layout.column(align=True)
        col.itemL(text="Grease Pencil:")
        col.item_enumO("gpencil.draw", "mode", 'DRAW', text="Draw Freehand")
        col.item_enumO("gpencil.draw", "mode", 'DRAW_STRAIGHT', text="Straight Line")
        col.item_enumO("gpencil.draw", "mode", 'ERASER', text="Eraser")

        col = layout.column(align=True)
        col.itemL(text="Repeat:")
        col.itemO("screen.repeat_last")
        col.itemO("screen.repeat_history", text="History...")
        col.itemO("screen.redo_last", text="Tweak...")
>>>>>>> 4e9699de

# ********** default tools for editmode_lattice ****************


class VIEW3D_PT_tools_latticeedit(View3DPanel):
<<<<<<< HEAD
	__context__ = "lattice_edit"
	__label__ = "Lattice Tools"

	def draw(self, context):
		layout = self.layout
		
		col = layout.column(align=True)
		col.itemL(text="Transform:")
		col.itemO("tfm.translate")
		col.itemO("tfm.rotate")
		col.itemO("tfm.resize", text="Scale")
		
#		col = layout.column(align=True)
#		col.itemL(text="Grease Pencil:")
#		col.item_enumO("gpencil.draw", "mode", 'DRAW', text="Draw Freehand")
#		col.item_enumO("gpencil.draw", "mode", 'DRAW_STRAIGHT', text="Straight Line")
#		col.item_enumO("gpencil.draw", "mode", 'ERASER', text="Eraser")
		
		col = layout.column(align=True)
		col.itemL(text="Repeat:")
		col.itemO("screen.repeat_last")
		col.itemO("screen.repeat_history", text="History...")
		col.itemO("screen.redo_last", text="Tweak...")
=======
    bl_context = "lattice_edit"
    bl_label = "Lattice Tools"

    def draw(self, context):
        layout = self.layout

        col = layout.column(align=True)
        col.itemL(text="Transform:")
        col.itemO("tfm.translate")
        col.itemO("tfm.rotate")
        col.itemO("tfm.resize", text="Scale")

        col = layout.column(align=True)
        col.itemL(text="Grease Pencil:")
        col.item_enumO("gpencil.draw", "mode", 'DRAW', text="Draw Freehand")
        col.item_enumO("gpencil.draw", "mode", 'DRAW_STRAIGHT', text="Straight Line")
        col.item_enumO("gpencil.draw", "mode", 'ERASER', text="Eraser")

        col = layout.column(align=True)
        col.itemL(text="Repeat:")
        col.itemO("screen.repeat_last")
        col.itemO("screen.repeat_history", text="History...")
        col.itemO("screen.redo_last", text="Tweak...")
>>>>>>> 4e9699de

# ********** default tools for posemode ****************


class VIEW3D_PT_tools_posemode(View3DPanel):
<<<<<<< HEAD
	__context__ = "posemode"
	__label__ = "Pose Tools"

	def draw(self, context):
		layout = self.layout
		
		col = layout.column(align=True)
		col.itemL(text="Transform:")
		col.itemO("tfm.translate")
		col.itemO("tfm.rotate")
		col.itemO("tfm.resize", text="Scale")
		
		col = layout.column(align=True)
		col.itemL(text="Bones:")
		col.itemO("pose.hide", text="Hide")
		col.itemO("pose.reveal", text="Reveal")
		
		col = layout.column(align=True)
		col.itemL(text="Keyframes:")
		col.itemO("anim.insert_keyframe_menu", text="Insert")
		col.itemO("anim.delete_keyframe_v3d", text="Remove")
		
		col = layout.column(align=True)
		col.itemL(text="Pose:")
		col.itemO("pose.copy", text="Copy")
		col.itemO("pose.paste", text="Paste")
		col.itemO("poselib.pose_add", text="Add To Library")
		col.itemO("poselib.browse_interactive", text="Browse Library")
		
		col = layout.column(align=True)
		col.itemL(text="In-Between:")
		col.itemO("pose.relax", text="Relax")
		col.itemO("pose.push", text="Push")
		col.itemO("pose.breakdown", text="Breakdowner")
		
#		col = layout.column(align=True)
#		col.itemL(text="Grease Pencil:")
#		col.item_enumO("gpencil.draw", "mode", 'DRAW', text="Draw Freehand")
#		col.item_enumO("gpencil.draw", "mode", 'DRAW_STRAIGHT', text="Straight Line")
#		col.item_enumO("gpencil.draw", "mode", 'ERASER', text="Eraser")
		
		col = layout.column(align=True)
		col.itemL(text="Repeat:")
		col.itemO("screen.repeat_last")
		col.itemO("screen.repeat_history", text="History...")
		col.itemO("screen.redo_last", text="Tweak...")
		
class VIEW3D_PT_tools_posemode_options(View3DPanel):
	__context__ = "posemode"
	__label__ = "Pose Options"

	def draw(self, context):
		layout = self.layout
		
		arm = context.active_object.data

		col = layout.column(align=True)
		col.itemR(arm, "x_axis_mirror")
		col.itemR(arm, "auto_ik")
=======
    bl_context = "posemode"
    bl_label = "Pose Tools"

    def draw(self, context):
        layout = self.layout

        col = layout.column(align=True)
        col.itemL(text="Transform:")
        col.itemO("tfm.translate")
        col.itemO("tfm.rotate")
        col.itemO("tfm.resize", text="Scale")

        col = layout.column(align=True)
        col.itemL(text="Bones:")
        col.itemO("pose.hide", text="Hide")
        col.itemO("pose.reveal", text="Reveal")

        col = layout.column(align=True)
        col.itemL(text="Keyframes:")
        col.itemO("anim.insert_keyframe_menu", text="Insert")
        col.itemO("anim.delete_keyframe_v3d", text="Remove")

        col = layout.column(align=True)
        col.itemL(text="Pose:")
        col.itemO("pose.copy", text="Copy")
        col.itemO("pose.paste", text="Paste")
        col.itemO("poselib.pose_add", text="Add To Library")
        col.itemO("poselib.browse_interactive", text="Browse Library")

        col = layout.column(align=True)
        col.itemL(text="In-Between:")
        col.itemO("pose.relax", text="Relax")
        col.itemO("pose.push", text="Push")
        col.itemO("pose.breakdown", text="Breakdowner")

        col = layout.column(align=True)
        col.itemL(text="Grease Pencil:")
        col.item_enumO("gpencil.draw", "mode", 'DRAW', text="Draw Freehand")
        col.item_enumO("gpencil.draw", "mode", 'DRAW_STRAIGHT', text="Straight Line")
        col.item_enumO("gpencil.draw", "mode", 'ERASER', text="Eraser")

        col = layout.column(align=True)
        col.itemL(text="Repeat:")
        col.itemO("screen.repeat_last")
        col.itemO("screen.repeat_history", text="History...")
        col.itemO("screen.redo_last", text="Tweak...")


class VIEW3D_PT_tools_posemode_options(View3DPanel):
    bl_context = "posemode"
    bl_label = "Pose Options"

    def draw(self, context):
        layout = self.layout

        arm = context.active_object.data

        col = layout.column(align=True)
        col.itemR(arm, "x_axis_mirror")
        col.itemR(arm, "auto_ik")
>>>>>>> 4e9699de

# ********** default tools for paint modes ****************


class PaintPanel(bpy.types.Panel):
    bl_space_type = 'VIEW_3D'
    bl_region_type = 'TOOLS'

    def paint_settings(self, context):
        ts = context.tool_settings

        if context.sculpt_object:
            return ts.sculpt
        elif context.vertex_paint_object:
            return ts.vertex_paint
        elif context.weight_paint_object:
            return ts.weight_paint
        elif context.texture_paint_object:
            return ts.image_paint
        elif context.particle_edit_object:
            return ts.particle_edit

        return False


class VIEW3D_PT_tools_brush(PaintPanel):
    bl_label = "Brush"

    def poll(self, context):
        return self.paint_settings(context)

    def draw(self, context):
        layout = self.layout

        settings = self.paint_settings(context)
        brush = settings.brush

        if not context.particle_edit_object:
            col = layout.split().column()
            row = col.row()
            row.template_list(settings, "brushes", settings, "active_brush_index", rows=2)

            col.template_ID(settings, "brush", new="brush.add")

        # Particle Mode #

        # XXX This needs a check if psys is editable.
        if context.particle_edit_object:
            # XXX Select Particle System
            layout.column().itemR(settings, "tool", expand=True)

            if settings.tool != 'NONE':
                col = layout.column()
                col.itemR(brush, "size", slider=True)
                col.itemR(brush, "strength", slider=True)

            if settings.tool == 'ADD':
                col = layout.column()
                col.itemR(settings, "add_interpolate")
                sub = col.column(align=True)
                sub.active = settings.add_interpolate
                sub.itemR(brush, "steps", slider=True)
                sub.itemR(settings, "add_keys", slider=True)
            elif settings.tool == 'LENGTH':
                layout.itemR(brush, "length_mode", expand=True)
            elif settings.tool == 'PUFF':
                layout.itemR(brush, "puff_mode", expand=True)

        # Sculpt Mode #

        elif context.sculpt_object and brush:
            col = layout.column()
            col.itemS()
            col.itemR(brush, "sculpt_tool", expand=True)
            col.itemS()

            row = col.row(align=True)
            row.itemR(brush, "size", slider=True)
            row.itemR(brush, "use_size_pressure", toggle=True, text="")

            if brush.sculpt_tool != 'GRAB':
                row = col.row(align=True)
                row.itemR(brush, "strength", slider=True)
                row.itemR(brush, "use_strength_pressure", text="")

                ''' # XXX - TODO
                row = col.row(align=True)
                row.itemR(brush, "jitter", slider=True)
                row.itemR(brush, "use_jitter_pressure", toggle=True, text="")
                '''
                col = layout.column()

                if brush.sculpt_tool in ('DRAW', 'PINCH', 'INFLATE', 'LAYER', 'CLAY'):
                    col.row().itemR(brush, "direction", expand=True)

                if brush.sculpt_tool == 'LAYER':
                    col.itemR(brush, "use_persistent")
                    col.itemO("sculpt.set_persistent_base")

        # Texture Paint Mode #

        elif context.texture_paint_object and brush:
            col = layout.column(align=True)
            col.item_enumR(settings, "tool", 'DRAW')
            col.item_enumR(settings, "tool", 'SOFTEN')
            col.item_enumR(settings, "tool", 'CLONE')
            col.item_enumR(settings, "tool", 'SMEAR')

            col = layout.column()
            col.itemR(brush, "color", text="")

            row = col.row(align=True)
            row.itemR(brush, "size", slider=True)
            row.itemR(brush, "use_size_pressure", toggle=True, text="")

            row = col.row(align=True)
            row.itemR(brush, "strength", slider=True)
            row.itemR(brush, "use_strength_pressure", toggle=True, text="")

            row = col.row(align=True)
            row.itemR(brush, "jitter", slider=True)
            row.itemR(brush, "use_jitter_pressure", toggle=True, text="")

            col.itemR(brush, "blend", text="Blend")

        # Weight Paint Mode #

        elif context.weight_paint_object and brush:
            layout.itemR(context.tool_settings, "vertex_group_weight", text="Weight", slider=True)
            layout.itemR(context.tool_settings, "auto_normalize", text="Auto Normalize")

            col = layout.column()
            row = col.row(align=True)
            row.itemR(brush, "size", slider=True)
            row.itemR(brush, "use_size_pressure", toggle=True, text="")

            row = col.row(align=True)
            row.itemR(brush, "strength", slider=True)
            row.itemR(brush, "use_strength_pressure", toggle=True, text="")

            row = col.row(align=True)
            row.itemR(brush, "jitter", slider=True)
            row.itemR(brush, "use_jitter_pressure", toggle=True, text="")

        # Vertex Paint Mode #

        elif context.vertex_paint_object and brush:
            col = layout.column()
            col.itemR(brush, "color", text="")

            row = col.row(align=True)
            row.itemR(brush, "size", slider=True)
            row.itemR(brush, "use_size_pressure", toggle=True, text="")

            row = col.row(align=True)
            row.itemR(brush, "strength", slider=True)
            row.itemR(brush, "use_strength_pressure", toggle=True, text="")

            ''' # XXX - TODO
            row = col.row(align=True)
            row.itemR(brush, "jitter", slider=True)
            row.itemR(brush, "use_jitter_pressure", toggle=True, text="")
            '''


class VIEW3D_PT_tools_brush_stroke(PaintPanel):
    bl_label = "Stroke"
    bl_default_closed = True

    def poll(self, context):
        settings = self.paint_settings(context)
        return (settings and settings.brush and (context.sculpt_object or
                             context.vertex_paint_object or
                             context.weight_paint_object or
                             context.texture_paint_object))

    def draw(self, context):
        layout = self.layout

        settings = self.paint_settings(context)
        brush = settings.brush
        texture_paint = context.texture_paint_object

        if context.sculpt_object:
            if brush.sculpt_tool != 'LAYER':
                layout.itemR(brush, "use_anchor")
            layout.itemR(brush, "use_rake")

        layout.itemR(brush, "use_airbrush")
        col = layout.column()
        col.active = brush.use_airbrush
        col.itemR(brush, "rate", slider=True)

        if not texture_paint:
            layout.itemR(brush, "use_smooth_stroke")
            col = layout.column()
            col.active = brush.use_smooth_stroke
            col.itemR(brush, "smooth_stroke_radius", text="Radius", slider=True)
            col.itemR(brush, "smooth_stroke_factor", text="Factor", slider=True)

        layout.itemR(brush, "use_space")
        row = layout.row(align=True)
        row.active = brush.use_space
        row.itemR(brush, "spacing", text="Distance", slider=True)
        if texture_paint:
            row.itemR(brush, "use_spacing_pressure", toggle=True, text="")


class VIEW3D_PT_tools_brush_curve(PaintPanel):
    bl_label = "Curve"
    bl_default_closed = True

    def poll(self, context):
        settings = self.paint_settings(context)
        return (settings and settings.brush and settings.brush.curve)

    def draw(self, context):
        layout = self.layout

        settings = self.paint_settings(context)
        brush = settings.brush

        layout.template_curve_mapping(brush, "curve")
        layout.item_menu_enumO("brush.curve_preset", property="shape")


class VIEW3D_PT_sculpt_options(PaintPanel):
    bl_label = "Options"

    def poll(self, context):
        return context.sculpt_object

    def draw(self, context):
        layout = self.layout

        sculpt = context.tool_settings.sculpt

        col = layout.column()
        col.itemR(sculpt, "partial_redraw", text="Partial Refresh")
        col.itemR(sculpt, "show_brush")

        split = self.layout.split()

        col = split.column()
        col.itemL(text="Symmetry:")
        col.itemR(sculpt, "symmetry_x", text="X")
        col.itemR(sculpt, "symmetry_y", text="Y")
        col.itemR(sculpt, "symmetry_z", text="Z")

        col = split.column()
        col.itemL(text="Lock:")
        col.itemR(sculpt, "lock_x", text="X")
        col.itemR(sculpt, "lock_y", text="Y")
        col.itemR(sculpt, "lock_z", text="Z")

# ********** default tools for weightpaint ****************


class VIEW3D_PT_tools_weightpaint(View3DPanel):
<<<<<<< HEAD
	__context__ = "weightpaint"
	__label__ = "Weight Tools"

	def draw(self, context):
		layout = self.layout
		
		wpaint = context.tool_settings.weight_paint

		col = layout.column()
		# col.itemL(text="Blend:")
		col.itemO("object.vertex_group_normalize_all", text="Normalize All")
		col.itemO("object.vertex_group_normalize", text="Normalize")
		col.itemO("object.vertex_group_invert", text="Invert")
		col.itemO("object.vertex_group_clean", text="Clean")

class VIEW3D_PT_tools_weightpaint_options(View3DPanel):
	__context__ = "weightpaint"
	__label__ = "Options"

	def draw(self, context):
		layout = self.layout
		
		wpaint = context.tool_settings.weight_paint

		col = layout.column()
		col.itemL(text="Blend:")
		col.itemR(wpaint, "mode", text="")
		col.itemR(wpaint, "all_faces")
		col.itemR(wpaint, "normals")
		col.itemR(wpaint, "spray")
		col.itemR(wpaint, "vertex_dist", text="Distance")
		
		
		data = context.weight_paint_object.data
		if type(data) == bpy.types.Mesh:
			col.itemR(data, "use_mirror_x")
=======
    bl_context = "weightpaint"
    bl_label = "Weight Tools"

    def draw(self, context):
        layout = self.layout

        wpaint = context.tool_settings.weight_paint

        col = layout.column()
        # col.itemL(text="Blend:")
        col.itemO("object.vertex_group_normalize_all", text="Normalize All")
        col.itemO("object.vertex_group_normalize", text="Normalize")
        col.itemO("object.vertex_group_invert", text="Invert")
        col.itemO("object.vertex_group_clean", text="Clean")


class VIEW3D_PT_tools_weightpaint_options(View3DPanel):
    bl_context = "weightpaint"
    bl_label = "Options"

    def draw(self, context):
        layout = self.layout

        wpaint = context.tool_settings.weight_paint

        col = layout.column()
        col.itemL(text="Blend:")
        col.itemR(wpaint, "mode", text="")
        col.itemR(wpaint, "all_faces")
        col.itemR(wpaint, "normals")
        col.itemR(wpaint, "spray")
        col.itemR(wpaint, "vertex_dist", text="Distance")


        data = context.weight_paint_object.data
        if type(data) == bpy.types.Mesh:
            col.itemR(data, "use_mirror_x")
>>>>>>> 4e9699de

# Commented out because the Apply button isn't an operator yet, making these settings useless
#		col.itemL(text="Gamma:")
#		col.itemR(wpaint, "gamma", text="")
#		col.itemL(text="Multiply:")
#		col.itemR(wpaint, "mul", text="")

# Also missing now:
# Soft, Vgroup, X-Mirror and "Clear" Operator.

# ********** default tools for vertexpaint ****************


class VIEW3D_PT_tools_vertexpaint(View3DPanel):
    bl_context = "vertexpaint"
    bl_label = "Options"

    def draw(self, context):
        layout = self.layout

        vpaint = context.tool_settings.vertex_paint

        col = layout.column()
        col.itemL(text="Blend:")
        col.itemR(vpaint, "mode", text="")
        col.itemR(vpaint, "all_faces")
        col.itemR(vpaint, "normals")
        col.itemR(vpaint, "spray")
        col.itemR(vpaint, "vertex_dist", text="Distance")
# Commented out because the Apply button isn't an operator yet, making these settings useless
#		col.itemL(text="Gamma:")
#		col.itemR(vpaint, "gamma", text="")
#		col.itemL(text="Multiply:")
#		col.itemR(vpaint, "mul", text="")

# ********** default tools for texturepaint ****************


class VIEW3D_PT_tools_projectpaint(View3DPanel):
    bl_context = "texturepaint"
    bl_label = "Project Paint"

    def poll(self, context):
        return context.tool_settings.image_paint.tool != 'SMEAR'

    def draw_header(self, context):
        ipaint = context.tool_settings.image_paint

        self.layout.itemR(ipaint, "use_projection", text="")

    def draw(self, context):
        layout = self.layout

        ipaint = context.tool_settings.image_paint
        settings = context.tool_settings.image_paint
        use_projection = ipaint.use_projection

        col = layout.column()
        sub = col.column()
        sub.active = use_projection
        sub.itemR(ipaint, "use_occlude")
        sub.itemR(ipaint, "use_backface_cull")

        split = layout.split()

        col = split.column()
        col.active = (use_projection)
        col.itemR(ipaint, "use_normal_falloff")

        col = split.column()
        col.active = (ipaint.use_normal_falloff and use_projection)
        col.itemR(ipaint, "normal_angle", text="")

        split = layout.split(percentage=0.7)

        col = split.column(align=False)
        col.active = (use_projection)
        col.itemR(ipaint, "use_stencil_layer")

        col = split.column(align=False)
        col.active = (use_projection and ipaint.use_stencil_layer)
        col.itemR(ipaint, "invert_stencil", text="Inv")

        col = layout.column()
        sub = col.column()
        sub.active = (settings.tool == 'CLONE')
        sub.itemR(ipaint, "use_clone_layer")

        sub = col.column()
        sub.itemR(ipaint, "seam_bleed")


class VIEW3D_PT_tools_particlemode(View3DPanel):
    '''default tools for particle mode'''
    bl_context = "particlemode"
    bl_label = "Options"

    def draw(self, context):
        layout = self.layout

        pe = context.tool_settings.particle_edit
        ob = pe.object

        layout.itemR(pe, "type", text="")

        ptcache = None

        if pe.type == 'PARTICLES':
            if ob.particle_systems:
                if len(ob.particle_systems) > 1:
                    layout.template_list(ob, "particle_systems", ob, "active_particle_system_index", type='ICONS')

                ptcache = ob.particle_systems[ob.active_particle_system_index].point_cache
        else:
            for md in ob.modifiers:
                if md.type == pe.type:
                    ptcache = md.point_cache

        if ptcache and len(ptcache.point_cache_list) > 1:
            layout.template_list(ptcache, "point_cache_list", ptcache, "active_point_cache_index", type='ICONS')


        if not pe.editable:
            layout.itemL(text="Point cache must be baked")
            layout.itemL(text="to enable editing!")

        col = layout.column(align=True)
        if pe.hair:
            col.active = pe.editable
            col.itemR(pe, "emitter_deflect", text="Deflect emitter")
            sub = col.row()
            sub.active = pe.emitter_deflect
            sub.itemR(pe, "emitter_distance", text="Distance")

        col = layout.column(align=True)
        col.active = pe.editable
        col.itemL(text="Keep:")
        col.itemR(pe, "keep_lengths", text="Lenghts")
        col.itemR(pe, "keep_root", text="Root")
        if not pe.hair:
            col.itemL(text="Correct:")
            col.itemR(pe, "auto_velocity", text="Velocity")

        col = layout.column(align=True)
        col.active = pe.editable
        col.itemL(text="Draw:")
        col.itemR(pe, "draw_step", text="Path Steps")
        if pe.type == 'PARTICLES':
            col.itemR(pe, "draw_particles", text="Particles")
        col.itemR(pe, "fade_time")
        sub = col.row()
        sub.active = pe.fade_time
        sub.itemR(pe, "fade_frames", slider=True)

<<<<<<< HEAD
=======

>>>>>>> 4e9699de
bpy.types.register(VIEW3D_PT_tools_weightpaint)
bpy.types.register(VIEW3D_PT_tools_objectmode)
bpy.types.register(VIEW3D_PT_tools_meshedit)
bpy.types.register(VIEW3D_PT_tools_meshedit_options)
bpy.types.register(VIEW3D_PT_tools_curveedit)
bpy.types.register(VIEW3D_PT_tools_surfaceedit)
bpy.types.register(VIEW3D_PT_tools_textedit)
bpy.types.register(VIEW3D_PT_tools_armatureedit)
bpy.types.register(VIEW3D_PT_tools_armatureedit_options)
bpy.types.register(VIEW3D_PT_tools_mballedit)
bpy.types.register(VIEW3D_PT_tools_latticeedit)
bpy.types.register(VIEW3D_PT_tools_posemode)
bpy.types.register(VIEW3D_PT_tools_posemode_options)
bpy.types.register(VIEW3D_PT_tools_brush)
bpy.types.register(VIEW3D_PT_tools_brush_stroke)
bpy.types.register(VIEW3D_PT_tools_brush_curve)
bpy.types.register(VIEW3D_PT_sculpt_options)
bpy.types.register(VIEW3D_PT_tools_vertexpaint)
bpy.types.register(VIEW3D_PT_tools_weightpaint_options)
bpy.types.register(VIEW3D_PT_tools_projectpaint)
bpy.types.register(VIEW3D_PT_tools_particlemode)<|MERGE_RESOLUTION|>--- conflicted
+++ resolved
@@ -29,49 +29,6 @@
 
 
 class VIEW3D_PT_tools_objectmode(View3DPanel):
-<<<<<<< HEAD
-	__context__ = "objectmode"
-	__label__ = "Object Tools"
-
-	def draw(self, context):
-		layout = self.layout
-		
-		col = layout.column(align=True)
-		col.itemL(text="Transform:")
-		col.itemO("tfm.translate")
-		col.itemO("tfm.rotate")
-		col.itemO("tfm.resize", text="Scale")
-		
-		col = layout.column(align=True)
-		col.itemL(text="Object:")
-		col.itemO("object.duplicate")
-		col.itemO("object.delete")
-		
-		active_object= context.active_object
-		if active_object and active_object.type == 'MESH':
-			
-			col = layout.column(align=True)
-			col.itemL(text="Shading:")
-			col.itemO("object.shade_smooth", text="Smooth")
-			col.itemO("object.shade_flat", text="Flat")
-		
-		col = layout.column(align=True)
-		col.itemL(text="Keyframes:")
-		col.itemO("anim.insert_keyframe_menu", text="Insert")
-		col.itemO("anim.delete_keyframe_v3d", text="Remove")
-		
-#		col = layout.column(align=True)
-#		col.itemL(text="Grease Pencil:")
-#		col.item_enumO("gpencil.draw", "mode", 'DRAW', text="Draw Freehand")
-#		col.item_enumO("gpencil.draw", "mode", 'DRAW_STRAIGHT', text="Straight Line")
-#		col.item_enumO("gpencil.draw", "mode", 'ERASER', text="Eraser")
-		
-		col = layout.column(align=True)
-		col.itemL(text="Repeat:")
-		col.itemO("screen.repeat_last")
-		col.itemO("screen.repeat_history", text="History...")
-		col.itemO("screen.redo_last", text="Tweak...")
-=======
     bl_context = "objectmode"
     bl_label = "Object Tools"
 
@@ -113,75 +70,11 @@
         col.itemO("screen.repeat_last")
         col.itemO("screen.repeat_history", text="History...")
         col.itemO("screen.redo_last", text="Tweak...")
->>>>>>> 4e9699de
 
 # ********** default tools for editmode_mesh ****************
 
 
 class VIEW3D_PT_tools_meshedit(View3DPanel):
-<<<<<<< HEAD
-	__context__ = "mesh_edit"
-	__label__ = "Mesh Tools"
-
-	def draw(self, context):
-		layout = self.layout
-		
-		col = layout.column(align=True)
-		col.itemL(text="Transform:")
-		col.itemO("tfm.translate")
-		col.itemO("tfm.rotate")
-		col.itemO("tfm.resize", text="Scale")
-		
-		col = layout.column(align=True)
-		col.itemL(text="Mesh:")
-		col.itemO("mesh.duplicate")
-		col.itemO("mesh.delete")
-		
-		col = layout.column(align=True)
-		col.itemL(text="Modeling:")
-		col.itemO("mesh.extrude")
-		col.itemO("mesh.subdivide")
-		col.itemO("mesh.loopcut")
-		col.itemO("mesh.spin")
-		col.itemO("mesh.screw")
-		col.itemO("mesh.merge")
-		col.itemO("mesh.rip_move")
-		
-		col = layout.column(align=True)
-		col.itemL(text="Shading:")
-		col.itemO("mesh.faces_shade_smooth", text="Smooth")
-		col.itemO("mesh.faces_shade_flat", text="Flat")
-		
-		col = layout.column(align=True)
-		col.itemL(text="UV Mapping:")
-		col.itemO("uv.mapping_menu", text="Unwrap")
-		col.itemO("mesh.uvs_rotate")
-		col.itemO("mesh.uvs_mirror")
-		
-#		col = layout.column(align=True)
-#		col.itemL(text="Grease Pencil:")
-#		col.item_enumO("gpencil.draw", "mode", 'DRAW', text="Draw Freehand")
-#		col.item_enumO("gpencil.draw", "mode", 'DRAW_STRAIGHT', text="Straight Line")
-#		col.item_enumO("gpencil.draw", "mode", 'ERASER', text="Eraser")
-		
-		col = layout.column(align=True)
-		col.itemL(text="Repeat:")
-		col.itemO("screen.repeat_last")
-		col.itemO("screen.repeat_history", text="History...")
-		col.itemO("screen.redo_last", text="Tweak...")
-		
-class VIEW3D_PT_tools_meshedit_options(View3DPanel):
-	__context__ = "mesh_edit"
-	__label__ = "Mesh Options"
-
-	def draw(self, context):
-		layout = self.layout
-	
-		mesh = context.active_object.data
-		
-		col = layout.column(align=True)
-		col.itemR(mesh, "use_mirror_x")
-=======
     bl_context = "mesh_edit"
     bl_label = "Mesh Tools"
 
@@ -248,57 +141,11 @@
             mesh = context.active_object.data
             col = layout.column(align=True)
             col.itemR(mesh, "use_mirror_x")
->>>>>>> 4e9699de
 
 # ********** default tools for editmode_curve ****************
 
 
 class VIEW3D_PT_tools_curveedit(View3DPanel):
-<<<<<<< HEAD
-	__context__ = "curve_edit"
-	__label__ = "Curve Tools"
-
-	def draw(self, context):
-		layout = self.layout
-		
-		col = layout.column(align=True)
-		col.itemL(text="Transform:")
-		col.itemO("tfm.translate")
-		col.itemO("tfm.rotate")
-		col.itemO("tfm.resize", text="Scale")
-
-		col = layout.column(align=True)
-		col.itemL(text="Curve:")
-		col.itemO("curve.duplicate")
-		col.itemO("curve.delete")
-		col.itemO("curve.cyclic_toggle")
-		col.itemO("curve.switch_direction")
-		col.itemO("curve.spline_type_set")
-		
-		col = layout.column(align=True)
-		col.itemL(text="Handles:")
-		col.item_enumO("curve.handle_type_set", "type", 'AUTOMATIC')
-		col.item_enumO("curve.handle_type_set", "type", 'VECTOR')
-		col.item_enumO("curve.handle_type_set", "type", 'ALIGN')
-		col.item_enumO("curve.handle_type_set", "type", 'FREE_ALIGN')
-		
-		col = layout.column(align=True)
-		col.itemL(text="Modeling:")
-		col.itemO("curve.extrude")
-		col.itemO("curve.subdivide")
-		
-#		col = layout.column(align=True)
-#		col.itemL(text="Grease Pencil:")
-#		col.item_enumO("gpencil.draw", "mode", 'DRAW', text="Draw Freehand")
-#		col.item_enumO("gpencil.draw", "mode", 'DRAW_STRAIGHT', text="Straight Line")
-#		col.item_enumO("gpencil.draw", "mode", 'ERASER', text="Eraser")
-		
-		col = layout.column(align=True)
-		col.itemL(text="Repeat:")
-		col.itemO("screen.repeat_last")
-		col.itemO("screen.repeat_history", text="History...")
-		col.itemO("screen.redo_last", text="Tweak...")
-=======
     bl_context = "curve_edit"
     bl_label = "Curve Tools"
 
@@ -342,49 +189,11 @@
         col.itemO("screen.repeat_last")
         col.itemO("screen.repeat_history", text="History...")
         col.itemO("screen.redo_last", text="Tweak...")
->>>>>>> 4e9699de
 
 # ********** default tools for editmode_surface ****************
 
 
 class VIEW3D_PT_tools_surfaceedit(View3DPanel):
-<<<<<<< HEAD
-	__context__ = "surface_edit"
-	__label__ = "Surface Tools"
-
-	def draw(self, context):
-		layout = self.layout
-		
-		col = layout.column(align=True)
-		col.itemL(text="Transform:")
-		col.itemO("tfm.translate")
-		col.itemO("tfm.rotate")
-		col.itemO("tfm.resize", text="Scale")
-		
-		col = layout.column(align=True)
-		col.itemL(text="Curve:")
-		col.itemO("curve.duplicate")
-		col.itemO("curve.delete")
-		col.itemO("curve.cyclic_toggle")
-		col.itemO("curve.switch_direction")
-		
-		col = layout.column(align=True)
-		col.itemL(text="Modeling:")
-		col.itemO("curve.extrude")
-		col.itemO("curve.subdivide")
-		
-#		col = layout.column(align=True)
-#		col.itemL(text="Grease Pencil:")
-#		col.item_enumO("gpencil.draw", "mode", 'DRAW', text="Draw Freehand")
-#		col.item_enumO("gpencil.draw", "mode", 'DRAW_STRAIGHT', text="Straight Line")
-#		col.item_enumO("gpencil.draw", "mode", 'ERASER', text="Eraser")
-		
-		col = layout.column(align=True)
-		col.itemL(text="Repeat:")
-		col.itemO("screen.repeat_last")
-		col.itemO("screen.repeat_history", text="History...")
-		col.itemO("screen.redo_last", text="Tweak...")
-=======
     bl_context = "surface_edit"
     bl_label = "Surface Tools"
 
@@ -420,7 +229,6 @@
         col.itemO("screen.repeat_last")
         col.itemO("screen.repeat_history", text="History...")
         col.itemO("screen.redo_last", text="Tweak...")
->>>>>>> 4e9699de
 
 # ********** default tools for editmode_text ****************
 
@@ -453,44 +261,6 @@
 
 
 class VIEW3D_PT_tools_armatureedit(View3DPanel):
-<<<<<<< HEAD
-	__context__ = "armature_edit"
-	__label__ = "Armature Tools"
-
-	def draw(self, context):
-		layout = self.layout
-
-		col = layout.column(align=True)
-		col.itemL(text="Transform:")
-		col.itemO("tfm.translate")
-		col.itemO("tfm.rotate")
-		col.itemO("tfm.resize", text="Scale")
-
-		col = layout.column(align=True)
-		col.itemL(text="Bones:")
-		col.itemO("armature.bone_primitive_add", text="Add")
-		col.itemO("armature.duplicate", text="Duplicate")
-		col.itemO("armature.delete", text="Delete")
-		
-		col = layout.column(align=True)
-		col.itemL(text="Modeling:")
-		col.itemO("armature.extrude")
-		
-#		col = layout.column(align=True)
-#		col.itemL(text="Grease Pencil:")
-#		col.item_enumO("gpencil.draw", "mode", 'DRAW', text="Draw Freehand")
-#		col.item_enumO("gpencil.draw", "mode", 'DRAW_STRAIGHT', text="Straight Line")
-#		col.item_enumO("gpencil.draw", "mode", 'ERASER', text="Eraser")
-		
-		col = layout.column(align=True)
-		col.itemL(text="Repeat:")
-		col.itemO("screen.repeat_last")
-		col.itemO("screen.repeat_history", text="History...")
-		col.itemO("screen.redo_last", text="Tweak...")
-		
-
-
-=======
     bl_context = "armature_edit"
     bl_label = "Armature Tools"
 
@@ -538,37 +308,11 @@
 
         col = layout.column(align=True)
         col.itemR(arm, "x_axis_mirror")
->>>>>>> 4e9699de
 
 # ********** default tools for editmode_mball ****************
 
 
 class VIEW3D_PT_tools_mballedit(View3DPanel):
-<<<<<<< HEAD
-	__context__ = "mball_edit"
-	__label__ = "Meta Tools"
-
-	def draw(self, context):
-		layout = self.layout
-		
-		col = layout.column(align=True)
-		col.itemL(text="Transform:")
-		col.itemO("tfm.translate")
-		col.itemO("tfm.rotate")
-		col.itemO("tfm.resize", text="Scale")
-		
-#		col = layout.column(align=True)
-#		col.itemL(text="Grease Pencil:")
-#		col.item_enumO("gpencil.draw", "mode", 'DRAW', text="Draw Freehand")
-#		col.item_enumO("gpencil.draw", "mode", 'DRAW_STRAIGHT', text="Straight Line")
-#		col.item_enumO("gpencil.draw", "mode", 'ERASER', text="Eraser")
-		
-		col = layout.column(align=True)
-		col.itemL(text="Repeat:")
-		col.itemO("screen.repeat_last")
-		col.itemO("screen.repeat_history", text="History...")
-		col.itemO("screen.redo_last", text="Tweak...")
-=======
     bl_context = "mball_edit"
     bl_label = "Meta Tools"
 
@@ -592,37 +336,11 @@
         col.itemO("screen.repeat_last")
         col.itemO("screen.repeat_history", text="History...")
         col.itemO("screen.redo_last", text="Tweak...")
->>>>>>> 4e9699de
 
 # ********** default tools for editmode_lattice ****************
 
 
 class VIEW3D_PT_tools_latticeedit(View3DPanel):
-<<<<<<< HEAD
-	__context__ = "lattice_edit"
-	__label__ = "Lattice Tools"
-
-	def draw(self, context):
-		layout = self.layout
-		
-		col = layout.column(align=True)
-		col.itemL(text="Transform:")
-		col.itemO("tfm.translate")
-		col.itemO("tfm.rotate")
-		col.itemO("tfm.resize", text="Scale")
-		
-#		col = layout.column(align=True)
-#		col.itemL(text="Grease Pencil:")
-#		col.item_enumO("gpencil.draw", "mode", 'DRAW', text="Draw Freehand")
-#		col.item_enumO("gpencil.draw", "mode", 'DRAW_STRAIGHT', text="Straight Line")
-#		col.item_enumO("gpencil.draw", "mode", 'ERASER', text="Eraser")
-		
-		col = layout.column(align=True)
-		col.itemL(text="Repeat:")
-		col.itemO("screen.repeat_last")
-		col.itemO("screen.repeat_history", text="History...")
-		col.itemO("screen.redo_last", text="Tweak...")
-=======
     bl_context = "lattice_edit"
     bl_label = "Lattice Tools"
 
@@ -646,73 +364,11 @@
         col.itemO("screen.repeat_last")
         col.itemO("screen.repeat_history", text="History...")
         col.itemO("screen.redo_last", text="Tweak...")
->>>>>>> 4e9699de
 
 # ********** default tools for posemode ****************
 
 
 class VIEW3D_PT_tools_posemode(View3DPanel):
-<<<<<<< HEAD
-	__context__ = "posemode"
-	__label__ = "Pose Tools"
-
-	def draw(self, context):
-		layout = self.layout
-		
-		col = layout.column(align=True)
-		col.itemL(text="Transform:")
-		col.itemO("tfm.translate")
-		col.itemO("tfm.rotate")
-		col.itemO("tfm.resize", text="Scale")
-		
-		col = layout.column(align=True)
-		col.itemL(text="Bones:")
-		col.itemO("pose.hide", text="Hide")
-		col.itemO("pose.reveal", text="Reveal")
-		
-		col = layout.column(align=True)
-		col.itemL(text="Keyframes:")
-		col.itemO("anim.insert_keyframe_menu", text="Insert")
-		col.itemO("anim.delete_keyframe_v3d", text="Remove")
-		
-		col = layout.column(align=True)
-		col.itemL(text="Pose:")
-		col.itemO("pose.copy", text="Copy")
-		col.itemO("pose.paste", text="Paste")
-		col.itemO("poselib.pose_add", text="Add To Library")
-		col.itemO("poselib.browse_interactive", text="Browse Library")
-		
-		col = layout.column(align=True)
-		col.itemL(text="In-Between:")
-		col.itemO("pose.relax", text="Relax")
-		col.itemO("pose.push", text="Push")
-		col.itemO("pose.breakdown", text="Breakdowner")
-		
-#		col = layout.column(align=True)
-#		col.itemL(text="Grease Pencil:")
-#		col.item_enumO("gpencil.draw", "mode", 'DRAW', text="Draw Freehand")
-#		col.item_enumO("gpencil.draw", "mode", 'DRAW_STRAIGHT', text="Straight Line")
-#		col.item_enumO("gpencil.draw", "mode", 'ERASER', text="Eraser")
-		
-		col = layout.column(align=True)
-		col.itemL(text="Repeat:")
-		col.itemO("screen.repeat_last")
-		col.itemO("screen.repeat_history", text="History...")
-		col.itemO("screen.redo_last", text="Tweak...")
-		
-class VIEW3D_PT_tools_posemode_options(View3DPanel):
-	__context__ = "posemode"
-	__label__ = "Pose Options"
-
-	def draw(self, context):
-		layout = self.layout
-		
-		arm = context.active_object.data
-
-		col = layout.column(align=True)
-		col.itemR(arm, "x_axis_mirror")
-		col.itemR(arm, "auto_ik")
-=======
     bl_context = "posemode"
     bl_label = "Pose Tools"
 
@@ -773,7 +429,6 @@
         col = layout.column(align=True)
         col.itemR(arm, "x_axis_mirror")
         col.itemR(arm, "auto_ik")
->>>>>>> 4e9699de
 
 # ********** default tools for paint modes ****************
 
@@ -1033,44 +688,6 @@
 
 
 class VIEW3D_PT_tools_weightpaint(View3DPanel):
-<<<<<<< HEAD
-	__context__ = "weightpaint"
-	__label__ = "Weight Tools"
-
-	def draw(self, context):
-		layout = self.layout
-		
-		wpaint = context.tool_settings.weight_paint
-
-		col = layout.column()
-		# col.itemL(text="Blend:")
-		col.itemO("object.vertex_group_normalize_all", text="Normalize All")
-		col.itemO("object.vertex_group_normalize", text="Normalize")
-		col.itemO("object.vertex_group_invert", text="Invert")
-		col.itemO("object.vertex_group_clean", text="Clean")
-
-class VIEW3D_PT_tools_weightpaint_options(View3DPanel):
-	__context__ = "weightpaint"
-	__label__ = "Options"
-
-	def draw(self, context):
-		layout = self.layout
-		
-		wpaint = context.tool_settings.weight_paint
-
-		col = layout.column()
-		col.itemL(text="Blend:")
-		col.itemR(wpaint, "mode", text="")
-		col.itemR(wpaint, "all_faces")
-		col.itemR(wpaint, "normals")
-		col.itemR(wpaint, "spray")
-		col.itemR(wpaint, "vertex_dist", text="Distance")
-		
-		
-		data = context.weight_paint_object.data
-		if type(data) == bpy.types.Mesh:
-			col.itemR(data, "use_mirror_x")
-=======
     bl_context = "weightpaint"
     bl_label = "Weight Tools"
 
@@ -1108,7 +725,6 @@
         data = context.weight_paint_object.data
         if type(data) == bpy.types.Mesh:
             col.itemR(data, "use_mirror_x")
->>>>>>> 4e9699de
 
 # Commented out because the Apply button isn't an operator yet, making these settings useless
 #		col.itemL(text="Gamma:")
@@ -1263,10 +879,7 @@
         sub.active = pe.fade_time
         sub.itemR(pe, "fade_frames", slider=True)
 
-<<<<<<< HEAD
-=======
-
->>>>>>> 4e9699de
+
 bpy.types.register(VIEW3D_PT_tools_weightpaint)
 bpy.types.register(VIEW3D_PT_tools_objectmode)
 bpy.types.register(VIEW3D_PT_tools_meshedit)
