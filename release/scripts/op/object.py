# ##### BEGIN GPL LICENSE BLOCK #####
#
#  This program is free software; you can redistribute it and/or
#  modify it under the terms of the GNU General Public License
#  as published by the Free Software Foundation; either version 2
#  of the License, or (at your option) any later version.
#
#  This program is distributed in the hope that it will be useful,
#  but WITHOUT ANY WARRANTY; without even the implied warranty of
#  MERCHANTABILITY or FITNESS FOR A PARTICULAR PURPOSE.  See the
#  GNU General Public License for more details.
#
#  You should have received a copy of the GNU General Public License
#  along with this program; if not, write to the Free Software Foundation,
#  Inc., 51 Franklin Street, Fifth Floor, Boston, MA 02110-1301, USA.
#
# ##### END GPL LICENSE BLOCK #####

# <pep8 compliant>

import bpy
from bpy.props import *


class SelectPattern(bpy.types.Operator):
    '''Select object matching a naming pattern'''
    bl_idname = "object.select_pattern"
    bl_label = "Select Pattern"
    bl_options = {'REGISTER', 'UNDO'}

    pattern = StringProperty(name="Pattern", description="Name filter using '*' and '?' wildcard chars", maxlen=32, default="*")
    case_sensitive = BoolProperty(name="Case Sensitive", description="Do a case sensitive compare", default=False)
    extend = BoolProperty(name="Extend", description="Extend the existing selection", default=True)

    def execute(self, context):

        import fnmatch

        if self.case_sensitive:
            pattern_match = fnmatch.fnmatchcase
        else:
            pattern_match = lambda a, b: fnmatch.fnmatchcase(a.upper(), b.upper())

        obj = context.object
        if obj and obj.mode == 'POSE':
            items = obj.data.bones
        elif obj and obj.type == 'ARMATURE' and obj.mode == 'EDIT':
            items = obj.data.edit_bones
        else:
            items = context.visible_objects

        # Can be pose bones or objects
        for item in items:
            if pattern_match(item.name, self.pattern):
                item.select = True
            elif not self.extend:
                item.select = False

        return {'FINISHED'}

    def invoke(self, context, event):
        wm = context.window_manager
        # return wm.invoke_props_popup(self, event)
        wm.invoke_props_popup(self, event)
        return {'RUNNING_MODAL'}

    def draw(self, context):
        layout = self.layout

        layout.prop(self.properties, "pattern")
        row = layout.row()
        row.prop(self.properties, "case_sensitive")
        row.prop(self.properties, "extend")


class SelectCamera(bpy.types.Operator):
    '''Select object matching a naming pattern'''
    bl_idname = "object.select_camera"
    bl_label = "Select Camera"
    bl_options = {'REGISTER', 'UNDO'}

    @classmethod
    def poll(cls, context):
        return context.scene.camera is not None

    def execute(self, context):
        scene = context.scene
        camera = scene.camera
        if camera.name not in scene.objects:
            self.report({'WARNING'}, "Active camera is not in this scene")

        context.scene.objects.active = camera
        camera.select = True
        return {'FINISHED'}


class SelectHierarchy(bpy.types.Operator):
    '''Select object relative to the active objects position in the hierarchy'''
    bl_idname = "object.select_hierarchy"
    bl_label = "Select Hierarchy"
    bl_options = {'REGISTER', 'UNDO'}

    direction = EnumProperty(items=(
                        ('PARENT', "Parent", ""),
                        ('CHILD', "Child", "")),
                name="Direction",
                description="Direction to select in the hierarchy",
                default='PARENT')

    extend = BoolProperty(name="Extend", description="Extend the existing selection", default=False)

    @classmethod
    def poll(cls, context):
        return context.object

    def execute(self, context):
        select_new = []
        act_new = None

        selected_objects = context.selected_objects
        obj_act = context.object

        if context.object not in selected_objects:
            selected_objects.append(context.object)

        if self.direction == 'PARENT':
            for obj in selected_objects:
                parent = obj.parent

                if parent:
                    if obj_act == obj:
                        act_new = parent

                    select_new.append(parent)

        else:
            for obj in selected_objects:
                select_new.extend(obj.children)

            if select_new:
                select_new.sort(key=lambda obj_iter: obj_iter.name)
                act_new = select_new[0]

        # dont edit any object settings above this
        if select_new:
            if not self.extend:
                bpy.ops.object.select_all(action='DESELECT')

            for obj in select_new:
                obj.select = True

            context.scene.objects.active = act_new
            return {'FINISHED'}

        return {'CANCELLED'}


class SubdivisionSet(bpy.types.Operator):
    '''Sets a Subdivision Surface Level (1-5)'''

    bl_idname = "object.subdivision_set"
    bl_label = "Subdivision Set"
    bl_options = {'REGISTER', 'UNDO'}

    level = IntProperty(name="Level",
            default=1, min=-100, max=100, soft_min=-6, soft_max=6)

    relative = BoolProperty(name="Relative", description="Apply the subsurf level as an offset relative to the current level", default=False)

    @classmethod
    def poll(cls, context):
        obs = context.selected_editable_objects
        return (obs is not None)

    def execute(self, context):
        level = self.level
        relative = self.relative

        if relative and level == 0:
            return {'CANCELLED'}  # nothing to do

        def set_object_subd(obj):
            for mod in obj.modifiers:
                if mod.type == 'MULTIRES':
                    if not relative:
                        if level <= mod.total_levels:
                            if obj.mode == 'SCULPT':
                                if mod.sculpt_levels != level:
                                    mod.sculpt_levels = level
                            elif obj.mode == 'OBJECT':
                                if mod.levels != level:
                                    mod.levels = level
                        return
                    else:
                        if obj.mode == 'SCULPT':
                            if mod.sculpt_levels + level <= mod.total_levels:
                                mod.sculpt_levels += level
                        elif obj.mode == 'OBJECT':
                            if mod.levels + level <= mod.total_levels:
                                mod.levels += level
                        return

                elif mod.type == 'SUBSURF':
                    if relative:
                        mod.levels += level
                    else:
                        if mod.levels != level:
                            mod.levels = level

                    return

            # adda new modifier
            mod = obj.modifiers.new("Subsurf", 'SUBSURF')
            mod.levels = level

        for obj in context.selected_editable_objects:
            set_object_subd(obj)

        return {'FINISHED'}


class ShapeTransfer(bpy.types.Operator):
    '''Copy another selected objects active shape to this one by applying the relative offsets'''

    bl_idname = "object.shape_key_transfer"
    bl_label = "Transfer Shape Key"
    bl_options = {'REGISTER', 'UNDO'}

    mode = EnumProperty(items=(
                        ('OFFSET', "Offset", "Apply the relative positional offset"),
                        ('RELATIVE_FACE', "Relative Face", "Calculate the geometricly relative position (using faces)."),
                        ('RELATIVE_EDGE', "Relative Edge", "Calculate the geometricly relative position (using edges).")),
                name="Transformation Mode",
                description="Method to apply relative shape positions to the new shape",
                default='OFFSET')

    use_clamp = BoolProperty(name="Clamp Offset",
                description="Clamp the transformation to the distance each vertex moves in the original shape.",
                default=False)

    def _main(self, ob_act, objects, mode='OFFSET', use_clamp=False):

        def me_nos(verts):
            return [v.normal.copy() for v in verts]

        def me_cos(verts):
            return [v.co.copy() for v in verts]

        def ob_add_shape(ob, name):
            me = ob.data
            key = ob.add_shape_key(from_mix=False)
            if len(me.shape_keys.keys) == 1:
                key.name = "Basis"
                key = ob.add_shape_key(from_mix=False)  # we need a rest
            key.name = name
            ob.active_shape_key_index = len(me.shape_keys.keys) - 1
            ob.show_shape_key = True

        from geometry import BarycentricTransform
        from mathutils import Vector

        if use_clamp and mode == 'OFFSET':
            use_clamp = False

        me = ob_act.data
        orig_key_name = ob_act.active_shape_key.name

        orig_shape_coords = me_cos(ob_act.active_shape_key.data)

        orig_normals = me_nos(me.vertices)
        # orig_coords = me_cos(me.vertices) # the actual mverts location isnt as relyable as the base shape :S
        orig_coords = me_cos(me.shape_keys.keys[0].data)

        for ob_other in objects:
            me_other = ob_other.data
            if len(me_other.vertices) != len(me.vertices):
                self.report({'WARNING'}, "Skipping '%s', vertex count differs" % ob_other.name)
                continue

            target_normals = me_nos(me_other.vertices)
            if me_other.shape_keys:
                target_coords = me_cos(me_other.shape_keys.keys[0].data)
            else:
                target_coords = me_cos(me_other.vertices)

            ob_add_shape(ob_other, orig_key_name)

            # editing the final coords, only list that stores wrapped coords
            target_shape_coords = [v.co for v in ob_other.active_shape_key.data]

            median_coords = [[] for i in range(len(me.vertices))]

            # Method 1, edge
            if mode == 'OFFSET':
                for i, vert_cos in enumerate(median_coords):
                    vert_cos.append(target_coords[i] + (orig_shape_coords[i] - orig_coords[i]))

            elif mode == 'RELATIVE_FACE':
                for face in me.faces:
                    i1, i2, i3, i4 = face.vertices_raw
                    if i4 != 0:
                        pt = BarycentricTransform(orig_shape_coords[i1],
                            orig_coords[i4], orig_coords[i1], orig_coords[i2],
                            target_coords[i4], target_coords[i1], target_coords[i2])
                        median_coords[i1].append(pt)

                        pt = BarycentricTransform(orig_shape_coords[i2],
                            orig_coords[i1], orig_coords[i2], orig_coords[i3],
                            target_coords[i1], target_coords[i2], target_coords[i3])
                        median_coords[i2].append(pt)

                        pt = BarycentricTransform(orig_shape_coords[i3],
                            orig_coords[i2], orig_coords[i3], orig_coords[i4],
                            target_coords[i2], target_coords[i3], target_coords[i4])
                        median_coords[i3].append(pt)

                        pt = BarycentricTransform(orig_shape_coords[i4],
                            orig_coords[i3], orig_coords[i4], orig_coords[i1],
                            target_coords[i3], target_coords[i4], target_coords[i1])
                        median_coords[i4].append(pt)

                    else:
                        pt = BarycentricTransform(orig_shape_coords[i1],
                            orig_coords[i3], orig_coords[i1], orig_coords[i2],
                            target_coords[i3], target_coords[i1], target_coords[i2])
                        median_coords[i1].append(pt)

                        pt = BarycentricTransform(orig_shape_coords[i2],
                            orig_coords[i1], orig_coords[i2], orig_coords[i3],
                            target_coords[i1], target_coords[i2], target_coords[i3])
                        median_coords[i2].append(pt)

                        pt = BarycentricTransform(orig_shape_coords[i3],
                            orig_coords[i2], orig_coords[i3], orig_coords[i1],
                            target_coords[i2], target_coords[i3], target_coords[i1])
                        median_coords[i3].append(pt)

            elif mode == 'RELATIVE_EDGE':
                for ed in me.edges:
                    i1, i2 = ed.vertices
                    v1, v2 = orig_coords[i1], orig_coords[i2]
                    edge_length = (v1 - v2).length
                    n1loc = v1 + orig_normals[i1] * edge_length
                    n2loc = v2 + orig_normals[i2] * edge_length

                    # now get the target nloc's
                    v1_to, v2_to = target_coords[i1], target_coords[i2]
                    edlen_to = (v1_to - v2_to).length
                    n1loc_to = v1_to + target_normals[i1] * edlen_to
                    n2loc_to = v2_to + target_normals[i2] * edlen_to

                    pt = BarycentricTransform(orig_shape_coords[i1],
                        v2, v1, n1loc,
                        v2_to, v1_to, n1loc_to)
                    median_coords[i1].append(pt)

                    pt = BarycentricTransform(orig_shape_coords[i2],
                        v1, v2, n2loc,
                        v1_to, v2_to, n2loc_to)
                    median_coords[i2].append(pt)

            # apply the offsets to the new shape
            from functools import reduce
            VectorAdd = Vector.__add__

            for i, vert_cos in enumerate(median_coords):
                if vert_cos:
                    co = reduce(VectorAdd, vert_cos) / len(vert_cos)

                    if use_clamp:
                        # clamp to the same movement as the original
                        # breaks copy between different scaled meshes.
                        len_from = (orig_shape_coords[i] - orig_coords[i]).length
                        ofs = co - target_coords[i]
                        ofs.length = len_from
                        co = target_coords[i] + ofs

                    target_shape_coords[i][:] = co

        return {'FINISHED'}

    @classmethod
    def poll(cls, context):
        obj = context.active_object
        return (obj and obj.mode != 'EDIT')

    def execute(self, context):
        C = bpy.context
        ob_act = C.active_object
        objects = [ob for ob in C.selected_editable_objects if ob != ob_act]

        if 1:  # swap from/to, means we cant copy to many at once.
            if len(objects) != 1:
                self.report({'ERROR'}, "Expected one other selected mesh object to copy from")
                return {'CANCELLED'}
            ob_act, objects = objects[0], [ob_act]

        if ob_act.type != 'MESH':
            self.report({'ERROR'}, "Other object is not a mesh.")
            return {'CANCELLED'}

        if ob_act.active_shape_key is None:
            self.report({'ERROR'}, "Other object has no shape key")
            return {'CANCELLED'}
        return self._main(ob_act, objects, self.mode, self.use_clamp)


class JoinUVs(bpy.types.Operator):
    '''Copy UV Layout to objects with matching geometry'''
    bl_idname = "object.join_uvs"
    bl_label = "Join as UVs"

    @classmethod
    def poll(cls, context):
        obj = context.active_object
        return (obj and obj.type == 'MESH')

    def _main(self, context):
        import array
        obj = context.active_object
        mesh = obj.data

        is_editmode = (obj.mode == 'EDIT')
        if is_editmode:
            bpy.ops.object.mode_set(mode='OBJECT', toggle=False)

        if not mesh.uv_textures:
            self.report({'WARNING'}, "Object: %s, Mesh: '%s' has no UVs\n" % (obj.name, mesh.name))
        else:
            len_faces = len(mesh.faces)

            uv_array = array.array('f', [0.0] * 8) * len_faces  # seems to be the fastest way to create an array
            mesh.uv_textures.active.data.foreach_get("uv_raw", uv_array)

            objects = context.selected_editable_objects[:]

            for obj_other in objects:
                if obj_other.type == 'MESH':
                    obj_other.data.tag = False

            for obj_other in objects:
                if obj_other != obj and obj_other.type == 'MESH':
                    mesh_other = obj_other.data
                    if mesh_other != mesh:
                        if mesh_other.tag == False:
                            mesh_other.tag = True

                            if len(mesh_other.faces) != len_faces:
                                self.report({'WARNING'}, "Object: %s, Mesh: '%s' has %d faces, expected %d\n" % (obj_other.name, mesh_other.name, len(mesh_other.faces), len_faces))
                            else:
                                uv_other = mesh_other.uv_textures.active
                                if not uv_other:
                                    uv_other = mesh_other.uv_textures.new()  # should return the texture it adds

                                # finally do the copy
                                uv_other.data.foreach_set("uv_raw", uv_array)

        if is_editmode:
            bpy.ops.object.mode_set(mode='EDIT', toggle=False)

    def execute(self, context):
        self._main(context)
        return {'FINISHED'}


class MakeDupliFace(bpy.types.Operator):
    '''Make linked objects into dupli-faces'''
    bl_idname = "object.make_dupli_face"
    bl_label = "Make DupliFace"

    @classmethod
    def poll(cls, context):
        obj = context.active_object
        return (obj and obj.type == 'MESH')

    def _main(self, context):
        from mathutils import Vector
        from math import sqrt

        SCALE_FAC = 0.01
        offset = 0.5 * SCALE_FAC
        base_tri = Vector((-offset, -offset, 0.0)), Vector((offset, -offset, 0.0)), Vector((offset, offset, 0.0)), Vector((-offset, offset, 0.0))

        def matrix_to_quat(matrix):
            # scale = matrix.median_scale
            trans = matrix.translation_part()
            rot = matrix.rotation_part()  # also contains scale

            return [(rot * b) + trans for b in base_tri]
        scene = bpy.context.scene
        linked = {}
        for obj in bpy.context.selected_objects:
            data = obj.data
            if data:
                linked.setdefault(data, []).append(obj)

        for data, objects in linked.items():
            face_verts = [axis for obj in objects for v in matrix_to_quat(obj.matrix_world) for axis in v]
            faces = list(range(len(face_verts) // 3))

            mesh = bpy.data.meshes.new(data.name + "_dupli")

            mesh.vertices.add(len(face_verts) // 3)
            mesh.faces.add(len(face_verts) // 12)

            mesh.vertices.foreach_set("co", face_verts)
            mesh.faces.foreach_set("vertices_raw", faces)
            mesh.update()  # generates edge data

            # pick an object to use
            obj = objects[0]

            ob_new = bpy.data.objects.new(mesh.name, mesh)
            base = scene.objects.link(ob_new)
            base.layers[:] = obj.layers

            ob_inst = bpy.data.objects.new(data.name, data)
            base = scene.objects.link(ob_inst)
            base.layers[:] = obj.layers

            for obj in objects:
                scene.objects.unlink(obj)

            ob_new.dupli_type = 'FACES'
            ob_inst.parent = ob_new
            ob_new.use_dupli_faces_scale = True
            ob_new.dupli_faces_scale = 1.0 / SCALE_FAC

    def execute(self, context):
        self._main(context)
        return {'FINISHED'}


class IsolateTypeRender(bpy.types.Operator):
    '''Hide unselected render objects of same type as active by setting the hide render flag'''
    bl_idname = "object.isolate_type_render"
    bl_label = "Restrict Render Unselected"
    bl_options = {'REGISTER', 'UNDO'}

    def execute(self, context):
        act_type = context.object.type

        for obj in context.visible_objects:

            if obj.select:
                obj.hide_render = False
            else:
                if obj.type == act_type:
                    obj.hide_render = True

        return {'FINISHED'}

<<<<<<< HEAD
=======


>>>>>>> 36c273b1
class ClearAllRestrictRender(bpy.types.Operator):
    '''Reveal all render objects by setting the hide render flag'''
    bl_idname = "object.hide_render_clear_all"
    bl_label = "Clear All Restrict Render"
    bl_options = {'REGISTER', 'UNDO'}

    def execute(self, context):
        for obj in context.scene.objects:
            obj.hide_render = False
        return {'FINISHED'}


def register():
    pass


def unregister():
    pass

if __name__ == "__main__":
    register()<|MERGE_RESOLUTION|>--- conflicted
+++ resolved
@@ -116,7 +116,7 @@
     def execute(self, context):
         select_new = []
         act_new = None
-
+        
         selected_objects = context.selected_objects
         obj_act = context.object
 
@@ -151,7 +151,7 @@
 
             context.scene.objects.active = act_new
             return {'FINISHED'}
-
+            
         return {'CANCELLED'}
 
 
@@ -177,7 +177,7 @@
         relative = self.relative
 
         if relative and level == 0:
-            return {'CANCELLED'}  # nothing to do
+            return {'CANCELLED'} # nothing to do
 
         def set_object_subd(obj):
             for mod in obj.modifiers:
@@ -251,7 +251,7 @@
             key = ob.add_shape_key(from_mix=False)
             if len(me.shape_keys.keys) == 1:
                 key.name = "Basis"
-                key = ob.add_shape_key(from_mix=False)  # we need a rest
+                key = ob.add_shape_key(from_mix=False) # we need a rest
             key.name = name
             ob.active_shape_key_index = len(me.shape_keys.keys) - 1
             ob.show_shape_key = True
@@ -389,7 +389,7 @@
         ob_act = C.active_object
         objects = [ob for ob in C.selected_editable_objects if ob != ob_act]
 
-        if 1:  # swap from/to, means we cant copy to many at once.
+        if 1: # swap from/to, means we cant copy to many at once.
             if len(objects) != 1:
                 self.report({'ERROR'}, "Expected one other selected mesh object to copy from")
                 return {'CANCELLED'}
@@ -429,7 +429,7 @@
         else:
             len_faces = len(mesh.faces)
 
-            uv_array = array.array('f', [0.0] * 8) * len_faces  # seems to be the fastest way to create an array
+            uv_array = array.array('f', [0.0] * 8) * len_faces # seems to be the fastest way to create an array
             mesh.uv_textures.active.data.foreach_get("uv_raw", uv_array)
 
             objects = context.selected_editable_objects[:]
@@ -484,7 +484,7 @@
         def matrix_to_quat(matrix):
             # scale = matrix.median_scale
             trans = matrix.translation_part()
-            rot = matrix.rotation_part()  # also contains scale
+            rot = matrix.rotation_part() # also contains scale
 
             return [(rot * b) + trans for b in base_tri]
         scene = bpy.context.scene
@@ -505,7 +505,7 @@
 
             mesh.vertices.foreach_set("co", face_verts)
             mesh.faces.foreach_set("vertices_raw", faces)
-            mesh.update()  # generates edge data
+            mesh.update() # generates edge data
 
             # pick an object to use
             obj = objects[0]
@@ -550,11 +550,8 @@
 
         return {'FINISHED'}
 
-<<<<<<< HEAD
-=======
-
-
->>>>>>> 36c273b1
+
+
 class ClearAllRestrictRender(bpy.types.Operator):
     '''Reveal all render objects by setting the hide render flag'''
     bl_idname = "object.hide_render_clear_all"
@@ -563,7 +560,7 @@
 
     def execute(self, context):
         for obj in context.scene.objects:
-            obj.hide_render = False
+        	obj.hide_render = False
         return {'FINISHED'}
 
 
