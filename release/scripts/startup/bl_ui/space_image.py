--- conflicted
+++ resolved
@@ -387,38 +387,13 @@
         mode = sima.mode
 
         show_render = sima.show_render
-        show_paint = sima.show_paint
         show_uvedit = sima.show_uvedit
         show_maskedit = sima.show_maskedit
 
         row = layout.row(align=True)
         row.template_header()
 
-<<<<<<< HEAD
-        # menus
-        if context.area.show_menus:
-            sub = row.row(align=True)
-            sub.menu("IMAGE_MT_view")
-
-            if show_uvedit:
-                sub.menu("IMAGE_MT_select")
-            if show_maskedit:
-                sub.menu("MASK_MT_select")
-            if show_paint:
-                sub.menu("IMAGE_MT_brush")
-
-            if ima and ima.is_dirty:
-                sub.menu("IMAGE_MT_image", text="Image*")
-            else:
-                sub.menu("IMAGE_MT_image", text="Image")
-
-            if show_uvedit:
-                sub.menu("IMAGE_MT_uvs")
-            if show_maskedit:
-                sub.menu("MASK_MT_mask")
-=======
         MASK_MT_editor_menus.draw_collapsible(context, layout)
->>>>>>> 054094f5
 
         layout.template_ID(sima, "image", new="image.new", open="image.open")
         if not show_render:
@@ -492,6 +467,7 @@
         show_render = sima.show_render
         show_uvedit = sima.show_uvedit
         show_maskedit = sima.show_maskedit
+        show_paint = sima.show_paint
 
         layout.menu("IMAGE_MT_view")
 
@@ -499,6 +475,8 @@
             layout.menu("IMAGE_MT_select")
         if show_maskedit:
             layout.menu("MASK_MT_select")
+        if show_paint:
+            layout.menu("IMAGE_MT_brush")
 
         if ima and ima.is_dirty:
             layout.menu("IMAGE_MT_image", text="Image*")
@@ -979,10 +957,6 @@
         col = layout.column()
         col.separator()
 
-<<<<<<< HEAD
-        if brush.brush_capabilities.has_smooth_stroke:
-            col.prop(brush, "use_smooth_stroke")
-=======
         row = col.row(align=True)
         row.prop(brush, "use_relative_jitter", icon_only=True)
         if brush.use_relative_jitter:
@@ -994,8 +968,8 @@
         col = layout.column()
         col.separator()
 
-        col.prop(brush, "use_smooth_stroke")
->>>>>>> 054094f5
+        if brush.brush_capabilities.has_smooth_stroke:
+            col.prop(brush, "use_smooth_stroke")
 
             sub = col.column()
             sub.active = brush.use_smooth_stroke
