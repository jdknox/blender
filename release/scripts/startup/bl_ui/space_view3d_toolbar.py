--- conflicted
+++ resolved
@@ -18,19 +18,12 @@
 
 # <pep8 compliant>
 import bpy
-<<<<<<< HEAD
 from bpy.types import Menu, Panel, UIList
-from bl_ui.properties_paint_common import UnifiedPaintPanel
-from bl_ui.properties_paint_common import brush_texture_settings
-from bl_ui.properties_paint_common import brush_mask_texture_settings
-=======
-from bpy.types import Menu, Panel
 from bl_ui.properties_paint_common import (
         UnifiedPaintPanel,
         brush_texture_settings,
         brush_mask_texture_settings,
         )
->>>>>>> a930fb15
 
 
 class View3DPanel():
