--- conflicted
+++ resolved
@@ -72,34 +72,21 @@
 
 /* Tracks */
 struct libmv_Tracks *libmv_tracksNew(void);
-<<<<<<< HEAD
+void libmv_tracksDestroy(struct libmv_Tracks *libmv_tracks);
 void libmv_tracksInsert(struct libmv_Tracks *libmv_tracks, int image, int track, double x, double y);
 void libmv_tracksInsertMultiview(struct libmv_Tracks *libmv_tracks, int view, int image, int track, double x, double y);
-=======
->>>>>>> c15ae082
-void libmv_tracksDestroy(struct libmv_Tracks *libmv_tracks);
-void libmv_tracksInsert(struct libmv_Tracks *libmv_tracks, int image, int track, double x, double y);
 
-<<<<<<< HEAD
-/* Reconstruction solver */
-
+/* Reconstruction */
 #define LIBMV_TRACKING_MOTION_MODAL        (1 << 0)
 
-=======
-/* Reconstruction */
->>>>>>> c15ae082
 #define LIBMV_REFINE_FOCAL_LENGTH          (1 << 0)
 #define LIBMV_REFINE_PRINCIPAL_POINT       (1 << 1)
 #define LIBMV_REFINE_RADIAL_DISTORTION_K1  (1 << 2)
 #define LIBMV_REFINE_RADIAL_DISTORTION_K2  (1 << 4)
 
-<<<<<<< HEAD
 #define LIBMV_CONSTRAIN_FOCAL_LENGTH       (1 << 0)
 
-typedef struct libmv_cameraIntrinsicsOptions {
-=======
 typedef struct libmv_CameraIntrinsicsOptions {
->>>>>>> c15ae082
 	double focal_length;
 	double principal_point_x, principal_point_y;
 	double k1, k2, k3;
@@ -123,34 +110,17 @@
 
 typedef void (*reconstruct_progress_update_cb) (void *customdata, double progress, const char *message);
 
-<<<<<<< HEAD
 struct libmv_Reconstruction *libmv_solve(const struct libmv_Tracks *libmv_tracks,
-			const libmv_cameraIntrinsicsOptions libmv_camera_intrinsics_options[],
-			libmv_reconstructionOptions *libmv_reconstruction_options,
-			reconstruct_progress_update_cb progress_update_callback,
-			void *callback_customdata);
-int libmv_reporojectionPointForTrack(const struct libmv_Reconstruction *libmv_reconstruction, int track, double pos[3]);
-double libmv_reporojectionErrorForTrack(const struct libmv_Reconstruction *libmv_reconstruction, int track);
-double libmv_reporojectionErrorForViewImage(const struct libmv_Reconstruction *libmv_reconstruction, int view, int image);
-int libmv_reporojectionCameraForViewImage(const struct libmv_Reconstruction *libmv_reconstruction, int view, int image, double mat[4][4]);
-=======
-struct libmv_Reconstruction *libmv_solveReconstruction(const struct libmv_Tracks *libmv_tracks,
-		const libmv_CameraIntrinsicsOptions *libmv_camera_intrinsics_options,
+		const libmv_CameraIntrinsicsOptions libmv_camera_intrinsics_options[],
 		libmv_ReconstructionOptions *libmv_reconstruction_options,
-		reconstruct_progress_update_cb progress_update_callback,
-		void *callback_customdata);
-struct libmv_Reconstruction *libmv_solveModal(const struct libmv_Tracks *libmv_tracks,
-		const libmv_CameraIntrinsicsOptions *libmv_camera_intrinsics_options,
-		const libmv_ReconstructionOptions *libmv_reconstruction_options,
 		reconstruct_progress_update_cb progress_update_callback,
 		void *callback_customdata);
 void libmv_reconstructionDestroy(struct libmv_Reconstruction *libmv_reconstruction);
 int libmv_reprojectionPointForTrack(const struct libmv_Reconstruction *libmv_reconstruction, int track, double pos[3]);
 double libmv_reprojectionErrorForTrack(const struct libmv_Reconstruction *libmv_reconstruction, int track);
-double libmv_reprojectionErrorForImage(const struct libmv_Reconstruction *libmv_reconstruction, int image);
-int libmv_reprojectionCameraForImage(const struct libmv_Reconstruction *libmv_reconstruction,
-                                     int image, double mat[4][4]);
->>>>>>> c15ae082
+double libmv_reprojectionErrorForViewImage(const struct libmv_Reconstruction *libmv_reconstruction, int view, int image);
+int libmv_reprojectionCameraForViewImage(const struct libmv_Reconstruction *libmv_reconstruction,
+                                         int view, int image, double mat[4][4]);
 double libmv_reprojectionError(const struct libmv_Reconstruction *libmv_reconstruction);
 struct libmv_CameraIntrinsics *libmv_reconstructionExtractIntrinsics(struct libmv_Reconstruction *libmv_Reconstruction);
 
