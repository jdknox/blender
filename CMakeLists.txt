# $Id$
# ***** BEGIN GPL LICENSE BLOCK *****
#
# This program is free software; you can redistribute it and/or
# modify it under the terms of the GNU General Public License
# as published by the Free Software Foundation; either version 2
# of the License, or (at your option) any later version.
#
# This program is distributed in the hope that it will be useful,
# but WITHOUT ANY WARRANTY; without even the implied warranty of
# MERCHANTABILITY or FITNESS FOR A PARTICULAR PURPOSE.  See the
# GNU General Public License for more details.
#
# You should have received a copy of the GNU General Public License
# along with this program; if not, write to the Free Software Foundation,
# Inc., 59 Temple Place - Suite 330, Boston, MA  02111-1307, USA.
#
# The Original Code is Copyright (C) 2006, Blender Foundation
# All rights reserved.
#
# The Original Code is: all of this file.
#
# Contributor(s): Jacques Beaurain.
#
# ***** END GPL LICENSE BLOCK *****

#-----------------------------------------------------------------------------
# We don't allow in-source builds. This causes no end of troubles because
# all out-of-source builds will use the CMakeCache.txt file there and even
# build the libs and objects in it. It will also conflict with the current
# Makefile system for Blender

IF(${CMAKE_SOURCE_DIR} STREQUAL ${CMAKE_BINARY_DIR})
MESSAGE(FATAL_ERROR "CMake generation for blender is not allowed within the source directory!
Remove the CMakeCache.txt file and try again from another folder, e.g.:

   rm CMakeCache.txt
   cd ..
   mkdir cmake-make
   cd cmake-make
   cmake -G \"Unix Makefiles\" ../blender
")
ENDIF(${CMAKE_SOURCE_DIR} STREQUAL ${CMAKE_BINARY_DIR})

CMAKE_MINIMUM_REQUIRED(VERSION 2.4)
PROJECT(Blender)

#-----------------------------------------------------------------------------
# Redirect output files

SET(EXECUTABLE_OUTPUT_PATH ${CMAKE_BINARY_DIR}/bin)
SET(LIBRARY_OUTPUT_PATH  ${CMAKE_BINARY_DIR}/lib)

#-----------------------------------------------------------------------------
# Set default config options
OPTION(WITH_PLAYER		"Build Player"						OFF)
OPTION(WITH_GAMEENGINE		"Enable Game Engine"					ON)
OPTION(WITH_BULLET		"Enable Bullet (Physics Engine)"			ON)
OPTION(WITH_INTERNATIONAL	"Enable I18N   (International fonts and text)"		ON)
OPTION(WITH_ELBEEM		"Enable Elbeem (Fluid Simulation)"			ON)
OPTION(WITH_QUICKTIME		"Enable Quicktime Support"				OFF)
OPTION(WITH_OPENEXR		"Enable OpenEXR Support (http://www.openexr.com)"	ON)
OPTION(WITH_DDS			"Enable DDS Support"                                   	ON)
OPTION(WITH_FFMPEG		"Enable FFMPeg Support(http://ffmpeg.mplayerhq.hu/)"	ON)
OPTION(WITH_PYTHON		"Enable Embedded Python API"				ON)
OPTION(WITH_SDL			"Enable SDL for sound and joystick support"		ON)
OPTION(WITH_OPENJPEG		"Enable OpenJpeg Support (http://www.openjpeg.org/)"	OFF)
OPTION(WITH_OPENAL		"Enable OpenAL Support (http://www.openal.org)"		ON)
OPTION(WITH_OPENMP		"Enable OpenMP (has to be supported by the compiler)"	OFF)
OPTION(WITH_WEBPLUGIN		"Enable Web Plugin (Unix only)"				OFF)

IF(NOT WITH_GAMEENGINE AND WITH_PLAYER)
  MESSAGE("WARNING: WITH_PLAYER needs WITH_GAMEENGINE")
ENDIF(NOT WITH_GAMEENGINE AND WITH_PLAYER)

# For alternate Python locations the commandline can be used to override detected/default cache settings, e.g:
# On Unix:
#   cmake -D PYTHON_LIB=/usr/local/lib/python2.3/config/libpython2.3.so -D PYTHON_INC=/usr/local/include/python2.3 -D PYTHON_BINARY=/usr/local/bin/python2.3 -G "Unix Makefiles" ../blender
# On Macs:
#   cmake -D PYTHON_INC=/System/Library/Frameworks/Python.framework/Versions/2.5/include/python2.5 -D PYTHON_LIBPATH=/System/Library/Frameworks/Python.framework/Versions/2.5/lib/python2.5/config -D PYTHON_BINARY=/System/Library/Frameworks/Python.framework/Versions/2.5/bin/python2.5 -G Xcode ../blender
#
# When changing any of this remember to update the notes in doc/blender-cmake.txt

#-----------------------------------------------------------------------------
# Load some macros.
INCLUDE(CMake/macros.cmake)

#-----------------------------------------------------------------------------
#Platform specifics

IF(UNIX AND NOT APPLE)
  IF(WITH_OPENAL)
	FIND_PACKAGE(OpenAL)
	IF(OPENAL_FOUND)
	  SET(WITH_OPENAL ON)
	  SET(OPENAL_LIB ${OPENAL_LIBRARY})
	  SET(OPENAL_INC ${OPENAL_INCLUDE_DIR})
	ELSE(OPENAL_FOUND)
	  SET(WITH_OPENAL OFF)
	ENDIF(OPENAL_FOUND)
  ENDIF(WITH_OPENAL)

  FIND_LIBRARY(INTL_LIBRARY
	NAMES intl
	PATHS
	/sw/lib
  )
  FIND_LIBRARY(ICONV_LIBRARY
	NAMES iconv
	PATHS
	/sw/lib
  )
  IF(INTL_LIBRARY AND ICONV_LIBRARY)
	SET(GETTEXT_LIB ${INTL_LIBRARY} ${ICONV_LIBRARY})
  ENDIF(INTL_LIBRARY AND ICONV_LIBRARY)

  FIND_PATH(FREETYPE_INC
	freetype
	PATHS
	/usr/local/include/freetype2
	/usr/include/freetype2
	/sw/include/freetype2
	/opt/local/include/freetype2
	/opt/csw/include/freetype2
	/opt/include/freetype2
	NO_DEFAULT_PATH
  )
  SET(FREETYPE_LIB freetype)

  FIND_PACKAGE(PythonLibs)
  SET(PYTHON_INC "${PYTHON_INCLUDE_PATH}" CACHE STRING "")
  SET(PYTHON_LIB "${PYTHON_LIBRARIES}" CACHE STRING "")
  FIND_PACKAGE(PythonInterp)
  SET(PYTHON_BINARY ${PYTHON_EXECUTABLE} CACHE STRING "")
  SET(PYTHON_LINKFLAGS "-Xlinker -export-dynamic")

  IF(WITH_SDL)
    FIND_PACKAGE(SDL)
    SET(SDL_INC ${SDL_INCLUDE_DIR})
    SET(SDL_LIB ${SDL_LIBRARY})
  ENDIF(WITH_SDL)

  FIND_PATH(OPENEXR_INC
	ImfXdr.h
	PATHS
	/usr/local/include/OpenEXR
	/usr/include/OpenEXR
	/sw/include/OpenEXR
	/opt/local/include/OpenEXR
	/opt/csw/include/OpenEXR
	/opt/include/OpenEXR
  )
  SET(OPENEXR_LIB Half IlmImf Iex Imath)

  SET(FFMPEG /usr)
  SET(FFMPEG_INC ${FFMPEG}/include)
  SET(FFMPEG_LIB avformat avcodec avutil avdevice swscale)
  SET(FFMPEG_LIBPATH ${FFMPEG}/lib)

  SET(LIBSAMPLERATE /usr)
  SET(LIBSAMPLERATE_INC ${LIBSAMPLERATE}/include)
  SET(LIBSAMPLERATE_LIB samplerate)
  SET(LIBSAMPLERATE_LIBPATH ${LIBSAMPLERATE}/lib)

  FIND_PACKAGE(JPEG REQUIRED)

  FIND_PACKAGE(PNG REQUIRED)

  FIND_PACKAGE(ZLIB REQUIRED)

  SET(LLIBS "-lXi -lutil -lc -lm -lpthread -lstdc++ -lX11 -ldl")

  IF(WITH_OPENMP)
	SET(LLIBS "${LLIBS} -lgomp")
	SET(CMAKE_C_FLAGS "${CMAKE_C_FLAGS} -fopenmp")
	SET(CMAKE_CXX_FLAGS "${CMAKE_CXX_FLAGS} -fopenmp")
  ENDIF(WITH_OPENMP)


  SET(PLATFORM_CFLAGS "-pipe -fPIC -funsigned-char -fno-strict-aliasing -DXP_UNIX -Wno-char-subscripts")

  SET(PLATFORM_LINKFLAGS "-pthread")

  # Better warnings
  SET(C_WARNINGS "-Wall -Wno-char-subscripts -Wpointer-arith -Wcast-align -Wnested-externs -Wdeclaration-after-statement")

  INCLUDE_DIRECTORIES(${JPEG_INCLUDE_DIR} ${PNG_INCLUDE_DIR} ${ZLIB_INCLUDE_DIR} )
ENDIF(UNIX AND NOT APPLE)

IF(WIN32)

  # this file is included anyway when building under Windows with cl.exe
  #  INCLUDE(${CMAKE_ROOT}/Modules/Platform/Windows-cl.cmake)

  SET(LIBDIR ${CMAKE_SOURCE_DIR}/../lib/windows)

  # Setup 64bit and 64bit windows systems
  IF(CMAKE_CL_64)
	message("64 bit compiler detected.")
	SET(LIBDIR ${CMAKE_SOURCE_DIR}/../lib/win64)
  ENDIF(CMAKE_CL_64)

  SET(PYTHON ${LIBDIR}/python)
  SET(PYTHON_VERSION 2.6)
  SET(PYTHON_INC "${PYTHON}/include/python${PYTHON_VERSION}")
  SET(PYTHON_BINARY python)
  SET(PYTHON_LIB python26)
  SET(PYTHON_LIBPATH ${PYTHON}/lib)

  IF(CMAKE_CL_64)
	SET(WITH_OPENAL OFF)
  ELSE(CMAKE_CL_64)
	#SET(WITH_OPENAL ON)
	SET(OPENAL ${LIBDIR}/openal)
	SET(OPENAL_INC ${OPENAL}/include ${OPENAL}/include/AL)
	SET(OPENAL_LIB openal_static)
	SET(OPENAL_LIBPATH ${OPENAL}/lib)
  ENDIF(CMAKE_CL_64)

  IF(CMAKE_CL_64)
	SET(PNG_LIBRARIES libpng)
  ELSE(CMAKE_CL_64)
	SET(PNG_LIBRARIES libpng_st)
  ENDIF(CMAKE_CL_64)
  SET(JPEG_LIBRARY libjpeg)

  SET(ZLIB ${LIBDIR}/zlib)
  SET(ZLIB_INC ${ZLIB}/include)
  SET(ZLIB_LIBRARIES zlib)
  SET(ZLIB_LIBPATH ${ZLIB}/lib)

  SET(PTHREADS ${LIBDIR}/pthreads)
  SET(PTHREADS_INC ${PTHREADS}/include)
  SET(PTHREADS_LIB pthreadVC2)
  SET(PTHREADS_LIBPATH ${PTHREADS}/lib)

  SET(ICONV ${LIBDIR}/iconv)
  SET(ICONV_INC ${ICONV}/include)
  SET(ICONV_LIB iconv)
  SET(ICONV_LIBPATH ${ICONV}/lib)

  SET(GETTEXT ${LIBDIR}/gettext)
  SET(GETTEXT_INC ${GETTEXT}/include)
  IF(CMAKE_CL_64)
	SET(GETTEXT_LIB gettextlib)
  ELSE(CMAKE_CL_64)
	SET(GETTEXT_LIB gnu_gettext)
  ENDIF(CMAKE_CL_64)
  SET(GETTEXT_LIBPATH ${GETTEXT}/lib)

  SET(FREETYPE ${LIBDIR}/freetype)
  SET(FREETYPE_INC ${FREETYPE}/include ${FREETYPE}/include/freetype2)
  SET(FREETYPE_LIBPATH ${FREETYPE}/lib)
  SET(FREETYPE_LIB freetype2ST)

  SET(OPENEXR ${LIBDIR}/openexr)
  SET(OPENEXR_INC ${OPENEXR}/include ${OPENEXR}/include/IlmImf ${OPENEXR}/include/Iex ${OPENEXR}/include/Imath)
  SET(OPENEXR_LIB Iex Half IlmImf Imath IlmThread)
  IF (MSVC80)
  SET(OPENEXR_LIBPATH ${OPENEXR}/lib_vs2005)
  ELSE (MSVC80)
  SET(OPENEXR_LIBPATH ${OPENEXR}/lib_msvc)
  ENDIF(MSVC80)
  IF (MSVC90)
  SET(OPENEXR_LIBPATH ${OPENEXR}/lib_vs2008)
  ENDIF(MSVC90)


  SET(QUICKTIME ${LIBDIR}/QTDevWin)
  SET(QUICKTIME_INC ${QUICKTIME}/CIncludes)
  SET(QUICKTIME_LIB qtmlClient)
  SET(QUICKTIME_LIBPATH ${QUICKTIME}/Libraries)

  SET(FFMPEG ${LIBDIR}/ffmpeg)
  SET(FFMPEG_INC ${FFMPEG}/include)
  SET(FFMPEG_LIB avcodec-52 avformat-52 avdevice-52 avutil-50 swscale-0)
  SET(FFMPEG_LIBPATH ${FFMPEG}/lib)

  SET(LIBSAMPLERATE ${LIBDIR}/samplerate)
  SET(LIBSAMPLERATE_INC ${LIBSAMPLERATE}/include)
  SET(LIBSAMPLERATE_LIB libsamplerate)
  SET(LIBSAMPLERATE_LIBPATH ${LIBSAMPLERATE}/lib)

  IF(CMAKE_CL_64)
  SET(LLIBS kernel32 user32 vfw32 winmm ws2_32 )
  ELSE(CMAKE_CL_64)
  SET(LLIBS kernel32 user32 gdi32 comdlg32 advapi32 shell32 ole32 oleaut32 uuid ws2_32 vfw32 winmm)
  ENDIF(CMAKE_CL_64)

  IF(WITH_OPENAL)
	SET(LLIBS ${LLIBS} dxguid)
  ENDIF(WITH_OPENAL)

  SET(CMAKE_CXX_FLAGS_DEBUG "/D_CRT_NONSTDC_NO_DEPRECATE /D_CRT_SECURE_NO_DEPRECATE /D_SCL_SECURE_NO_DEPRECATE /wd4800 /wd4244 /wd4305 /D_DEBUG /Od /Gm /EHsc /RTC1 /MTd /W3 /nologo /ZI /J" CACHE STRING "MSVC MT flags " FORCE)
  SET(CMAKE_CXX_FLAGS_RELEASE "/D_CRT_NONSTDC_NO_DEPRECATE /D_CRT_SECURE_NO_DEPRECATE /D_SCL_SECURE_NO_DEPRECATE /wd4800 /wd4244 /wd4305 /O2 /Ob2 /DNDEBUG /EHsc /MT /W3 /nologo /J" CACHE STRING "MSVC MT flags " FORCE)
  SET(CMAKE_CXX_FLAGS_MINSIZEREL "/D_CRT_NONSTDC_NO_DEPRECATE /D_CRT_SECURE_NO_DEPRECATE /D_SCL_SECURE_NO_DEPRECATE /wd4800 /wd4244 /wd4305 /O1 /Ob1 /DNDEBUG /EHsc /MT /W3 /nologo /J" CACHE STRING "MSVC MT flags " FORCE)
  SET(CMAKE_CXX_FLAGS_RELWITHDEBINFO "/D_CRT_NONSTDC_NO_DEPRECATE /D_CRT_SECURE_NO_DEPRECATE /D_SCL_SECURE_NO_DEPRECATE /wd4800 /wd4244 /wd4305 /O2 /Ob1 /DNDEBUG /EHsc /MT /W3 /nologo /Zi /J" CACHE STRING "MSVC MT flags " FORCE)
  SET(CMAKE_C_FLAGS_DEBUG "/D_CRT_NONSTDC_NO_DEPRECATE /D_CRT_SECURE_NO_DEPRECATE /D_SCL_SECURE_NO_DEPRECATE /wd4800 /wd4244 /wd4305 /D_DEBUG /Od /Gm /EHsc /RTC1 /MTd /W3 /nologo /ZI /J" CACHE STRING "MSVC MT flags " FORCE)
  SET(CMAKE_C_FLAGS_RELEASE "/D_CRT_NONSTDC_NO_DEPRECATE /D_CRT_SECURE_NO_DEPRECATE /D_SCL_SECURE_NO_DEPRECATE /wd4800 /wd4244 /wd4305 /O2 /Ob2 /DNDEBUG /EHsc /MT /W3 /nologo /J" CACHE STRING "MSVC MT flags " FORCE)
  SET(CMAKE_C_FLAGS_MINSIZEREL "/D_CRT_NONSTDC_NO_DEPRECATE /D_CRT_SECURE_NO_DEPRECATE /D_SCL_SECURE_NO_DEPRECATE /wd4800 /wd4244 /wd4305 /O1 /Ob1 /DNDEBUG /EHsc /MT /W3 /nologo /J" CACHE STRING "MSVC MT flags " FORCE)
  SET(CMAKE_C_FLAGS_RELWITHDEBINFO "/D_CRT_NONSTDC_NO_DEPRECATE /D_CRT_SECURE_NO_DEPRECATE /D_SCL_SECURE_NO_DEPRECATE /wd4800 /wd4244 /wd4305 /O2 /Ob1 /DNDEBUG /EHsc /MT /W3 /nologo /Zi /J" CACHE STRING "MSVC MT flags " FORCE)

  IF(WITH_OPENMP)
	SET(CMAKE_C_FLAGS "${CMAKE_C_FLAGS} /openmp ")
	SET(CMAKE_CXX_FLAGS "${CMAKE_CXX_FLAGS} /openmp ")
  ENDIF(WITH_OPENMP)

  SET(SDL ${LIBDIR}/sdl)
  SET(SDL_INC ${SDL}/include)
  SET(SDL_LIB SDL)
  SET(SDL_LIBPATH ${SDL}/lib)

  SET(PNG "${LIBDIR}/png")
  SET(PNG_INC "${PNG}/include")
  SET(PNG_LIBPATH ${PNG}/lib)

  SET(JPEG "${LIBDIR}/jpeg")
  SET(JPEG_INC "${JPEG}/include")
  SET(JPEG_LIBPATH ${JPEG}/lib)

  SET(TIFF ${LIBDIR}/tiff)
  SET(TIFF_INC ${TIFF}/include)

  SET(WINTAB_INC ${LIBDIR}/wintab/include)

  IF(CMAKE_CL_64)
  SET(PLATFORM_LINKFLAGS "/MANIFEST:NO /MANIFESTUAC:NO /MACHINE:X64 /NODEFAULTLIB:libc.lib;MSVCRT.lib ")
  ELSE(CMAKE_CL_64)
  SET(PLATFORM_LINKFLAGS "/NODEFAULTLIB:libc.lib ")
  ENDIF(CMAKE_CL_64)
  SET(CMAKE_EXE_LINKER_FLAGS_DEBUG "${CMAKE_EXE_LINKER_FLAGS_DEBUG} /NODEFAULTLIB:libcmt.lib;libc.lib ")
ENDIF(WIN32)

IF(APPLE)
  IF(CMAKE_OSX_ARCHITECTURES MATCHES i386)
	SET(LIBDIR ${CMAKE_SOURCE_DIR}/../lib/darwin-8.x.i386)
  ELSE(CMAKE_OSX_ARCHITECTURES MATCHES i386)
	SET(LIBDIR ${CMAKE_SOURCE_DIR}/../lib/darwin-6.1-powerpc)
  ENDIF(CMAKE_OSX_ARCHITECTURES MATCHES i386)

  IF(WITH_OPENAL)
	FIND_PACKAGE(OpenAL)
	IF(OPENAL_FOUND)
	  SET(WITH_OPENAL ON)
	  SET(OPENAL_LIB ${OPENAL_LIBRARY})
	  SET(OPENAL_INC ${OPENAL_INCLUDE_DIR})
	ELSE(OPENAL_FOUND)
	  SET(WITH_OPENAL OFF)
	ENDIF(OPENAL_FOUND)
  ENDIF(WITH_OPENAL)


  SET(PYTHON_VERSION 3.1)

  IF(PYTHON_VERSION MATCHES 3.1)
    # we use precompiled libraries for py 3.1 and up by default

    SET(PYTHON ${LIBDIR}/python)
    SET(PYTHON_INC "${PYTHON}/include/python${PYTHON_VERSION}" CACHE STRING "")
    SET(PYTHON_BINARY "${PYTHON}/bin/python${PYTHON_VERSION}" CACHE STRING "")
    SET(PYTHON_LIB python${PYTHON_VERSION})
    SET(PYTHON_LIBPATH "${PYTHON}/lib/python${PYTHON_VERSION}" CACHE STRING "")
    #    SET(PYTHON_LINKFLAGS "-u _PyMac_Error")  # won't  build with this enabled
  ELSE(PYTHON_VERSION MATCHES 3.1)
    # otherwise, use custom system framework

    SET(PYTHON /System/Library/Frameworks/Python.framework/Versions/)
    SET(PYTHON_VERSION 2.5)
    SET(PYTHON_INC "${PYTHON}${PYTHON_VERSION}/include/python${PYTHON_VERSION}" CACHE STRING "")
    SET(PYTHON_BINARY ${PYTHON}${PYTHON_VERSION}/bin/python${PYTHON_VERSION} CACHE STRING "")
    SET(PYTHON_LIB "")
    SET(PYTHON_LIBPATH ${PYTHON}${PYTHON_VERSION}/lib/python${PYTHON_VERSION}/config CACHE STRING "")
	SET(PYTHON_LINKFLAGS "-u _PyMac_Error -framework System -framework Python")
  ENDIF(PYTHON_VERSION MATCHES 3.1)

  SET(GETTEXT ${LIBDIR}/gettext)
  SET(GETTEXT_INC "${GETTEXT}/include")
  SET(GETTEXT_LIB intl iconv)
  SET(GETTEXT_LIBPATH ${GETTEXT}/lib)

  SET(PNG_LIBRARIES png)
  SET(JPEG_LIBRARY jpeg)

  SET(ZLIB /usr)
  SET(ZLIB_INC "${ZLIB}/include")
  SET(ZLIB_LIBRARIES z)

  SET(FREETYPE ${LIBDIR}/freetype)
  SET(FREETYPE_INC ${FREETYPE}/include ${FREETYPE}/include/freetype2)
  SET(FREETYPE_LIBPATH ${FREETYPE}/lib)
  SET(FREETYPE_LIB freetype)

  SET(OPENEXR ${LIBDIR}/openexr)
  SET(OPENEXR_INC ${OPENEXR}/include/OpenEXR ${OPENEXR}/include)
<<<<<<< HEAD
  IF(CMAKE_OSX_ARCHITECTURES MATCHES i386)
	SET(OPENEXR_LIB Iex Half IlmImf Imath IlmThread)
  ELSE(CMAKE_OSX_ARCHITECTURES MATCHES i386)
	SET(OPENEXR_LIB Iex Half IlmImf Imath)
  ENDIF(CMAKE_OSX_ARCHITECTURES MATCHES i386)
=======
  SET(OPENEXR_LIB Iex Half IlmImf Imath IlmThread)
>>>>>>> c5f0be6d
  SET(OPENEXR_LIBPATH ${OPENEXR}/lib)

  SET(LLIBS stdc++ SystemStubs)

  SET(PLATFORM_CFLAGS "-pipe -fPIC -funsigned-char -fno-strict-aliasing")
  SET(PLATFORM_LINKFLAGS "-fexceptions -framework CoreServices -framework Foundation -framework IOKit -framework AppKit -framework Carbon -framework AGL -framework AudioUnit -framework AudioToolbox -framework CoreAudio -framework QuickTime")

  IF(WITH_OPENMP)
	SET(LLIBS "${LLIBS} -lgomp ")
	SET(CMAKE_C_FLAGS "${CMAKE_C_FLAGS} -fopenmp ")
	SET(CMAKE_CXX_FLAGS "${CMAKE_CXX_FLAGS} -fopenmp ")
  ENDIF(WITH_OPENMP)

  SET(SDL ${LIBDIR}/sdl)
  SET(SDL_INC ${SDL}/include)
  SET(SDL_LIB SDL)
  SET(SDL_LIBPATH ${SDL}/lib)

  SET(PNG "${LIBDIR}/png")
  SET(PNG_INC "${PNG}/include")
  SET(PNG_LIBPATH ${PNG}/lib)

  SET(JPEG "${LIBDIR}/jpeg")
  SET(JPEG_INC "${JPEG}/include")
  SET(JPEG_LIBPATH ${JPEG}/lib)

  SET(TIFF ${LIBDIR}/tiff)
  SET(TIFF_INC ${TIFF}/include)

  SET(EXETYPE MACOSX_BUNDLE)
ENDIF(APPLE)

IF(CMAKE_SYSTEM_NAME MATCHES "Linux")
  SET(BINRELOC ${CMAKE_SOURCE_DIR}/extern/binreloc)
  SET(BINRELOC_INC ${BINRELOC}/include)
ENDIF(CMAKE_SYSTEM_NAME MATCHES "Linux")

#-----------------------------------------------------------------------------
# Common.

set(OPENJPEG ${CMAKE_SOURCE_DIR}/extern/libopenjpeg)
set(OPENJPEG_INC ${OPENJPEG})
set(OPENJPEG_LIb extern_libopenjpeg)

#-----------------------------------------------------------------------------
# Blender WebPlugin

IF(WITH_WEBPLUGIN)
  SET(GECKO_DIR "${CMAKE_SOURCE_DIR}/../gecko-sdk/" CACHE PATH "Gecko SDK path")
  SET(WEBPLUGIN_SANDBOX_MODE "apparmor" CACHE STRING "WEB Plugin sandbox mode, can be apparmor, privsep, none")

  SET(WITH_PLAYER ON)
ENDIF(WITH_WEBPLUGIN)


#-----------------------------------------------------------------------------
# Configure OpenGL.
FIND_PACKAGE(OpenGL)
INCLUDE_DIRECTORIES(${OPENGL_INCLUDE_DIR})
#-----------------------------------------------------------------------------
# Extra compile flags
IF(WITH_GAMEENGINE)
  SET(PLATFORM_CFLAGS "${PLATFORM_CFLAGS} -DGAMEBLENDER ")
ENDIF(WITH_GAMEENGINE)
IF(WITH_BULLET)
  SET(PLATFORM_CFLAGS "${PLATFORM_CFLAGS} -DWITH_BULLET ")
ENDIF(WITH_BULLET)
SET(CMAKE_C_FLAGS "${CMAKE_C_FLAGS} ${PLATFORM_CFLAGS} ${C_WARNINGS}")
SET(CMAKE_CXX_FLAGS "${CMAKE_CXX_FLAGS} ${PLATFORM_CFLAGS} ")

#-----------------------------------------------------------------------------
# Libraries
FILE(WRITE ${CMAKE_BINARY_DIR}/cmake_blender_libs.txt "")
ADD_SUBDIRECTORY(intern)
ADD_SUBDIRECTORY(extern)
ADD_SUBDIRECTORY(source)


#-----------------------------------------------------------------------------
# Blender Application
ADD_SUBDIRECTORY(source/creator)


#-----------------------------------------------------------------------------
# Blender Player
IF(WITH_PLAYER)
  ADD_SUBDIRECTORY(blenderplayer)
ENDIF(WITH_PLAYER)<|MERGE_RESOLUTION|>--- conflicted
+++ resolved
@@ -392,15 +392,7 @@
 
   SET(OPENEXR ${LIBDIR}/openexr)
   SET(OPENEXR_INC ${OPENEXR}/include/OpenEXR ${OPENEXR}/include)
-<<<<<<< HEAD
-  IF(CMAKE_OSX_ARCHITECTURES MATCHES i386)
-	SET(OPENEXR_LIB Iex Half IlmImf Imath IlmThread)
-  ELSE(CMAKE_OSX_ARCHITECTURES MATCHES i386)
-	SET(OPENEXR_LIB Iex Half IlmImf Imath)
-  ENDIF(CMAKE_OSX_ARCHITECTURES MATCHES i386)
-=======
   SET(OPENEXR_LIB Iex Half IlmImf Imath IlmThread)
->>>>>>> c5f0be6d
   SET(OPENEXR_LIBPATH ${OPENEXR}/lib)
 
   SET(LLIBS stdc++ SystemStubs)
